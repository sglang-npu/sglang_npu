use std::cmp::max;
use super::{get_healthy_worker_indices, BucketConfig, LoadBalancingPolicy};
use crate::core::Worker;
use std::collections::{HashMap, VecDeque, HashSet};
use std::time::{SystemTime};
use std::time::Duration;
use std::sync::{Arc, Mutex, RwLock};
use tracing::{info, warn};
use rand::Rng;

use uuid::Uuid;

#[derive(Debug)]
pub struct BucketPolicy{
    config: BucketConfig,
    bucket: Arc<RwLock<Bucket>>,
}

impl BucketPolicy{
    pub fn new() -> Self{
        Self::with_config(BucketConfig::default())
    }

    pub fn with_config(config: BucketConfig) -> Self {
        let bucket = Arc::new(RwLock::new(Bucket::new(config.bucket_adjust_interval_secs * 1000))); // convert to ms

        let bucket_clone = Arc::clone(&bucket);
        tokio::spawn(async move{
            loop{
                {
                    let mut buc = bucket_clone.write().unwrap();
                    buc.adjust_boundary();
                }

                tokio::time::sleep(Duration::from_secs(config.bucket_adjust_interval_secs as u64)).await;
            }
        });

        Self{
            config,
            bucket,
        }
    }

    pub fn init_prefill_worker_urls(&self, prefill_workers: &[Box<dyn Worker>]) {
        let prefill_worker_urls: Vec<String> = prefill_workers
            .iter()
            .map(|worker| worker.url().to_string())
            .collect();

        let mut bucket = self.bucket.write().unwrap();
        bucket.init_prefill_worker_urls(prefill_worker_urls);
    }

    pub fn add_prefill_url(&self, url: String) {
        let buc = self.bucket.write().unwrap();
        let mut prefill_worker_urls = buc.prefill_worker_urls.lock().unwrap();
        prefill_worker_urls.push(url);
    }

    pub fn remove_prefill_url(&self, url:&str) {
        let buc = self.bucket.write().unwrap();
        let mut prefill_worker_urls = buc.prefill_worker_urls.lock().unwrap();
        prefill_worker_urls.retain(|worker_url| worker_url != url);
    }
}


impl LoadBalancingPolicy for BucketPolicy {
    fn select_worker(
        &self,
        workers: &[Box<dyn Worker>],
        request_text: Option<&str>,
    ) -> Option<usize> {
        let prefill_list = workers;

        let char_count = match request_text {
            None => 0,
            Some(text) => text.chars().count()
        };

        let buc_arc = Arc::clone(&self.bucket);
        let choiced_url_snapshot;
        let chars_per_url_snapshot;
        {
            let buc = buc_arc.read().unwrap();
            choiced_url_snapshot = buc.find_boundary(char_count);
            chars_per_url_snapshot = buc.chars_per_url.lock().unwrap().clone();
        }

        let max_load = chars_per_url_snapshot.values().copied().max().unwrap_or(0);
        let min_load = chars_per_url_snapshot.values().copied().min().unwrap_or(0);
        let abs_diff = max_load.saturating_sub(min_load);
        let rel_threshold = self.config.balance_rel_threshold * min_load as f32;

        //Load balancing is triggered when (max_load - min_load) > abs_threshold AND max_load > min_load * rel_threshold.
        // balance_abs_threshold = 1
        let is_imbalanced = abs_diff > self.config.balance_abs_threshold && max_load as f32 > rel_threshold;
        info!("is_imbalanced:{}", is_imbalanced);
        let prefill_url = if is_imbalanced {
            info!("Load balance policy");
            let min_url = chars_per_url_snapshot
                .iter()
                .min_by_key(|(_, &chars)| chars)
                .map(|(url, _)| url.clone())
                .unwrap_or_else(|| {
                    let prefill_idx = rand::random::<usize>() % prefill_list.len();
                    let url = prefill_list[prefill_idx].url();
                    warn!("No URL found, randomly selecting: {}", url);
                    url.to_string()
                });
            min_url
        } else {
            info!("Bucket policy");
            if choiced_url_snapshot.is_empty() {
                let prefill_idx = rand::random::<usize>() % prefill_list.len();
                let selected_url = prefill_list[prefill_idx].url();
                warn!("Boundary not found, randomly selection: {}", selected_url);
                selected_url.to_string()
            } else {
                choiced_url_snapshot
            }
        };

        {
            let mut buc = buc_arc.write().unwrap();
            buc.post_process_request(char_count, prefill_url.clone());
        }

        let prefill_idx = prefill_list.iter().position(|w| w.url() == prefill_url)?;
        return Some(prefill_idx);
    }

    fn select_worker_pair(
        &self,
        prefill_workers: &[Box<dyn Worker>],
        decode_workers: &[Box<dyn Worker>],
        request_text: Option<&str>,
    ) -> Option<(usize, usize)> {
        let prefill_list = prefill_workers;
        let decode_list = decode_workers;

        let char_count = match request_text {
            None => 0,
            Some(text) => text.chars().count()
        };

        let buc_arc = Arc::clone(&self.bucket);
        let choiced_url_snapshot;
        let chars_per_url_snapshot;
        {
            let buc = buc_arc.read().unwrap();
            choiced_url_snapshot = buc.find_boundary(char_count);
            chars_per_url_snapshot = buc.chars_per_url.lock().unwrap().clone();
        }

        let max_load = chars_per_url_snapshot.values().copied().max().unwrap_or(0);
        let min_load = chars_per_url_snapshot.values().copied().min().unwrap_or(0);
        let abs_diff = max_load.saturating_sub(min_load);
        let rel_threshold = self.config.balance_rel_threshold * min_load as f32;

        //Load balancing is triggered when (max_load - min_load) > abs_threshold AND max_load > min_load * rel_threshold.
        let is_imbalanced = abs_diff > self.config.balance_abs_threshold && max_load as f32 > rel_threshold;

        let prefill_url = if is_imbalanced {
            let min_url = chars_per_url_snapshot
                .iter()
                .min_by_key(|(_, &chars)| chars)
                .map(|(url, _)| url.clone())
                .unwrap_or_else(|| {
                    let prefill_idx = rand::random::<usize>() % prefill_list.len();
                    let url = prefill_list[prefill_idx].url();
                    warn!("No URL found, randomly selecting: {}", url);
                    url.to_string()
                });
            min_url
        } else {
            if choiced_url_snapshot.is_empty() {
                let prefill_idx = rand::random::<usize>() % prefill_list.len();
                let selected_url = prefill_list[prefill_idx].url();
                warn!("Boundary not found, randomly selection: {}", selected_url);
                selected_url.to_string()
            } else {
                choiced_url_snapshot
            }
        };

        {
            let mut buc = buc_arc.write().unwrap();
            buc.post_process_request(char_count, prefill_url.clone());
        }

        let prefill_idx = prefill_list.iter().position(|w| w.url() == prefill_url)?;
        let decode_idx = rand::random::<usize>() % decode_list.len();


        Some((prefill_idx, decode_idx))
    }

    fn name(&self) -> &'static str {
        "bucket"
    }

    fn as_any(&self) -> &dyn std::any::Any {
        self
    }
}


#[derive(Debug, Clone)]
pub struct Bucket {
    l_max: usize,
    bucket_cnt: usize,
    pub prefill_worker_urls: Arc<Mutex<Vec<String>>>,
    load_total: usize,
    pub period: usize,
    bucket_load: usize,
    boundary: Vec<Boundary>,
    request_list: VecDeque<SequencerRequest>,
    t_req_loads: HashMap<String, usize>,
    pub chars_per_url: Arc<Mutex<HashMap<String,usize>>>,
}


#[derive(Debug, Clone)]
pub struct SequencerRequest {
    pub id: String,
    pub char_cnt: usize,
    pub timestamp: SystemTime,
    pub prefill_worker_url: String,
}

#[derive(Debug, Clone)]
pub struct Boundary {
    pub url: String,
    pub range: [usize; 2],
}

impl Boundary {
    pub fn new(url: String, range: [usize; 2]) -> Self {
        Boundary { url, range }
    }
}

impl Bucket {
    pub fn new(period: usize) -> Self {
        let l_max = 4096;

        let bucket_cnt = 0;

        let load_total = 0;
        let bucket_load = 0;

        let t_req_loads = HashMap::new();
        let request_list = VecDeque::new();

        let initial_map = HashMap::new();

        let boundary = Vec::new();

        let prefill_worker_urls = Arc::new(Mutex::new(Vec::new()));

        Bucket {
            l_max,
            bucket_cnt,
            prefill_worker_urls,
            load_total,
            period,
            bucket_load,
            boundary,
            request_list,
            t_req_loads,
            chars_per_url: Arc::new(Mutex::new(initial_map)),
        }
    }

    pub fn init_prefill_worker_urls(&mut self, prefill_worker_urls: Vec<String>) {
        let bucket_cnt = prefill_worker_urls.len();
        self.bucket_cnt = bucket_cnt;
        let mut urls_lock = self.prefill_worker_urls.lock().unwrap();
        *urls_lock = prefill_worker_urls.clone();

        let mut chars_lock = self.chars_per_url.lock().unwrap();
        chars_lock.clear();

        for url in prefill_worker_urls.iter() {
            chars_lock.insert(url.clone(), 0);
        }

        let worker_cnt = bucket_cnt;
        let boundary = if worker_cnt == 0 {
            Vec::new()
        } else {
            let gap = self.l_max / worker_cnt as usize;
            self.l_max = usize::MAX;
            prefill_worker_urls
                .iter()
                .enumerate()
                .map(|(i, url)| {
                    let min = i as usize * gap;
                    let max = if i == worker_cnt - 1 {
                        self.l_max
                    } else {
                        (i + 1) as usize * gap - 1
                    };
                    Boundary::new(url.clone(), [min, max])
                })
                .collect()
        };

        self.boundary = boundary;
    }

    pub fn post_process_request(&mut self, char_cnt: usize, prefill_url: String) {
        {
            let mut map = self.chars_per_url.lock().unwrap();
            *map.entry(prefill_url.clone())
                .or_insert(0) += char_cnt;
        }

        let now = SystemTime::now();
        let time_window_duration = Duration::from_millis(self.period as u64);
        let mut removed_load = 0;

        while let Some(req) = self.request_list.front() {
            let expired = match now.duration_since(req.timestamp) {
                Ok(duration) => duration > time_window_duration,
                Err(_) => true
            };

            if !expired {
                break;
            }

            if let Some(removed_req) = self.request_list.pop_front() {
                self.t_req_loads.remove(&removed_req.id);
                removed_load += removed_req.char_cnt;

                let mut map = self.chars_per_url.lock().unwrap();
                if let Some(count) = map.get_mut(&removed_req.prefill_worker_url) {
                    *count = count.saturating_sub(removed_req.char_cnt);
                }
            }
        }

        self.load_total = self.load_total.saturating_sub(removed_load);

        let id = Uuid::new_v4().to_string();

        self.t_req_loads.insert(id.clone(), char_cnt.try_into().unwrap());

        self.request_list.push_back(SequencerRequest {
            id,
            char_cnt: char_cnt.try_into().unwrap(),
            timestamp: now,
            prefill_worker_url: prefill_url,
        });

        self.load_total = self.load_total.saturating_add(char_cnt.try_into().unwrap());
    }


    pub fn find_boundary(&self, char_count: usize) -> String {

        let mut left = 0;
        let mut right = self.boundary.len();
        let mut _steps = 0;

        while left < right {
            _steps += 1;
            let mid = left + (right - left) / 2;
            let range = self.boundary[mid].range;

            if char_count < range[0] {
                right = mid;
            } else if char_count > range[1] {
                left = mid + 1;
            } else {
                return self.boundary[mid].url.clone();
            }
        }
        "".to_string()
    }

    pub fn get_total_load(&self) -> usize {
        self.load_total
    }

    fn update_workers_cnt(&mut self) {
        let pwu = self.prefill_worker_urls.lock().unwrap();
        self.bucket_cnt = pwu.len();

        let mut char_map = self.chars_per_url.lock().unwrap();
        let current_urls: HashSet<_> = char_map.keys().cloned().collect();
        let new_urls: HashSet<_> = pwu.iter().cloned().collect();

        for url in new_urls.difference(&current_urls) {
            char_map.insert(url.clone(), 0);
        }

        for url in current_urls.difference(&new_urls) {
            if char_map.get(url) == Some(&0) {
                char_map.remove(url);
            }
        }
    }

    pub fn adjust_boundary(&mut self) {
        info!("Before adjusting boundary{:?}",self.boundary);
        if self.t_req_loads.is_empty() {
            return;
        }

        if self.bucket_cnt == 0 {
            return;
        }
        self.update_workers_cnt();
        let worker_cnt = self.bucket_cnt;
        let new_single_bucket_load = self.get_total_load()/worker_cnt;
        let old_single_bucket_load = self.bucket_load;

        if new_single_bucket_load <= 2 * old_single_bucket_load
            && (old_single_bucket_load <= 2 * new_single_bucket_load && old_single_bucket_load != 0)
        {
            return;
        }

        self.bucket_load = new_single_bucket_load;
        let mut new_boundary = Vec::new();
        let mut hist_load: Vec<usize> = self.t_req_loads.values().cloned().collect();
        hist_load.sort();
        let mut upper_bound: usize = 0;
        let mut last_load_index: usize = 0;
        let max_value = usize::MAX;

        let worker_url = {
            let guard = self.prefill_worker_urls.lock().unwrap();
            (*guard).clone()
        };

        let mut iter = worker_url.iter().peekable();
        // let mut curr_worker_id = 0;
        while let Some(url) = iter.next() {
            if last_load_index >= hist_load.len() && iter.peek().is_none() {
<<<<<<< HEAD
                info!("adjust boundary upper_bound {:?}, load {:?}", upper_bound, max_value);
=======
>>>>>>> 3e03a7a6
                new_boundary.push(Boundary::new(url.clone(), [upper_bound, max_value]));
                break;
            }
            let mut load_accumulator = 0;
            let mut break_flag = false;
            for (i, &load) in hist_load[last_load_index..].iter().enumerate() {
                load_accumulator += load;
                if load_accumulator >= new_single_bucket_load { // 还没装完，但是需要缩小边界
<<<<<<< HEAD
                    if i == hist_load[last_load_index..].len() - 1 && iter.peek().is_none() {
                        info!("adjust boundary upper_bound {:?}, load {:?}", upper_bound, max_value);
=======
                    if iter.peek().is_none() {
>>>>>>> 3e03a7a6
                        new_boundary.push(Boundary::new(url.clone(), [upper_bound, max_value]));
                        break_flag = true;
                        break;
                    }
<<<<<<< HEAD
                    info!("adjust boundary upper_bound {:?}, load {:?}", upper_bound, load);
                    new_boundary.push(Boundary::new(url.clone(), [upper_bound, load]));
                    upper_bound = load + 1; // 下一个桶的左边界
=======
                    let mut real_load = upper_bound + new_single_bucket_load;
                    if (load <= upper_bound) {
                        new_boundary.push(Boundary::new(url.clone(), [upper_bound, real_load]));
                        upper_bound = real_load + 1;
                    } else {
                        new_boundary.push(Boundary::new(url.clone(), [upper_bound, load]));
                        upper_bound = load + 1;
                    }
>>>>>>> 3e03a7a6
                    last_load_index += 1;
                    break_flag = true;
                    break;
                } else {
                    last_load_index += 1;
                }
            }
            if !break_flag {
                let mut right_bound_value = upper_bound + new_single_bucket_load;
                if iter.peek().is_none() {
                    right_bound_value = max_value
                }
                new_boundary.push(Boundary::new(url.clone(), [upper_bound, right_bound_value]));
                upper_bound = right_bound_value + 1;
            }
        }
        self.boundary = new_boundary;
        info!("After adjusting boundary: {:?}",self.boundary);
    }

    pub fn adjust_boundary_v2(&mut self) {
        if self.t_req_loads.is_empty() {
            return;
        }

        if self.bucket_cnt == 0 {
            info!("{:?}", self.bucket_cnt);
            return;
        }

        self.update_workers_cnt();

        let worker_cnt = self.bucket_cnt;
        let latest_buc_load_avg = self.get_total_load()/worker_cnt;
        let earlier_buc_load_avg = self.bucket_load;

        if latest_buc_load_avg <= 2 * earlier_buc_load_avg
            && (earlier_buc_load_avg <= 2 * latest_buc_load_avg && earlier_buc_load_avg != 0)
        {
            info!("No need to adjust the bucket boundaries.");
            return;
        }

        info!("Bucket boundaries before adjustment | {:?}", self.boundary);
        self.bucket_load = latest_buc_load_avg;
        let mut new_boundaries = Vec::new();

        let mut hist_loads: Vec<usize> = self.t_req_loads.values().cloned().collect();
        hist_loads.sort();

        let max_value = usize::MAX;

        let worker_urls = {
            let guard = self.prefill_worker_urls.lock().unwrap();
            (*guard).clone()
        };

        let mut boundary;
        let mut left_bound: usize = 0;
        let mut right_bound = 0;

        let hist_loads_len = hist_loads.len();
        let worker_urls_len = worker_urls.len();
        let mut hist_load_idx = 0;
        for (worker_url_idx, worker_url) in worker_urls.iter().enumerate() {
            if worker_url_idx == worker_urls_len - 1 {
                boundary = Boundary::new(worker_url.clone(), [left_bound, max_value]);
                new_boundaries.push(boundary);
                break;
            }

            let mut load_sum = 0;
            while hist_load_idx < hist_loads_len {
                let load = hist_loads[hist_load_idx];  // 通过当前索引获取元素
                hist_load_idx += 1;

                load_sum += load;
                right_bound = load;

                if load_sum >= latest_buc_load_avg {
                    break;
                }
            }

            boundary = Boundary::new(worker_url.clone(), [left_bound, right_bound]);
            new_boundaries.push(boundary);
            left_bound = right_bound + 1;
        }

        self.boundary = new_boundaries;
        info!("Bucket boundaries after adjustment | {:?}",self.boundary);
    }
}

#[cfg(test)]
mod tests {
    use super::*;
    use crate::core::{BasicWorker, WorkerType};

    #[tokio::test]
    async fn test_bucket() {
        let config = BucketConfig {
            balance_abs_threshold: 15,
            ..Default::default()
        };
        let policy = BucketPolicy::with_config(config);
        let prefill_workers: Vec<Box<dyn Worker>> = vec![
            Box::new(BasicWorker::new(
                "http://w1:8000".to_string(),
                WorkerType::Regular,
            )),
            Box::new(BasicWorker::new(
                "http://w2:8000".to_string(),
                WorkerType::Regular,
            )),
        ];

        let decode_workers: Vec<Box<dyn Worker>> = vec![
            Box::new(BasicWorker::new(
                "http://w3:8000".to_string(),
                WorkerType::Regular,
            )),
        ];

        // Initialize the policy with prefill_workers
        policy.init_prefill_worker_urls(&prefill_workers);

        // First request should be distributed.
        let (idx1, _) = policy.select_worker_pair(&prefill_workers, &decode_workers, Some("hello world")).unwrap();
        // idx1 prefill worker's load is 11. Load is balanced, so use bucket scheduler. idx2 should be the same with idx1.
        let (idx2, _) = policy.select_worker_pair(&prefill_workers, &decode_workers, Some("hello world")).unwrap();

        assert_eq!(idx1, idx2);
        // idx1 prefill worker's load is 22. Load is imbalanced, so use load balance scheduler. idx3 should not be the same with idx1.
        let (idx3, _) = policy.select_worker_pair(&prefill_workers, &decode_workers, Some("hello world")).unwrap();

        assert_ne!(idx1, idx3);
    }

    #[tokio::test]
    async fn test_adjust_boundary() {
        let mut bucket = Bucket::new(1000);
        let urls = vec!["http://w1:8000".to_string(),
        "http://w2:8000".to_string(),
        ];

        bucket.init_prefill_worker_urls(urls.clone());

        bucket.adjust_boundary();
        assert_eq!(bucket.boundary[0].range[1], 2047);

        bucket.post_process_request(50, "http://w1:8000".to_string());
        bucket.adjust_boundary();
        assert_eq!(bucket.boundary[0].range[1], 50);

        bucket.post_process_request(100, "http://w2:8000".to_string());
        bucket.adjust_boundary();
        assert_eq!(bucket.boundary[0].range[1], 100);
    }
}
<|MERGE_RESOLUTION|>--- conflicted
+++ resolved
@@ -1,640 +1,624 @@
-use std::cmp::max;
-use super::{get_healthy_worker_indices, BucketConfig, LoadBalancingPolicy};
-use crate::core::Worker;
-use std::collections::{HashMap, VecDeque, HashSet};
-use std::time::{SystemTime};
-use std::time::Duration;
-use std::sync::{Arc, Mutex, RwLock};
-use tracing::{info, warn};
-use rand::Rng;
-
-use uuid::Uuid;
-
-#[derive(Debug)]
-pub struct BucketPolicy{
-    config: BucketConfig,
-    bucket: Arc<RwLock<Bucket>>,
-}
-
-impl BucketPolicy{
-    pub fn new() -> Self{
-        Self::with_config(BucketConfig::default())
-    }
-
-    pub fn with_config(config: BucketConfig) -> Self {
-        let bucket = Arc::new(RwLock::new(Bucket::new(config.bucket_adjust_interval_secs * 1000))); // convert to ms
-
-        let bucket_clone = Arc::clone(&bucket);
-        tokio::spawn(async move{
-            loop{
-                {
-                    let mut buc = bucket_clone.write().unwrap();
-                    buc.adjust_boundary();
-                }
-
-                tokio::time::sleep(Duration::from_secs(config.bucket_adjust_interval_secs as u64)).await;
-            }
-        });
-
-        Self{
-            config,
-            bucket,
-        }
-    }
-
-    pub fn init_prefill_worker_urls(&self, prefill_workers: &[Box<dyn Worker>]) {
-        let prefill_worker_urls: Vec<String> = prefill_workers
-            .iter()
-            .map(|worker| worker.url().to_string())
-            .collect();
-
-        let mut bucket = self.bucket.write().unwrap();
-        bucket.init_prefill_worker_urls(prefill_worker_urls);
-    }
-
-    pub fn add_prefill_url(&self, url: String) {
-        let buc = self.bucket.write().unwrap();
-        let mut prefill_worker_urls = buc.prefill_worker_urls.lock().unwrap();
-        prefill_worker_urls.push(url);
-    }
-
-    pub fn remove_prefill_url(&self, url:&str) {
-        let buc = self.bucket.write().unwrap();
-        let mut prefill_worker_urls = buc.prefill_worker_urls.lock().unwrap();
-        prefill_worker_urls.retain(|worker_url| worker_url != url);
-    }
-}
-
-
-impl LoadBalancingPolicy for BucketPolicy {
-    fn select_worker(
-        &self,
-        workers: &[Box<dyn Worker>],
-        request_text: Option<&str>,
-    ) -> Option<usize> {
-        let prefill_list = workers;
-
-        let char_count = match request_text {
-            None => 0,
-            Some(text) => text.chars().count()
-        };
-
-        let buc_arc = Arc::clone(&self.bucket);
-        let choiced_url_snapshot;
-        let chars_per_url_snapshot;
-        {
-            let buc = buc_arc.read().unwrap();
-            choiced_url_snapshot = buc.find_boundary(char_count);
-            chars_per_url_snapshot = buc.chars_per_url.lock().unwrap().clone();
-        }
-
-        let max_load = chars_per_url_snapshot.values().copied().max().unwrap_or(0);
-        let min_load = chars_per_url_snapshot.values().copied().min().unwrap_or(0);
-        let abs_diff = max_load.saturating_sub(min_load);
-        let rel_threshold = self.config.balance_rel_threshold * min_load as f32;
-
-        //Load balancing is triggered when (max_load - min_load) > abs_threshold AND max_load > min_load * rel_threshold.
-        // balance_abs_threshold = 1
-        let is_imbalanced = abs_diff > self.config.balance_abs_threshold && max_load as f32 > rel_threshold;
-        info!("is_imbalanced:{}", is_imbalanced);
-        let prefill_url = if is_imbalanced {
-            info!("Load balance policy");
-            let min_url = chars_per_url_snapshot
-                .iter()
-                .min_by_key(|(_, &chars)| chars)
-                .map(|(url, _)| url.clone())
-                .unwrap_or_else(|| {
-                    let prefill_idx = rand::random::<usize>() % prefill_list.len();
-                    let url = prefill_list[prefill_idx].url();
-                    warn!("No URL found, randomly selecting: {}", url);
-                    url.to_string()
-                });
-            min_url
-        } else {
-            info!("Bucket policy");
-            if choiced_url_snapshot.is_empty() {
-                let prefill_idx = rand::random::<usize>() % prefill_list.len();
-                let selected_url = prefill_list[prefill_idx].url();
-                warn!("Boundary not found, randomly selection: {}", selected_url);
-                selected_url.to_string()
-            } else {
-                choiced_url_snapshot
-            }
-        };
-
-        {
-            let mut buc = buc_arc.write().unwrap();
-            buc.post_process_request(char_count, prefill_url.clone());
-        }
-
-        let prefill_idx = prefill_list.iter().position(|w| w.url() == prefill_url)?;
-        return Some(prefill_idx);
-    }
-
-    fn select_worker_pair(
-        &self,
-        prefill_workers: &[Box<dyn Worker>],
-        decode_workers: &[Box<dyn Worker>],
-        request_text: Option<&str>,
-    ) -> Option<(usize, usize)> {
-        let prefill_list = prefill_workers;
-        let decode_list = decode_workers;
-
-        let char_count = match request_text {
-            None => 0,
-            Some(text) => text.chars().count()
-        };
-
-        let buc_arc = Arc::clone(&self.bucket);
-        let choiced_url_snapshot;
-        let chars_per_url_snapshot;
-        {
-            let buc = buc_arc.read().unwrap();
-            choiced_url_snapshot = buc.find_boundary(char_count);
-            chars_per_url_snapshot = buc.chars_per_url.lock().unwrap().clone();
-        }
-
-        let max_load = chars_per_url_snapshot.values().copied().max().unwrap_or(0);
-        let min_load = chars_per_url_snapshot.values().copied().min().unwrap_or(0);
-        let abs_diff = max_load.saturating_sub(min_load);
-        let rel_threshold = self.config.balance_rel_threshold * min_load as f32;
-
-        //Load balancing is triggered when (max_load - min_load) > abs_threshold AND max_load > min_load * rel_threshold.
-        let is_imbalanced = abs_diff > self.config.balance_abs_threshold && max_load as f32 > rel_threshold;
-
-        let prefill_url = if is_imbalanced {
-            let min_url = chars_per_url_snapshot
-                .iter()
-                .min_by_key(|(_, &chars)| chars)
-                .map(|(url, _)| url.clone())
-                .unwrap_or_else(|| {
-                    let prefill_idx = rand::random::<usize>() % prefill_list.len();
-                    let url = prefill_list[prefill_idx].url();
-                    warn!("No URL found, randomly selecting: {}", url);
-                    url.to_string()
-                });
-            min_url
-        } else {
-            if choiced_url_snapshot.is_empty() {
-                let prefill_idx = rand::random::<usize>() % prefill_list.len();
-                let selected_url = prefill_list[prefill_idx].url();
-                warn!("Boundary not found, randomly selection: {}", selected_url);
-                selected_url.to_string()
-            } else {
-                choiced_url_snapshot
-            }
-        };
-
-        {
-            let mut buc = buc_arc.write().unwrap();
-            buc.post_process_request(char_count, prefill_url.clone());
-        }
-
-        let prefill_idx = prefill_list.iter().position(|w| w.url() == prefill_url)?;
-        let decode_idx = rand::random::<usize>() % decode_list.len();
-
-
-        Some((prefill_idx, decode_idx))
-    }
-
-    fn name(&self) -> &'static str {
-        "bucket"
-    }
-
-    fn as_any(&self) -> &dyn std::any::Any {
-        self
-    }
-}
-
-
-#[derive(Debug, Clone)]
-pub struct Bucket {
-    l_max: usize,
-    bucket_cnt: usize,
-    pub prefill_worker_urls: Arc<Mutex<Vec<String>>>,
-    load_total: usize,
-    pub period: usize,
-    bucket_load: usize,
-    boundary: Vec<Boundary>,
-    request_list: VecDeque<SequencerRequest>,
-    t_req_loads: HashMap<String, usize>,
-    pub chars_per_url: Arc<Mutex<HashMap<String,usize>>>,
-}
-
-
-#[derive(Debug, Clone)]
-pub struct SequencerRequest {
-    pub id: String,
-    pub char_cnt: usize,
-    pub timestamp: SystemTime,
-    pub prefill_worker_url: String,
-}
-
-#[derive(Debug, Clone)]
-pub struct Boundary {
-    pub url: String,
-    pub range: [usize; 2],
-}
-
-impl Boundary {
-    pub fn new(url: String, range: [usize; 2]) -> Self {
-        Boundary { url, range }
-    }
-}
-
-impl Bucket {
-    pub fn new(period: usize) -> Self {
-        let l_max = 4096;
-
-        let bucket_cnt = 0;
-
-        let load_total = 0;
-        let bucket_load = 0;
-
-        let t_req_loads = HashMap::new();
-        let request_list = VecDeque::new();
-
-        let initial_map = HashMap::new();
-
-        let boundary = Vec::new();
-
-        let prefill_worker_urls = Arc::new(Mutex::new(Vec::new()));
-
-        Bucket {
-            l_max,
-            bucket_cnt,
-            prefill_worker_urls,
-            load_total,
-            period,
-            bucket_load,
-            boundary,
-            request_list,
-            t_req_loads,
-            chars_per_url: Arc::new(Mutex::new(initial_map)),
-        }
-    }
-
-    pub fn init_prefill_worker_urls(&mut self, prefill_worker_urls: Vec<String>) {
-        let bucket_cnt = prefill_worker_urls.len();
-        self.bucket_cnt = bucket_cnt;
-        let mut urls_lock = self.prefill_worker_urls.lock().unwrap();
-        *urls_lock = prefill_worker_urls.clone();
-
-        let mut chars_lock = self.chars_per_url.lock().unwrap();
-        chars_lock.clear();
-
-        for url in prefill_worker_urls.iter() {
-            chars_lock.insert(url.clone(), 0);
-        }
-
-        let worker_cnt = bucket_cnt;
-        let boundary = if worker_cnt == 0 {
-            Vec::new()
-        } else {
-            let gap = self.l_max / worker_cnt as usize;
-            self.l_max = usize::MAX;
-            prefill_worker_urls
-                .iter()
-                .enumerate()
-                .map(|(i, url)| {
-                    let min = i as usize * gap;
-                    let max = if i == worker_cnt - 1 {
-                        self.l_max
-                    } else {
-                        (i + 1) as usize * gap - 1
-                    };
-                    Boundary::new(url.clone(), [min, max])
-                })
-                .collect()
-        };
-
-        self.boundary = boundary;
-    }
-
-    pub fn post_process_request(&mut self, char_cnt: usize, prefill_url: String) {
-        {
-            let mut map = self.chars_per_url.lock().unwrap();
-            *map.entry(prefill_url.clone())
-                .or_insert(0) += char_cnt;
-        }
-
-        let now = SystemTime::now();
-        let time_window_duration = Duration::from_millis(self.period as u64);
-        let mut removed_load = 0;
-
-        while let Some(req) = self.request_list.front() {
-            let expired = match now.duration_since(req.timestamp) {
-                Ok(duration) => duration > time_window_duration,
-                Err(_) => true
-            };
-
-            if !expired {
-                break;
-            }
-
-            if let Some(removed_req) = self.request_list.pop_front() {
-                self.t_req_loads.remove(&removed_req.id);
-                removed_load += removed_req.char_cnt;
-
-                let mut map = self.chars_per_url.lock().unwrap();
-                if let Some(count) = map.get_mut(&removed_req.prefill_worker_url) {
-                    *count = count.saturating_sub(removed_req.char_cnt);
-                }
-            }
-        }
-
-        self.load_total = self.load_total.saturating_sub(removed_load);
-
-        let id = Uuid::new_v4().to_string();
-
-        self.t_req_loads.insert(id.clone(), char_cnt.try_into().unwrap());
-
-        self.request_list.push_back(SequencerRequest {
-            id,
-            char_cnt: char_cnt.try_into().unwrap(),
-            timestamp: now,
-            prefill_worker_url: prefill_url,
-        });
-
-        self.load_total = self.load_total.saturating_add(char_cnt.try_into().unwrap());
-    }
-
-
-    pub fn find_boundary(&self, char_count: usize) -> String {
-
-        let mut left = 0;
-        let mut right = self.boundary.len();
-        let mut _steps = 0;
-
-        while left < right {
-            _steps += 1;
-            let mid = left + (right - left) / 2;
-            let range = self.boundary[mid].range;
-
-            if char_count < range[0] {
-                right = mid;
-            } else if char_count > range[1] {
-                left = mid + 1;
-            } else {
-                return self.boundary[mid].url.clone();
-            }
-        }
-        "".to_string()
-    }
-
-    pub fn get_total_load(&self) -> usize {
-        self.load_total
-    }
-
-    fn update_workers_cnt(&mut self) {
-        let pwu = self.prefill_worker_urls.lock().unwrap();
-        self.bucket_cnt = pwu.len();
-
-        let mut char_map = self.chars_per_url.lock().unwrap();
-        let current_urls: HashSet<_> = char_map.keys().cloned().collect();
-        let new_urls: HashSet<_> = pwu.iter().cloned().collect();
-
-        for url in new_urls.difference(&current_urls) {
-            char_map.insert(url.clone(), 0);
-        }
-
-        for url in current_urls.difference(&new_urls) {
-            if char_map.get(url) == Some(&0) {
-                char_map.remove(url);
-            }
-        }
-    }
-
-    pub fn adjust_boundary(&mut self) {
-        info!("Before adjusting boundary{:?}",self.boundary);
-        if self.t_req_loads.is_empty() {
-            return;
-        }
-
-        if self.bucket_cnt == 0 {
-            return;
-        }
-        self.update_workers_cnt();
-        let worker_cnt = self.bucket_cnt;
-        let new_single_bucket_load = self.get_total_load()/worker_cnt;
-        let old_single_bucket_load = self.bucket_load;
-
-        if new_single_bucket_load <= 2 * old_single_bucket_load
-            && (old_single_bucket_load <= 2 * new_single_bucket_load && old_single_bucket_load != 0)
-        {
-            return;
-        }
-
-        self.bucket_load = new_single_bucket_load;
-        let mut new_boundary = Vec::new();
-        let mut hist_load: Vec<usize> = self.t_req_loads.values().cloned().collect();
-        hist_load.sort();
-        let mut upper_bound: usize = 0;
-        let mut last_load_index: usize = 0;
-        let max_value = usize::MAX;
-
-        let worker_url = {
-            let guard = self.prefill_worker_urls.lock().unwrap();
-            (*guard).clone()
-        };
-
-        let mut iter = worker_url.iter().peekable();
-        // let mut curr_worker_id = 0;
-        while let Some(url) = iter.next() {
-            if last_load_index >= hist_load.len() && iter.peek().is_none() {
-<<<<<<< HEAD
-                info!("adjust boundary upper_bound {:?}, load {:?}", upper_bound, max_value);
-=======
->>>>>>> 3e03a7a6
-                new_boundary.push(Boundary::new(url.clone(), [upper_bound, max_value]));
-                break;
-            }
-            let mut load_accumulator = 0;
-            let mut break_flag = false;
-            for (i, &load) in hist_load[last_load_index..].iter().enumerate() {
-                load_accumulator += load;
-                if load_accumulator >= new_single_bucket_load { // 还没装完，但是需要缩小边界
-<<<<<<< HEAD
-                    if i == hist_load[last_load_index..].len() - 1 && iter.peek().is_none() {
-                        info!("adjust boundary upper_bound {:?}, load {:?}", upper_bound, max_value);
-=======
-                    if iter.peek().is_none() {
->>>>>>> 3e03a7a6
-                        new_boundary.push(Boundary::new(url.clone(), [upper_bound, max_value]));
-                        break_flag = true;
-                        break;
-                    }
-<<<<<<< HEAD
-                    info!("adjust boundary upper_bound {:?}, load {:?}", upper_bound, load);
-                    new_boundary.push(Boundary::new(url.clone(), [upper_bound, load]));
-                    upper_bound = load + 1; // 下一个桶的左边界
-=======
-                    let mut real_load = upper_bound + new_single_bucket_load;
-                    if (load <= upper_bound) {
-                        new_boundary.push(Boundary::new(url.clone(), [upper_bound, real_load]));
-                        upper_bound = real_load + 1;
-                    } else {
-                        new_boundary.push(Boundary::new(url.clone(), [upper_bound, load]));
-                        upper_bound = load + 1;
-                    }
->>>>>>> 3e03a7a6
-                    last_load_index += 1;
-                    break_flag = true;
-                    break;
-                } else {
-                    last_load_index += 1;
-                }
-            }
-            if !break_flag {
-                let mut right_bound_value = upper_bound + new_single_bucket_load;
-                if iter.peek().is_none() {
-                    right_bound_value = max_value
-                }
-                new_boundary.push(Boundary::new(url.clone(), [upper_bound, right_bound_value]));
-                upper_bound = right_bound_value + 1;
-            }
-        }
-        self.boundary = new_boundary;
-        info!("After adjusting boundary: {:?}",self.boundary);
-    }
-
-    pub fn adjust_boundary_v2(&mut self) {
-        if self.t_req_loads.is_empty() {
-            return;
-        }
-
-        if self.bucket_cnt == 0 {
-            info!("{:?}", self.bucket_cnt);
-            return;
-        }
-
-        self.update_workers_cnt();
-
-        let worker_cnt = self.bucket_cnt;
-        let latest_buc_load_avg = self.get_total_load()/worker_cnt;
-        let earlier_buc_load_avg = self.bucket_load;
-
-        if latest_buc_load_avg <= 2 * earlier_buc_load_avg
-            && (earlier_buc_load_avg <= 2 * latest_buc_load_avg && earlier_buc_load_avg != 0)
-        {
-            info!("No need to adjust the bucket boundaries.");
-            return;
-        }
-
-        info!("Bucket boundaries before adjustment | {:?}", self.boundary);
-        self.bucket_load = latest_buc_load_avg;
-        let mut new_boundaries = Vec::new();
-
-        let mut hist_loads: Vec<usize> = self.t_req_loads.values().cloned().collect();
-        hist_loads.sort();
-
-        let max_value = usize::MAX;
-
-        let worker_urls = {
-            let guard = self.prefill_worker_urls.lock().unwrap();
-            (*guard).clone()
-        };
-
-        let mut boundary;
-        let mut left_bound: usize = 0;
-        let mut right_bound = 0;
-
-        let hist_loads_len = hist_loads.len();
-        let worker_urls_len = worker_urls.len();
-        let mut hist_load_idx = 0;
-        for (worker_url_idx, worker_url) in worker_urls.iter().enumerate() {
-            if worker_url_idx == worker_urls_len - 1 {
-                boundary = Boundary::new(worker_url.clone(), [left_bound, max_value]);
-                new_boundaries.push(boundary);
-                break;
-            }
-
-            let mut load_sum = 0;
-            while hist_load_idx < hist_loads_len {
-                let load = hist_loads[hist_load_idx];  // 通过当前索引获取元素
-                hist_load_idx += 1;
-
-                load_sum += load;
-                right_bound = load;
-
-                if load_sum >= latest_buc_load_avg {
-                    break;
-                }
-            }
-
-            boundary = Boundary::new(worker_url.clone(), [left_bound, right_bound]);
-            new_boundaries.push(boundary);
-            left_bound = right_bound + 1;
-        }
-
-        self.boundary = new_boundaries;
-        info!("Bucket boundaries after adjustment | {:?}",self.boundary);
-    }
-}
-
-#[cfg(test)]
-mod tests {
-    use super::*;
-    use crate::core::{BasicWorker, WorkerType};
-
-    #[tokio::test]
-    async fn test_bucket() {
-        let config = BucketConfig {
-            balance_abs_threshold: 15,
-            ..Default::default()
-        };
-        let policy = BucketPolicy::with_config(config);
-        let prefill_workers: Vec<Box<dyn Worker>> = vec![
-            Box::new(BasicWorker::new(
-                "http://w1:8000".to_string(),
-                WorkerType::Regular,
-            )),
-            Box::new(BasicWorker::new(
-                "http://w2:8000".to_string(),
-                WorkerType::Regular,
-            )),
-        ];
-
-        let decode_workers: Vec<Box<dyn Worker>> = vec![
-            Box::new(BasicWorker::new(
-                "http://w3:8000".to_string(),
-                WorkerType::Regular,
-            )),
-        ];
-
-        // Initialize the policy with prefill_workers
-        policy.init_prefill_worker_urls(&prefill_workers);
-
-        // First request should be distributed.
-        let (idx1, _) = policy.select_worker_pair(&prefill_workers, &decode_workers, Some("hello world")).unwrap();
-        // idx1 prefill worker's load is 11. Load is balanced, so use bucket scheduler. idx2 should be the same with idx1.
-        let (idx2, _) = policy.select_worker_pair(&prefill_workers, &decode_workers, Some("hello world")).unwrap();
-
-        assert_eq!(idx1, idx2);
-        // idx1 prefill worker's load is 22. Load is imbalanced, so use load balance scheduler. idx3 should not be the same with idx1.
-        let (idx3, _) = policy.select_worker_pair(&prefill_workers, &decode_workers, Some("hello world")).unwrap();
-
-        assert_ne!(idx1, idx3);
-    }
-
-    #[tokio::test]
-    async fn test_adjust_boundary() {
-        let mut bucket = Bucket::new(1000);
-        let urls = vec!["http://w1:8000".to_string(),
-        "http://w2:8000".to_string(),
-        ];
-
-        bucket.init_prefill_worker_urls(urls.clone());
-
-        bucket.adjust_boundary();
-        assert_eq!(bucket.boundary[0].range[1], 2047);
-
-        bucket.post_process_request(50, "http://w1:8000".to_string());
-        bucket.adjust_boundary();
-        assert_eq!(bucket.boundary[0].range[1], 50);
-
-        bucket.post_process_request(100, "http://w2:8000".to_string());
-        bucket.adjust_boundary();
-        assert_eq!(bucket.boundary[0].range[1], 100);
-    }
-}
+use super::{get_healthy_worker_indices, BucketConfig, LoadBalancingPolicy};
+use crate::core::Worker;
+use std::collections::{HashMap, VecDeque, HashSet};
+use std::time::{SystemTime};
+use std::time::Duration;
+use std::sync::{Arc, Mutex, RwLock};
+use tracing::{info, warn};
+use rand::Rng;
+
+use uuid::Uuid;
+
+#[derive(Debug)]
+pub struct BucketPolicy{
+    config: BucketConfig,
+    bucket: Arc<RwLock<Bucket>>,
+}
+
+impl BucketPolicy{
+    pub fn new() -> Self{
+        Self::with_config(BucketConfig::default())
+    }
+
+    pub fn with_config(config: BucketConfig) -> Self {
+        let bucket = Arc::new(RwLock::new(Bucket::new(config.bucket_adjust_interval_secs * 1000))); // convert to ms
+
+        let bucket_clone = Arc::clone(&bucket);
+        tokio::spawn(async move{
+            loop{
+                {
+                    let mut buc = bucket_clone.write().unwrap();
+                    buc.adjust_boundary();
+                }
+
+                tokio::time::sleep(Duration::from_secs(config.bucket_adjust_interval_secs as u64)).await;
+            }
+        });
+
+        Self{
+            config,
+            bucket,
+        }
+    }
+
+    pub fn init_prefill_worker_urls(&self, prefill_workers: &[Box<dyn Worker>]) {
+        let prefill_worker_urls: Vec<String> = prefill_workers
+            .iter()
+            .map(|worker| worker.url().to_string())
+            .collect();
+
+        let mut bucket = self.bucket.write().unwrap();
+        bucket.init_prefill_worker_urls(prefill_worker_urls);
+    }
+
+    pub fn add_prefill_url(&self, url: String) {
+        let buc = self.bucket.write().unwrap();
+        let mut prefill_worker_urls = buc.prefill_worker_urls.lock().unwrap();
+        prefill_worker_urls.push(url);
+    }
+
+    pub fn remove_prefill_url(&self, url:&str) {
+        let buc = self.bucket.write().unwrap();
+        let mut prefill_worker_urls = buc.prefill_worker_urls.lock().unwrap();
+        prefill_worker_urls.retain(|worker_url| worker_url != url);
+    }
+}
+
+
+impl LoadBalancingPolicy for BucketPolicy {
+    fn select_worker(
+        &self,
+        workers: &[Box<dyn Worker>],
+        request_text: Option<&str>,
+    ) -> Option<usize> {
+        let prefill_list = workers;
+
+        let char_count = match request_text {
+            None => 0,
+            Some(text) => text.chars().count()
+        };
+
+        let buc_arc = Arc::clone(&self.bucket);
+        let choiced_url_snapshot;
+        let chars_per_url_snapshot;
+        {
+            let buc = buc_arc.read().unwrap();
+            choiced_url_snapshot = buc.find_boundary(char_count);
+            chars_per_url_snapshot = buc.chars_per_url.lock().unwrap().clone();
+        }
+
+        let max_load = chars_per_url_snapshot.values().copied().max().unwrap_or(0);
+        let min_load = chars_per_url_snapshot.values().copied().min().unwrap_or(0);
+        let abs_diff = max_load.saturating_sub(min_load);
+        let rel_threshold = self.config.balance_rel_threshold * min_load as f32;
+
+        //Load balancing is triggered when (max_load - min_load) > abs_threshold AND max_load > min_load * rel_threshold.
+        // balance_abs_threshold = 1
+        let is_imbalanced = abs_diff > self.config.balance_abs_threshold && max_load as f32 > rel_threshold;
+        info!("Current PD instance status | is_imbalanced={}", is_imbalanced);
+        let prefill_url = if is_imbalanced {
+            info!("select prefill instance by Load Balance policy");
+            let min_url = chars_per_url_snapshot
+                .iter()
+                .min_by_key(|(_, &chars)| chars)
+                .map(|(url, _)| url.clone())
+                .unwrap_or_else(|| {
+                    let prefill_idx = rand::random::<usize>() % prefill_list.len();
+                    let url = prefill_list[prefill_idx].url();
+                    warn!("No URL found, randomly selecting: {}", url);
+                    url.to_string()
+                });
+            min_url
+        } else {
+            info!("select prefill instance by Bucket policy");
+            if choiced_url_snapshot.is_empty() {
+                let prefill_idx = rand::random::<usize>() % prefill_list.len();
+                let selected_url = prefill_list[prefill_idx].url();
+                warn!("Boundary not found, randomly selection: {}", selected_url);
+                selected_url.to_string()
+            } else {
+                choiced_url_snapshot
+            }
+        };
+
+        {
+            let mut buc = buc_arc.write().unwrap();
+            buc.post_process_request(char_count, prefill_url.clone());
+        }
+
+        let prefill_idx = prefill_list.iter().position(|w| w.url() == prefill_url)?;
+        return Some(prefill_idx);
+    }
+
+    fn select_worker_pair(
+        &self,
+        prefill_workers: &[Box<dyn Worker>],
+        decode_workers: &[Box<dyn Worker>],
+        request_text: Option<&str>,
+    ) -> Option<(usize, usize)> {
+        let prefill_list = prefill_workers;
+        let decode_list = decode_workers;
+
+        let char_count = match request_text {
+            None => 0,
+            Some(text) => text.chars().count()
+        };
+
+        let buc_arc = Arc::clone(&self.bucket);
+        let choiced_url_snapshot;
+        let chars_per_url_snapshot;
+        {
+            let buc = buc_arc.read().unwrap();
+            choiced_url_snapshot = buc.find_boundary(char_count);
+            chars_per_url_snapshot = buc.chars_per_url.lock().unwrap().clone();
+        }
+
+        let max_load = chars_per_url_snapshot.values().copied().max().unwrap_or(0);
+        let min_load = chars_per_url_snapshot.values().copied().min().unwrap_or(0);
+        let abs_diff = max_load.saturating_sub(min_load);
+        let rel_threshold = self.config.balance_rel_threshold * min_load as f32;
+
+        //Load balancing is triggered when (max_load - min_load) > abs_threshold AND max_load > min_load * rel_threshold.
+        let is_imbalanced = abs_diff > self.config.balance_abs_threshold && max_load as f32 > rel_threshold;
+
+        let prefill_url = if is_imbalanced {
+            let min_url = chars_per_url_snapshot
+                .iter()
+                .min_by_key(|(_, &chars)| chars)
+                .map(|(url, _)| url.clone())
+                .unwrap_or_else(|| {
+                    let prefill_idx = rand::random::<usize>() % prefill_list.len();
+                    let url = prefill_list[prefill_idx].url();
+                    warn!("No URL found, randomly selecting: {}", url);
+                    url.to_string()
+                });
+            min_url
+        } else {
+            if choiced_url_snapshot.is_empty() {
+                let prefill_idx = rand::random::<usize>() % prefill_list.len();
+                let selected_url = prefill_list[prefill_idx].url();
+                warn!("Boundary not found, randomly selection: {}", selected_url);
+                selected_url.to_string()
+            } else {
+                choiced_url_snapshot
+            }
+        };
+
+        {
+            let mut buc = buc_arc.write().unwrap();
+            buc.post_process_request(char_count, prefill_url.clone());
+        }
+
+        let prefill_idx = prefill_list.iter().position(|w| w.url() == prefill_url)?;
+        let decode_idx = rand::random::<usize>() % decode_list.len();
+
+
+        Some((prefill_idx, decode_idx))
+    }
+
+    fn name(&self) -> &'static str {
+        "bucket"
+    }
+
+    fn as_any(&self) -> &dyn std::any::Any {
+        self
+    }
+}
+
+
+#[derive(Debug, Clone)]
+pub struct Bucket {
+    l_max: usize,
+    bucket_cnt: usize,
+    pub prefill_worker_urls: Arc<Mutex<Vec<String>>>,
+    load_total: usize,
+    pub period: usize,
+    bucket_load: usize,
+    boundary: Vec<Boundary>,
+    request_list: VecDeque<SequencerRequest>,
+    t_req_loads: HashMap<String, usize>,
+    pub chars_per_url: Arc<Mutex<HashMap<String,usize>>>,
+}
+
+
+#[derive(Debug, Clone)]
+pub struct SequencerRequest {
+    pub id: String,
+    pub char_cnt: usize,
+    pub timestamp: SystemTime,
+    pub prefill_worker_url: String,
+}
+
+#[derive(Debug, Clone)]
+pub struct Boundary {
+    pub url: String,
+    pub range: [usize; 2],
+}
+
+impl Boundary {
+    pub fn new(url: String, range: [usize; 2]) -> Self {
+        Boundary { url, range }
+    }
+}
+
+impl Bucket {
+    pub fn new(period: usize) -> Self {
+        let l_max = 4096;
+
+        let bucket_cnt = 0;
+
+        let load_total = 0;
+        let bucket_load = 0;
+
+        let t_req_loads = HashMap::new();
+        let request_list = VecDeque::new();
+
+        let initial_map = HashMap::new();
+
+        let boundary = Vec::new();
+
+        let prefill_worker_urls = Arc::new(Mutex::new(Vec::new()));
+
+        Bucket {
+            l_max,
+            bucket_cnt,
+            prefill_worker_urls,
+            load_total,
+            period,
+            bucket_load,
+            boundary,
+            request_list,
+            t_req_loads,
+            chars_per_url: Arc::new(Mutex::new(initial_map)),
+        }
+    }
+
+    pub fn init_prefill_worker_urls(&mut self, prefill_worker_urls: Vec<String>) {
+        let bucket_cnt = prefill_worker_urls.len();
+        self.bucket_cnt = bucket_cnt;
+        let mut urls_lock = self.prefill_worker_urls.lock().unwrap();
+        *urls_lock = prefill_worker_urls.clone();
+
+        let mut chars_lock = self.chars_per_url.lock().unwrap();
+        chars_lock.clear();
+
+        for url in prefill_worker_urls.iter() {
+            chars_lock.insert(url.clone(), 0);
+        }
+
+        let worker_cnt = bucket_cnt;
+        let boundary = if worker_cnt == 0 {
+            Vec::new()
+        } else {
+            let gap = self.l_max / worker_cnt as usize;
+            self.l_max = usize::MAX;
+            prefill_worker_urls
+                .iter()
+                .enumerate()
+                .map(|(i, url)| {
+                    let min = i as usize * gap;
+                    let max = if i == worker_cnt - 1 {
+                        self.l_max
+                    } else {
+                        (i + 1) as usize * gap - 1
+                    };
+                    Boundary::new(url.clone(), [min, max])
+                })
+                .collect()
+        };
+
+        self.boundary = boundary;
+    }
+
+    pub fn post_process_request(&mut self, char_cnt: usize, prefill_url: String) {
+        {
+            let mut map = self.chars_per_url.lock().unwrap();
+            *map.entry(prefill_url.clone())
+                .or_insert(0) += char_cnt;
+        }
+
+        let now = SystemTime::now();
+        let time_window_duration = Duration::from_millis(self.period as u64);
+        let mut removed_load = 0;
+
+        while let Some(req) = self.request_list.front() {
+            let expired = match now.duration_since(req.timestamp) {
+                Ok(duration) => duration > time_window_duration,
+                Err(_) => true
+            };
+
+            if !expired {
+                break;
+            }
+
+            if let Some(removed_req) = self.request_list.pop_front() {
+                self.t_req_loads.remove(&removed_req.id);
+                removed_load += removed_req.char_cnt;
+
+                let mut map = self.chars_per_url.lock().unwrap();
+                if let Some(count) = map.get_mut(&removed_req.prefill_worker_url) {
+                    *count = count.saturating_sub(removed_req.char_cnt);
+                }
+            }
+        }
+
+        self.load_total = self.load_total.saturating_sub(removed_load);
+
+        let id = Uuid::new_v4().to_string();
+
+        self.t_req_loads.insert(id.clone(), char_cnt.try_into().unwrap());
+
+        self.request_list.push_back(SequencerRequest {
+            id,
+            char_cnt: char_cnt.try_into().unwrap(),
+            timestamp: now,
+            prefill_worker_url: prefill_url,
+        });
+
+        self.load_total = self.load_total.saturating_add(char_cnt.try_into().unwrap());
+    }
+
+
+    pub fn find_boundary(&self, char_count: usize) -> String {
+
+        let mut left = 0;
+        let mut right = self.boundary.len();
+        let mut _steps = 0;
+
+        while left < right {
+            _steps += 1;
+            let mid = left + (right - left) / 2;
+            let range = self.boundary[mid].range;
+
+            if char_count < range[0] {
+                right = mid;
+            } else if char_count > range[1] {
+                left = mid + 1;
+            } else {
+                return self.boundary[mid].url.clone();
+            }
+        }
+        "".to_string()
+    }
+
+    pub fn get_total_load(&self) -> usize {
+        self.load_total
+    }
+
+    fn update_workers_cnt(&mut self) {
+        let pwu = self.prefill_worker_urls.lock().unwrap();
+        self.bucket_cnt = pwu.len();
+
+        let mut char_map = self.chars_per_url.lock().unwrap();
+        let current_urls: HashSet<_> = char_map.keys().cloned().collect();
+        let new_urls: HashSet<_> = pwu.iter().cloned().collect();
+
+        for url in new_urls.difference(&current_urls) {
+            char_map.insert(url.clone(), 0);
+        }
+
+        for url in current_urls.difference(&new_urls) {
+            if char_map.get(url) == Some(&0) {
+                char_map.remove(url);
+            }
+        }
+    }
+
+    pub fn adjust_boundary(&mut self) {
+        if self.t_req_loads.is_empty() {
+            return;
+        }
+
+        if self.bucket_cnt == 0 {
+            return;
+        }
+        self.update_workers_cnt();
+        let worker_cnt = self.bucket_cnt;
+        let new_single_bucket_load = self.get_total_load()/worker_cnt;
+        let old_single_bucket_load = self.bucket_load;
+
+        if new_single_bucket_load <= 2 * old_single_bucket_load
+            && (old_single_bucket_load <= 2 * new_single_bucket_load && old_single_bucket_load != 0)
+        {
+            info!("No need to adjust the bucket boundaries.");
+            return;
+        }
+
+        info!("Before adjusting boundary | {:?}",self.boundary);
+        self.bucket_load = new_single_bucket_load;
+        let mut new_boundary = Vec::new();
+        let mut hist_load: Vec<usize> = self.t_req_loads.values().cloned().collect();
+        hist_load.sort();
+        let mut upper_bound: usize = 0;
+        let mut last_load_index: usize = 0;
+        let max_value = usize::MAX;
+
+        let worker_url = {
+            let guard = self.prefill_worker_urls.lock().unwrap();
+            (*guard).clone()
+        };
+
+        let mut iter = worker_url.iter().peekable();
+        // let mut curr_worker_id = 0;
+        while let Some(url) = iter.next() {
+            if last_load_index >= hist_load.len() && iter.peek().is_none() {
+                new_boundary.push(Boundary::new(url.clone(), [upper_bound, max_value]));
+                break;
+            }
+            let mut load_accumulator = 0;
+            let mut break_flag = false;
+            for (i, &load) in hist_load[last_load_index..].iter().enumerate() {
+                load_accumulator += load;
+                if load_accumulator >= new_single_bucket_load {
+                    if iter.peek().is_none() {
+                        new_boundary.push(Boundary::new(url.clone(), [upper_bound, max_value]));
+                        break_flag = true;
+                        break;
+                    }
+                    let mut real_load = upper_bound + new_single_bucket_load;
+                    if (load <= upper_bound) {
+                        new_boundary.push(Boundary::new(url.clone(), [upper_bound, real_load]));
+                        upper_bound = real_load + 1;
+                    } else {
+                        new_boundary.push(Boundary::new(url.clone(), [upper_bound, load]));
+                        upper_bound = load + 1;
+                    }
+                    last_load_index += 1;
+                    break_flag = true;
+                    break;
+                } else {
+                    last_load_index += 1;
+                }
+            }
+            if !break_flag {
+                let mut right_bound_value = upper_bound + new_single_bucket_load;
+                if iter.peek().is_none() {
+                    right_bound_value = max_value
+                }
+                new_boundary.push(Boundary::new(url.clone(), [upper_bound, right_bound_value]));
+                upper_bound = right_bound_value + 1;
+            }
+        }
+        self.boundary = new_boundary;
+        info!("After adjusting boundary | {:?}",self.boundary);
+    }
+
+    pub fn adjust_boundary_v2(&mut self) {
+        if self.t_req_loads.is_empty() {
+            return;
+        }
+
+        if self.bucket_cnt == 0 {
+            return;
+        }
+
+        self.update_workers_cnt();
+
+        let worker_cnt = self.bucket_cnt;
+        let latest_buc_load_avg = self.get_total_load()/worker_cnt;
+        let earlier_buc_load_avg = self.bucket_load;
+
+        if latest_buc_load_avg <= 2 * earlier_buc_load_avg
+            && (earlier_buc_load_avg <= 2 * latest_buc_load_avg && earlier_buc_load_avg != 0)
+        {
+            info!("No need to adjust the bucket boundaries.");
+            return;
+        }
+
+        info!("Bucket boundaries before adjustment | {:?}", self.boundary);
+        self.bucket_load = latest_buc_load_avg;
+        let mut new_boundaries = Vec::new();
+
+        let mut hist_loads: Vec<usize> = self.t_req_loads.values().cloned().collect();
+        hist_loads.sort();
+
+        let max_value = usize::MAX;
+
+        let worker_urls = {
+            let guard = self.prefill_worker_urls.lock().unwrap();
+            (*guard).clone()
+        };
+
+        let mut boundary;
+        let mut left_bound: usize = 0;
+        let mut right_bound = 0;
+
+        let hist_loads_len = hist_loads.len();
+        let worker_urls_len = worker_urls.len();
+        let mut hist_load_idx = 0;
+        for (worker_url_idx, worker_url) in worker_urls.iter().enumerate() {
+            if worker_url_idx == worker_urls_len - 1 {
+                boundary = Boundary::new(worker_url.clone(), [left_bound, max_value]);
+                new_boundaries.push(boundary);
+                break;
+            }
+
+            let mut load_sum = 0;
+            while hist_load_idx < hist_loads_len {
+                let load = hist_loads[hist_load_idx];  // 通过当前索引获取元素
+                hist_load_idx += 1;
+
+                load_sum += load;
+                right_bound = load;
+
+                if load_sum >= latest_buc_load_avg {
+                    break;
+                }
+            }
+
+            boundary = Boundary::new(worker_url.clone(), [left_bound, right_bound]);
+            new_boundaries.push(boundary);
+            left_bound = right_bound + 1;
+        }
+
+        self.boundary = new_boundaries;
+        info!("Bucket boundaries after adjustment | {:?}",self.boundary);
+    }
+}
+
+#[cfg(test)]
+mod tests {
+    use super::*;
+    use crate::core::{BasicWorker, WorkerType};
+
+    #[tokio::test]
+    async fn test_bucket() {
+        let config = BucketConfig {
+            balance_abs_threshold: 15,
+            ..Default::default()
+        };
+        let policy = BucketPolicy::with_config(config);
+        let prefill_workers: Vec<Box<dyn Worker>> = vec![
+            Box::new(BasicWorker::new(
+                "http://w1:8000".to_string(),
+                WorkerType::Regular,
+            )),
+            Box::new(BasicWorker::new(
+                "http://w2:8000".to_string(),
+                WorkerType::Regular,
+            )),
+        ];
+
+        let decode_workers: Vec<Box<dyn Worker>> = vec![
+            Box::new(BasicWorker::new(
+                "http://w3:8000".to_string(),
+                WorkerType::Regular,
+            )),
+        ];
+
+        // Initialize the policy with prefill_workers
+        policy.init_prefill_worker_urls(&prefill_workers);
+
+        // First request should be distributed.
+        let (idx1, _) = policy.select_worker_pair(&prefill_workers, &decode_workers, Some("hello world")).unwrap();
+        // idx1 prefill worker's load is 11. Load is balanced, so use bucket scheduler. idx2 should be the same with idx1.
+        let (idx2, _) = policy.select_worker_pair(&prefill_workers, &decode_workers, Some("hello world")).unwrap();
+
+        assert_eq!(idx1, idx2);
+        // idx1 prefill worker's load is 22. Load is imbalanced, so use load balance scheduler. idx3 should not be the same with idx1.
+        let (idx3, _) = policy.select_worker_pair(&prefill_workers, &decode_workers, Some("hello world")).unwrap();
+
+        assert_ne!(idx1, idx3);
+    }
+
+    #[tokio::test]
+    async fn test_adjust_boundary() {
+        let mut bucket = Bucket::new(1000);
+        let urls = vec!["http://w1:8000".to_string(),
+        "http://w2:8000".to_string(),
+        ];
+
+        bucket.init_prefill_worker_urls(urls.clone());
+
+        bucket.adjust_boundary();
+        assert_eq!(bucket.boundary[0].range[1], 2047);
+
+        bucket.post_process_request(50, "http://w1:8000".to_string());
+        bucket.adjust_boundary();
+        assert_eq!(bucket.boundary[0].range[1], 50);
+
+        bucket.post_process_request(100, "http://w2:8000".to_string());
+        bucket.adjust_boundary();
+        assert_eq!(bucket.boundary[0].range[1], 100);
+    }
+}