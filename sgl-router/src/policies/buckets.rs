use super::{get_healthy_worker_indices, BucketConfig, LoadBalancingPolicy};
use crate::core::Worker;
use std::collections::{HashMap, VecDeque, HashSet};
use std::time::{SystemTime};
use std::time::Duration;
use std::sync::{Arc, Mutex, RwLock};
use tracing::{info, warn};
use rand::Rng;

use uuid::Uuid;

#[derive(Debug)]
pub struct BucketPolicy{
    config: BucketConfig,
    bucket: Arc<RwLock<Bucket>>,
}

impl BucketPolicy{
    pub fn new() -> Self{
        Self::with_config(BucketConfig::default())
    }

    pub fn with_config(config: BucketConfig) -> Self {
        let bucket = Arc::new(RwLock::new(Bucket::new(config.bucket_adjust_interval_secs * 1000))); // convert to ms

        let bucket_clone = Arc::clone(&bucket);
        tokio::spawn(async move{
            loop{
                {
                    let mut buc = bucket_clone.write().unwrap();
                    buc.adjust_boundary();
                }

                tokio::time::sleep(Duration::from_secs(config.bucket_adjust_interval_secs as u64)).await;
            }
        });

        Self{
            config,
            bucket,
        }
    }

    pub fn init_prefill_worker_urls(&self, prefill_workers: &[Box<dyn Worker>]) {
        let prefill_worker_urls: Vec<String> = prefill_workers
            .iter()
            .map(|worker| worker.url().to_string())
            .collect();

        let mut bucket = self.bucket.write().unwrap();
        bucket.init_prefill_worker_urls(prefill_worker_urls);
    }

    pub fn add_prefill_url(&self, url: String) {
        let buc = self.bucket.write().unwrap();
        let mut prefill_worker_urls = buc.prefill_worker_urls.lock().unwrap();
        prefill_worker_urls.push(url);
    }

    pub fn remove_prefill_url(&self, url:&str) {
        let buc = self.bucket.write().unwrap();
        let mut prefill_worker_urls = buc.prefill_worker_urls.lock().unwrap();
        prefill_worker_urls.retain(|worker_url| worker_url != url);
    }
}


impl LoadBalancingPolicy for BucketPolicy {
    fn select_worker(
        &self,
        workers: &[Box<dyn Worker>],
        request_text: Option<&str>,
    ) -> Option<usize> {
        let prefill_list = workers;

        let char_count = match request_text {
            None => 0,
            Some(text) => text.chars().count()
        };

        let buc_arc = Arc::clone(&self.bucket);
        let choiced_url_snapshot;
        let chars_per_url_snapshot;
        {
            let buc = buc_arc.read().unwrap();
            choiced_url_snapshot = buc.find_boundary(char_count);
            chars_per_url_snapshot = buc.chars_per_url.lock().unwrap().clone();
        }

        let max_load = chars_per_url_snapshot.values().copied().max().unwrap_or(0);
        let min_load = chars_per_url_snapshot.values().copied().min().unwrap_or(0);
        let abs_diff = max_load.saturating_sub(min_load);
        let rel_threshold = self.config.balance_rel_threshold * min_load as f32;

        //Load balancing is triggered when (max_load - min_load) > abs_threshold AND max_load > min_load * rel_threshold.
        // balance_abs_threshold = 1
        let is_imbalanced = abs_diff > self.config.balance_abs_threshold && max_load as f32 > rel_threshold;
        info!("Current PD instance status | is_imbalanced={}", is_imbalanced);
        let prefill_url = if is_imbalanced {
            info!("select prefill instance by Load Balance policy");
            let min_url = chars_per_url_snapshot
                .iter()
                .min_by_key(|(_, &chars)| chars)
                .map(|(url, _)| url.clone())
                .unwrap_or_else(|| {
                    let prefill_idx = rand::random::<usize>() % prefill_list.len();
                    let url = prefill_list[prefill_idx].url();
                    warn!("No URL found, randomly selecting: {}", url);
                    url.to_string()
                });
            min_url
        } else {
            info!("select prefill instance by Bucket policy");
            if choiced_url_snapshot.is_empty() {
                let prefill_idx = rand::random::<usize>() % prefill_list.len();
                let selected_url = prefill_list[prefill_idx].url();
                warn!("Boundary not found, randomly selection: {}", selected_url);
                selected_url.to_string()
            } else {
                choiced_url_snapshot
            }
        };

        {
            let mut buc = buc_arc.write().unwrap();
            buc.post_process_request(char_count, prefill_url.clone());
        }

        let prefill_idx = prefill_list.iter().position(|w| w.url() == prefill_url)?;
        return Some(prefill_idx);
    }

    fn select_worker_pair(
        &self,
        prefill_workers: &[Box<dyn Worker>],
        decode_workers: &[Box<dyn Worker>],
        request_text: Option<&str>,
    ) -> Option<(usize, usize)> {
        let prefill_list = prefill_workers;
        let decode_list = decode_workers;

        let char_count = match request_text {
            None => 0,
            Some(text) => text.chars().count()
        };

        let buc_arc = Arc::clone(&self.bucket);
        let choiced_url_snapshot;
        let chars_per_url_snapshot;
        {
            let buc = buc_arc.read().unwrap();
            choiced_url_snapshot = buc.find_boundary(char_count);
            chars_per_url_snapshot = buc.chars_per_url.lock().unwrap().clone();
        }

        let max_load = chars_per_url_snapshot.values().copied().max().unwrap_or(0);
        let min_load = chars_per_url_snapshot.values().copied().min().unwrap_or(0);
        let abs_diff = max_load.saturating_sub(min_load);
        let rel_threshold = self.config.balance_rel_threshold * min_load as f32;

        //Load balancing is triggered when (max_load - min_load) > abs_threshold AND max_load > min_load * rel_threshold.
        let is_imbalanced = abs_diff > self.config.balance_abs_threshold && max_load as f32 > rel_threshold;

        let prefill_url = if is_imbalanced {
            let min_url = chars_per_url_snapshot
                .iter()
                .min_by_key(|(_, &chars)| chars)
                .map(|(url, _)| url.clone())
                .unwrap_or_else(|| {
                    let prefill_idx = rand::random::<usize>() % prefill_list.len();
                    let url = prefill_list[prefill_idx].url();
                    warn!("No URL found, randomly selecting: {}", url);
                    url.to_string()
                });
            min_url
        } else {
            if choiced_url_snapshot.is_empty() {
                let prefill_idx = rand::random::<usize>() % prefill_list.len();
                let selected_url = prefill_list[prefill_idx].url();
                warn!("Boundary not found, randomly selection: {}", selected_url);
                selected_url.to_string()
            } else {
                choiced_url_snapshot
            }
        };

        {
            let mut buc = buc_arc.write().unwrap();
            buc.post_process_request(char_count, prefill_url.clone());
        }

        let prefill_idx = prefill_list.iter().position(|w| w.url() == prefill_url)?;
        let decode_idx = rand::random::<usize>() % decode_list.len();


        Some((prefill_idx, decode_idx))
    }

    fn name(&self) -> &'static str {
        "bucket"
    }

    fn as_any(&self) -> &dyn std::any::Any {
        self
    }
}


#[derive(Debug, Clone)]
pub struct Bucket {
    l_max: usize,
    bucket_cnt: usize,
    pub prefill_worker_urls: Arc<Mutex<Vec<String>>>,
    load_total: usize,
    pub period: usize,
    bucket_load: usize,
    boundary: Vec<Boundary>,
    request_list: VecDeque<SequencerRequest>,
    t_req_loads: HashMap<String, usize>,
    pub chars_per_url: Arc<Mutex<HashMap<String,usize>>>,
}


#[derive(Debug, Clone)]
pub struct SequencerRequest {
    pub id: String,
    pub char_cnt: usize,
    pub timestamp: SystemTime,
    pub prefill_worker_url: String,
}

#[derive(Debug, Clone)]
pub struct Boundary {
    pub url: String,
    pub range: [usize; 2],
}

impl Boundary {
    pub fn new(url: String, range: [usize; 2]) -> Self {
        Boundary { url, range }
    }
}

impl Bucket {
    pub fn new(period: usize) -> Self {
        let l_max = 4096;

        let bucket_cnt = 0;

        let load_total = 0;
        let bucket_load = 0;

        let t_req_loads = HashMap::new();
        let request_list = VecDeque::new();

        let initial_map = HashMap::new();

        let boundary = Vec::new();

        let prefill_worker_urls = Arc::new(Mutex::new(Vec::new()));

        Bucket {
            l_max,
            bucket_cnt,
            prefill_worker_urls,
            load_total,
            period,
            bucket_load,
            boundary,
            request_list,
            t_req_loads,
            chars_per_url: Arc::new(Mutex::new(initial_map)),
        }
    }

    pub fn init_prefill_worker_urls(&mut self, prefill_worker_urls: Vec<String>) {
        let bucket_cnt = prefill_worker_urls.len();
        self.bucket_cnt = bucket_cnt;
        let mut urls_lock = self.prefill_worker_urls.lock().unwrap();
        *urls_lock = prefill_worker_urls.clone();

        let mut chars_lock = self.chars_per_url.lock().unwrap();
        chars_lock.clear();

        for url in prefill_worker_urls.iter() {
            chars_lock.insert(url.clone(), 0);
        }

        let worker_cnt = bucket_cnt;
        let boundary = if worker_cnt == 0 {
            Vec::new()
        } else {
            let gap = self.l_max / worker_cnt as usize;
            self.l_max = usize::MAX;
            prefill_worker_urls
                .iter()
                .enumerate()
                .map(|(i, url)| {
                    let min = i as usize * gap;
                    let max = if i == worker_cnt - 1 {
                        self.l_max
                    } else {
                        (i + 1) as usize * gap - 1
                    };
                    Boundary::new(url.clone(), [min, max])
                })
                .collect()
        };

        self.boundary = boundary;
        info!("Init boundary:{:?}", self.boundary);
    }

    pub fn post_process_request(&mut self, char_cnt: usize, prefill_url: String) {
        {
            let mut map = self.chars_per_url.lock().unwrap();
            *map.entry(prefill_url.clone())
                .or_insert(0) += char_cnt;
        }

        let now = SystemTime::now();
        let time_window_duration = Duration::from_millis(self.period as u64);
        let mut removed_load = 0;

        while let Some(req) = self.request_list.front() {
            let expired = match now.duration_since(req.timestamp) {
                Ok(duration) => duration > time_window_duration,
                Err(_) => true
            };

            if !expired {
                break;
            }

            if let Some(removed_req) = self.request_list.pop_front() {
                self.t_req_loads.remove(&removed_req.id);
                removed_load += removed_req.char_cnt;

                let mut map = self.chars_per_url.lock().unwrap();
                if let Some(count) = map.get_mut(&removed_req.prefill_worker_url) {
                    *count = count.saturating_sub(removed_req.char_cnt);
                }
            }
        }

        self.load_total = self.load_total.saturating_sub(removed_load);

        let id = Uuid::new_v4().to_string();

        self.t_req_loads.insert(id.clone(), char_cnt.try_into().unwrap());

        self.request_list.push_back(SequencerRequest {
            id,
            char_cnt: char_cnt.try_into().unwrap(),
            timestamp: now,
            prefill_worker_url: prefill_url,
        });

        self.load_total = self.load_total.saturating_add(char_cnt.try_into().unwrap());
    }


    pub fn find_boundary(&self, char_count: usize) -> String {

        let mut left = 0;
        let mut right = self.boundary.len();
        let mut _steps = 0;

        while left < right {
            _steps += 1;
            let mid = left + (right - left) / 2;
            let range = self.boundary[mid].range;

            if char_count < range[0] {
                right = mid;
            } else if char_count > range[1] {
                left = mid + 1;
            } else {
                return self.boundary[mid].url.clone();
            }
        }
        "".to_string()
    }

    pub fn get_total_load(&self) -> usize {
        self.load_total
    }

    fn update_workers_cnt(&mut self) {
        let pwu = self.prefill_worker_urls.lock().unwrap();
        self.bucket_cnt = pwu.len();

        let mut char_map = self.chars_per_url.lock().unwrap();
        let current_urls: HashSet<_> = char_map.keys().cloned().collect();
        let new_urls: HashSet<_> = pwu.iter().cloned().collect();

        for url in new_urls.difference(&current_urls) {
            char_map.insert(url.clone(), 0);
        }

        for url in current_urls.difference(&new_urls) {
            if char_map.get(url) == Some(&0) {
                char_map.remove(url);
            }
        }
    }

    pub fn adjust_boundary(&mut self) {
        if self.t_req_loads.is_empty() {
            return;
        }

        if self.bucket_cnt == 0 {
            return;
        }
        self.update_workers_cnt();
        let worker_cnt = self.bucket_cnt;
        let new_single_bucket_load = self.get_total_load()/worker_cnt;
        let old_single_bucket_load = self.bucket_load;

        if new_single_bucket_load <= 2 * old_single_bucket_load
            && (old_single_bucket_load <= 2 * new_single_bucket_load && old_single_bucket_load != 0)
        {
            info!("No need to adjust the bucket boundaries.");
            return;
        }

        info!("Before adjusting boundary | {:?}",self.boundary);
        self.bucket_load = new_single_bucket_load;
        let mut new_boundary = Vec::new();
        let mut hist_load: Vec<usize> = self.t_req_loads.values().cloned().collect();
        hist_load.sort();
        let mut upper_bound: usize = 0;
        let mut last_load_index: usize = 0;
        let max_value = usize::MAX;

        let worker_url = {
            let guard = self.prefill_worker_urls.lock().unwrap();
            (*guard).clone()
        };

        let mut iter = worker_url.iter().peekable();
        // let mut curr_worker_id = 0;
        while let Some(url) = iter.next() {
            if last_load_index >= hist_load.len() && iter.peek().is_none() {
                new_boundary.push(Boundary::new(url.clone(), [upper_bound, max_value]));
                break;
            }
            let mut load_accumulator = 0;
            let mut break_flag = false;
            for (i, &load) in hist_load[last_load_index..].iter().enumerate() {
                load_accumulator += load;
                if load_accumulator >= new_single_bucket_load {
                    if iter.peek().is_none() {
                        new_boundary.push(Boundary::new(url.clone(), [upper_bound, max_value]));
                        break_flag = true;
                        break;
                    }
                    let mut real_load = upper_bound + new_single_bucket_load;
                    if (load <= upper_bound) {
                        new_boundary.push(Boundary::new(url.clone(), [upper_bound, real_load]));
                        upper_bound = real_load + 1;
                    } else {
                        new_boundary.push(Boundary::new(url.clone(), [upper_bound, load]));
                        upper_bound = load + 1;
                    }
                    last_load_index += 1;
                    break_flag = true;
                    break;
                } else {
                    last_load_index += 1;
                }
            }
            if !break_flag {
                let mut right_bound_value = upper_bound + new_single_bucket_load;
                if iter.peek().is_none() {
                    right_bound_value = max_value;
                    new_boundary.push(Boundary::new(url.clone(), [upper_bound, right_bound_value]));
                    break;
                }
                new_boundary.push(Boundary::new(url.clone(), [upper_bound, right_bound_value]));
                upper_bound = right_bound_value + 1;
            }
        }
        self.boundary = new_boundary;
        info!("After adjusting boundary | {:?}",self.boundary);
    }

    pub fn adjust_boundary_v2(&mut self) {
        if self.t_req_loads.is_empty() {
            return;
        }

        if self.bucket_cnt == 0 {
            return;
        }

        self.update_workers_cnt();

        let worker_cnt = self.bucket_cnt;
        let latest_buc_load_avg = self.get_total_load()/worker_cnt;
        let earlier_buc_load_avg = self.bucket_load;

        if latest_buc_load_avg <= 2 * earlier_buc_load_avg
            && (earlier_buc_load_avg <= 2 * latest_buc_load_avg && earlier_buc_load_avg != 0)
        {
            info!("No need to adjust the bucket boundaries.");
            return;
        }

        info!("Bucket boundaries before adjustment | {:?}", self.boundary);
        self.bucket_load = latest_buc_load_avg;
        let mut new_boundaries = Vec::new();

        let mut hist_loads: Vec<usize> = self.t_req_loads.values().cloned().collect();
        hist_loads.sort();

        let max_value = usize::MAX;

        let worker_urls = {
            let guard = self.prefill_worker_urls.lock().unwrap();
            (*guard).clone()
        };

        let mut boundary;
        let mut left_bound: usize = 0;
        let mut right_bound = 0;

        let hist_loads_len = hist_loads.len();
        let worker_urls_len = worker_urls.len();
        let mut hist_load_idx = 0;
        for (worker_url_idx, worker_url) in worker_urls.iter().enumerate() {
            if worker_url_idx == worker_urls_len - 1 {
                boundary = Boundary::new(worker_url.clone(), [left_bound, max_value]);
                new_boundaries.push(boundary);
                break;
            }

            let mut load_sum = 0;
            let mut load = 0;
            while hist_load_idx < hist_loads_len {
                load = hist_loads[hist_load_idx];  // 通过当前索引获取元素
                hist_load_idx += 1;

                load_sum += load;
                right_bound = load;

                if load_sum >= latest_buc_load_avg {
                    break;
                }
            }
            if (hist_load_idx >= hist_loads_len && load_sum < latest_buc_load_avg) {
                right_bound = left_bound + latest_buc_load_avg;
            }
            if (right_bound - left_bound <= 0) {
                right_bound = left_bound + latest_buc_load_avg;
            }
            boundary = Boundary::new(worker_url.clone(), [left_bound, right_bound]);
            new_boundaries.push(boundary);
            left_bound = right_bound + 1;
        }

        self.boundary = new_boundaries;
        info!("Bucket boundaries after adjustment | {:?}",self.boundary);
    }
}

#[cfg(test)]
mod tests {
    use super::*;
    use crate::core::{BasicWorker, WorkerType};

    #[tokio::test]
    async fn test_load_balancing_conditions() {
        // Test 1: Basic load balancing trigger
        let config = BucketConfig {
            balance_abs_threshold: 32,
            balance_rel_threshold: 1.0001,
            bucket_adjust_interval_secs: 10,
        };
        let policy = BucketPolicy::with_config(config);
        let prefill_workers: Vec<Box<dyn Worker>> = vec![
            Box::new(BasicWorker::new(
                "http://w1:8000".to_string(),
                WorkerType::Regular,
            )),
            Box::new(BasicWorker::new(
                "http://w2:8000".to_string(),
                WorkerType::Regular,
            )),
            Box::new(BasicWorker::new(
                "http://w3:8000".to_string(),
                WorkerType::Regular,
            )),
        ];

        let decode_workers: Vec<Box<dyn Worker>> = vec![
            Box::new(BasicWorker::new(
                "http://w3:8000".to_string(),
                WorkerType::Regular,
            )),
        ];

        // Initialize the policy with prefill_workers
        policy.init_prefill_worker_urls(&prefill_workers);

<<<<<<< HEAD
        // === Phase S1: Construct bucket boundaries ===
        // Requsets len =33 -> Bucket 1(expected range: 0-33)
        policy.select_worker(&prefill_workers, Some(&*"a".repeat(33))).unwrap();
        // Two requests len =34 ->load balancing
        policy.select_worker(&prefill_workers, Some(&*"a".repeat(34))).unwrap();
        policy.select_worker(&prefill_workers, Some(&*"a".repeat(34))).unwrap();
=======
        // Initial requests - should use bucket scheduling
        let idx1 = policy.select_worker(&prefill_workers, Some("hello world")).unwrap();
        let idx2 = policy.select_worker(&prefill_workers, Some("hello world")).unwrap();
        assert_eq!(idx1, idx2, "First two requests should go to the same worker");
>>>>>>> 9361ca89

        tokio::time::sleep(std::time::Duration::from_secs(10)).await;
        {
            let bucket_guard = policy.bucket.read().unwrap();
            // Expected Boundary: [0, 33] [34, 67] [68, MAX]
            assert_eq!(bucket_guard.boundary[0].range[1], 33);
            assert_eq!(bucket_guard.boundary[1].range[1], 67);
        }
        // === Phase S2: Validate load balancing ===
        // Three consecutive len=33 requests (Should route to different buckets)
        let idx_1 = policy.select_worker(&prefill_workers, Some(&*"a".repeat(33))).unwrap();
        let idx_2 = policy.select_worker(&prefill_workers, Some(&*"a".repeat(33))).unwrap();
        let idx_3 = policy.select_worker(&prefill_workers, Some(&*"a".repeat(33))).unwrap();
        assert_eq!(idx_1, 0, "Should not trigger load balancing");
        assert_eq!(idx_2, 1, "Should trigger load balancing");
        assert_eq!(idx_3, 2, "Should trigger load balancing");

        // Test 2: Not triggering when absolute threshold not met
        let config = BucketConfig {
            balance_abs_threshold: 30,
            balance_rel_threshold: 2.0,
            ..Default::default()
        };
        let policy = BucketPolicy::with_config(config);
        policy.init_prefill_worker_urls(&prefill_workers);

        // Create load difference below absolute threshold(20 + 8 = 28 < 30)
        policy.select_worker(&prefill_workers, Some(&*"a".repeat(20))).unwrap(); // worker1: 20
        policy.select_worker(&prefill_workers, Some(&*"a".repeat(8))).unwrap(); // worker1: 8

        // Next request should not use bucket scheduling (no load balancing)
        let idx = policy.select_worker(&prefill_workers, Some("request")).unwrap();
        assert_eq!(idx, 0, "Should not trigger load balancing when relative threshold not met");

        // Test 3: Not triggering when relative threshold not met
        let config = BucketConfig {
            balance_abs_threshold: 5,
            balance_rel_threshold: 3.0,
            ..Default::default()
        };
        let policy = BucketPolicy::with_config(config);
        policy.init_prefill_worker_urls(&prefill_workers);

        // Create load difference (but relative threshold not met)
        // Max/Min ratio = 15/5 = 3.0
        policy.select_worker(&prefill_workers, Some(&*"a".repeat(15))).unwrap(); // worker1: 15
        policy.select_worker(&prefill_workers, Some("short")).unwrap(); // worker2: 5
        policy.select_worker(&prefill_workers, Some(&*"a".repeat(10))).unwrap(); // worker3: 10

        // Next request should use bucket scheduling (load balancing)
        let idx = policy.select_worker(&prefill_workers, Some("request")).unwrap();
        assert_eq!(idx, 0, "Should not trigger load balancing when relative threshold not met");
    }

    #[tokio::test]
    async fn test_adjust_boundary_1() {
        // Test configuration: Set high threshold to prevent load balancing policy.
        let config = BucketConfig {
            balance_abs_threshold: 300,
            balance_rel_threshold: 1.0001,
            bucket_adjust_interval_secs: 3,
        };
        let policy = BucketPolicy::with_config(config);
        let prefill_workers: Vec<Box<dyn Worker>> = vec![
            Box::new(BasicWorker::new(
                "http://w1:8000".to_string(),
                WorkerType::Regular,
            )),
            Box::new(BasicWorker::new(
                "http://w2:8000".to_string(),
                WorkerType::Regular,
            )),
            Box::new(BasicWorker::new(
                "http://w3:8000".to_string(),
                WorkerType::Regular,
            )),
        ];

        // Initialize the policy with prefill_workers
        policy.init_prefill_worker_urls(&prefill_workers);

        // Initial boundary
        {
            let bucket_guard = policy.bucket.read().unwrap();
            assert_eq!(bucket_guard.boundary[0].range[1], 1364);
            assert_eq!(bucket_guard.boundary[1].range[1], 2729);
        }

        // ===Phase S1: Initial requests to trigger boundary ajustment ===
        // Send requests with lengths: [5, 10, 15, 20, 24, 26] (total = 100)
        policy.select_worker(&prefill_workers, Some(&*"a".repeat(5))).unwrap();
        policy.select_worker(&prefill_workers, Some(&*"a".repeat(10))).unwrap();
        policy.select_worker(&prefill_workers, Some(&*"a".repeat(15))).unwrap();
        policy.select_worker(&prefill_workers, Some(&*"a".repeat(20))).unwrap();
        policy.select_worker(&prefill_workers, Some(&*"a".repeat(24))).unwrap();
        policy.select_worker(&prefill_workers, Some(&*"a".repeat(26))).unwrap();
        
        tokio::time::sleep(std::time::Duration::from_secs(3)).await;
        // Verify boundaries adjusted to: [0, 20], [21, 26], [27, MAX]
        {
            let bucket_guard = policy.bucket.read().unwrap();
            assert_eq!(bucket_guard.boundary[0].range[1], 20);
            assert_eq!(bucket_guard.boundary[1].range[1], 26);
        }

        // ===Phase S2: Second set of  requests to trigger boundary ajustment ===
        // Send requests with lengths: [10, 20, 30, 40, 45, 57] (total = 202)
        policy.select_worker(&prefill_workers, Some(&*"a".repeat(10))).unwrap();
        policy.select_worker(&prefill_workers, Some(&*"a".repeat(20))).unwrap();
        policy.select_worker(&prefill_workers, Some(&*"a".repeat(30))).unwrap();
        policy.select_worker(&prefill_workers, Some(&*"a".repeat(40))).unwrap();
        policy.select_worker(&prefill_workers, Some(&*"a".repeat(45))).unwrap();
        policy.select_worker(&prefill_workers, Some(&*"a".repeat(57))).unwrap();

        tokio::time::sleep(std::time::Duration::from_secs(3)).await;
        // Verify boundaries adjusted to: [0, 40], [41, 57], [58, MAX]
        {
            let bucket_guard = policy.bucket.read().unwrap();
            assert_eq!(bucket_guard.boundary[0].range[1], 40);
            assert_eq!(bucket_guard.boundary[1].range[1], 57);
        }
    }

    #[tokio::test]
    async fn test_adjust_boundary_2() {
        let config = BucketConfig {
            balance_abs_threshold: 300,
            balance_rel_threshold: 1.0001,
            bucket_adjust_interval_secs: 3,
        };
        let policy = BucketPolicy::with_config(config);
        let prefill_workers: Vec<Box<dyn Worker>> = vec![
            Box::new(BasicWorker::new(
                "http://w1:8000".to_string(),
                WorkerType::Regular,
            )),
            Box::new(BasicWorker::new(
                "http://w2:8000".to_string(),
                WorkerType::Regular,
            )),
            Box::new(BasicWorker::new(
                "http://w3:8000".to_string(),
                WorkerType::Regular,
            )),
        ];

        // Initialize the policy with prefill_workers
        policy.init_prefill_worker_urls(&prefill_workers);

        // Initial boundary
        {
            let bucket_guard = policy.bucket.read().unwrap();
            assert_eq!(bucket_guard.boundary[0].range[1], 1364);
            assert_eq!(bucket_guard.boundary[1].range[1], 2729);
        }

        // Send requests with char_count 20
        policy.select_worker(&prefill_workers, Some(&*"a".repeat(20))).unwrap();

        tokio::time::sleep(std::time::Duration::from_secs(3)).await;
        {
            let bucket_guard = policy.bucket.read().unwrap();
            assert_eq!(bucket_guard.boundary[0].range[1], 20);
            assert_eq!(bucket_guard.boundary[1].range[1], 27);
        }
        
        policy.select_worker(&prefill_workers, Some(&*"a".repeat(7))).unwrap();

        tokio::time::sleep(std::time::Duration::from_secs(3)).await;
        {
            let bucket_guard = policy.bucket.read().unwrap();
            assert_eq!(bucket_guard.boundary[0].range[1], 7);
            assert_eq!(bucket_guard.boundary[1].range[1], 10);
        }
    }

    #[tokio::test]
    async fn test_not_adjust_boundary() {
        let config = BucketConfig {
            balance_abs_threshold: 300,
            balance_rel_threshold: 1.0001,
            bucket_adjust_interval_secs: 3,
        };
        let policy = BucketPolicy::with_config(config);
        let prefill_workers: Vec<Box<dyn Worker>> = vec![
            Box::new(BasicWorker::new(
                "http://w1:8000".to_string(),
                WorkerType::Regular,
            )),
            Box::new(BasicWorker::new(
                "http://w2:8000".to_string(),
                WorkerType::Regular,
            )),
            Box::new(BasicWorker::new(
                "http://w3:8000".to_string(),
                WorkerType::Regular,
            )),
        ];

        // Initialize the policy with prefill_workers
        policy.init_prefill_worker_urls(&prefill_workers);

        // Initial boundary
        {
            let bucket_guard = policy.bucket.read().unwrap();
            assert_eq!(bucket_guard.boundary[0].range[1], 1364);
            assert_eq!(bucket_guard.boundary[1].range[1], 2729);
        }

        policy.select_worker(&prefill_workers, Some(&*"a".repeat(5))).unwrap();
        policy.select_worker(&prefill_workers, Some(&*"a".repeat(10))).unwrap();
        policy.select_worker(&prefill_workers, Some(&*"a".repeat(15))).unwrap();
        policy.select_worker(&prefill_workers, Some(&*"a".repeat(20))).unwrap();
        policy.select_worker(&prefill_workers, Some(&*"a".repeat(24))).unwrap();
        policy.select_worker(&prefill_workers, Some(&*"a".repeat(26))).unwrap();
        
        tokio::time::sleep(std::time::Duration::from_secs(3)).await;
        {
            let bucket_guard = policy.bucket.read().unwrap();
            assert_eq!(bucket_guard.boundary[0].range[1], 20);
            assert_eq!(bucket_guard.boundary[1].range[1], 26);
        }

        policy.select_worker(&prefill_workers, Some(&*"a".repeat(10))).unwrap();
        policy.select_worker(&prefill_workers, Some(&*"a".repeat(20))).unwrap();
        policy.select_worker(&prefill_workers, Some(&*"a".repeat(30))).unwrap();
        policy.select_worker(&prefill_workers, Some(&*"a".repeat(32))).unwrap();
        policy.select_worker(&prefill_workers, Some(&*"a".repeat(45))).unwrap();
        policy.select_worker(&prefill_workers, Some(&*"a".repeat(55))).unwrap();

        tokio::time::sleep(std::time::Duration::from_secs(3)).await;
        {
            let bucket_guard = policy.bucket.read().unwrap();
            assert_eq!(bucket_guard.boundary[0].range[1], 20);
            assert_eq!(bucket_guard.boundary[1].range[1], 26);
        }
    }
}
<|MERGE_RESOLUTION|>--- conflicted
+++ resolved
@@ -1,857 +1,851 @@
-use super::{get_healthy_worker_indices, BucketConfig, LoadBalancingPolicy};
-use crate::core::Worker;
-use std::collections::{HashMap, VecDeque, HashSet};
-use std::time::{SystemTime};
-use std::time::Duration;
-use std::sync::{Arc, Mutex, RwLock};
-use tracing::{info, warn};
-use rand::Rng;
-
-use uuid::Uuid;
-
-#[derive(Debug)]
-pub struct BucketPolicy{
-    config: BucketConfig,
-    bucket: Arc<RwLock<Bucket>>,
-}
-
-impl BucketPolicy{
-    pub fn new() -> Self{
-        Self::with_config(BucketConfig::default())
-    }
-
-    pub fn with_config(config: BucketConfig) -> Self {
-        let bucket = Arc::new(RwLock::new(Bucket::new(config.bucket_adjust_interval_secs * 1000))); // convert to ms
-
-        let bucket_clone = Arc::clone(&bucket);
-        tokio::spawn(async move{
-            loop{
-                {
-                    let mut buc = bucket_clone.write().unwrap();
-                    buc.adjust_boundary();
-                }
-
-                tokio::time::sleep(Duration::from_secs(config.bucket_adjust_interval_secs as u64)).await;
-            }
-        });
-
-        Self{
-            config,
-            bucket,
-        }
-    }
-
-    pub fn init_prefill_worker_urls(&self, prefill_workers: &[Box<dyn Worker>]) {
-        let prefill_worker_urls: Vec<String> = prefill_workers
-            .iter()
-            .map(|worker| worker.url().to_string())
-            .collect();
-
-        let mut bucket = self.bucket.write().unwrap();
-        bucket.init_prefill_worker_urls(prefill_worker_urls);
-    }
-
-    pub fn add_prefill_url(&self, url: String) {
-        let buc = self.bucket.write().unwrap();
-        let mut prefill_worker_urls = buc.prefill_worker_urls.lock().unwrap();
-        prefill_worker_urls.push(url);
-    }
-
-    pub fn remove_prefill_url(&self, url:&str) {
-        let buc = self.bucket.write().unwrap();
-        let mut prefill_worker_urls = buc.prefill_worker_urls.lock().unwrap();
-        prefill_worker_urls.retain(|worker_url| worker_url != url);
-    }
-}
-
-
-impl LoadBalancingPolicy for BucketPolicy {
-    fn select_worker(
-        &self,
-        workers: &[Box<dyn Worker>],
-        request_text: Option<&str>,
-    ) -> Option<usize> {
-        let prefill_list = workers;
-
-        let char_count = match request_text {
-            None => 0,
-            Some(text) => text.chars().count()
-        };
-
-        let buc_arc = Arc::clone(&self.bucket);
-        let choiced_url_snapshot;
-        let chars_per_url_snapshot;
-        {
-            let buc = buc_arc.read().unwrap();
-            choiced_url_snapshot = buc.find_boundary(char_count);
-            chars_per_url_snapshot = buc.chars_per_url.lock().unwrap().clone();
-        }
-
-        let max_load = chars_per_url_snapshot.values().copied().max().unwrap_or(0);
-        let min_load = chars_per_url_snapshot.values().copied().min().unwrap_or(0);
-        let abs_diff = max_load.saturating_sub(min_load);
-        let rel_threshold = self.config.balance_rel_threshold * min_load as f32;
-
-        //Load balancing is triggered when (max_load - min_load) > abs_threshold AND max_load > min_load * rel_threshold.
-        // balance_abs_threshold = 1
-        let is_imbalanced = abs_diff > self.config.balance_abs_threshold && max_load as f32 > rel_threshold;
-        info!("Current PD instance status | is_imbalanced={}", is_imbalanced);
-        let prefill_url = if is_imbalanced {
-            info!("select prefill instance by Load Balance policy");
-            let min_url = chars_per_url_snapshot
-                .iter()
-                .min_by_key(|(_, &chars)| chars)
-                .map(|(url, _)| url.clone())
-                .unwrap_or_else(|| {
-                    let prefill_idx = rand::random::<usize>() % prefill_list.len();
-                    let url = prefill_list[prefill_idx].url();
-                    warn!("No URL found, randomly selecting: {}", url);
-                    url.to_string()
-                });
-            min_url
-        } else {
-            info!("select prefill instance by Bucket policy");
-            if choiced_url_snapshot.is_empty() {
-                let prefill_idx = rand::random::<usize>() % prefill_list.len();
-                let selected_url = prefill_list[prefill_idx].url();
-                warn!("Boundary not found, randomly selection: {}", selected_url);
-                selected_url.to_string()
-            } else {
-                choiced_url_snapshot
-            }
-        };
-
-        {
-            let mut buc = buc_arc.write().unwrap();
-            buc.post_process_request(char_count, prefill_url.clone());
-        }
-
-        let prefill_idx = prefill_list.iter().position(|w| w.url() == prefill_url)?;
-        return Some(prefill_idx);
-    }
-
-    fn select_worker_pair(
-        &self,
-        prefill_workers: &[Box<dyn Worker>],
-        decode_workers: &[Box<dyn Worker>],
-        request_text: Option<&str>,
-    ) -> Option<(usize, usize)> {
-        let prefill_list = prefill_workers;
-        let decode_list = decode_workers;
-
-        let char_count = match request_text {
-            None => 0,
-            Some(text) => text.chars().count()
-        };
-
-        let buc_arc = Arc::clone(&self.bucket);
-        let choiced_url_snapshot;
-        let chars_per_url_snapshot;
-        {
-            let buc = buc_arc.read().unwrap();
-            choiced_url_snapshot = buc.find_boundary(char_count);
-            chars_per_url_snapshot = buc.chars_per_url.lock().unwrap().clone();
-        }
-
-        let max_load = chars_per_url_snapshot.values().copied().max().unwrap_or(0);
-        let min_load = chars_per_url_snapshot.values().copied().min().unwrap_or(0);
-        let abs_diff = max_load.saturating_sub(min_load);
-        let rel_threshold = self.config.balance_rel_threshold * min_load as f32;
-
-        //Load balancing is triggered when (max_load - min_load) > abs_threshold AND max_load > min_load * rel_threshold.
-        let is_imbalanced = abs_diff > self.config.balance_abs_threshold && max_load as f32 > rel_threshold;
-
-        let prefill_url = if is_imbalanced {
-            let min_url = chars_per_url_snapshot
-                .iter()
-                .min_by_key(|(_, &chars)| chars)
-                .map(|(url, _)| url.clone())
-                .unwrap_or_else(|| {
-                    let prefill_idx = rand::random::<usize>() % prefill_list.len();
-                    let url = prefill_list[prefill_idx].url();
-                    warn!("No URL found, randomly selecting: {}", url);
-                    url.to_string()
-                });
-            min_url
-        } else {
-            if choiced_url_snapshot.is_empty() {
-                let prefill_idx = rand::random::<usize>() % prefill_list.len();
-                let selected_url = prefill_list[prefill_idx].url();
-                warn!("Boundary not found, randomly selection: {}", selected_url);
-                selected_url.to_string()
-            } else {
-                choiced_url_snapshot
-            }
-        };
-
-        {
-            let mut buc = buc_arc.write().unwrap();
-            buc.post_process_request(char_count, prefill_url.clone());
-        }
-
-        let prefill_idx = prefill_list.iter().position(|w| w.url() == prefill_url)?;
-        let decode_idx = rand::random::<usize>() % decode_list.len();
-
-
-        Some((prefill_idx, decode_idx))
-    }
-
-    fn name(&self) -> &'static str {
-        "bucket"
-    }
-
-    fn as_any(&self) -> &dyn std::any::Any {
-        self
-    }
-}
-
-
-#[derive(Debug, Clone)]
-pub struct Bucket {
-    l_max: usize,
-    bucket_cnt: usize,
-    pub prefill_worker_urls: Arc<Mutex<Vec<String>>>,
-    load_total: usize,
-    pub period: usize,
-    bucket_load: usize,
-    boundary: Vec<Boundary>,
-    request_list: VecDeque<SequencerRequest>,
-    t_req_loads: HashMap<String, usize>,
-    pub chars_per_url: Arc<Mutex<HashMap<String,usize>>>,
-}
-
-
-#[derive(Debug, Clone)]
-pub struct SequencerRequest {
-    pub id: String,
-    pub char_cnt: usize,
-    pub timestamp: SystemTime,
-    pub prefill_worker_url: String,
-}
-
-#[derive(Debug, Clone)]
-pub struct Boundary {
-    pub url: String,
-    pub range: [usize; 2],
-}
-
-impl Boundary {
-    pub fn new(url: String, range: [usize; 2]) -> Self {
-        Boundary { url, range }
-    }
-}
-
-impl Bucket {
-    pub fn new(period: usize) -> Self {
-        let l_max = 4096;
-
-        let bucket_cnt = 0;
-
-        let load_total = 0;
-        let bucket_load = 0;
-
-        let t_req_loads = HashMap::new();
-        let request_list = VecDeque::new();
-
-        let initial_map = HashMap::new();
-
-        let boundary = Vec::new();
-
-        let prefill_worker_urls = Arc::new(Mutex::new(Vec::new()));
-
-        Bucket {
-            l_max,
-            bucket_cnt,
-            prefill_worker_urls,
-            load_total,
-            period,
-            bucket_load,
-            boundary,
-            request_list,
-            t_req_loads,
-            chars_per_url: Arc::new(Mutex::new(initial_map)),
-        }
-    }
-
-    pub fn init_prefill_worker_urls(&mut self, prefill_worker_urls: Vec<String>) {
-        let bucket_cnt = prefill_worker_urls.len();
-        self.bucket_cnt = bucket_cnt;
-        let mut urls_lock = self.prefill_worker_urls.lock().unwrap();
-        *urls_lock = prefill_worker_urls.clone();
-
-        let mut chars_lock = self.chars_per_url.lock().unwrap();
-        chars_lock.clear();
-
-        for url in prefill_worker_urls.iter() {
-            chars_lock.insert(url.clone(), 0);
-        }
-
-        let worker_cnt = bucket_cnt;
-        let boundary = if worker_cnt == 0 {
-            Vec::new()
-        } else {
-            let gap = self.l_max / worker_cnt as usize;
-            self.l_max = usize::MAX;
-            prefill_worker_urls
-                .iter()
-                .enumerate()
-                .map(|(i, url)| {
-                    let min = i as usize * gap;
-                    let max = if i == worker_cnt - 1 {
-                        self.l_max
-                    } else {
-                        (i + 1) as usize * gap - 1
-                    };
-                    Boundary::new(url.clone(), [min, max])
-                })
-                .collect()
-        };
-
-        self.boundary = boundary;
-        info!("Init boundary:{:?}", self.boundary);
-    }
-
-    pub fn post_process_request(&mut self, char_cnt: usize, prefill_url: String) {
-        {
-            let mut map = self.chars_per_url.lock().unwrap();
-            *map.entry(prefill_url.clone())
-                .or_insert(0) += char_cnt;
-        }
-
-        let now = SystemTime::now();
-        let time_window_duration = Duration::from_millis(self.period as u64);
-        let mut removed_load = 0;
-
-        while let Some(req) = self.request_list.front() {
-            let expired = match now.duration_since(req.timestamp) {
-                Ok(duration) => duration > time_window_duration,
-                Err(_) => true
-            };
-
-            if !expired {
-                break;
-            }
-
-            if let Some(removed_req) = self.request_list.pop_front() {
-                self.t_req_loads.remove(&removed_req.id);
-                removed_load += removed_req.char_cnt;
-
-                let mut map = self.chars_per_url.lock().unwrap();
-                if let Some(count) = map.get_mut(&removed_req.prefill_worker_url) {
-                    *count = count.saturating_sub(removed_req.char_cnt);
-                }
-            }
-        }
-
-        self.load_total = self.load_total.saturating_sub(removed_load);
-
-        let id = Uuid::new_v4().to_string();
-
-        self.t_req_loads.insert(id.clone(), char_cnt.try_into().unwrap());
-
-        self.request_list.push_back(SequencerRequest {
-            id,
-            char_cnt: char_cnt.try_into().unwrap(),
-            timestamp: now,
-            prefill_worker_url: prefill_url,
-        });
-
-        self.load_total = self.load_total.saturating_add(char_cnt.try_into().unwrap());
-    }
-
-
-    pub fn find_boundary(&self, char_count: usize) -> String {
-
-        let mut left = 0;
-        let mut right = self.boundary.len();
-        let mut _steps = 0;
-
-        while left < right {
-            _steps += 1;
-            let mid = left + (right - left) / 2;
-            let range = self.boundary[mid].range;
-
-            if char_count < range[0] {
-                right = mid;
-            } else if char_count > range[1] {
-                left = mid + 1;
-            } else {
-                return self.boundary[mid].url.clone();
-            }
-        }
-        "".to_string()
-    }
-
-    pub fn get_total_load(&self) -> usize {
-        self.load_total
-    }
-
-    fn update_workers_cnt(&mut self) {
-        let pwu = self.prefill_worker_urls.lock().unwrap();
-        self.bucket_cnt = pwu.len();
-
-        let mut char_map = self.chars_per_url.lock().unwrap();
-        let current_urls: HashSet<_> = char_map.keys().cloned().collect();
-        let new_urls: HashSet<_> = pwu.iter().cloned().collect();
-
-        for url in new_urls.difference(&current_urls) {
-            char_map.insert(url.clone(), 0);
-        }
-
-        for url in current_urls.difference(&new_urls) {
-            if char_map.get(url) == Some(&0) {
-                char_map.remove(url);
-            }
-        }
-    }
-
-    pub fn adjust_boundary(&mut self) {
-        if self.t_req_loads.is_empty() {
-            return;
-        }
-
-        if self.bucket_cnt == 0 {
-            return;
-        }
-        self.update_workers_cnt();
-        let worker_cnt = self.bucket_cnt;
-        let new_single_bucket_load = self.get_total_load()/worker_cnt;
-        let old_single_bucket_load = self.bucket_load;
-
-        if new_single_bucket_load <= 2 * old_single_bucket_load
-            && (old_single_bucket_load <= 2 * new_single_bucket_load && old_single_bucket_load != 0)
-        {
-            info!("No need to adjust the bucket boundaries.");
-            return;
-        }
-
-        info!("Before adjusting boundary | {:?}",self.boundary);
-        self.bucket_load = new_single_bucket_load;
-        let mut new_boundary = Vec::new();
-        let mut hist_load: Vec<usize> = self.t_req_loads.values().cloned().collect();
-        hist_load.sort();
-        let mut upper_bound: usize = 0;
-        let mut last_load_index: usize = 0;
-        let max_value = usize::MAX;
-
-        let worker_url = {
-            let guard = self.prefill_worker_urls.lock().unwrap();
-            (*guard).clone()
-        };
-
-        let mut iter = worker_url.iter().peekable();
-        // let mut curr_worker_id = 0;
-        while let Some(url) = iter.next() {
-            if last_load_index >= hist_load.len() && iter.peek().is_none() {
-                new_boundary.push(Boundary::new(url.clone(), [upper_bound, max_value]));
-                break;
-            }
-            let mut load_accumulator = 0;
-            let mut break_flag = false;
-            for (i, &load) in hist_load[last_load_index..].iter().enumerate() {
-                load_accumulator += load;
-                if load_accumulator >= new_single_bucket_load {
-                    if iter.peek().is_none() {
-                        new_boundary.push(Boundary::new(url.clone(), [upper_bound, max_value]));
-                        break_flag = true;
-                        break;
-                    }
-                    let mut real_load = upper_bound + new_single_bucket_load;
-                    if (load <= upper_bound) {
-                        new_boundary.push(Boundary::new(url.clone(), [upper_bound, real_load]));
-                        upper_bound = real_load + 1;
-                    } else {
-                        new_boundary.push(Boundary::new(url.clone(), [upper_bound, load]));
-                        upper_bound = load + 1;
-                    }
-                    last_load_index += 1;
-                    break_flag = true;
-                    break;
-                } else {
-                    last_load_index += 1;
-                }
-            }
-            if !break_flag {
-                let mut right_bound_value = upper_bound + new_single_bucket_load;
-                if iter.peek().is_none() {
-                    right_bound_value = max_value;
-                    new_boundary.push(Boundary::new(url.clone(), [upper_bound, right_bound_value]));
-                    break;
-                }
-                new_boundary.push(Boundary::new(url.clone(), [upper_bound, right_bound_value]));
-                upper_bound = right_bound_value + 1;
-            }
-        }
-        self.boundary = new_boundary;
-        info!("After adjusting boundary | {:?}",self.boundary);
-    }
-
-    pub fn adjust_boundary_v2(&mut self) {
-        if self.t_req_loads.is_empty() {
-            return;
-        }
-
-        if self.bucket_cnt == 0 {
-            return;
-        }
-
-        self.update_workers_cnt();
-
-        let worker_cnt = self.bucket_cnt;
-        let latest_buc_load_avg = self.get_total_load()/worker_cnt;
-        let earlier_buc_load_avg = self.bucket_load;
-
-        if latest_buc_load_avg <= 2 * earlier_buc_load_avg
-            && (earlier_buc_load_avg <= 2 * latest_buc_load_avg && earlier_buc_load_avg != 0)
-        {
-            info!("No need to adjust the bucket boundaries.");
-            return;
-        }
-
-        info!("Bucket boundaries before adjustment | {:?}", self.boundary);
-        self.bucket_load = latest_buc_load_avg;
-        let mut new_boundaries = Vec::new();
-
-        let mut hist_loads: Vec<usize> = self.t_req_loads.values().cloned().collect();
-        hist_loads.sort();
-
-        let max_value = usize::MAX;
-
-        let worker_urls = {
-            let guard = self.prefill_worker_urls.lock().unwrap();
-            (*guard).clone()
-        };
-
-        let mut boundary;
-        let mut left_bound: usize = 0;
-        let mut right_bound = 0;
-
-        let hist_loads_len = hist_loads.len();
-        let worker_urls_len = worker_urls.len();
-        let mut hist_load_idx = 0;
-        for (worker_url_idx, worker_url) in worker_urls.iter().enumerate() {
-            if worker_url_idx == worker_urls_len - 1 {
-                boundary = Boundary::new(worker_url.clone(), [left_bound, max_value]);
-                new_boundaries.push(boundary);
-                break;
-            }
-
-            let mut load_sum = 0;
-            let mut load = 0;
-            while hist_load_idx < hist_loads_len {
-                load = hist_loads[hist_load_idx];  // 通过当前索引获取元素
-                hist_load_idx += 1;
-
-                load_sum += load;
-                right_bound = load;
-
-                if load_sum >= latest_buc_load_avg {
-                    break;
-                }
-            }
-            if (hist_load_idx >= hist_loads_len && load_sum < latest_buc_load_avg) {
-                right_bound = left_bound + latest_buc_load_avg;
-            }
-            if (right_bound - left_bound <= 0) {
-                right_bound = left_bound + latest_buc_load_avg;
-            }
-            boundary = Boundary::new(worker_url.clone(), [left_bound, right_bound]);
-            new_boundaries.push(boundary);
-            left_bound = right_bound + 1;
-        }
-
-        self.boundary = new_boundaries;
-        info!("Bucket boundaries after adjustment | {:?}",self.boundary);
-    }
-}
-
-#[cfg(test)]
-mod tests {
-    use super::*;
-    use crate::core::{BasicWorker, WorkerType};
-
-    #[tokio::test]
-    async fn test_load_balancing_conditions() {
-        // Test 1: Basic load balancing trigger
-        let config = BucketConfig {
-            balance_abs_threshold: 32,
-            balance_rel_threshold: 1.0001,
-            bucket_adjust_interval_secs: 10,
-        };
-        let policy = BucketPolicy::with_config(config);
-        let prefill_workers: Vec<Box<dyn Worker>> = vec![
-            Box::new(BasicWorker::new(
-                "http://w1:8000".to_string(),
-                WorkerType::Regular,
-            )),
-            Box::new(BasicWorker::new(
-                "http://w2:8000".to_string(),
-                WorkerType::Regular,
-            )),
-            Box::new(BasicWorker::new(
-                "http://w3:8000".to_string(),
-                WorkerType::Regular,
-            )),
-        ];
-
-        let decode_workers: Vec<Box<dyn Worker>> = vec![
-            Box::new(BasicWorker::new(
-                "http://w3:8000".to_string(),
-                WorkerType::Regular,
-            )),
-        ];
-
-        // Initialize the policy with prefill_workers
-        policy.init_prefill_worker_urls(&prefill_workers);
-
-<<<<<<< HEAD
-        // === Phase S1: Construct bucket boundaries ===
-        // Requsets len =33 -> Bucket 1(expected range: 0-33)
-        policy.select_worker(&prefill_workers, Some(&*"a".repeat(33))).unwrap();
-        // Two requests len =34 ->load balancing
-        policy.select_worker(&prefill_workers, Some(&*"a".repeat(34))).unwrap();
-        policy.select_worker(&prefill_workers, Some(&*"a".repeat(34))).unwrap();
-=======
-        // Initial requests - should use bucket scheduling
-        let idx1 = policy.select_worker(&prefill_workers, Some("hello world")).unwrap();
-        let idx2 = policy.select_worker(&prefill_workers, Some("hello world")).unwrap();
-        assert_eq!(idx1, idx2, "First two requests should go to the same worker");
->>>>>>> 9361ca89
-
-        tokio::time::sleep(std::time::Duration::from_secs(10)).await;
-        {
-            let bucket_guard = policy.bucket.read().unwrap();
-            // Expected Boundary: [0, 33] [34, 67] [68, MAX]
-            assert_eq!(bucket_guard.boundary[0].range[1], 33);
-            assert_eq!(bucket_guard.boundary[1].range[1], 67);
-        }
-        // === Phase S2: Validate load balancing ===
-        // Three consecutive len=33 requests (Should route to different buckets)
-        let idx_1 = policy.select_worker(&prefill_workers, Some(&*"a".repeat(33))).unwrap();
-        let idx_2 = policy.select_worker(&prefill_workers, Some(&*"a".repeat(33))).unwrap();
-        let idx_3 = policy.select_worker(&prefill_workers, Some(&*"a".repeat(33))).unwrap();
-        assert_eq!(idx_1, 0, "Should not trigger load balancing");
-        assert_eq!(idx_2, 1, "Should trigger load balancing");
-        assert_eq!(idx_3, 2, "Should trigger load balancing");
-
-        // Test 2: Not triggering when absolute threshold not met
-        let config = BucketConfig {
-            balance_abs_threshold: 30,
-            balance_rel_threshold: 2.0,
-            ..Default::default()
-        };
-        let policy = BucketPolicy::with_config(config);
-        policy.init_prefill_worker_urls(&prefill_workers);
-
-        // Create load difference below absolute threshold(20 + 8 = 28 < 30)
-        policy.select_worker(&prefill_workers, Some(&*"a".repeat(20))).unwrap(); // worker1: 20
-        policy.select_worker(&prefill_workers, Some(&*"a".repeat(8))).unwrap(); // worker1: 8
-
-        // Next request should not use bucket scheduling (no load balancing)
-        let idx = policy.select_worker(&prefill_workers, Some("request")).unwrap();
-        assert_eq!(idx, 0, "Should not trigger load balancing when relative threshold not met");
-
-        // Test 3: Not triggering when relative threshold not met
-        let config = BucketConfig {
-            balance_abs_threshold: 5,
-            balance_rel_threshold: 3.0,
-            ..Default::default()
-        };
-        let policy = BucketPolicy::with_config(config);
-        policy.init_prefill_worker_urls(&prefill_workers);
-
-        // Create load difference (but relative threshold not met)
-        // Max/Min ratio = 15/5 = 3.0
-        policy.select_worker(&prefill_workers, Some(&*"a".repeat(15))).unwrap(); // worker1: 15
-        policy.select_worker(&prefill_workers, Some("short")).unwrap(); // worker2: 5
-        policy.select_worker(&prefill_workers, Some(&*"a".repeat(10))).unwrap(); // worker3: 10
-
-        // Next request should use bucket scheduling (load balancing)
-        let idx = policy.select_worker(&prefill_workers, Some("request")).unwrap();
-        assert_eq!(idx, 0, "Should not trigger load balancing when relative threshold not met");
-    }
-
-    #[tokio::test]
-    async fn test_adjust_boundary_1() {
-        // Test configuration: Set high threshold to prevent load balancing policy.
-        let config = BucketConfig {
-            balance_abs_threshold: 300,
-            balance_rel_threshold: 1.0001,
-            bucket_adjust_interval_secs: 3,
-        };
-        let policy = BucketPolicy::with_config(config);
-        let prefill_workers: Vec<Box<dyn Worker>> = vec![
-            Box::new(BasicWorker::new(
-                "http://w1:8000".to_string(),
-                WorkerType::Regular,
-            )),
-            Box::new(BasicWorker::new(
-                "http://w2:8000".to_string(),
-                WorkerType::Regular,
-            )),
-            Box::new(BasicWorker::new(
-                "http://w3:8000".to_string(),
-                WorkerType::Regular,
-            )),
-        ];
-
-        // Initialize the policy with prefill_workers
-        policy.init_prefill_worker_urls(&prefill_workers);
-
-        // Initial boundary
-        {
-            let bucket_guard = policy.bucket.read().unwrap();
-            assert_eq!(bucket_guard.boundary[0].range[1], 1364);
-            assert_eq!(bucket_guard.boundary[1].range[1], 2729);
-        }
-
-        // ===Phase S1: Initial requests to trigger boundary ajustment ===
-        // Send requests with lengths: [5, 10, 15, 20, 24, 26] (total = 100)
-        policy.select_worker(&prefill_workers, Some(&*"a".repeat(5))).unwrap();
-        policy.select_worker(&prefill_workers, Some(&*"a".repeat(10))).unwrap();
-        policy.select_worker(&prefill_workers, Some(&*"a".repeat(15))).unwrap();
-        policy.select_worker(&prefill_workers, Some(&*"a".repeat(20))).unwrap();
-        policy.select_worker(&prefill_workers, Some(&*"a".repeat(24))).unwrap();
-        policy.select_worker(&prefill_workers, Some(&*"a".repeat(26))).unwrap();
-        
-        tokio::time::sleep(std::time::Duration::from_secs(3)).await;
-        // Verify boundaries adjusted to: [0, 20], [21, 26], [27, MAX]
-        {
-            let bucket_guard = policy.bucket.read().unwrap();
-            assert_eq!(bucket_guard.boundary[0].range[1], 20);
-            assert_eq!(bucket_guard.boundary[1].range[1], 26);
-        }
-
-        // ===Phase S2: Second set of  requests to trigger boundary ajustment ===
-        // Send requests with lengths: [10, 20, 30, 40, 45, 57] (total = 202)
-        policy.select_worker(&prefill_workers, Some(&*"a".repeat(10))).unwrap();
-        policy.select_worker(&prefill_workers, Some(&*"a".repeat(20))).unwrap();
-        policy.select_worker(&prefill_workers, Some(&*"a".repeat(30))).unwrap();
-        policy.select_worker(&prefill_workers, Some(&*"a".repeat(40))).unwrap();
-        policy.select_worker(&prefill_workers, Some(&*"a".repeat(45))).unwrap();
-        policy.select_worker(&prefill_workers, Some(&*"a".repeat(57))).unwrap();
-
-        tokio::time::sleep(std::time::Duration::from_secs(3)).await;
-        // Verify boundaries adjusted to: [0, 40], [41, 57], [58, MAX]
-        {
-            let bucket_guard = policy.bucket.read().unwrap();
-            assert_eq!(bucket_guard.boundary[0].range[1], 40);
-            assert_eq!(bucket_guard.boundary[1].range[1], 57);
-        }
-    }
-
-    #[tokio::test]
-    async fn test_adjust_boundary_2() {
-        let config = BucketConfig {
-            balance_abs_threshold: 300,
-            balance_rel_threshold: 1.0001,
-            bucket_adjust_interval_secs: 3,
-        };
-        let policy = BucketPolicy::with_config(config);
-        let prefill_workers: Vec<Box<dyn Worker>> = vec![
-            Box::new(BasicWorker::new(
-                "http://w1:8000".to_string(),
-                WorkerType::Regular,
-            )),
-            Box::new(BasicWorker::new(
-                "http://w2:8000".to_string(),
-                WorkerType::Regular,
-            )),
-            Box::new(BasicWorker::new(
-                "http://w3:8000".to_string(),
-                WorkerType::Regular,
-            )),
-        ];
-
-        // Initialize the policy with prefill_workers
-        policy.init_prefill_worker_urls(&prefill_workers);
-
-        // Initial boundary
-        {
-            let bucket_guard = policy.bucket.read().unwrap();
-            assert_eq!(bucket_guard.boundary[0].range[1], 1364);
-            assert_eq!(bucket_guard.boundary[1].range[1], 2729);
-        }
-
-        // Send requests with char_count 20
-        policy.select_worker(&prefill_workers, Some(&*"a".repeat(20))).unwrap();
-
-        tokio::time::sleep(std::time::Duration::from_secs(3)).await;
-        {
-            let bucket_guard = policy.bucket.read().unwrap();
-            assert_eq!(bucket_guard.boundary[0].range[1], 20);
-            assert_eq!(bucket_guard.boundary[1].range[1], 27);
-        }
-        
-        policy.select_worker(&prefill_workers, Some(&*"a".repeat(7))).unwrap();
-
-        tokio::time::sleep(std::time::Duration::from_secs(3)).await;
-        {
-            let bucket_guard = policy.bucket.read().unwrap();
-            assert_eq!(bucket_guard.boundary[0].range[1], 7);
-            assert_eq!(bucket_guard.boundary[1].range[1], 10);
-        }
-    }
-
-    #[tokio::test]
-    async fn test_not_adjust_boundary() {
-        let config = BucketConfig {
-            balance_abs_threshold: 300,
-            balance_rel_threshold: 1.0001,
-            bucket_adjust_interval_secs: 3,
-        };
-        let policy = BucketPolicy::with_config(config);
-        let prefill_workers: Vec<Box<dyn Worker>> = vec![
-            Box::new(BasicWorker::new(
-                "http://w1:8000".to_string(),
-                WorkerType::Regular,
-            )),
-            Box::new(BasicWorker::new(
-                "http://w2:8000".to_string(),
-                WorkerType::Regular,
-            )),
-            Box::new(BasicWorker::new(
-                "http://w3:8000".to_string(),
-                WorkerType::Regular,
-            )),
-        ];
-
-        // Initialize the policy with prefill_workers
-        policy.init_prefill_worker_urls(&prefill_workers);
-
-        // Initial boundary
-        {
-            let bucket_guard = policy.bucket.read().unwrap();
-            assert_eq!(bucket_guard.boundary[0].range[1], 1364);
-            assert_eq!(bucket_guard.boundary[1].range[1], 2729);
-        }
-
-        policy.select_worker(&prefill_workers, Some(&*"a".repeat(5))).unwrap();
-        policy.select_worker(&prefill_workers, Some(&*"a".repeat(10))).unwrap();
-        policy.select_worker(&prefill_workers, Some(&*"a".repeat(15))).unwrap();
-        policy.select_worker(&prefill_workers, Some(&*"a".repeat(20))).unwrap();
-        policy.select_worker(&prefill_workers, Some(&*"a".repeat(24))).unwrap();
-        policy.select_worker(&prefill_workers, Some(&*"a".repeat(26))).unwrap();
-        
-        tokio::time::sleep(std::time::Duration::from_secs(3)).await;
-        {
-            let bucket_guard = policy.bucket.read().unwrap();
-            assert_eq!(bucket_guard.boundary[0].range[1], 20);
-            assert_eq!(bucket_guard.boundary[1].range[1], 26);
-        }
-
-        policy.select_worker(&prefill_workers, Some(&*"a".repeat(10))).unwrap();
-        policy.select_worker(&prefill_workers, Some(&*"a".repeat(20))).unwrap();
-        policy.select_worker(&prefill_workers, Some(&*"a".repeat(30))).unwrap();
-        policy.select_worker(&prefill_workers, Some(&*"a".repeat(32))).unwrap();
-        policy.select_worker(&prefill_workers, Some(&*"a".repeat(45))).unwrap();
-        policy.select_worker(&prefill_workers, Some(&*"a".repeat(55))).unwrap();
-
-        tokio::time::sleep(std::time::Duration::from_secs(3)).await;
-        {
-            let bucket_guard = policy.bucket.read().unwrap();
-            assert_eq!(bucket_guard.boundary[0].range[1], 20);
-            assert_eq!(bucket_guard.boundary[1].range[1], 26);
-        }
-    }
-}
+use super::{get_healthy_worker_indices, BucketConfig, LoadBalancingPolicy};
+use crate::core::Worker;
+use std::collections::{HashMap, VecDeque, HashSet};
+use std::time::{SystemTime};
+use std::time::Duration;
+use std::sync::{Arc, Mutex, RwLock};
+use tracing::{info, warn};
+use rand::Rng;
+
+use uuid::Uuid;
+
+#[derive(Debug)]
+pub struct BucketPolicy{
+    config: BucketConfig,
+    bucket: Arc<RwLock<Bucket>>,
+}
+
+impl BucketPolicy{
+    pub fn new() -> Self{
+        Self::with_config(BucketConfig::default())
+    }
+
+    pub fn with_config(config: BucketConfig) -> Self {
+        let bucket = Arc::new(RwLock::new(Bucket::new(config.bucket_adjust_interval_secs * 1000))); // convert to ms
+
+        let bucket_clone = Arc::clone(&bucket);
+        tokio::spawn(async move{
+            loop{
+                {
+                    let mut buc = bucket_clone.write().unwrap();
+                    buc.adjust_boundary();
+                }
+
+                tokio::time::sleep(Duration::from_secs(config.bucket_adjust_interval_secs as u64)).await;
+            }
+        });
+
+        Self{
+            config,
+            bucket,
+        }
+    }
+
+    pub fn init_prefill_worker_urls(&self, prefill_workers: &[Box<dyn Worker>]) {
+        let prefill_worker_urls: Vec<String> = prefill_workers
+            .iter()
+            .map(|worker| worker.url().to_string())
+            .collect();
+
+        let mut bucket = self.bucket.write().unwrap();
+        bucket.init_prefill_worker_urls(prefill_worker_urls);
+    }
+
+    pub fn add_prefill_url(&self, url: String) {
+        let buc = self.bucket.write().unwrap();
+        let mut prefill_worker_urls = buc.prefill_worker_urls.lock().unwrap();
+        prefill_worker_urls.push(url);
+    }
+
+    pub fn remove_prefill_url(&self, url:&str) {
+        let buc = self.bucket.write().unwrap();
+        let mut prefill_worker_urls = buc.prefill_worker_urls.lock().unwrap();
+        prefill_worker_urls.retain(|worker_url| worker_url != url);
+    }
+}
+
+
+impl LoadBalancingPolicy for BucketPolicy {
+    fn select_worker(
+        &self,
+        workers: &[Box<dyn Worker>],
+        request_text: Option<&str>,
+    ) -> Option<usize> {
+        let prefill_list = workers;
+
+        let char_count = match request_text {
+            None => 0,
+            Some(text) => text.chars().count()
+        };
+
+        let buc_arc = Arc::clone(&self.bucket);
+        let choiced_url_snapshot;
+        let chars_per_url_snapshot;
+        {
+            let buc = buc_arc.read().unwrap();
+            choiced_url_snapshot = buc.find_boundary(char_count);
+            chars_per_url_snapshot = buc.chars_per_url.lock().unwrap().clone();
+        }
+
+        let max_load = chars_per_url_snapshot.values().copied().max().unwrap_or(0);
+        let min_load = chars_per_url_snapshot.values().copied().min().unwrap_or(0);
+        let abs_diff = max_load.saturating_sub(min_load);
+        let rel_threshold = self.config.balance_rel_threshold * min_load as f32;
+
+        //Load balancing is triggered when (max_load - min_load) > abs_threshold AND max_load > min_load * rel_threshold.
+        // balance_abs_threshold = 1
+        let is_imbalanced = abs_diff > self.config.balance_abs_threshold && max_load as f32 > rel_threshold;
+        info!("Current PD instance status | is_imbalanced={}", is_imbalanced);
+        let prefill_url = if is_imbalanced {
+            info!("select prefill instance by Load Balance policy");
+            let min_url = chars_per_url_snapshot
+                .iter()
+                .min_by_key(|(_, &chars)| chars)
+                .map(|(url, _)| url.clone())
+                .unwrap_or_else(|| {
+                    let prefill_idx = rand::random::<usize>() % prefill_list.len();
+                    let url = prefill_list[prefill_idx].url();
+                    warn!("No URL found, randomly selecting: {}", url);
+                    url.to_string()
+                });
+            min_url
+        } else {
+            info!("select prefill instance by Bucket policy");
+            if choiced_url_snapshot.is_empty() {
+                let prefill_idx = rand::random::<usize>() % prefill_list.len();
+                let selected_url = prefill_list[prefill_idx].url();
+                warn!("Boundary not found, randomly selection: {}", selected_url);
+                selected_url.to_string()
+            } else {
+                choiced_url_snapshot
+            }
+        };
+
+        {
+            let mut buc = buc_arc.write().unwrap();
+            buc.post_process_request(char_count, prefill_url.clone());
+        }
+
+        let prefill_idx = prefill_list.iter().position(|w| w.url() == prefill_url)?;
+        return Some(prefill_idx);
+    }
+
+    fn select_worker_pair(
+        &self,
+        prefill_workers: &[Box<dyn Worker>],
+        decode_workers: &[Box<dyn Worker>],
+        request_text: Option<&str>,
+    ) -> Option<(usize, usize)> {
+        let prefill_list = prefill_workers;
+        let decode_list = decode_workers;
+
+        let char_count = match request_text {
+            None => 0,
+            Some(text) => text.chars().count()
+        };
+
+        let buc_arc = Arc::clone(&self.bucket);
+        let choiced_url_snapshot;
+        let chars_per_url_snapshot;
+        {
+            let buc = buc_arc.read().unwrap();
+            choiced_url_snapshot = buc.find_boundary(char_count);
+            chars_per_url_snapshot = buc.chars_per_url.lock().unwrap().clone();
+        }
+
+        let max_load = chars_per_url_snapshot.values().copied().max().unwrap_or(0);
+        let min_load = chars_per_url_snapshot.values().copied().min().unwrap_or(0);
+        let abs_diff = max_load.saturating_sub(min_load);
+        let rel_threshold = self.config.balance_rel_threshold * min_load as f32;
+
+        //Load balancing is triggered when (max_load - min_load) > abs_threshold AND max_load > min_load * rel_threshold.
+        let is_imbalanced = abs_diff > self.config.balance_abs_threshold && max_load as f32 > rel_threshold;
+
+        let prefill_url = if is_imbalanced {
+            let min_url = chars_per_url_snapshot
+                .iter()
+                .min_by_key(|(_, &chars)| chars)
+                .map(|(url, _)| url.clone())
+                .unwrap_or_else(|| {
+                    let prefill_idx = rand::random::<usize>() % prefill_list.len();
+                    let url = prefill_list[prefill_idx].url();
+                    warn!("No URL found, randomly selecting: {}", url);
+                    url.to_string()
+                });
+            min_url
+        } else {
+            if choiced_url_snapshot.is_empty() {
+                let prefill_idx = rand::random::<usize>() % prefill_list.len();
+                let selected_url = prefill_list[prefill_idx].url();
+                warn!("Boundary not found, randomly selection: {}", selected_url);
+                selected_url.to_string()
+            } else {
+                choiced_url_snapshot
+            }
+        };
+
+        {
+            let mut buc = buc_arc.write().unwrap();
+            buc.post_process_request(char_count, prefill_url.clone());
+        }
+
+        let prefill_idx = prefill_list.iter().position(|w| w.url() == prefill_url)?;
+        let decode_idx = rand::random::<usize>() % decode_list.len();
+
+
+        Some((prefill_idx, decode_idx))
+    }
+
+    fn name(&self) -> &'static str {
+        "bucket"
+    }
+
+    fn as_any(&self) -> &dyn std::any::Any {
+        self
+    }
+}
+
+
+#[derive(Debug, Clone)]
+pub struct Bucket {
+    l_max: usize,
+    bucket_cnt: usize,
+    pub prefill_worker_urls: Arc<Mutex<Vec<String>>>,
+    load_total: usize,
+    pub period: usize,
+    bucket_load: usize,
+    boundary: Vec<Boundary>,
+    request_list: VecDeque<SequencerRequest>,
+    t_req_loads: HashMap<String, usize>,
+    pub chars_per_url: Arc<Mutex<HashMap<String,usize>>>,
+}
+
+
+#[derive(Debug, Clone)]
+pub struct SequencerRequest {
+    pub id: String,
+    pub char_cnt: usize,
+    pub timestamp: SystemTime,
+    pub prefill_worker_url: String,
+}
+
+#[derive(Debug, Clone)]
+pub struct Boundary {
+    pub url: String,
+    pub range: [usize; 2],
+}
+
+impl Boundary {
+    pub fn new(url: String, range: [usize; 2]) -> Self {
+        Boundary { url, range }
+    }
+}
+
+impl Bucket {
+    pub fn new(period: usize) -> Self {
+        let l_max = 4096;
+
+        let bucket_cnt = 0;
+
+        let load_total = 0;
+        let bucket_load = 0;
+
+        let t_req_loads = HashMap::new();
+        let request_list = VecDeque::new();
+
+        let initial_map = HashMap::new();
+
+        let boundary = Vec::new();
+
+        let prefill_worker_urls = Arc::new(Mutex::new(Vec::new()));
+
+        Bucket {
+            l_max,
+            bucket_cnt,
+            prefill_worker_urls,
+            load_total,
+            period,
+            bucket_load,
+            boundary,
+            request_list,
+            t_req_loads,
+            chars_per_url: Arc::new(Mutex::new(initial_map)),
+        }
+    }
+
+    pub fn init_prefill_worker_urls(&mut self, prefill_worker_urls: Vec<String>) {
+        let bucket_cnt = prefill_worker_urls.len();
+        self.bucket_cnt = bucket_cnt;
+        let mut urls_lock = self.prefill_worker_urls.lock().unwrap();
+        *urls_lock = prefill_worker_urls.clone();
+
+        let mut chars_lock = self.chars_per_url.lock().unwrap();
+        chars_lock.clear();
+
+        for url in prefill_worker_urls.iter() {
+            chars_lock.insert(url.clone(), 0);
+        }
+
+        let worker_cnt = bucket_cnt;
+        let boundary = if worker_cnt == 0 {
+            Vec::new()
+        } else {
+            let gap = self.l_max / worker_cnt as usize;
+            self.l_max = usize::MAX;
+            prefill_worker_urls
+                .iter()
+                .enumerate()
+                .map(|(i, url)| {
+                    let min = i as usize * gap;
+                    let max = if i == worker_cnt - 1 {
+                        self.l_max
+                    } else {
+                        (i + 1) as usize * gap - 1
+                    };
+                    Boundary::new(url.clone(), [min, max])
+                })
+                .collect()
+        };
+
+        self.boundary = boundary;
+        info!("Init boundary:{:?}", self.boundary);
+    }
+
+    pub fn post_process_request(&mut self, char_cnt: usize, prefill_url: String) {
+        {
+            let mut map = self.chars_per_url.lock().unwrap();
+            *map.entry(prefill_url.clone())
+                .or_insert(0) += char_cnt;
+        }
+
+        let now = SystemTime::now();
+        let time_window_duration = Duration::from_millis(self.period as u64);
+        let mut removed_load = 0;
+
+        while let Some(req) = self.request_list.front() {
+            let expired = match now.duration_since(req.timestamp) {
+                Ok(duration) => duration > time_window_duration,
+                Err(_) => true
+            };
+
+            if !expired {
+                break;
+            }
+
+            if let Some(removed_req) = self.request_list.pop_front() {
+                self.t_req_loads.remove(&removed_req.id);
+                removed_load += removed_req.char_cnt;
+
+                let mut map = self.chars_per_url.lock().unwrap();
+                if let Some(count) = map.get_mut(&removed_req.prefill_worker_url) {
+                    *count = count.saturating_sub(removed_req.char_cnt);
+                }
+            }
+        }
+
+        self.load_total = self.load_total.saturating_sub(removed_load);
+
+        let id = Uuid::new_v4().to_string();
+
+        self.t_req_loads.insert(id.clone(), char_cnt.try_into().unwrap());
+
+        self.request_list.push_back(SequencerRequest {
+            id,
+            char_cnt: char_cnt.try_into().unwrap(),
+            timestamp: now,
+            prefill_worker_url: prefill_url,
+        });
+
+        self.load_total = self.load_total.saturating_add(char_cnt.try_into().unwrap());
+    }
+
+
+    pub fn find_boundary(&self, char_count: usize) -> String {
+
+        let mut left = 0;
+        let mut right = self.boundary.len();
+        let mut _steps = 0;
+
+        while left < right {
+            _steps += 1;
+            let mid = left + (right - left) / 2;
+            let range = self.boundary[mid].range;
+
+            if char_count < range[0] {
+                right = mid;
+            } else if char_count > range[1] {
+                left = mid + 1;
+            } else {
+                return self.boundary[mid].url.clone();
+            }
+        }
+        "".to_string()
+    }
+
+    pub fn get_total_load(&self) -> usize {
+        self.load_total
+    }
+
+    fn update_workers_cnt(&mut self) {
+        let pwu = self.prefill_worker_urls.lock().unwrap();
+        self.bucket_cnt = pwu.len();
+
+        let mut char_map = self.chars_per_url.lock().unwrap();
+        let current_urls: HashSet<_> = char_map.keys().cloned().collect();
+        let new_urls: HashSet<_> = pwu.iter().cloned().collect();
+
+        for url in new_urls.difference(&current_urls) {
+            char_map.insert(url.clone(), 0);
+        }
+
+        for url in current_urls.difference(&new_urls) {
+            if char_map.get(url) == Some(&0) {
+                char_map.remove(url);
+            }
+        }
+    }
+
+    pub fn adjust_boundary(&mut self) {
+        if self.t_req_loads.is_empty() {
+            return;
+        }
+
+        if self.bucket_cnt == 0 {
+            return;
+        }
+        self.update_workers_cnt();
+        let worker_cnt = self.bucket_cnt;
+        let new_single_bucket_load = self.get_total_load()/worker_cnt;
+        let old_single_bucket_load = self.bucket_load;
+
+        if new_single_bucket_load <= 2 * old_single_bucket_load
+            && (old_single_bucket_load <= 2 * new_single_bucket_load && old_single_bucket_load != 0)
+        {
+            info!("No need to adjust the bucket boundaries.");
+            return;
+        }
+
+        info!("Before adjusting boundary | {:?}",self.boundary);
+        self.bucket_load = new_single_bucket_load;
+        let mut new_boundary = Vec::new();
+        let mut hist_load: Vec<usize> = self.t_req_loads.values().cloned().collect();
+        hist_load.sort();
+        let mut upper_bound: usize = 0;
+        let mut last_load_index: usize = 0;
+        let max_value = usize::MAX;
+
+        let worker_url = {
+            let guard = self.prefill_worker_urls.lock().unwrap();
+            (*guard).clone()
+        };
+
+        let mut iter = worker_url.iter().peekable();
+        // let mut curr_worker_id = 0;
+        while let Some(url) = iter.next() {
+            if last_load_index >= hist_load.len() && iter.peek().is_none() {
+                new_boundary.push(Boundary::new(url.clone(), [upper_bound, max_value]));
+                break;
+            }
+            let mut load_accumulator = 0;
+            let mut break_flag = false;
+            for (i, &load) in hist_load[last_load_index..].iter().enumerate() {
+                load_accumulator += load;
+                if load_accumulator >= new_single_bucket_load {
+                    if iter.peek().is_none() {
+                        new_boundary.push(Boundary::new(url.clone(), [upper_bound, max_value]));
+                        break_flag = true;
+                        break;
+                    }
+                    let mut real_load = upper_bound + new_single_bucket_load;
+                    if (load <= upper_bound) {
+                        new_boundary.push(Boundary::new(url.clone(), [upper_bound, real_load]));
+                        upper_bound = real_load + 1;
+                    } else {
+                        new_boundary.push(Boundary::new(url.clone(), [upper_bound, load]));
+                        upper_bound = load + 1;
+                    }
+                    last_load_index += 1;
+                    break_flag = true;
+                    break;
+                } else {
+                    last_load_index += 1;
+                }
+            }
+            if !break_flag {
+                let mut right_bound_value = upper_bound + new_single_bucket_load;
+                if iter.peek().is_none() {
+                    right_bound_value = max_value;
+                    new_boundary.push(Boundary::new(url.clone(), [upper_bound, right_bound_value]));
+                    break;
+                }
+                new_boundary.push(Boundary::new(url.clone(), [upper_bound, right_bound_value]));
+                upper_bound = right_bound_value + 1;
+            }
+        }
+        self.boundary = new_boundary;
+        info!("After adjusting boundary | {:?}",self.boundary);
+    }
+
+    pub fn adjust_boundary_v2(&mut self) {
+        if self.t_req_loads.is_empty() {
+            return;
+        }
+
+        if self.bucket_cnt == 0 {
+            return;
+        }
+
+        self.update_workers_cnt();
+
+        let worker_cnt = self.bucket_cnt;
+        let latest_buc_load_avg = self.get_total_load()/worker_cnt;
+        let earlier_buc_load_avg = self.bucket_load;
+
+        if latest_buc_load_avg <= 2 * earlier_buc_load_avg
+            && (earlier_buc_load_avg <= 2 * latest_buc_load_avg && earlier_buc_load_avg != 0)
+        {
+            info!("No need to adjust the bucket boundaries.");
+            return;
+        }
+
+        info!("Bucket boundaries before adjustment | {:?}", self.boundary);
+        self.bucket_load = latest_buc_load_avg;
+        let mut new_boundaries = Vec::new();
+
+        let mut hist_loads: Vec<usize> = self.t_req_loads.values().cloned().collect();
+        hist_loads.sort();
+
+        let max_value = usize::MAX;
+
+        let worker_urls = {
+            let guard = self.prefill_worker_urls.lock().unwrap();
+            (*guard).clone()
+        };
+
+        let mut boundary;
+        let mut left_bound: usize = 0;
+        let mut right_bound = 0;
+
+        let hist_loads_len = hist_loads.len();
+        let worker_urls_len = worker_urls.len();
+        let mut hist_load_idx = 0;
+        for (worker_url_idx, worker_url) in worker_urls.iter().enumerate() {
+            if worker_url_idx == worker_urls_len - 1 {
+                boundary = Boundary::new(worker_url.clone(), [left_bound, max_value]);
+                new_boundaries.push(boundary);
+                break;
+            }
+
+            let mut load_sum = 0;
+            let mut load = 0;
+            while hist_load_idx < hist_loads_len {
+                load = hist_loads[hist_load_idx];  // 通过当前索引获取元素
+                hist_load_idx += 1;
+
+                load_sum += load;
+                right_bound = load;
+
+                if load_sum >= latest_buc_load_avg {
+                    break;
+                }
+            }
+            if (hist_load_idx >= hist_loads_len && load_sum < latest_buc_load_avg) {
+                right_bound = left_bound + latest_buc_load_avg;
+            }
+            if (right_bound - left_bound <= 0) {
+                right_bound = left_bound + latest_buc_load_avg;
+            }
+            boundary = Boundary::new(worker_url.clone(), [left_bound, right_bound]);
+            new_boundaries.push(boundary);
+            left_bound = right_bound + 1;
+        }
+
+        self.boundary = new_boundaries;
+        info!("Bucket boundaries after adjustment | {:?}",self.boundary);
+    }
+}
+
+#[cfg(test)]
+mod tests {
+    use super::*;
+    use crate::core::{BasicWorker, WorkerType};
+
+    #[tokio::test]
+    async fn test_load_balancing_conditions() {
+        // Test 1: Basic load balancing trigger
+        let config = BucketConfig {
+            balance_abs_threshold: 32,
+            balance_rel_threshold: 1.0001,
+            bucket_adjust_interval_secs: 10,
+        };
+        let policy = BucketPolicy::with_config(config);
+        let prefill_workers: Vec<Box<dyn Worker>> = vec![
+            Box::new(BasicWorker::new(
+                "http://w1:8000".to_string(),
+                WorkerType::Regular,
+            )),
+            Box::new(BasicWorker::new(
+                "http://w2:8000".to_string(),
+                WorkerType::Regular,
+            )),
+            Box::new(BasicWorker::new(
+                "http://w3:8000".to_string(),
+                WorkerType::Regular,
+            )),
+        ];
+
+        let decode_workers: Vec<Box<dyn Worker>> = vec![
+            Box::new(BasicWorker::new(
+                "http://w3:8000".to_string(),
+                WorkerType::Regular,
+            )),
+        ];
+
+        // Initialize the policy with prefill_workers
+        policy.init_prefill_worker_urls(&prefill_workers);
+
+
+        // === Phase S1: Construct bucket boundaries ===
+        // Requsets len =33 -> Bucket 1(expected range: 0-33)
+        policy.select_worker(&prefill_workers, Some(&*"a".repeat(33))).unwrap();
+        // Two requests len =34 ->load balancing
+        policy.select_worker(&prefill_workers, Some(&*"a".repeat(34))).unwrap();
+        policy.select_worker(&prefill_workers, Some(&*"a".repeat(34))).unwrap();
+
+        tokio::time::sleep(std::time::Duration::from_secs(10)).await;
+        {
+            let bucket_guard = policy.bucket.read().unwrap();
+            // Expected Boundary: [0, 33] [34, 67] [68, MAX]
+            assert_eq!(bucket_guard.boundary[0].range[1], 33);
+            assert_eq!(bucket_guard.boundary[1].range[1], 67);
+        }
+        // === Phase S2: Validate load balancing ===
+        // Three consecutive len=33 requests (Should route to different buckets)
+        let idx_1 = policy.select_worker(&prefill_workers, Some(&*"a".repeat(33))).unwrap();
+        let idx_2 = policy.select_worker(&prefill_workers, Some(&*"a".repeat(33))).unwrap();
+        let idx_3 = policy.select_worker(&prefill_workers, Some(&*"a".repeat(33))).unwrap();
+        assert_eq!(idx_1, 0, "Should not trigger load balancing");
+        assert_eq!(idx_2, 1, "Should trigger load balancing");
+        assert_eq!(idx_3, 2, "Should trigger load balancing");
+
+        // Test 2: Not triggering when absolute threshold not met
+        let config = BucketConfig {
+            balance_abs_threshold: 30,
+            balance_rel_threshold: 2.0,
+            ..Default::default()
+        };
+        let policy = BucketPolicy::with_config(config);
+        policy.init_prefill_worker_urls(&prefill_workers);
+
+        // Create load difference below absolute threshold(20 + 8 = 28 < 30)
+        policy.select_worker(&prefill_workers, Some(&*"a".repeat(20))).unwrap(); // worker1: 20
+        policy.select_worker(&prefill_workers, Some(&*"a".repeat(8))).unwrap(); // worker1: 8
+
+        // Next request should not use bucket scheduling (no load balancing)
+        let idx = policy.select_worker(&prefill_workers, Some("request")).unwrap();
+        assert_eq!(idx, 0, "Should not trigger load balancing when relative threshold not met");
+
+        // Test 3: Not triggering when relative threshold not met
+        let config = BucketConfig {
+            balance_abs_threshold: 5,
+            balance_rel_threshold: 3.0,
+            ..Default::default()
+        };
+        let policy = BucketPolicy::with_config(config);
+        policy.init_prefill_worker_urls(&prefill_workers);
+
+        // Create load difference (but relative threshold not met)
+        // Max/Min ratio = 15/5 = 3.0
+        policy.select_worker(&prefill_workers, Some(&*"a".repeat(15))).unwrap(); // worker1: 15
+        policy.select_worker(&prefill_workers, Some("short")).unwrap(); // worker2: 5
+        policy.select_worker(&prefill_workers, Some(&*"a".repeat(10))).unwrap(); // worker3: 10
+
+        // Next request should use bucket scheduling (load balancing)
+        let idx = policy.select_worker(&prefill_workers, Some("request")).unwrap();
+        assert_eq!(idx, 0, "Should not trigger load balancing when relative threshold not met");
+    }
+
+    #[tokio::test]
+    async fn test_adjust_boundary_1() {
+        // Test configuration: Set high threshold to prevent load balancing policy.
+        let config = BucketConfig {
+            balance_abs_threshold: 300,
+            balance_rel_threshold: 1.0001,
+            bucket_adjust_interval_secs: 3,
+        };
+        let policy = BucketPolicy::with_config(config);
+        let prefill_workers: Vec<Box<dyn Worker>> = vec![
+            Box::new(BasicWorker::new(
+                "http://w1:8000".to_string(),
+                WorkerType::Regular,
+            )),
+            Box::new(BasicWorker::new(
+                "http://w2:8000".to_string(),
+                WorkerType::Regular,
+            )),
+            Box::new(BasicWorker::new(
+                "http://w3:8000".to_string(),
+                WorkerType::Regular,
+            )),
+        ];
+
+        // Initialize the policy with prefill_workers
+        policy.init_prefill_worker_urls(&prefill_workers);
+
+        // Initial boundary
+        {
+            let bucket_guard = policy.bucket.read().unwrap();
+            assert_eq!(bucket_guard.boundary[0].range[1], 1364);
+            assert_eq!(bucket_guard.boundary[1].range[1], 2729);
+        }
+
+        // ===Phase S1: Initial requests to trigger boundary ajustment ===
+        // Send requests with lengths: [5, 10, 15, 20, 24, 26] (total = 100)
+        policy.select_worker(&prefill_workers, Some(&*"a".repeat(5))).unwrap();
+        policy.select_worker(&prefill_workers, Some(&*"a".repeat(10))).unwrap();
+        policy.select_worker(&prefill_workers, Some(&*"a".repeat(15))).unwrap();
+        policy.select_worker(&prefill_workers, Some(&*"a".repeat(20))).unwrap();
+        policy.select_worker(&prefill_workers, Some(&*"a".repeat(24))).unwrap();
+        policy.select_worker(&prefill_workers, Some(&*"a".repeat(26))).unwrap();
+        
+        tokio::time::sleep(std::time::Duration::from_secs(3)).await;
+        // Verify boundaries adjusted to: [0, 20], [21, 26], [27, MAX]
+        {
+            let bucket_guard = policy.bucket.read().unwrap();
+            assert_eq!(bucket_guard.boundary[0].range[1], 20);
+            assert_eq!(bucket_guard.boundary[1].range[1], 26);
+        }
+
+        // ===Phase S2: Second set of  requests to trigger boundary ajustment ===
+        // Send requests with lengths: [10, 20, 30, 40, 45, 57] (total = 202)
+        policy.select_worker(&prefill_workers, Some(&*"a".repeat(10))).unwrap();
+        policy.select_worker(&prefill_workers, Some(&*"a".repeat(20))).unwrap();
+        policy.select_worker(&prefill_workers, Some(&*"a".repeat(30))).unwrap();
+        policy.select_worker(&prefill_workers, Some(&*"a".repeat(40))).unwrap();
+        policy.select_worker(&prefill_workers, Some(&*"a".repeat(45))).unwrap();
+        policy.select_worker(&prefill_workers, Some(&*"a".repeat(57))).unwrap();
+
+        tokio::time::sleep(std::time::Duration::from_secs(3)).await;
+        // Verify boundaries adjusted to: [0, 40], [41, 57], [58, MAX]
+        {
+            let bucket_guard = policy.bucket.read().unwrap();
+            assert_eq!(bucket_guard.boundary[0].range[1], 40);
+            assert_eq!(bucket_guard.boundary[1].range[1], 57);
+        }
+    }
+
+    #[tokio::test]
+    async fn test_adjust_boundary_2() {
+        let config = BucketConfig {
+            balance_abs_threshold: 300,
+            balance_rel_threshold: 1.0001,
+            bucket_adjust_interval_secs: 3,
+        };
+        let policy = BucketPolicy::with_config(config);
+        let prefill_workers: Vec<Box<dyn Worker>> = vec![
+            Box::new(BasicWorker::new(
+                "http://w1:8000".to_string(),
+                WorkerType::Regular,
+            )),
+            Box::new(BasicWorker::new(
+                "http://w2:8000".to_string(),
+                WorkerType::Regular,
+            )),
+            Box::new(BasicWorker::new(
+                "http://w3:8000".to_string(),
+                WorkerType::Regular,
+            )),
+        ];
+
+        // Initialize the policy with prefill_workers
+        policy.init_prefill_worker_urls(&prefill_workers);
+
+        // Initial boundary
+        {
+            let bucket_guard = policy.bucket.read().unwrap();
+            assert_eq!(bucket_guard.boundary[0].range[1], 1364);
+            assert_eq!(bucket_guard.boundary[1].range[1], 2729);
+        }
+
+        // Send requests with char_count 20
+        policy.select_worker(&prefill_workers, Some(&*"a".repeat(20))).unwrap();
+
+        tokio::time::sleep(std::time::Duration::from_secs(3)).await;
+        {
+            let bucket_guard = policy.bucket.read().unwrap();
+            assert_eq!(bucket_guard.boundary[0].range[1], 20);
+            assert_eq!(bucket_guard.boundary[1].range[1], 27);
+        }
+        
+        policy.select_worker(&prefill_workers, Some(&*"a".repeat(7))).unwrap();
+
+        tokio::time::sleep(std::time::Duration::from_secs(3)).await;
+        {
+            let bucket_guard = policy.bucket.read().unwrap();
+            assert_eq!(bucket_guard.boundary[0].range[1], 7);
+            assert_eq!(bucket_guard.boundary[1].range[1], 10);
+        }
+    }
+
+    #[tokio::test]
+    async fn test_not_adjust_boundary() {
+        let config = BucketConfig {
+            balance_abs_threshold: 300,
+            balance_rel_threshold: 1.0001,
+            bucket_adjust_interval_secs: 3,
+        };
+        let policy = BucketPolicy::with_config(config);
+        let prefill_workers: Vec<Box<dyn Worker>> = vec![
+            Box::new(BasicWorker::new(
+                "http://w1:8000".to_string(),
+                WorkerType::Regular,
+            )),
+            Box::new(BasicWorker::new(
+                "http://w2:8000".to_string(),
+                WorkerType::Regular,
+            )),
+            Box::new(BasicWorker::new(
+                "http://w3:8000".to_string(),
+                WorkerType::Regular,
+            )),
+        ];
+
+        // Initialize the policy with prefill_workers
+        policy.init_prefill_worker_urls(&prefill_workers);
+
+        // Initial boundary
+        {
+            let bucket_guard = policy.bucket.read().unwrap();
+            assert_eq!(bucket_guard.boundary[0].range[1], 1364);
+            assert_eq!(bucket_guard.boundary[1].range[1], 2729);
+        }
+
+        policy.select_worker(&prefill_workers, Some(&*"a".repeat(5))).unwrap();
+        policy.select_worker(&prefill_workers, Some(&*"a".repeat(10))).unwrap();
+        policy.select_worker(&prefill_workers, Some(&*"a".repeat(15))).unwrap();
+        policy.select_worker(&prefill_workers, Some(&*"a".repeat(20))).unwrap();
+        policy.select_worker(&prefill_workers, Some(&*"a".repeat(24))).unwrap();
+        policy.select_worker(&prefill_workers, Some(&*"a".repeat(26))).unwrap();
+        
+        tokio::time::sleep(std::time::Duration::from_secs(3)).await;
+        {
+            let bucket_guard = policy.bucket.read().unwrap();
+            assert_eq!(bucket_guard.boundary[0].range[1], 20);
+            assert_eq!(bucket_guard.boundary[1].range[1], 26);
+        }
+
+        policy.select_worker(&prefill_workers, Some(&*"a".repeat(10))).unwrap();
+        policy.select_worker(&prefill_workers, Some(&*"a".repeat(20))).unwrap();
+        policy.select_worker(&prefill_workers, Some(&*"a".repeat(30))).unwrap();
+        policy.select_worker(&prefill_workers, Some(&*"a".repeat(32))).unwrap();
+        policy.select_worker(&prefill_workers, Some(&*"a".repeat(45))).unwrap();
+        policy.select_worker(&prefill_workers, Some(&*"a".repeat(55))).unwrap();
+
+        tokio::time::sleep(std::time::Duration::from_secs(3)).await;
+        {
+            let bucket_guard = policy.bucket.read().unwrap();
+            assert_eq!(bucket_guard.boundary[0].range[1], 20);
+            assert_eq!(bucket_guard.boundary[1].range[1], 26);
+        }
+    }
+}