--- conflicted
+++ resolved
@@ -42,9 +42,7 @@
             selector=None,
             service_discovery_port=80,
             service_discovery_namespace=None,
-<<<<<<< HEAD
             dp_awareness=False,
-=======
             prometheus_port=None,
             prometheus_host=None,
             # PD-specific attributes
@@ -53,7 +51,6 @@
             decode=None,
             # Keep worker_urls for regular mode
             worker_urls=[],
->>>>>>> 09ae5b20
         )
 
     def create_router_args(self, **kwargs):
@@ -112,7 +109,6 @@
         )
         self.run_router_process(args)
 
-<<<<<<< HEAD
     def test_launch_router_common_with_dp_awareness(self):
         args = self.create_router_args(
             worker_urls=["http://localhost:8000"],
@@ -137,7 +133,7 @@
             selector=["app=test-worker"],
         )
         self.run_router_process(args)
-=======
+
     def test_launch_router_pd_mode_basic(self):
         """Test basic PD router functionality without actually starting servers."""
         # This test just verifies the PD router can be created and configured
@@ -243,7 +239,6 @@
             worker_urls=[],
         )
         # This should not raise (though it may fail to connect)
->>>>>>> 09ae5b20
 
 
 if __name__ == "__main__":
