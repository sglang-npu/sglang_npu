import argparse
import dataclasses
import logging
import sys
from typing import Dict, List, Optional

from sglang_router import Router
from sglang_router_rs import PolicyType


def setup_logger():
    logger = logging.getLogger("router")
    logger.setLevel(logging.INFO)

    formatter = logging.Formatter(
        "[Router (Python)] %(asctime)s - %(levelname)s - %(message)s",
        datefmt="%Y-%m-%d %H:%M:%S",
    )

    handler = logging.StreamHandler()
    handler.setFormatter(formatter)
    logger.addHandler(handler)

    return logger


@dataclasses.dataclass
class RouterArgs:
    # Worker configuration
    worker_urls: List[str] = dataclasses.field(default_factory=list)
    host: str = "127.0.0.1"
    port: int = 30000

    # PD-specific configuration
    pd_disaggregation: bool = False  # Enable PD disaggregated mode
    bucket_adjust_interval: int = 5
    prefill_urls: List[tuple] = dataclasses.field(
        default_factory=list
    )  # List of (url, bootstrap_port)
    decode_urls: List[str] = dataclasses.field(default_factory=list)

    # Routing policy
    policy: str = "cache_aware"
    prefill_policy: Optional[str] = None  # Specific policy for prefill nodes in PD mode
    decode_policy: Optional[str] = None  # Specific policy for decode nodes in PD mode
    worker_startup_timeout_secs: int = 300
    worker_startup_check_interval: int = 10
    cache_threshold: float = 0.5
    balance_abs_threshold: int = 32
    balance_rel_threshold: float = 1.0001
    eviction_interval: int = 60
    max_tree_size: int = 2**24
    max_payload_size: int = 256 * 1024 * 1024  # 256MB default for large batches
    log_dir: Optional[str] = None
    log_level: Optional[str] = None
    # Service discovery configuration
    service_discovery: bool = False
    selector: Dict[str, str] = dataclasses.field(default_factory=dict)
    service_discovery_port: int = 80
    service_discovery_namespace: Optional[str] = None
    # PD service discovery configuration
    prefill_selector: Dict[str, str] = dataclasses.field(default_factory=dict)
    decode_selector: Dict[str, str] = dataclasses.field(default_factory=dict)
    bootstrap_port_annotation: str = "sglang.ai/bootstrap-port"
    # Prometheus configuration
    prometheus_port: Optional[int] = None
    prometheus_host: Optional[str] = None

    @staticmethod
    def add_cli_args(
        parser: argparse.ArgumentParser,
        use_router_prefix: bool = False,
        exclude_host_port: bool = False,
    ):
        """
        Add router-specific arguments to an argument parser.

        Args:
            parser: The argument parser to add arguments to
            use_router_prefix: If True, prefix all arguments with 'router-' to avoid conflicts
            exclude_host_port: If True, don't add host and port arguments (used when inheriting from server)
        """
        prefix = "router-" if use_router_prefix else ""

        # Worker configuration
        if not exclude_host_port:
            parser.add_argument(
                "--host",
                type=str,
                default=RouterArgs.host,
                help="Host address to bind the router server",
            )
            parser.add_argument(
                "--port",
                type=int,
                default=RouterArgs.port,
                help="Port number to bind the router server",
            )

        parser.add_argument(
            "--worker-urls",
            type=str,
            nargs="*",
            default=[],
            help="List of worker URLs (e.g., http://worker1:8000 http://worker2:8000)",
        )

        # Routing policy configuration
        parser.add_argument(
            f"--{prefix}policy",
            type=str,
            default=RouterArgs.policy,
<<<<<<< HEAD
            choices=["random", "round_robin", "cache_aware", "power_of_two", "bucket"],
            help="Load balancing policy to use. Note: power_of_two/bucket is only available in PD disaggregated mode",
=======
            choices=["random", "round_robin", "cache_aware", "power_of_two"],
            help="Load balancing policy to use. In PD mode, this is used for both prefill and decode unless overridden",
        )
        parser.add_argument(
            f"--{prefix}prefill-policy",
            type=str,
            default=None,
            choices=["random", "round_robin", "cache_aware", "power_of_two"],
            help="Specific policy for prefill nodes in PD mode. If not specified, uses the main policy",
        )
        parser.add_argument(
            f"--{prefix}decode-policy",
            type=str,
            default=None,
            choices=["random", "round_robin", "cache_aware", "power_of_two"],
            help="Specific policy for decode nodes in PD mode. If not specified, uses the main policy",
>>>>>>> aa6e1a58
        )

        # PD-specific arguments
        parser.add_argument(
            f"--{prefix}pd-disaggregation",
            action="store_true",
            help="Enable PD (Prefill-Decode) disaggregated mode",
        )
        parser.add_argument(
            f"--{prefix}prefill",
            nargs=2,
            action="append",
            metavar=("URL", "BOOTSTRAP_PORT"),
            help="Prefill server URL and bootstrap port. Can be specified multiple times. BOOTSTRAP_PORT can be 'none' for no bootstrap port.",
        )
        parser.add_argument(
            f"--{prefix}decode",
            nargs=1,
            action="append",
            metavar=("URL",),
            help="Decode server URL. Can be specified multiple times.",
        )
        parser.add_argument(
            f"--{prefix}worker-startup-timeout-secs",
            type=int,
            default=RouterArgs.worker_startup_timeout_secs,
            help="Timeout in seconds for worker startup",
        )
        parser.add_argument(
            f"--{prefix}worker-startup-check-interval",
            type=int,
            default=RouterArgs.worker_startup_check_interval,
            help="Interval in seconds between checks for worker startup",
        )
        parser.add_argument(
            f"--{prefix}cache-threshold",
            type=float,
            default=RouterArgs.cache_threshold,
            help="Cache threshold (0.0-1.0) for cache-aware routing",
        )
        parser.add_argument(
            f"--{prefix}balance-abs-threshold",
            type=int,
            default=RouterArgs.balance_abs_threshold,
            help="Load balancing is triggered when (max_load - min_load) > abs_threshold AND max_load > min_load * rel_threshold. Otherwise, use cache aware",
        )
        parser.add_argument(
            f"--{prefix}balance-rel-threshold",
            type=float,
            default=RouterArgs.balance_rel_threshold,
            help="Load balancing is triggered when (max_load - min_load) > abs_threshold AND max_load > min_load * rel_threshold. Otherwise, use cache aware",
        )
        parser.add_argument(
            f"--{prefix}bucket-adjust-interval",
            type=int,
            default=RouterArgs.bucket_adjust_interval,
            help="Interval in seconds between bucket boundary adjustment operations",
        )
        parser.add_argument(
            f"--{prefix}eviction-interval",
            type=int,
            default=RouterArgs.eviction_interval,
            help="Interval in seconds between cache eviction operations",
        )
        parser.add_argument(
            f"--{prefix}max-tree-size",
            type=int,
            default=RouterArgs.max_tree_size,
            help="Maximum size of the approximation tree for cache-aware routing",
        )
        parser.add_argument(
            f"--{prefix}max-payload-size",
            type=int,
            default=RouterArgs.max_payload_size,
            help="Maximum payload size in bytes",
        )
        parser.add_argument(
            f"--{prefix}log-dir",
            type=str,
            default=None,
            help="Directory to store log files. If not specified, logs are only output to console.",
        )
        parser.add_argument(
            f"--{prefix}log-level",
            type=str,
            default="info",
            choices=["debug", "info", "warning", "error", "critical"],
            help="Set the logging level. If not specified, defaults to INFO.",
        )
        parser.add_argument(
            f"--{prefix}service-discovery",
            action="store_true",
            help="Enable Kubernetes service discovery",
        )
        parser.add_argument(
            f"--{prefix}selector",
            type=str,
            nargs="+",
            help="Label selector for Kubernetes service discovery (format: key1=value1 key2=value2)",
        )
        parser.add_argument(
            f"--{prefix}service-discovery-port",
            type=int,
            default=RouterArgs.service_discovery_port,
            help="Port to use for discovered worker pods",
        )
        parser.add_argument(
            f"--{prefix}service-discovery-namespace",
            type=str,
            help="Kubernetes namespace to watch for pods. If not provided, watches all namespaces (requires cluster-wide permissions)",
        )
        parser.add_argument(
            f"--{prefix}prefill-selector",
            type=str,
            nargs="+",
            help="Label selector for prefill server pods in PD mode (format: key1=value1 key2=value2)",
        )
        parser.add_argument(
            f"--{prefix}decode-selector",
            type=str,
            nargs="+",
            help="Label selector for decode server pods in PD mode (format: key1=value1 key2=value2)",
        )
        # Prometheus configuration
        parser.add_argument(
            f"--{prefix}prometheus-port",
            type=int,
            default=29000,
            help="Port to expose Prometheus metrics. If not specified, Prometheus metrics are disabled",
        )
        parser.add_argument(
            f"--{prefix}prometheus-host",
            type=str,
            default="127.0.0.1",
            help="Host address to bind the Prometheus metrics server",
        )

    @classmethod
    def from_cli_args(
        cls, args: argparse.Namespace, use_router_prefix: bool = False
    ) -> "RouterArgs":
        """
        Create RouterArgs instance from parsed command line arguments.

        Args:
            args: Parsed command line arguments
            use_router_prefix: If True, look for arguments with 'router-' prefix
        """
        prefix = "router_" if use_router_prefix else ""
        worker_urls = getattr(args, "worker_urls", [])

        # Parse PD URLs
        prefill_urls = cls._parse_prefill_urls(getattr(args, f"{prefix}prefill", None))
        decode_urls = cls._parse_decode_urls(getattr(args, f"{prefix}decode", None))

        return cls(
            worker_urls=worker_urls,
            host=args.host,
            port=args.port,
            pd_disaggregation=getattr(args, f"{prefix}pd_disaggregation", False),
            bucket_adjust_interval=getattr(args, f"{prefix}bucket_adjust_interval", False),
            prefill_urls=prefill_urls,
            decode_urls=decode_urls,
            policy=getattr(args, f"{prefix}policy"),
            prefill_policy=getattr(args, f"{prefix}prefill_policy", None),
            decode_policy=getattr(args, f"{prefix}decode_policy", None),
            worker_startup_timeout_secs=getattr(
                args, f"{prefix}worker_startup_timeout_secs"
            ),
            worker_startup_check_interval=getattr(
                args, f"{prefix}worker_startup_check_interval"
            ),
            cache_threshold=getattr(args, f"{prefix}cache_threshold"),
            balance_abs_threshold=getattr(args, f"{prefix}balance_abs_threshold"),
            balance_rel_threshold=getattr(args, f"{prefix}balance_rel_threshold"),
            eviction_interval=getattr(args, f"{prefix}eviction_interval"),
            max_tree_size=getattr(args, f"{prefix}max_tree_size"),
            max_payload_size=getattr(args, f"{prefix}max_payload_size"),
            log_dir=getattr(args, f"{prefix}log_dir", None),
            log_level=getattr(args, f"{prefix}log_level", None),
            service_discovery=getattr(args, f"{prefix}service_discovery", False),
            selector=cls._parse_selector(getattr(args, f"{prefix}selector", None)),
            service_discovery_port=getattr(args, f"{prefix}service_discovery_port"),
            service_discovery_namespace=getattr(
                args, f"{prefix}service_discovery_namespace", None
            ),
            prefill_selector=cls._parse_selector(
                getattr(args, f"{prefix}prefill_selector", None)
            ),
            decode_selector=cls._parse_selector(
                getattr(args, f"{prefix}decode_selector", None)
            ),
            bootstrap_port_annotation="sglang.ai/bootstrap-port",  # Mooncake-specific annotation
            prometheus_port=getattr(args, f"{prefix}prometheus_port", None),
            prometheus_host=getattr(args, f"{prefix}prometheus_host", None),
        )

    @staticmethod
    def _parse_selector(selector_list):
        if not selector_list:
            return {}

        selector = {}
        for item in selector_list:
            if "=" in item:
                key, value = item.split("=", 1)
                selector[key] = value
        return selector

    @staticmethod
    def _parse_prefill_urls(prefill_list):
        """Parse prefill URLs from --prefill arguments.

        Format: --prefill URL BOOTSTRAP_PORT
        Example: --prefill http://prefill1:8080 9000 --prefill http://prefill2:8080 none
        """
        if not prefill_list:
            return []

        prefill_urls = []
        for url, bootstrap_port_str in prefill_list:
            # Handle 'none' as None
            if bootstrap_port_str.lower() == "none":
                bootstrap_port = None
            else:
                try:
                    bootstrap_port = int(bootstrap_port_str)
                except ValueError:
                    raise ValueError(
                        f"Invalid bootstrap port: {bootstrap_port_str}. Must be a number or 'none'"
                    )

            prefill_urls.append((url, bootstrap_port))

        return prefill_urls

    @staticmethod
    def _parse_decode_urls(decode_list):
        """Parse decode URLs from --decode arguments.

        Format: --decode URL
        Example: --decode http://decode1:8081 --decode http://decode2:8081
        """
        if not decode_list:
            return []

        # decode_list is a list of single-element lists due to nargs=1
        return [url[0] for url in decode_list]


def policy_from_str(policy_str: str) -> PolicyType:
    """Convert policy string to PolicyType enum."""
    policy_map = {
        "random": PolicyType.Random,
        "round_robin": PolicyType.RoundRobin,
        "cache_aware": PolicyType.CacheAware,
        "power_of_two": PolicyType.PowerOfTwo,
        "bucket": PolicyType.Bucket,
    }
    return policy_map[policy_str]


def launch_router(args: argparse.Namespace) -> Optional[Router]:
    """
    Launch the SGLang router with the configuration from parsed arguments.

    Args:
        args: Namespace object containing router configuration
            Can be either raw argparse.Namespace or converted RouterArgs

    Returns:
        Router instance if successful, None if failed
    """
    logger = logging.getLogger("router")
    try:
        # Convert to RouterArgs if needed
        if not isinstance(args, RouterArgs):
            router_args = RouterArgs.from_cli_args(args)
        else:
            router_args = args

        # Validate configuration based on mode
        if router_args.pd_disaggregation:
            # Validate PD configuration - skip URL requirements if using service discovery
            if not router_args.service_discovery:
                if not router_args.prefill_urls:
                    raise ValueError("PD disaggregation mode requires --prefill")
                if not router_args.decode_urls:
                    raise ValueError("PD disaggregation mode requires --decode")

            # Warn about policy usage in PD mode
            if (
                router_args.prefill_policy
                and router_args.decode_policy
                and router_args.policy
            ):
                logger.warning(
                    "Both --prefill-policy and --decode-policy are specified. "
                    "The main --policy flag will be ignored for PD mode."
                )
            elif (
                router_args.prefill_policy
                and not router_args.decode_policy
                and router_args.policy
            ):
                logger.info(
                    f"Using --prefill-policy '{router_args.prefill_policy}' for prefill nodes "
                    f"and --policy '{router_args.policy}' for decode nodes."
                )
            elif (
                router_args.decode_policy
                and not router_args.prefill_policy
                and router_args.policy
            ):
                logger.info(
                    f"Using --policy '{router_args.policy}' for prefill nodes "
                    f"and --decode-policy '{router_args.decode_policy}' for decode nodes."
                )

        # Create router with unified constructor
        router = Router(
            worker_urls=(
                []
                if router_args.service_discovery or router_args.pd_disaggregation
                else router_args.worker_urls
            ),
            host=router_args.host,
            port=router_args.port,
            policy=policy_from_str(router_args.policy),
            worker_startup_timeout_secs=router_args.worker_startup_timeout_secs,
            worker_startup_check_interval=router_args.worker_startup_check_interval,
            cache_threshold=router_args.cache_threshold,
            balance_abs_threshold=router_args.balance_abs_threshold,
            balance_rel_threshold=router_args.balance_rel_threshold,
            eviction_interval_secs=router_args.eviction_interval,
            max_tree_size=router_args.max_tree_size,
            max_payload_size=router_args.max_payload_size,
            log_dir=router_args.log_dir,
            log_level=router_args.log_level,
            service_discovery=router_args.service_discovery,
            selector=router_args.selector,
            service_discovery_port=router_args.service_discovery_port,
            service_discovery_namespace=router_args.service_discovery_namespace,
            prefill_selector=router_args.prefill_selector,
            decode_selector=router_args.decode_selector,
            prometheus_port=router_args.prometheus_port,
            prometheus_host=router_args.prometheus_host,
            pd_disaggregation=router_args.pd_disaggregation,
            bucket_adjust_interval_secs=router_args.bucket_adjust_interval,
            prefill_urls=(
                router_args.prefill_urls if router_args.pd_disaggregation else None
            ),
            decode_urls=(
                router_args.decode_urls if router_args.pd_disaggregation else None
            ),
            prefill_policy=(
                policy_from_str(router_args.prefill_policy)
                if router_args.prefill_policy
                else None
            ),
            decode_policy=(
                policy_from_str(router_args.decode_policy)
                if router_args.decode_policy
                else None
            ),
        )

        router.start()
        return router

    except Exception as e:
        logger.error(f"Error starting router: {e}")
        raise e


class CustomHelpFormatter(
    argparse.RawDescriptionHelpFormatter, argparse.ArgumentDefaultsHelpFormatter
):
    """Custom formatter that preserves both description formatting and shows defaults"""

    pass


def parse_router_args(args: List[str]) -> RouterArgs:
    """Parse command line arguments and return RouterArgs instance."""
    parser = argparse.ArgumentParser(
        description="""SGLang Router - High-performance request distribution across worker nodes

Usage:
This launcher enables starting a router with individual worker instances. It is useful for
multi-node setups or when you want to start workers and router separately.

Examples:
  # Regular mode
  python -m sglang_router.launch_router --worker-urls http://worker1:8000 http://worker2:8000

  # PD disaggregated mode with same policy for both
  python -m sglang_router.launch_router --pd-disaggregation \\
    --prefill http://prefill1:8000 9000 --prefill http://prefill2:8000 none \\
    --decode http://decode1:8001 --decode http://decode2:8001 \\
    --policy cache_aware

  # PD mode with different policies for prefill and decode
  python -m sglang_router.launch_router --pd-disaggregation \\
    --prefill http://prefill1:8000 9000 --prefill http://prefill2:8000 none \\
    --decode http://decode1:8001 --decode http://decode2:8001 \\
    --prefill-policy cache_aware --decode-policy power_of_two

    """,
        formatter_class=CustomHelpFormatter,
    )

    RouterArgs.add_cli_args(parser, use_router_prefix=False)
    return RouterArgs.from_cli_args(parser.parse_args(args), use_router_prefix=False)


def main() -> None:
    router_args = parse_router_args(sys.argv[1:])
    launch_router(router_args)


if __name__ == "__main__":
    main()<|MERGE_RESOLUTION|>--- conflicted
+++ resolved
@@ -110,11 +110,7 @@
             f"--{prefix}policy",
             type=str,
             default=RouterArgs.policy,
-<<<<<<< HEAD
-            choices=["random", "round_robin", "cache_aware", "power_of_two", "bucket"],
-            help="Load balancing policy to use. Note: power_of_two/bucket is only available in PD disaggregated mode",
-=======
-            choices=["random", "round_robin", "cache_aware", "power_of_two"],
+            choices=["random", "round_robin", "cache_aware", "power_of_two", , "bucket"],
             help="Load balancing policy to use. In PD mode, this is used for both prefill and decode unless overridden",
         )
         parser.add_argument(
@@ -130,7 +126,6 @@
             default=None,
             choices=["random", "round_robin", "cache_aware", "power_of_two"],
             help="Specific policy for decode nodes in PD mode. If not specified, uses the main policy",
->>>>>>> aa6e1a58
         )
 
         # PD-specific arguments
