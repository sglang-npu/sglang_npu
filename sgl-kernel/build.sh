#!/bin/bash
set -ex

PYTHON_VERSION=$1
CUDA_VERSION=$2
PYTHON_ROOT_PATH=/opt/python/cp${PYTHON_VERSION//.}-cp${PYTHON_VERSION//.}
DOCKER_IMAGE="pytorch/manylinux2_28-builder:cuda${CUDA_VERSION}"
ENABLE_SM90A=$( (( ${CUDA_VERSION%.*} >= 12 )) && echo "ON" || echo "OFF" )

if [ "${CUDA_VERSION}" = "12.8" ]; then
   TORCH_INSTALL="pip install --no-cache-dir --pre torch --index-url https://download.pytorch.org/whl/nightly/cu${CUDA_VERSION//.}"
   ENABLE_SM100A=ON
elif [ "${CUDA_VERSION}" = "12.6" ]; then
   TORCH_INSTALL="pip install --no-cache-dir torch --index-url https://download.pytorch.org/whl/cu${CUDA_VERSION//.}"
   ENABLE_SM100A=OFF
else
   TORCH_INSTALL="pip install --no-cache-dir torch==2.5.1 --index-url https://download.pytorch.org/whl/cu${CUDA_VERSION//.}"
   ENABLE_SM100A=OFF
fi

docker run --rm \
   -v "$(pwd)":/sgl-kernel \
   "${DOCKER_IMAGE}" \
   bash -c "
<<<<<<< HEAD
   /sgl-kernel/replace_ptxas.sh ${CUDA_VERSION} && \
=======
   # Install CMake (version >= 3.26) - Robust Installation
   export CMAKE_VERSION_MAJOR=3.31
   export CMAKE_VERSION_MINOR=1
   echo \"Downloading CMake from: https://cmake.org/files/v\${CMAKE_VERSION_MAJOR}/cmake-\${CMAKE_VERSION_MAJOR}.\${CMAKE_VERSION_MINOR}-linux-x86_64.tar.gz\"
   wget https://cmake.org/files/v\${CMAKE_VERSION_MAJOR}/cmake-\${CMAKE_VERSION_MAJOR}.\${CMAKE_VERSION_MINOR}-linux-x86_64.tar.gz
   tar -xzf cmake-\${CMAKE_VERSION_MAJOR}.\${CMAKE_VERSION_MINOR}-linux-x86_64.tar.gz
   mv cmake-\${CMAKE_VERSION_MAJOR}.\${CMAKE_VERSION_MINOR}-linux-x86_64 /opt/cmake
   export PATH=/opt/cmake/bin:\$PATH

   # Debugging CMake
   echo \"PATH: \$PATH\"
   which cmake
   cmake --version

>>>>>>> 88799448
   ${PYTHON_ROOT_PATH}/bin/${TORCH_INSTALL} && \
   ${PYTHON_ROOT_PATH}/bin/pip install --no-cache-dir ninja setuptools==75.0.0 wheel==0.41.0 numpy uv scikit-build-core && \
   export TORCH_CUDA_ARCH_LIST='7.5 8.0 8.9 9.0+PTX' && \
   export CUDA_VERSION=${CUDA_VERSION} && \
   export CMAKE_ARGS='-DSGL_KERNEL_ENABLE_SM90A=${ENABLE_SM90A} -DSGL_KERNEL_ENABLE_SM100A=$ENABLE_SM100A' && \
   mkdir -p /usr/lib/x86_64-linux-gnu/ && \
   ln -s /usr/local/cuda-${CUDA_VERSION}/targets/x86_64-linux/lib/stubs/libcuda.so /usr/lib/x86_64-linux-gnu/libcuda.so && \
   cd /sgl-kernel && \
   ls -la ${PYTHON_ROOT_PATH}/lib/python${PYTHON_VERSION}/site-packages/wheel/ && \
   PYTHONPATH=${PYTHON_ROOT_PATH}/lib/python${PYTHON_VERSION}/site-packages ${PYTHON_ROOT_PATH}/bin/python -m uv build --wheel -Cbuild-dir=build . --color=always --no-build-isolation && \
   ./rename_wheels.sh
   "<|MERGE_RESOLUTION|>--- conflicted
+++ resolved
@@ -22,9 +22,6 @@
    -v "$(pwd)":/sgl-kernel \
    "${DOCKER_IMAGE}" \
    bash -c "
-<<<<<<< HEAD
-   /sgl-kernel/replace_ptxas.sh ${CUDA_VERSION} && \
-=======
    # Install CMake (version >= 3.26) - Robust Installation
    export CMAKE_VERSION_MAJOR=3.31
    export CMAKE_VERSION_MINOR=1
@@ -39,7 +36,6 @@
    which cmake
    cmake --version
 
->>>>>>> 88799448
    ${PYTHON_ROOT_PATH}/bin/${TORCH_INSTALL} && \
    ${PYTHON_ROOT_PATH}/bin/pip install --no-cache-dir ninja setuptools==75.0.0 wheel==0.41.0 numpy uv scikit-build-core && \
    export TORCH_CUDA_ARCH_LIST='7.5 8.0 8.9 9.0+PTX' && \
