--- conflicted
+++ resolved
@@ -3,7 +3,6 @@
 import torch
 from setuptools import find_packages, setup
 from torch.utils.cpp_extension import BuildExtension, CUDAExtension
-
 
 root = Path(__file__).parent.resolve()
 
@@ -26,11 +25,7 @@
 
 
 cutlass = root / "3rdparty" / "cutlass"
-<<<<<<< HEAD
-
-=======
 flashinfer = root / "3rdparty" / "flashinfer"
->>>>>>> 3d8f1c9b
 include_dirs = [
     cutlass.resolve() / "include",
     cutlass.resolve() / "tools" / "util" / "include",
@@ -49,19 +44,6 @@
     "-gencode=arch=compute_89,code=sm_89",
     "-gencode=arch=compute_90a,code=sm_90a",
     "-gencode=arch=compute_90,code=sm_90",
-<<<<<<< HEAD
-    "-U__CUDA_NO_HALF_OPERATORS__",
-    "-U__CUDA_NO_HALF2_OPERATORS__",
-    "-DNDEBUG",
-]
-
-
-cxx_flags = ["-O3"]
-
-
-libraries = ["c10", "torch", "torch_python"]
-extra_link_args = ["-Wl,-rpath,$ORIGIN/../../torch/lib"]
-=======
     "-gencode=arch=compute_90a,code=sm_90a",
     "-std=c++17",
     "-use_fast_math",
@@ -81,7 +63,6 @@
 cxx_flags = ["-O3"]
 libraries = ["c10", "torch", "torch_python", "cuda"]
 extra_link_args = ["-Wl,-rpath,$ORIGIN/../../torch/lib", "-L/usr/lib/x86_64-linux-gnu"]
->>>>>>> 3d8f1c9b
 ext_modules = [
     CUDAExtension(
         name="sgl_kernel.ops._kernels",
@@ -90,11 +71,8 @@
             "src/sgl-kernel/csrc/trt_reduce_kernel.cu",
             "src/sgl-kernel/csrc/moe_align_kernel.cu",
             "src/sgl-kernel/csrc/int8_gemm_kernel.cu",
-<<<<<<< HEAD
             "src/sgl-kernel/csrc/fp8_gemm_kernel.cu",
-=======
             "src/sgl-kernel/csrc/sampling_scaling_penalties.cu",
->>>>>>> 3d8f1c9b
             "src/sgl-kernel/csrc/sgl_kernel_ops.cu",
             "src/sgl-kernel/csrc/rotary_embedding.cu",
             "src/sgl-kernel/csrc/norm.cu",
