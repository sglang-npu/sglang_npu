#include <ATen/cuda/CUDAContext.h>
#include <cudaTypedefs.h>
#include <cutlass/arch/arch.h>
#include <cutlass/arch/memory.h>
#include <cutlass/arch/mma.h>
#include <cutlass/array.h>
#include <cutlass/cutlass.h>
#include <cutlass/epilogue/thread/activation.h>
#include <cutlass/epilogue/thread/linear_combination.h>
#include <cutlass/epilogue/threadblock/default_thread_map_tensor_op.h>
#include <cutlass/gemm/device/gemm.h>
#include <cutlass/gemm/device/gemm_universal_adapter.h>
#include <cutlass/gemm/gemm.h>
#include <cutlass/gemm/kernel/default_gemm_universal_with_visitor.h>
#include <cutlass/gemm/thread/mma.h>
#include <cutlass/layout/matrix.h>
#include <cutlass/matrix_coord.h>
#include <cutlass/numeric_types.h>
#include <cutlass/tensor_ref.h>
#include <cutlass/util/host_tensor.h>
#include <cutlass/util/tensor_view_io.h>
#include <torch/all.h>

#include <cute/tensor.hpp>
#include <cutlass/epilogue/collective/collective_builder.hpp>
#include <cutlass/epilogue/collective/default_epilogue.hpp>
#include <cutlass/epilogue/threadblock/fusion/visitors.hpp>
#include <cutlass/gemm/collective/collective_builder.hpp>
#include <cutlass/gemm/dispatch_policy.hpp>
#include <cutlass/gemm/kernel/gemm_universal.hpp>
#include <cutlass/util/packed_stride.hpp>

#include "utils.h"

using namespace cute;

<<<<<<< HEAD
template <
    typename SchedulerType,
    typename OutType,
    typename TileShape,
    typename ClusterShape>
=======
template <typename SchedulerType, typename OutType, typename TileShape, typename ClusterShape>
>>>>>>> 91dda4cd
void launch_sm90_fp8_blockwise_scaled_mm(
    torch::Tensor& out,
    const torch::Tensor& a,
    const torch::Tensor& b,
    const torch::Tensor& scales_a,
    const torch::Tensor& scales_b) {
  using ElementAccumulator = float;
  using ElementCompute = float;
  using ElementBlockScale = float;

  using ElementA = cutlass::float_e4m3_t;
  using LayoutA = cutlass::layout::RowMajor;
  constexpr int AlignmentA = 128 / cutlass::sizeof_bits<ElementA>::value;

  using ElementB = cutlass::float_e4m3_t;
  using LayoutB = cutlass::layout::ColumnMajor;
  constexpr int AlignmentB = 128 / cutlass::sizeof_bits<ElementB>::value;

  using ElementC = void;
  using LayoutC = cutlass::layout::RowMajor;
  constexpr int AlignmentC = 128 / cutlass::sizeof_bits<OutType>::value;

  using ElementD = OutType;
  using LayoutD = cutlass::layout::RowMajor;
  constexpr int AlignmentD = AlignmentC;

  using ScaleTileShape = Shape<_1, _128, _128>;
  using ScaleConfig = decltype(cutlass::detail::sm90_trivial_blockwise_scale_config(ScaleTileShape{}));
  using LayoutSFA = decltype(ScaleConfig::deduce_layoutSFA());
  using LayoutSFB = decltype(ScaleConfig::deduce_layoutSFB());

  using ArchTag = cutlass::arch::Sm90;
  using OperatorClass = cutlass::arch::OpClassTensorOp;
  using EpilogueSchedule = cutlass::epilogue::TmaWarpSpecializedCooperative;
  using EpilogueTileType = cutlass::epilogue::collective::EpilogueTileAuto;
  using StoreEpilogueCompute = typename cutlass::epilogue::fusion::Sm90EVT<cutlass::epilogue::fusion::Sm90AccFetch>;

<<<<<<< HEAD
  using KernelSchedule =
      cutlass::gemm::KernelTmaWarpSpecializedCooperativeFP8BlockScaledAccum;
=======
  using KernelSchedule = cutlass::gemm::KernelTmaWarpSpecializedCooperativeFP8BlockScaledAccum;
>>>>>>> 91dda4cd
  using CollectiveEpilogue = typename cutlass::epilogue::collective::CollectiveBuilder<
      ArchTag,
      OperatorClass,
      TileShape,
      ClusterShape,
      EpilogueTileType,
      ElementAccumulator,
      ElementCompute,
      ElementC,
      LayoutC,
      AlignmentC,
      ElementD,
      LayoutD,
      AlignmentD,
      EpilogueSchedule,
      StoreEpilogueCompute>::CollectiveOp;

  using CollectiveMainloop = typename cutlass::gemm::collective::CollectiveBuilder<
      ArchTag,
      OperatorClass,
<<<<<<< HEAD
      ElementA, 
      cute::tuple<LayoutA, LayoutSFA>, 
      AlignmentA,
      ElementB, 
      cute::tuple<LayoutB, LayoutSFB>, 
=======
      ElementA,
      cute::tuple<LayoutA, LayoutSFA>,
      AlignmentA,
      ElementB,
      cute::tuple<LayoutB, LayoutSFB>,
>>>>>>> 91dda4cd
      AlignmentB,
      ElementAccumulator,
      TileShape,
      ClusterShape,
      cutlass::gemm::collective::StageCountAutoCarveout<static_cast<int>(
          sizeof(typename CollectiveEpilogue::SharedStorage))>,
      KernelSchedule>::CollectiveOp;

  using GemmKernel = cutlass::gemm::kernel::GemmUniversal<
      Shape<int, int, int, int>,  // Indicates ProblemShape
      CollectiveMainloop,
      CollectiveEpilogue,
      SchedulerType>;
  using Gemm = cutlass::gemm::device::GemmUniversalAdapter<GemmKernel>;

  Gemm gemm_op;

  int m = a.size(0);
  int k = a.size(1);
  int n = b.size(1);

  auto a_ptr = static_cast<ElementA*>(a.data_ptr());
  auto b_ptr = static_cast<ElementB*>(b.data_ptr());
  auto o_ptr = static_cast<ElementD*>(out.data_ptr());

  auto a_s_ptr = static_cast<ElementBlockScale*>(scales_a.data_ptr());
  auto b_s_ptr = static_cast<ElementBlockScale*>(scales_b.data_ptr());

  using StrideA = typename Gemm::GemmKernel::StrideA;
  using StrideB = typename Gemm::GemmKernel::StrideB;
  using StrideC = typename Gemm::GemmKernel::StrideC;
  using StrideD = typename Gemm::GemmKernel::StrideD;

  StrideA stride_a = cutlass::make_cute_packed_stride(StrideA{}, cute::make_shape(m, k, 1));
  StrideB stride_b = cutlass::make_cute_packed_stride(StrideB{}, cute::make_shape(n, k, 1));
  StrideC stride_c;
  StrideD stride_d = cutlass::make_cute_packed_stride(StrideD{}, cute::make_shape(m, n, 1));

  LayoutSFA layout_sfa = ScaleConfig::tile_atom_to_shape_SFA(make_shape(m, n, k, 1));
  LayoutSFB layout_sfb = ScaleConfig::tile_atom_to_shape_SFB(make_shape(m, n, k, 1));

  typename GemmKernel::MainloopArguments mainloop_args{
<<<<<<< HEAD
      a_ptr, stride_a, 
      b_ptr, stride_b, 
      4,
      a_s_ptr, layout_sfa,
      b_s_ptr, layout_sfb
  };
=======
      a_ptr, stride_a, b_ptr, stride_b, 4, a_s_ptr, layout_sfa, b_s_ptr, layout_sfb};
>>>>>>> 91dda4cd
  typename GemmKernel::EpilogueArguments epilogue_args{{}, nullptr, stride_d, o_ptr, stride_d};

  typename Gemm::Arguments args = {
      cutlass::gemm::GemmUniversalMode::kGemm,
      {m, n, k, 1},
      mainloop_args,
      epilogue_args,
  };

  size_t workspace_size = gemm_op.get_workspace_size(args);
  auto const workspace_options = torch::TensorOptions().dtype(torch::kUInt8).device(a.device());
  auto workspace = torch::empty(workspace_size, workspace_options);
  auto stream = at::cuda::getCurrentCUDAStream(a.get_device());

  auto can_implement = gemm_op.can_implement(args);
  TORCH_CHECK(can_implement == cutlass::Status::kSuccess, cutlassGetStatusString(can_implement))

  auto status = gemm_op.run(args, workspace.data_ptr(), stream);
  TORCH_CHECK(status == cutlass::Status::kSuccess, cutlassGetStatusString(status))
}

template <
    typename OutType,
    typename MmaTileShape,
    typename PerSmTileShape,
    typename EpilogueTileShape,
    typename ScalesPerTile,
    int TileSizeM_ = 128,
    class ClusterShape = Shape<_1, _1, _1>>
void launch_sm100_fp8_blockwise_scaled_mm(
    torch::Tensor& out,
    const torch::Tensor& a,
    const torch::Tensor& b,
    const torch::Tensor& scales_a,
    const torch::Tensor& scales_b) {
  static constexpr int ScaleMsPerTile = size<0>(ScalesPerTile{});
  static constexpr int ScaleGranularityM = size<0>(MmaTileShape{}) / ScaleMsPerTile;
  static constexpr int ScaleGranularityN = size<1>(MmaTileShape{}) / size<1>(ScalesPerTile{});
  static constexpr int ScaleGranularityK = size<2>(MmaTileShape{}) / size<2>(ScalesPerTile{});

  using ElementAB = cutlass::float_e4m3_t;
  using ElementA = ElementAB;
  using ElementB = ElementAB;
  using ElementC = void;
  using ElementD = OutType;
  using LayoutA = cutlass::layout::RowMajor;
  using LayoutB = cutlass::layout::ColumnMajor;
  using LayoutD = cutlass::layout::RowMajor;
  using LayoutC = LayoutD;
  // This means both SFA and SFB are column-major.
  using ScaleConfig = cutlass::detail::Sm100BlockwiseScaleConfig<
      ScaleGranularityM,
      ScaleGranularityN,
      ScaleGranularityK,
      cute::UMMA::Major::MN,
      cute::UMMA::Major::K>;
  using LayoutSFA = decltype(ScaleConfig::deduce_layoutSFA());
  using LayoutSFB = decltype(ScaleConfig::deduce_layoutSFB());

  static constexpr int AlignmentA = 128 / cutlass::sizeof_bits<ElementA>::value;
  static constexpr int AlignmentB = 128 / cutlass::sizeof_bits<ElementB>::value;
  static constexpr int AlignmentD = 128 / cutlass::sizeof_bits<ElementD>::value;
  static constexpr int AlignmentC = AlignmentD;

  using ElementAccumulator = float;
  using ElementBlockScale = float;
  using ElementCompute = float;
  using ArchTag = cutlass::arch::Sm100;
  using OperatorClass = cutlass::arch::OpClassTensorOp;

  using CollectiveEpilogue = typename cutlass::epilogue::collective::CollectiveBuilder<
      ArchTag,
      cutlass::arch::OpClassTensorOp,
      PerSmTileShape,
      ClusterShape,
      EpilogueTileShape,
      ElementAccumulator,
      ElementCompute,
      ElementC,
      LayoutC,
      AlignmentC,
      ElementD,
      LayoutD,
      AlignmentD,
      cutlass::epilogue::TmaWarpSpecialized1Sm>::CollectiveOp;

  using CollectiveMainloop = typename cutlass::gemm::collective::CollectiveBuilder<
      ArchTag,
      OperatorClass,
      ElementA,
      cute::tuple<LayoutA, LayoutSFA>,
      AlignmentA,
      ElementB,
      cute::tuple<LayoutB, LayoutSFB>,
      AlignmentB,
      ElementAccumulator,
      MmaTileShape,
      ClusterShape,
      cutlass::gemm::collective::StageCountAutoCarveout<static_cast<int>(
          sizeof(typename CollectiveEpilogue::SharedStorage))>,
      cutlass::gemm::KernelTmaWarpSpecializedBlockwise1SmSm100>::CollectiveOp;

  using GemmKernel = cutlass::gemm::kernel::GemmUniversal<
      Shape<int, int, int, int>,
      CollectiveMainloop,
      CollectiveEpilogue,
      cutlass::gemm::PersistentScheduler>;
  using Gemm = cutlass::gemm::device::GemmUniversalAdapter<GemmKernel>;

  Gemm gemm_op;

  int m = a.size(0);
  int k = a.size(1);
  int n = b.size(1);

  auto a_ptr = static_cast<ElementAB*>(a.data_ptr());
  auto b_ptr = static_cast<ElementAB*>(b.data_ptr());
  auto scales_a_ptr = static_cast<float*>(scales_a.data_ptr());
  auto scales_b_ptr = static_cast<float*>(scales_b.data_ptr());
  auto c_ptr = static_cast<ElementD*>(out.data_ptr());

  using StrideA = typename GemmKernel::StrideA;
  using StrideB = typename GemmKernel::StrideB;
  using StrideD = typename GemmKernel::StrideD;
  using StrideC = typename GemmKernel::StrideD;

  StrideA a_stride = cutlass::make_cute_packed_stride(StrideA{}, cute::make_shape(m, k, 1));
  StrideB b_stride = cutlass::make_cute_packed_stride(StrideB{}, cute::make_shape(n, k, 1));
  StrideC c_stride = cutlass::make_cute_packed_stride(StrideC{}, cute::make_shape(m, n, 1));
  LayoutSFA layout_SFA = ScaleConfig::tile_atom_to_shape_SFA(make_shape(m, n, k, 1));
  LayoutSFB layout_SFB = ScaleConfig::tile_atom_to_shape_SFB(make_shape(m, n, k, 1));

  typename GemmKernel::MainloopArguments mainloop_args{
      a_ptr, a_stride, b_ptr, b_stride, scales_a_ptr, layout_SFA, scales_b_ptr, layout_SFB};

  typename GemmKernel::EpilogueArguments epilogue_args{{}, c_ptr, c_stride, c_ptr, c_stride};
  epilogue_args.thread.alpha = 1.0f;

  typename GemmKernel::Arguments args = {
      cutlass::gemm::GemmUniversalMode::kGemm, {m, n, k, 1}, mainloop_args, epilogue_args};

  auto can_implement = gemm_op.can_implement(args);
  TORCH_CHECK(can_implement == cutlass::Status::kSuccess, cutlassGetStatusString(can_implement))

  size_t workspace_size = gemm_op.get_workspace_size(args);
  cutlass::device_memory::allocation<uint8_t> workspace(workspace_size);

  auto init_status = gemm_op.initialize(args, workspace.get());
  TORCH_CHECK(init_status == cutlass::Status::kSuccess, cutlassGetStatusString(init_status));

  auto stream = at::cuda::getCurrentCUDAStream(a.get_device());

  auto status = gemm_op.run(stream);
  TORCH_CHECK(status == cutlass::Status::kSuccess, cutlassGetStatusString(status))
}

template <typename OutType>
void sm90_fp8_blockwise_dispatch_shape(
    torch::Tensor& out,
    const torch::Tensor& a,
    const torch::Tensor& b,
    const torch::Tensor& scales_a,
    const torch::Tensor& scales_b) {
  using TileShape = Shape<_128, _128, _128>;
  using ClusterShape = Shape<_1, _2, _1>;

  auto k = a.size(1);
  auto n = b.size(1);
  if (k > 3 * n) {
<<<<<<< HEAD
    launch_sm90_fp8_blockwise_scaled_mm<
        cutlass::gemm::StreamKScheduler,
        OutType,
        TileShape,
        ClusterShape>(out, a, b, scales_a, scales_b);
  } else {
    launch_sm90_fp8_blockwise_scaled_mm<
        cutlass::gemm::PersistentScheduler,
        OutType,
        TileShape,
        ClusterShape>(out, a, b, scales_a, scales_b);
=======
    launch_sm90_fp8_blockwise_scaled_mm<cutlass::gemm::StreamKScheduler, OutType, TileShape, ClusterShape>(
        out, a, b, scales_a, scales_b);
  } else {
    launch_sm90_fp8_blockwise_scaled_mm<cutlass::gemm::PersistentScheduler, OutType, TileShape, ClusterShape>(
        out, a, b, scales_a, scales_b);
>>>>>>> 91dda4cd
  }
}

template <typename OutType>
void sm100_fp8_blockwise_dispatch_shape(
    torch::Tensor& out,
    const torch::Tensor& a,
    const torch::Tensor& b,
    const torch::Tensor& scales_a,
    const torch::Tensor& scales_b) {
  if (a.size(0) <= 128) {
    using MmaTileShape = Shape<_64, _128, _128>;
    using PerSmTileShape = Shape<_64, _128, _128>;
    using EpilogueTileShape = Shape<_64, _64>;
    using ScalesPerTile = Shape<_64, _1, _1>;
    launch_sm100_fp8_blockwise_scaled_mm<OutType, MmaTileShape, PerSmTileShape, EpilogueTileShape, ScalesPerTile>(
        out, a, b, scales_a, scales_b);
  } else {
    using MmaTileShape = Shape<_128, _128, _128>;
    using PerSmTileShape = Shape<_128, _128, _128>;
    using EpilogueTileShape = Shape<_128, _64>;
    using ScalesPerTile = Shape<_128, _1, _1>;
    launch_sm100_fp8_blockwise_scaled_mm<OutType, MmaTileShape, PerSmTileShape, EpilogueTileShape, ScalesPerTile>(
        out, a, b, scales_a, scales_b);
  }
}

torch::Tensor fp8_blockwise_scaled_mm(
    const torch::Tensor& mat_a,
    const torch::Tensor& mat_b,
    const torch::Tensor& scales_a,
    const torch::Tensor& scales_b,
    const torch::Dtype& out_dtype) {
  TORCH_CHECK(mat_a.is_cuda(), "mat_a must be a CUDA tensor");
  TORCH_CHECK(mat_b.is_cuda(), "mat_b must be a CUDA tensor");
  TORCH_CHECK(mat_a.dim() == 2, "mat_a must be a 2D tensor");
  TORCH_CHECK(mat_b.dim() == 2, "mat_b must be a 2D tensor");
  TORCH_CHECK(mat_a.stride(1) == 1, "mat_a must be a row major tensor");
  TORCH_CHECK(mat_b.stride(0) == 1, "mat_a must be a column major tensor");
  TORCH_CHECK(mat_a.size(1) == mat_b.size(0), "mat_a and mat_b shapes cannot be multiplied");

  TORCH_CHECK(
      (mat_a.size(1) * mat_a.element_size()) % 16 == 0, "mat_a must be multiple of 16 bytes for memory alignment");
  TORCH_CHECK(
      (mat_b.size(0) * mat_b.element_size()) % 16 == 0, "mat_b must be multiple of 16 bytes for memory alignment");
  TORCH_CHECK(mat_a.scalar_type() == torch::kFloat8_e4m3fn, "mat_a must be Float8_e4m3fn");
  TORCH_CHECK(mat_b.scalar_type() == torch::kFloat8_e4m3fn, "mat_b must be Float8_e4m3fn");
  TORCH_CHECK(out_dtype == torch::kHalf || out_dtype == torch::kBFloat16, "out_dtype must be Half or BFloat16");

  auto is_contiguous_vector = [](const torch::Tensor& t) {
    auto t_sizes = t.sizes();
    return t.is_contiguous() &&
           (t.dim() == 1 || (t.dim() == 2 && *std::min_element(t_sizes.begin(), t_sizes.end()) == 1));
  };

  TORCH_CHECK(mat_a.size(0) == scales_a.size(0), "size of scales_a is not matched");
  TORCH_CHECK(mat_a.size(1) / 128 == scales_a.size(1), "size of scales_a is not matched");
  TORCH_CHECK(scales_a.stride(0) == 1 || is_contiguous_vector(scales_a), "scales_a must be M major");
  TORCH_CHECK(mat_b.size(0) / 128 == scales_b.size(0), "size of scales_b is not matched");
  TORCH_CHECK(mat_b.size(1) / 128 == scales_b.size(1), "size of scales_b is not matched");
  TORCH_CHECK(scales_b.stride(0) == 1 || is_contiguous_vector(scales_b), "scales_b must be K major");
  TORCH_CHECK(scales_a.scalar_type() == torch::kFloat32, "scales_a must be Float32");
  TORCH_CHECK(scales_b.scalar_type() == torch::kFloat32, "scales_b must be Float32");

  torch::Tensor out = torch::empty({mat_a.size(0), mat_b.size(1)}, mat_a.options().dtype(out_dtype));
  TORCH_CHECK((out.size(1) * out.element_size()) % 16 == 0, "out must be multiple of 16 bytes for memory alignment");

  auto sm_version = getSMVersion();

#if defined(CUTLASS_ARCH_MMA_SM90_SUPPORTED)
#if defined CUDA_VERSION && CUDA_VERSION >= 12000
  if (sm_version == 90) {
    torch::Tensor scales_b_contiguous = scales_b.contiguous();
    if (out_dtype == torch::kBFloat16) {
      sm90_fp8_blockwise_dispatch_shape<cutlass::bfloat16_t>(out, mat_a, mat_b, scales_a, scales_b_contiguous);
    } else {
      sm90_fp8_blockwise_dispatch_shape<cutlass::half_t>(out, mat_a, mat_b, scales_a, scales_b_contiguous);
    }
    return out;
  }
#endif
#endif

#if defined(CUTLASS_ARCH_MMA_SM100A_SUPPORTED) || defined(CUTLASS_ARCH_MMA_SM100_SUPPORTED)
#if defined CUDA_VERSION && CUDA_VERSION >= 12080
  if (sm_version == 100) {
    int64_t original_rows = mat_a.size(0);

    torch::Tensor mat_a_padded = pad_tensor(mat_a, /*alignment=*/4);
    torch::Tensor scales_a_padded = pad_tensor(scales_a, /*alignment=*/4, /*col_major=*/true);
    torch::Tensor out_padded = torch::empty({mat_a_padded.size(0), mat_b.size(1)}, out.options());

    if (out_dtype == torch::kBFloat16) {
      sm100_fp8_blockwise_dispatch_shape<cutlass::bfloat16_t>(
          out_padded, mat_a_padded, mat_b, scales_a_padded, scales_b);
    } else {
      sm100_fp8_blockwise_dispatch_shape<cutlass::half_t>(out_padded, mat_a_padded, mat_b, scales_a_padded, scales_b);
    }
    return out_padded.slice(0, 0, original_rows);
  }
#endif
#endif
  TORCH_CHECK_NOT_IMPLEMENTED(
      false, "No implemented fp8_blockwise_scaled_mm for current compute capability: ", sm_version);
}<|MERGE_RESOLUTION|>--- conflicted
+++ resolved
@@ -34,15 +34,7 @@
 
 using namespace cute;
 
-<<<<<<< HEAD
-template <
-    typename SchedulerType,
-    typename OutType,
-    typename TileShape,
-    typename ClusterShape>
-=======
 template <typename SchedulerType, typename OutType, typename TileShape, typename ClusterShape>
->>>>>>> 91dda4cd
 void launch_sm90_fp8_blockwise_scaled_mm(
     torch::Tensor& out,
     const torch::Tensor& a,
@@ -80,12 +72,7 @@
   using EpilogueTileType = cutlass::epilogue::collective::EpilogueTileAuto;
   using StoreEpilogueCompute = typename cutlass::epilogue::fusion::Sm90EVT<cutlass::epilogue::fusion::Sm90AccFetch>;
 
-<<<<<<< HEAD
-  using KernelSchedule =
-      cutlass::gemm::KernelTmaWarpSpecializedCooperativeFP8BlockScaledAccum;
-=======
   using KernelSchedule = cutlass::gemm::KernelTmaWarpSpecializedCooperativeFP8BlockScaledAccum;
->>>>>>> 91dda4cd
   using CollectiveEpilogue = typename cutlass::epilogue::collective::CollectiveBuilder<
       ArchTag,
       OperatorClass,
@@ -106,19 +93,11 @@
   using CollectiveMainloop = typename cutlass::gemm::collective::CollectiveBuilder<
       ArchTag,
       OperatorClass,
-<<<<<<< HEAD
-      ElementA, 
-      cute::tuple<LayoutA, LayoutSFA>, 
-      AlignmentA,
-      ElementB, 
-      cute::tuple<LayoutB, LayoutSFB>, 
-=======
       ElementA,
       cute::tuple<LayoutA, LayoutSFA>,
       AlignmentA,
       ElementB,
       cute::tuple<LayoutB, LayoutSFB>,
->>>>>>> 91dda4cd
       AlignmentB,
       ElementAccumulator,
       TileShape,
@@ -161,16 +140,7 @@
   LayoutSFB layout_sfb = ScaleConfig::tile_atom_to_shape_SFB(make_shape(m, n, k, 1));
 
   typename GemmKernel::MainloopArguments mainloop_args{
-<<<<<<< HEAD
-      a_ptr, stride_a, 
-      b_ptr, stride_b, 
-      4,
-      a_s_ptr, layout_sfa,
-      b_s_ptr, layout_sfb
-  };
-=======
       a_ptr, stride_a, b_ptr, stride_b, 4, a_s_ptr, layout_sfa, b_s_ptr, layout_sfb};
->>>>>>> 91dda4cd
   typename GemmKernel::EpilogueArguments epilogue_args{{}, nullptr, stride_d, o_ptr, stride_d};
 
   typename Gemm::Arguments args = {
@@ -340,25 +310,11 @@
   auto k = a.size(1);
   auto n = b.size(1);
   if (k > 3 * n) {
-<<<<<<< HEAD
-    launch_sm90_fp8_blockwise_scaled_mm<
-        cutlass::gemm::StreamKScheduler,
-        OutType,
-        TileShape,
-        ClusterShape>(out, a, b, scales_a, scales_b);
-  } else {
-    launch_sm90_fp8_blockwise_scaled_mm<
-        cutlass::gemm::PersistentScheduler,
-        OutType,
-        TileShape,
-        ClusterShape>(out, a, b, scales_a, scales_b);
-=======
     launch_sm90_fp8_blockwise_scaled_mm<cutlass::gemm::StreamKScheduler, OutType, TileShape, ClusterShape>(
         out, a, b, scales_a, scales_b);
   } else {
     launch_sm90_fp8_blockwise_scaled_mm<cutlass::gemm::PersistentScheduler, OutType, TileShape, ClusterShape>(
         out, a, b, scales_a, scales_b);
->>>>>>> 91dda4cd
   }
 }
 
