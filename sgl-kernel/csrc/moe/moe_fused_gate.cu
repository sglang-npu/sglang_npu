#include <ATen/cuda/CUDAContext.h>
#include <cuda_runtime.h>
#include <cutlass/array.h>
#include <cutlass/cutlass.h>
#include <cutlass/numeric_types.h>
#include <stdio.h>
#include <torch/all.h>

#include <cfloat>
#include <type_traits>
template <typename T, int N>
using AlignedArray = cutlass::AlignedArray<T, N>;
using bfloat16_t = cutlass::bfloat16_t;
using float16_t = cutlass::half_t;
using float32_t = float;

// QQ NOTE: to handle the case for at::Half, error: more than one operator ">" matches these operands: built-in operator
// "arithmetic > arithmetic" function "operator>(const __half &, const __half &)"
template <typename T>
__device__ inline bool cmp_gt(const T& a, const T& b) {
  if constexpr (std::is_same<T, at::Half>::value) {
    // at::Half (or float16_t in our native case) causes ambiguity, so we cast to float.
    return static_cast<float>(a) > static_cast<float>(b);
  } else {
    // For types like float, at::BFloat16, or cutlass::half_t / cutlass::bfloat16_t, assume operator> works as expected.
    return a > b;
  }
}

template <typename T>
__device__ inline bool cmp_eq(const T& a, const T& b) {
  if constexpr (std::is_same<T, at::Half>::value) {
    return static_cast<float>(a) == static_cast<float>(b);
  } else {
    return a == b;
  }
}

// Fixed constants common to both dynamic and static template versions:
static constexpr int WARP_SIZE = 32;
static constexpr int WARPS_PER_CTA = 6;
static constexpr int MAX_VPT = 32;  // maximum VPT we support, > params.VPT = num_expert / num_expert_group

// Create an alias for Array using AlignedArray
template <typename T, int N>
using Array = AlignedArray<T, N>;
// QQ: NOTE expression must have a constant value, this has to be > params.VPT
template <typename T>
using AccessType = AlignedArray<T, MAX_VPT>;

template <typename T, typename Params>
__device__ void moe_fused_gate_impl(
    void* input,
    void* bias,
    float* output_ptr,
    int32_t* indices_ptr,
    int64_t num_rows,
    int64_t topk_group,
    int64_t topk,
    int64_t num_fused_shared_experts,
    double routed_scaling_factor,
    Params params) {
  int tidx = threadIdx.x;
  int64_t thread_row =
      blockIdx.x * params.ROWS_PER_CTA + threadIdx.y * params.ROWS_PER_WARP + tidx / params.THREADS_PER_ROW;
  if (thread_row >= num_rows) {
    return;
  }

  // Calculate topk_excluding_share_expert_fusion from topk
<<<<<<< HEAD
  int64_t topk_excluding_share_expert_fusion = topk - num_fused_shared_experts;
=======
  int64_t topk_excluding_share_expert_fusion = topk - (num_fused_shared_experts > 0 ? 1 : 0);
>>>>>>> 8a548052

  // Cast pointers to type T:
  auto* input_ptr = reinterpret_cast<T*>(input);
  auto* bias_ptr = reinterpret_cast<T*>(bias);
  auto* thread_row_ptr = input_ptr + thread_row * params.NUM_EXPERTS;

  int thread_group_idx = tidx % params.THREADS_PER_ROW;
  int first_elt_read_by_thread = thread_group_idx * params.VPT;

  // Create local arrays for the row chunk and bias chunk and then reinterpret the address of row_chunk as a pointer to
  // AccessType.
  T* thread_read_ptr = thread_row_ptr + first_elt_read_by_thread;
  Array<T, MAX_VPT> row_chunk;
  AccessType<T> const* vec_thread_read_ptr = reinterpret_cast<AccessType<T> const*>(thread_read_ptr);

  T* bias_thread_read_ptr = bias_ptr + first_elt_read_by_thread;
  Array<T, MAX_VPT> bias_chunk;
  AccessType<T> const* vec_bias_thread_read_ptr = reinterpret_cast<AccessType<T> const*>(bias_thread_read_ptr);

// QQ NOTE: doing the follow will be slower than loop assign and more importantly
// have misaligned address issue when params.VPT < 8 and mismatch with MAX_VPT
// AccessType<T>* row_chunk_vec_ptr = reinterpret_cast<AccessType<T>*>(&row_chunk);
// row_chunk_vec_ptr[0] = vec_thread_read_ptr[0];
#pragma unroll
  for (int ii = 0; ii < params.VPT; ++ii) {
    row_chunk[ii] = vec_thread_read_ptr[0][ii];
    bias_chunk[ii] = vec_bias_thread_read_ptr[0][ii];
  }

  __syncthreads();

////////////////////// Sigmoid //////////////////////
#pragma unroll
  for (int ii = 0; ii < params.VPT; ++ii) {
    row_chunk[ii] = static_cast<T>(1.0f / (1.0f + expf(-float(row_chunk[ii]))));
  }
  __syncthreads();

////////////////////// Add Bias //////////////////////
#pragma unroll
  for (int ii = 0; ii < params.VPT; ++ii) {
    bias_chunk[ii] = row_chunk[ii] + bias_chunk[ii];
  }

////////////////////// Exclude Groups //////////////////////
#pragma unroll
  for (int k_idx = 0; k_idx < params.THREADS_PER_ROW - topk_group;
       ++k_idx) {  // QQ NOTE Here params.THREADS_PER_ROW = num_expert_group
    int expert = first_elt_read_by_thread;
    // local argmax
    T max_val = static_cast<T>(-FLT_MAX);
    T max_val_second = static_cast<T>(-FLT_MAX);
#pragma unroll
    for (int ii = 0; ii < params.VPT; ++ii) {
      T val = bias_chunk[ii];

      if (cmp_gt(val, max_val)) {
        max_val_second = max_val;
        max_val = val;
      } else if (cmp_gt(val, max_val_second)) {
        max_val_second = val;
      }
    }

    // QQ NOTE: currently fixed to pick top2 sigmoid weight value in each expert group and sum them as the group weight
    // to select expert groups
    T max_sum = max_val + max_val_second;

// argmin reduce
#pragma unroll
    for (int mask = params.THREADS_PER_ROW / 2; mask > 0; mask /= 2) {
      T other_max_sum =
          static_cast<T>(__shfl_xor_sync(0xFFFFFFFF, static_cast<float>(max_sum), mask, params.THREADS_PER_ROW));
      int other_expert = __shfl_xor_sync(0xFFFFFFFF, expert, mask, params.THREADS_PER_ROW);

      // higher indices win
      if (cmp_gt(max_sum, other_max_sum) || (cmp_eq(other_max_sum, max_sum) && other_expert > expert)) {
        max_sum = other_max_sum;
        expert = other_expert;
      }
    }

    // clear the max value in the thread
    if (k_idx < params.THREADS_PER_ROW - topk_group) {
      int const thread_to_clear_in_group = expert / params.VPT;

      if (thread_group_idx == thread_to_clear_in_group) {
#pragma unroll
        for (int ii = 0; ii < params.VPT; ++ii) {
          bias_chunk[ii] = static_cast<T>(FLT_MAX);
        }
      }
    }
  }

  __syncthreads();

  ////////////////////// Topk //////////////////////
  float output_sum = 0.0f;
  for (int k_idx = 0; k_idx < topk_excluding_share_expert_fusion; ++k_idx) {
    // local argmax
    T max_val = bias_chunk[0];
    int expert = first_elt_read_by_thread;

    if (!cmp_eq(max_val, static_cast<T>(FLT_MAX))) {
#pragma unroll
      for (int ii = 1; ii < params.VPT; ++ii) {
        T val = bias_chunk[ii];
        if (cmp_gt(val, max_val)) {
          max_val = val;
          expert = first_elt_read_by_thread + ii;
        }
      }
    } else {
      max_val = static_cast<T>(-FLT_MAX);
    }

    // argmax reduce
#pragma unroll
    for (int mask = params.THREADS_PER_ROW / 2; mask > 0; mask /= 2) {
      T other_max =
          static_cast<T>(__shfl_xor_sync(0xFFFFFFFF, static_cast<float>(max_val), mask, params.THREADS_PER_ROW));
      int other_expert = __shfl_xor_sync(0xFFFFFFFF, expert, mask, params.THREADS_PER_ROW);

      // lower indices to win
      if (cmp_gt(other_max, max_val) || (cmp_eq(other_max, max_val) && other_expert < expert)) {
        max_val = other_max;
        expert = other_expert;
      }
    }

    int thread_to_clear_in_group = expert / params.VPT;
    int64_t idx = topk * thread_row + k_idx;

    if (thread_group_idx == thread_to_clear_in_group) {
      int expert_to_clear_in_thread = expert % params.VPT;

      // clear the max value in the thread
      bias_chunk[expert_to_clear_in_thread] = static_cast<T>(-FLT_MAX);

      // store output
      output_ptr[idx] = static_cast<float>(row_chunk[expert_to_clear_in_thread]);
      indices_ptr[idx] = static_cast<int32_t>(expert);
    }

    // accumulate sum for all elements
    if (thread_group_idx == 0) {
      output_sum += output_ptr[idx];
    }

    __syncthreads();
  }

  if (thread_group_idx == 0 && num_fused_shared_experts > 0) {
    int64_t last_idx = topk * thread_row + topk_excluding_share_expert_fusion;
<<<<<<< HEAD
    int64_t expert_offset = 0;
=======

    // Use round-robin to select expert
    int64_t expert_offset = thread_row % num_fused_shared_experts;
>>>>>>> 8a548052
    indices_ptr[last_idx] = static_cast<int32_t>(params.NUM_EXPERTS + expert_offset);

    // Set the weight to the sum of all weights divided by routed_scaling_factor
    output_ptr[last_idx] = output_sum / routed_scaling_factor;

    if (num_fused_shared_experts > 1) {
      for (int i = 1; i < num_fused_shared_experts; ++i) {
        ++last_idx;
        ++expert_offset;
        indices_ptr[last_idx] = static_cast<int32_t>(params.NUM_EXPERTS + expert_offset);
        // Set the weight to the sum of all weights divided by routed_scaling_factor
        output_ptr[last_idx] = output_sum / routed_scaling_factor;
      }
    }
  }
  __syncthreads();

  ////////////////////// Rescale Output //////////////////////
  if (thread_group_idx == 0) {
#pragma unroll
    for (int ii = 0; ii < topk; ++ii) {
      int64_t const idx = topk * thread_row + ii;
      output_ptr[idx] = output_ptr[idx] / output_sum;
    }
  }
}

//------------------------------------------------------------------------------
// Templated Kernel Version (using compile-time constants)
//------------------------------------------------------------------------------
template <int VPT_, int NUM_EXPERTS_, int THREADS_PER_ROW_, int ROWS_PER_WARP_, int ROWS_PER_CTA_, int WARPS_PER_CTA_>
struct KernelParams {
  static constexpr int VPT = VPT_;
  static constexpr int NUM_EXPERTS = NUM_EXPERTS_;
  static constexpr int THREADS_PER_ROW = THREADS_PER_ROW_;
  static constexpr int ROWS_PER_WARP = ROWS_PER_WARP_;
  static constexpr int ROWS_PER_CTA = ROWS_PER_CTA_;
  static constexpr int WARPS_PER_CTA = WARPS_PER_CTA_;
};

template <
    typename T,
    int VPT,
    int NUM_EXPERTS,
    int THREADS_PER_ROW,
    int ROWS_PER_WARP,
    int ROWS_PER_CTA,
    int WARPS_PER_CTA>
__global__ void moe_fused_gate_kernel(
    void* input,
    void* bias,
    float* output_ptr,
    int32_t* indices_ptr,
    int64_t num_rows,
    int64_t topk_group,
    int64_t topk,
    int64_t num_fused_shared_experts,
    double routed_scaling_factor) {
  KernelParams<VPT, NUM_EXPERTS, THREADS_PER_ROW, ROWS_PER_WARP, ROWS_PER_CTA, WARPS_PER_CTA> params;
  moe_fused_gate_impl<T>(
      input,
      bias,
      output_ptr,
      indices_ptr,
      num_rows,
      topk_group,
      topk,
      num_fused_shared_experts,
      routed_scaling_factor,
      params);
}

// Macro to compute compile-time constants and launch the kernel.
#define LAUNCH_MOE_GATE_CONFIG(T, EXPERTS, EXPERT_GROUP)                                                 \
  do {                                                                                                   \
    constexpr int VPT = (EXPERTS) / (EXPERT_GROUP);                                                      \
    /* If EXPERT_GROUP > WARP_SIZE, fall back to 1 row per warp */                                       \
    constexpr int ROWS_PER_WARP = ((EXPERT_GROUP) <= WARP_SIZE) ? (WARP_SIZE / (EXPERT_GROUP)) : 1;      \
    constexpr int ROWS_PER_CTA = WARPS_PER_CTA * ROWS_PER_WARP;                                          \
    moe_fused_gate_kernel<T, VPT, (EXPERTS), (EXPERT_GROUP), ROWS_PER_WARP, ROWS_PER_CTA, WARPS_PER_CTA> \
        <<<num_blocks, block_dim, 0, stream>>>(                                                          \
            input.data_ptr(),                                                                            \
            bias.data_ptr(),                                                                             \
            output.data_ptr<float>(),                                                                    \
            indices.data_ptr<int32_t>(),                                                                 \
            num_rows,                                                                                    \
            topk_group,                                                                                  \
            topk,                                                                                        \
            num_fused_shared_experts,                                                                    \
            routed_scaling_factor);                                                                      \
    dispatched = true;                                                                                   \
  } while (0)

//------------------------------------------------------------------------------
// Dynamic Kernel Version (parameters computed at runtime)
//------------------------------------------------------------------------------
struct KernelParamsDynamic {
  int VPT;
  int NUM_EXPERTS;
  int THREADS_PER_ROW;
  int ROWS_PER_WARP;
  int ROWS_PER_CTA;
  int WARPS_PER_CTA;
};

template <typename T>
__global__ void moe_fused_gate_kernel_dynamic(
    void* input,
    void* bias,
    float* output_ptr,
    int32_t* indices_ptr,
    int64_t num_rows,
    int64_t num_experts,
    int64_t num_expert_group,
    int64_t topk_group,
    int64_t topk,
    int64_t num_fused_shared_experts,
    double routed_scaling_factor) {
  KernelParamsDynamic params;
  params.NUM_EXPERTS = num_experts;             // e.g, for deepseek v3, this is 256
  params.VPT = num_experts / num_expert_group;  // e.g., for deepseek v3, this is 256 / 8 = 32
  params.THREADS_PER_ROW = num_expert_group;    // fixed as num_expert_group, e.g., for deepseek v3, this is 8
  params.WARPS_PER_CTA = WARPS_PER_CTA;         // fixed as 6
  params.ROWS_PER_WARP = std::max<int64_t>(1, WARP_SIZE / num_expert_group);  // WARP_SIZE is fixed as 32
  params.ROWS_PER_CTA = params.WARPS_PER_CTA * params.ROWS_PER_WARP;

  moe_fused_gate_impl<T>(
      input,
      bias,
      output_ptr,
      indices_ptr,
      num_rows,
      topk_group,
      topk,
      num_fused_shared_experts,
      routed_scaling_factor,
      params);
}

//------------------------------------------------------------------------------
// Host Launcher Function
//------------------------------------------------------------------------------
std::vector<at::Tensor> moe_fused_gate(
    at::Tensor& input,
    at::Tensor& bias,
    int64_t num_expert_group,
    int64_t topk_group,
    int64_t topk,
    int64_t num_fused_shared_experts,
    double routed_scaling_factor) {
  int64_t num_rows = input.size(0);
  int32_t num_experts = input.size(1);
  auto options = torch::TensorOptions().dtype(torch::kFloat32).device(torch::kCUDA);
  auto output = torch::empty({num_rows, topk}, options);
  auto indices = torch::empty({num_rows, topk}, options.dtype(torch::kInt32));

  // Compute grid dimensions based on runtime value for num_expert_group.
  int64_t rows_per_warp = std::max<int64_t>(1, WARP_SIZE / num_expert_group);
  int64_t num_warps = (num_rows + rows_per_warp - 1) / rows_per_warp;
  int64_t num_blocks = (num_warps + WARPS_PER_CTA - 1) / WARPS_PER_CTA;
  const cudaStream_t stream = at::cuda::getCurrentCUDAStream();
  dim3 block_dim(WARP_SIZE, WARPS_PER_CTA);

  // Check 1: Ensure that num_experts is a power of 2.
  TORCH_CHECK((num_experts & (num_experts - 1)) == 0, "num_experts must be a power of 2, but got ", num_experts);

  // Check 2: Ensure that num_experts is divisible by num_expert_group. (this also means num_expert_group is power of 2)
  TORCH_CHECK(
      num_experts % num_expert_group == 0,
      "num_experts must be divisible by num_expert_group, but got ",
      num_experts,
      " / ",
      num_expert_group);

  int computed_vpt = num_experts / num_expert_group;
  // Check 3: Ensure that num_experts/num_expert_group does not exceed MAX_VPT=32. Maximum VPT indicate max value per
  // threads we can process.
  TORCH_CHECK(
      computed_vpt <= MAX_VPT,
      "Per group experts: num_experts / num_expert_group = (",
      computed_vpt,
      ") exceeds the maximum supported (",
      MAX_VPT,
      ")");

  // Dispatch to templated kernel for known compile-time configurations.
  // We currently only support for:
  //   Case 1: 256 experts, with 8 or 16 groups.
  //   Case 2: 128 experts, with 4 or 8 groups.
  //   Case 3: other cases, require 8 <= num_experts / num_expert_group <= 32
  bool dispatched = false;
  switch (num_experts) {
    case 256:
      if (num_expert_group == 8)
        // This is deepseek v3 case. Here VPT = 256/8 = 32, ROWS_PER_WARP = 32/8 = 4, ROWS_PER_CTA = 6 * 4 = 24.
        if (input.scalar_type() == at::kBFloat16) {
          LAUNCH_MOE_GATE_CONFIG(bfloat16_t, 256, 8);
        } else if (input.scalar_type() == at::kHalf) {
          LAUNCH_MOE_GATE_CONFIG(float16_t, 256, 8);
        } else if (input.scalar_type() == at::kFloat) {
          LAUNCH_MOE_GATE_CONFIG(float32_t, 256, 8);
        } else if (num_expert_group == 16)
          // Here VPT = 256/16 = 16, ROWS_PER_WARP = 32/16 = 2, ROWS_PER_CTA = 6 * 2 = 12.
          if (input.scalar_type() == at::kBFloat16) {
            LAUNCH_MOE_GATE_CONFIG(bfloat16_t, 256, 16);
          } else if (input.scalar_type() == at::kHalf) {
            LAUNCH_MOE_GATE_CONFIG(float16_t, 256, 16);
          } else if (input.scalar_type() == at::kFloat) {
            LAUNCH_MOE_GATE_CONFIG(float32_t, 256, 16);
          }
      break;
    case 128:
      if (num_expert_group == 4)
        // VPT = 128/4 = 32, ROWS_PER_WARP = 32/16 = 2, ROWS_PER_CTA = 6 * 2 = 12.
        if (input.scalar_type() == at::kBFloat16) {
          LAUNCH_MOE_GATE_CONFIG(bfloat16_t, 128, 4);
        } else if (input.scalar_type() == at::kHalf) {
          LAUNCH_MOE_GATE_CONFIG(float16_t, 128, 4);
        } else if (input.scalar_type() == at::kFloat) {
          LAUNCH_MOE_GATE_CONFIG(float32_t, 128, 4);
        } else if (num_expert_group == 8)
          // VPT = 128/8 = 16, ROWS_PER_WARP = 32/8 = 4, ROWS_PER_CTA = 6 * 4 = 24.
          if (input.scalar_type() == at::kBFloat16) {
            LAUNCH_MOE_GATE_CONFIG(bfloat16_t, 128, 8);
          } else if (input.scalar_type() == at::kHalf) {
            LAUNCH_MOE_GATE_CONFIG(float16_t, 128, 8);
          } else if (input.scalar_type() == at::kFloat) {
            LAUNCH_MOE_GATE_CONFIG(float32_t, 128, 8);
          }
      break;
    default:
      break;
  }
  if (!dispatched) {
    // Fallback to the dynamic kernel if none of the supported combinations match.
    // currently only support num_experts / num_expert_group <= 32 for dynamic kernels
    if (input.scalar_type() == at::kBFloat16) {
      moe_fused_gate_kernel_dynamic<bfloat16_t><<<num_blocks, block_dim, 0, stream>>>(
          input.data_ptr(),
          bias.data_ptr(),
          output.data_ptr<float>(),
          indices.data_ptr<int32_t>(),
          num_rows,
          num_experts,
          num_expert_group,
          topk_group,
          topk,
          num_fused_shared_experts,
          routed_scaling_factor);
    } else if (input.scalar_type() == at::kHalf) {
      moe_fused_gate_kernel_dynamic<float16_t><<<num_blocks, block_dim, 0, stream>>>(
          input.data_ptr(),
          bias.data_ptr(),
          output.data_ptr<float>(),
          indices.data_ptr<int32_t>(),
          num_rows,
          num_experts,
          num_expert_group,
          topk_group,
          topk,
          num_fused_shared_experts,
          routed_scaling_factor);
    } else if (input.scalar_type() == at::kFloat) {
      moe_fused_gate_kernel_dynamic<float32_t><<<num_blocks, block_dim, 0, stream>>>(
          input.data_ptr(),
          bias.data_ptr(),
          output.data_ptr<float>(),
          indices.data_ptr<int32_t>(),
          num_rows,
          num_experts,
          num_expert_group,
          topk_group,
          topk,
          num_fused_shared_experts,
          routed_scaling_factor);
    } else {
      TORCH_CHECK(false, "Unsupported data type for moe_fused_gate");
    }
  }
  return {output, indices};
}<|MERGE_RESOLUTION|>--- conflicted
+++ resolved
@@ -58,6 +58,7 @@
     int64_t topk_group,
     int64_t topk,
     int64_t num_fused_shared_experts,
+    int64_t num_fused_shared_experts,
     double routed_scaling_factor,
     Params params) {
   int tidx = threadIdx.x;
@@ -68,11 +69,7 @@
   }
 
   // Calculate topk_excluding_share_expert_fusion from topk
-<<<<<<< HEAD
   int64_t topk_excluding_share_expert_fusion = topk - num_fused_shared_experts;
-=======
-  int64_t topk_excluding_share_expert_fusion = topk - (num_fused_shared_experts > 0 ? 1 : 0);
->>>>>>> 8a548052
 
   // Cast pointers to type T:
   auto* input_ptr = reinterpret_cast<T*>(input);
@@ -228,13 +225,7 @@
 
   if (thread_group_idx == 0 && num_fused_shared_experts > 0) {
     int64_t last_idx = topk * thread_row + topk_excluding_share_expert_fusion;
-<<<<<<< HEAD
     int64_t expert_offset = 0;
-=======
-
-    // Use round-robin to select expert
-    int64_t expert_offset = thread_row % num_fused_shared_experts;
->>>>>>> 8a548052
     indices_ptr[last_idx] = static_cast<int32_t>(params.NUM_EXPERTS + expert_offset);
 
     // Set the weight to the sum of all weights divided by routed_scaling_factor
