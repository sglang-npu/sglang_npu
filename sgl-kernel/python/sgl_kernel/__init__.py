--- conflicted
+++ resolved
@@ -44,11 +44,8 @@
     sgl_per_token_group_quant_fp8,
     sgl_per_token_group_quant_int8,
     sgl_per_token_quant_fp8,
-<<<<<<< HEAD
     sgl_silu_and_mul_per_token_group_quant_fp8,
-=======
     shuffle_rows,
->>>>>>> 22a6b9fc
 )
 from sgl_kernel.grammar import apply_token_bitmask_inplace_cuda
 from sgl_kernel.moe import (
