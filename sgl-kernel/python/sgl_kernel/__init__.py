import ctypes
import os
import platform

import torch

SYSTEM_ARCH = platform.machine()

cuda_path = f"/usr/local/cuda/targets/{SYSTEM_ARCH}-linux/lib/libcudart.so.12"
if os.path.exists(cuda_path):
    ctypes.CDLL(cuda_path, mode=ctypes.RTLD_GLOBAL)

from sgl_kernel import common_ops
from sgl_kernel.allreduce import *
from sgl_kernel.attention import (
    cutlass_mla_decode,
    cutlass_mla_get_workspace_size,
    lightning_attention_decode,
    merge_state,
    merge_state_v2,
)
from sgl_kernel.cutlass_moe import cutlass_w4a8_moe_mm, get_cutlass_w4a8_moe_mm_data
from sgl_kernel.elementwise import (
    apply_rope_with_cos_sin_cache_inplace,
    fused_add_rmsnorm,
    gelu_and_mul,
    gelu_tanh_and_mul,
    gemma_fused_add_rmsnorm,
    gemma_rmsnorm,
    rmsnorm,
    silu_and_mul,
)
<<<<<<< HEAD

if torch.version.hip is not None:
    from sgl_kernel.elementwise import gelu_quick

=======
from sgl_kernel.fused_moe import fused_marlin_moe
>>>>>>> e00715eb
from sgl_kernel.gemm import (
    awq_dequantize,
    bmm_fp8,
    cutlass_scaled_fp4_mm,
    dsv3_fused_a_gemm,
    dsv3_router_gemm,
    fp8_blockwise_scaled_mm,
    fp8_scaled_mm,
    int8_scaled_mm,
    qserve_w4a8_per_chn_gemm,
    qserve_w4a8_per_group_gemm,
    scaled_fp4_experts_quant,
    scaled_fp4_quant,
    sgl_per_tensor_quant_fp8,
    sgl_per_token_group_quant_fp8,
    sgl_per_token_group_quant_int8,
    sgl_per_token_quant_fp8,
    shuffle_rows,
)
from sgl_kernel.grammar import apply_token_bitmask_inplace_cuda
from sgl_kernel.kvcacheio import (
    transfer_kv_all_layer,
    transfer_kv_all_layer_mla,
    transfer_kv_per_layer,
    transfer_kv_per_layer_mla,
)
from sgl_kernel.marlin import (
    awq_marlin_moe_repack,
    awq_marlin_repack,
    gptq_marlin_repack,
)
from sgl_kernel.moe import (
    apply_shuffle_mul_sum,
    cutlass_fp4_group_mm,
    ep_moe_post_reorder,
    ep_moe_pre_reorder,
    ep_moe_silu_and_mul,
    fp8_blockwise_scaled_grouped_mm,
    moe_align_block_size,
    moe_fused_gate,
    prepare_moe_input,
    topk_softmax,
)
from sgl_kernel.sampling import (
    min_p_sampling_from_probs,
    top_k_renorm_prob,
    top_k_top_p_sampling_from_probs,
    top_p_renorm_prob,
    top_p_sampling_from_probs,
)
from sgl_kernel.speculative import (
    build_tree_kernel_efficient,
    segment_packbits,
    tree_speculative_sampling_target_only,
    verify_tree_greedy,
)
from sgl_kernel.top_k import fast_topk
from sgl_kernel.version import __version__

build_tree_kernel = (
    None  # TODO(ying): remove this after updating the sglang python code.
)<|MERGE_RESOLUTION|>--- conflicted
+++ resolved
@@ -30,14 +30,9 @@
     rmsnorm,
     silu_and_mul,
 )
-<<<<<<< HEAD
-
 if torch.version.hip is not None:
     from sgl_kernel.elementwise import gelu_quick
-
-=======
 from sgl_kernel.fused_moe import fused_marlin_moe
->>>>>>> e00715eb
 from sgl_kernel.gemm import (
     awq_dequantize,
     bmm_fp8,
