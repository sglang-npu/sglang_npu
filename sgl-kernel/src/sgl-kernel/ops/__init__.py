--- conflicted
+++ resolved
@@ -1,50 +1,13 @@
 from typing import Optional, Tuple, Union
 
 import torch
-<<<<<<< HEAD
 import os
-import sgl_kernel.ops._kernel
+import sgl_kernel.ops._kernels
 
 from sgl_kernel.ops.utils import (
     _get_cache_buf,
     _get_cuda_stream,
     _to_tensor_scalar_tuple,
-=======
-from sgl_kernel.ops._kernels import all_reduce as _all_reduce
-from sgl_kernel.ops._kernels import bmm_fp8 as _bmm_fp8
-from sgl_kernel.ops._kernels import dispose as _dispose
-from sgl_kernel.ops._kernels import fused_add_rmsnorm as _fused_add_rmsnorm
-from sgl_kernel.ops._kernels import gelu_and_mul as _gelu_and_mul
-from sgl_kernel.ops._kernels import gelu_tanh_and_mul as _gelu_tanh_and_mul
-from sgl_kernel.ops._kernels import gemma_fused_add_rmsnorm as _gemma_fused_add_rmsnorm
-from sgl_kernel.ops._kernels import gemma_rmsnorm as _gemma_rmsnorm
-from sgl_kernel.ops._kernels import (
-    get_graph_buffer_ipc_meta as _get_graph_buffer_ipc_meta,
-)
-from sgl_kernel.ops._kernels import init_custom_ar as _init_custom_ar
-from sgl_kernel.ops._kernels import int8_scaled_mm as _int8_scaled_mm
-from sgl_kernel.ops._kernels import (
-    lightning_attention_decode as _lightning_attention_decode,
-)
-from sgl_kernel.ops._kernels import (
-    min_p_sampling_from_probs as _min_p_sampling_from_probs,
-)
-from sgl_kernel.ops._kernels import moe_align_block_size as _moe_align_block_size
-from sgl_kernel.ops._kernels import register_graph_buffers as _register_graph_buffers
-from sgl_kernel.ops._kernels import rmsnorm as _rmsnorm
-from sgl_kernel.ops._kernels import rotary_embedding as _rotary_embedding
-from sgl_kernel.ops._kernels import (
-    sampling_scaling_penalties as _sampling_scaling_penalties,
->>>>>>> 896c0744
-)
-from sgl_kernel.ops._kernels import silu_and_mul as _silu_and_mul
-from sgl_kernel.ops._kernels import top_k_renorm_probs as _top_k_renorm_probs
-from sgl_kernel.ops._kernels import (
-    top_k_top_p_sampling_from_probs as _top_k_top_p_sampling_from_probs,
-)
-from sgl_kernel.ops._kernels import top_p_renorm_probs as _top_p_renorm_probs
-from sgl_kernel.ops._kernels import (
-    top_p_sampling_from_probs as _top_p_sampling_from_probs,
 )
 from sgl_kernel.ops.utils import (
     _get_cache_buf,
@@ -115,11 +78,7 @@
 
 
 def lightning_attention_decode(q, k, v, past_kv, slope, output, new_kv):
-<<<<<<< HEAD
     torch.ops.sgl_kernels.lightning_attention_decode(q, k, v, past_kv, slope, output, new_kv)
-=======
-    _lightning_attention_decode(q, k, v, past_kv, slope, output, new_kv)
->>>>>>> 896c0744
 
 
 def rotary_embedding(positions, query, key, head_size, cos_sin_cache, is_neox):
@@ -137,11 +96,7 @@
     with input.device as device:
         if out is None:
             out = torch.empty_like(input)
-<<<<<<< HEAD
         torch.ops.sgl_kernels.rmsnorm(out, input, weight, eps, _get_cuda_stream(device))
-=======
-        _rmsnorm(out, input, weight, eps, _get_cuda_stream(device))
->>>>>>> 896c0744
         return out
 
 
@@ -149,11 +104,7 @@
     input: torch.Tensor, residual: torch.Tensor, weight: torch.Tensor, eps: float = 1e-6
 ) -> None:
     with input.device as device:
-<<<<<<< HEAD
         torch.ops.sgl_kernels.fused_add_rmsnorm(input, residual, weight, eps, _get_cuda_stream(device))
-=======
-        _fused_add_rmsnorm(input, residual, weight, eps, _get_cuda_stream(device))
->>>>>>> 896c0744
 
 
 def gemma_rmsnorm(
@@ -165,11 +116,7 @@
     with input.device as device:
         if out is None:
             out = torch.empty_like(input)
-<<<<<<< HEAD
         torch.ops.sgl_kernels.gemma_rmsnorm(out, input, weight, eps, _get_cuda_stream(device))
-=======
-        _gemma_rmsnorm(out, input, weight, eps, _get_cuda_stream(device))
->>>>>>> 896c0744
         return out
 
 
@@ -177,11 +124,7 @@
     input: torch.Tensor, residual: torch.Tensor, weight: torch.Tensor, eps: float = 1e-6
 ) -> None:
     with input.device as device:
-<<<<<<< HEAD
         torch.ops.sgl_kernels.gemma_fused_add_rmsnorm(input, residual, weight, eps, _get_cuda_stream(device))
-=======
-        _gemma_fused_add_rmsnorm(input, residual, weight, eps, _get_cuda_stream(device))
->>>>>>> 896c0744
 
 
 def _check_shape(input: torch.Tensor, output: torch.Tensor) -> None:
@@ -206,11 +149,7 @@
             dtype=input.dtype,
         )
     with input.device as device:
-<<<<<<< HEAD
         torch.ops.sgl_kernels.silu_and_mul(out, input, _get_cuda_stream(device))
-=======
-        _silu_and_mul(out, input, _get_cuda_stream(device))
->>>>>>> 896c0744
         return out
 
 
@@ -226,11 +165,7 @@
             dtype=input.dtype,
         )
     with input.device as device:
-<<<<<<< HEAD
         torch.ops.sgl_kernels.gelu_tanh_and_mul(out, input, _get_cuda_stream(device))
-=======
-        _gelu_tanh_and_mul(out, input, _get_cuda_stream(device))
->>>>>>> 896c0744
         return out
 
 
@@ -246,11 +181,7 @@
             dtype=input.dtype,
         )
     with input.device as device:
-<<<<<<< HEAD
         torch.ops.sgl_kernels.gelu_and_mul(out, input, _get_cuda_stream(device))
-=======
-        _gelu_and_mul(out, input, _get_cuda_stream(device))
->>>>>>> 896c0744
         return out
 
 
@@ -264,11 +195,7 @@
 ) -> None:
     with A.device as device:
         cublas_handle = torch.cuda.current_blas_handle()
-<<<<<<< HEAD
         torch.ops.sgl_kernels.bmm_fp8(
-=======
-        _bmm_fp8(
->>>>>>> 896c0744
             A,
             B,
             D,
@@ -308,11 +235,7 @@
         probs = probs.float()
         maybe_top_k_arr = maybe_top_k_arr.int() if maybe_top_k_arr is not None else None
         renorm_probs = torch.empty_like(probs)
-<<<<<<< HEAD
         torch.ops.sgl_kernels.top_k_renorm_probs_wrapper(
-=======
-        _top_k_renorm_probs(
->>>>>>> 896c0744
             probs,
             renorm_probs,
             maybe_top_k_arr,
@@ -343,11 +266,7 @@
             maybe_top_p_arr.float() if maybe_top_p_arr is not None else None
         )
         renorm_probs = torch.empty_like(probs)
-<<<<<<< HEAD
         torch.ops.sgl_kernels.top_p_renorm_probs(
-=======
-        _top_p_renorm_probs(
->>>>>>> 896c0744
             probs,
             renorm_probs,
             maybe_top_p_arr,
@@ -382,11 +301,7 @@
         )
         samples = torch.empty(probs.size(0), dtype=torch.int32, device=device)
         success = torch.empty(probs.size(0), dtype=torch.bool, device=device)
-<<<<<<< HEAD
         torch.ops.sgl_kernels.top_p_sampling_from_probs(
-=======
-        _top_p_sampling_from_probs(
->>>>>>> 896c0744
             probs,
             uniform_samples,
             samples,
@@ -432,11 +347,7 @@
         )
         samples = torch.empty(probs.size(0), dtype=torch.int32, device=device)
         success = torch.empty(probs.size(0), dtype=torch.bool, device=device)
-<<<<<<< HEAD
         torch.ops.sgl_kernels.top_k_top_p_sampling_from_probs(
-=======
-        _top_k_top_p_sampling_from_probs(
->>>>>>> 896c0744
             probs,
             uniform_samples,
             samples,
@@ -494,11 +405,7 @@
             maybe_min_p_arr.float() if maybe_min_p_arr is not None else None
         )
         samples = torch.empty(probs.size(0), dtype=torch.int32, device=device)
-<<<<<<< HEAD
         torch.ops.sgl_kernels.min_p_sampling_from_probs(
-=======
-        _min_p_sampling_from_probs(
->>>>>>> 896c0744
             probs,
             uniform_samples,
             samples,
