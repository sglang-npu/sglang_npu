--- conflicted
+++ resolved
@@ -10,7 +10,6 @@
 )
 
 
-<<<<<<< HEAD
 class turbomindLinear:
     def __init__(self, in_features, out_features, w_bit, group_size) -> None:
         self.linear = torch.classes.sgl_kernels.Linear(
@@ -24,7 +23,7 @@
     def forward(self, input, output, stream):
         with input.device as device:
             self.linear.forward(input, output, _get_cuda_stream(device))
-=======
+
 def apply_rope_with_cos_sin_cache_inplace(
     positions: torch.Tensor,
     query: torch.Tensor,
@@ -77,7 +76,6 @@
             interleave=(not is_neox),
             cuda_stream=_get_cuda_stream(device),
         )
->>>>>>> 08104b56
 
 
 def init_custom_reduce(
