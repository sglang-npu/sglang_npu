--- conflicted
+++ resolved
@@ -255,10 +255,7 @@
         f8_info = torch.finfo(dtype)
         fp8_max = f8_info.max
         fp8_min = f8_info.min
-<<<<<<< HEAD
-=======
         scale_ue8m0 = False  # TODO also test true
->>>>>>> 5c66c442
         sgl_per_token_group_quant_fp8(
             x, x_q, x_s, group_size, eps, fp8_min, fp8_max, scale_ue8m0
         )
