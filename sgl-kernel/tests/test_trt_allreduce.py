import ctypes
import multiprocessing as mp
import random
import socket
import unittest
from typing import Any, Dict, List, Optional, Tuple

import sgl_kernel.allreduce as custom_ops
import torch
import torch.distributed as dist
from torch.distributed import ProcessGroup

from sglang.srt.distributed.device_communicators.cuda_wrapper import CudaRTLibrary


def get_open_port() -> int:
    try:
        with socket.socket(socket.AF_INET, socket.SOCK_STREAM) as s:
            s.bind(("127.0.0.1", 0))
            return s.getsockname()[1]
    except OSError:
        with socket.socket(socket.AF_INET6, socket.SOCK_STREAM) as s:
            s.bind(("", 0, 0, 0))
            return s.getsockname()[1]


<<<<<<< HEAD
def _create_shared_buffer(
    size_in_bytes: int, group: Optional[ProcessGroup] = None
) -> List[int]:
    rank = dist.get_rank(group=group)
    torch.cuda.set_device(rank)
    lib = CudaRTLibrary()
    pointer = lib.cudaMalloc(size_in_bytes)
    handle = lib.cudaIpcGetMemHandle(pointer)
    world_size = dist.get_world_size(group=group)
    object_list = [None] * world_size
    dist.all_gather_object(object_list, handle, group=group)
    handles = object_list
    pointers: List[int] = []
    for i, h in enumerate(handles):
        if i == rank:
            pointers.append(pointer.value)
        else:
            if h is None:
                raise RuntimeError(f"Rank {rank} received None handle from rank {i}")
            try:
                opened_ptr = lib.cudaIpcOpenMemHandle(h)
                pointers.append(opened_ptr.value)
            except Exception as e:
                raise RuntimeError(
                    f"Rank {rank} failed cudaIpcOpenMemHandle from rank {i}"
                ) from e
    dist.barrier(group=group)
    return pointers


def _free_shared_buffer(
    pointers: List[int], group: Optional[ProcessGroup] = None
) -> None:
    rank = dist.get_rank(group=group)
    torch.cuda.set_device(rank)
    lib = CudaRTLibrary()
    if pointers and rank < len(pointers):
        try:
            lib.cudaFree(ctypes.c_void_p(pointers[rank]))
        except Exception as e:
            logger.error(f"Rank {rank} failed to free shared buffer: {e}")
    dist.barrier(group=group)


def _init_distributed_env(world_size, rank, distributed_init_port):
    torch.cuda.set_device(rank)
    distributed_init_method = f"tcp://127.0.0.1:{distributed_init_port}"
    dist.init_process_group(
        backend="nccl",
        init_method=distributed_init_method,
        rank=rank,
        world_size=world_size,
    )
    dist.barrier()
    return dist.group.WORLD  # Use default group


@ray.remote(num_gpus=1, max_calls=1)
def run_correctness_task(world_size, rank, distributed_init_port, test_sizes):
    group = _init_distributed_env(world_size, rank, distributed_init_port)
    state = {}
    try:
        buffer_max_size = 8 * 1024 * 1024
        barrier_max_size = 8 * (24 + 2) * 8

        state["buffer_ptrs"] = _create_shared_buffer(buffer_max_size, group=group)
        state["tmp_result_buffer_ptrs"] = _create_shared_buffer(
            buffer_max_size, group=group
        )
        state["barrier_in_ptrs"] = _create_shared_buffer(barrier_max_size, group=group)
        state["barrier_out_ptrs"] = _create_shared_buffer(barrier_max_size, group=group)
        state["rank_data"] = torch.empty(
            buffer_max_size, dtype=torch.uint8, device=f"cuda:{rank}"
        )
=======
def multi_process_parallel(
    world_size: int,
    test_target: Any,
) -> None:
    procs = []
    distributed_init_port = get_open_port()
    for i in range(world_size):
        proc = mp.Process(
            target=test_target,
            args=(world_size, i, distributed_init_port),
        )
        proc.start()
        procs.append(proc)

    for i in range(world_size):
        procs[i].join()
        assert procs[i].exitcode == 0
>>>>>>> 5ec5eaf7

        state["custom_ptr"] = custom_ops.init_custom_reduce(
            rank,
            world_size,
            state["rank_data"],
            state["buffer_ptrs"],
            state["tmp_result_buffer_ptrs"],
            state["barrier_in_ptrs"],
            state["barrier_out_ptrs"],
        )
        dist.barrier(group=group)

        test_loop = 10
        for sz in test_sizes:
            for dtype in [torch.float32, torch.float16, torch.bfloat16]:
                for _ in range(test_loop):
                    inp_torch = torch.randint(
                        1, 16, (sz,), dtype=dtype, device=f"cuda:{rank}"
                    )
                    inp_custom = inp_torch.clone()
                    out_custom = torch.empty_like(inp_custom)

                    custom_ops.custom_reduce(
                        state["custom_ptr"], inp_custom, out_custom
                    )
                    dist.barrier(group=group)

<<<<<<< HEAD
                    dist.all_reduce(inp_torch, group=group)
                    dist.barrier(group=group)

                    torch.testing.assert_close(
                        out_custom, inp_torch, rtol=1e-3, atol=1e-3
                    )
=======
    def test_correctness(self):
        for world_size in self.world_sizes:
            if world_size > torch.cuda.device_count():
                continue
            multi_process_parallel(world_size, self.correctness)
            print(f"custom allreduce tp = {world_size}: OK")
>>>>>>> 5ec5eaf7

    finally:
        if "custom_ptr" in state and state["custom_ptr"] is not None:
            custom_ops.custom_dispose(state["custom_ptr"])
        if "buffer_ptrs" in state:
            _free_shared_buffer(state["buffer_ptrs"], group)
        if "tmp_result_buffer_ptrs" in state:
            _free_shared_buffer(state["tmp_result_buffer_ptrs"], group)
        if "barrier_in_ptrs" in state:
            _free_shared_buffer(state["barrier_in_ptrs"], group)
        if "barrier_out_ptrs" in state:
            _free_shared_buffer(state["barrier_out_ptrs"], group)
        dist.barrier(group=group)
        if dist.is_initialized():
            dist.destroy_process_group(group=group)


@ray.remote(num_gpus=1, max_calls=1)
def run_performance_task(world_size, rank, distributed_init_port, test_sizes):
    group = _init_distributed_env(world_size, rank, distributed_init_port)
    custom_state = {}
    vllm_state = {}
    try:
        buffer_max_size = 8 * 1024 * 1024
        barrier_max_size = 8 * (24 + 2) * 8

        custom_state["buffer_ptrs"] = _create_shared_buffer(
            buffer_max_size, group=group
        )
        custom_state["tmp_result_buffer_ptrs"] = _create_shared_buffer(
            buffer_max_size, group=group
        )
        custom_state["barrier_in_ptrs"] = _create_shared_buffer(
            barrier_max_size, group=group
        )
        custom_state["barrier_out_ptrs"] = _create_shared_buffer(
            barrier_max_size, group=group
        )
        custom_state["rank_data"] = torch.empty(
            buffer_max_size, dtype=torch.uint8, device=f"cuda:{rank}"
        )
        custom_state["custom_ptr"] = custom_ops.init_custom_reduce(
            rank,
            world_size,
            custom_state["rank_data"],
            custom_state["buffer_ptrs"],
            custom_state["tmp_result_buffer_ptrs"],
            custom_state["barrier_in_ptrs"],
            custom_state["barrier_out_ptrs"],
        )
        dist.barrier(group=group)

<<<<<<< HEAD
        vllm_state["vllm_max_size"] = buffer_max_size
        vllm_meta_buffer_size = vllm_ops.meta_size() + vllm_state["vllm_max_size"]
        vllm_state["vllm_meta_ptrs"] = _create_shared_buffer(
            vllm_meta_buffer_size, group=group
        )
        vllm_state["vllm_buffer_ptrs"] = _create_shared_buffer(
            vllm_state["vllm_max_size"], group=group
        )
        vllm_state["vllm_rank_data"] = torch.empty(
            buffer_max_size, dtype=torch.uint8, device=f"cuda:{rank}"
        )
        vllm_state["vllm_ptr"] = vllm_ops.init_custom_ar(
            vllm_state["vllm_meta_ptrs"], vllm_state["vllm_rank_data"], rank, True
        )
        vllm_ops.register_buffer(vllm_state["vllm_ptr"], vllm_state["vllm_buffer_ptrs"])
        dist.barrier(group=group)

        for sz in test_sizes:
            inp = torch.randint(
                1, 16, (sz,), dtype=torch.float32, device=f"cuda:{rank}"
            )
            out = torch.empty_like(inp)
            warmup_loop = 10
            test_loop = 50  # Reduced for CI speed

            for _ in range(warmup_loop):
                custom_ops.custom_reduce(custom_state["custom_ptr"], inp, out)
            dist.barrier(group=group)
            torch.cuda.synchronize(device=f"cuda:{rank}")
            start_custom = time.time()
            for _ in range(test_loop):
                custom_ops.custom_reduce(custom_state["custom_ptr"], inp, out)
            dist.barrier(group=group)
            torch.cuda.synchronize(device=f"cuda:{rank}")
            elapse_custom = time.time() - start_custom

            for _ in range(warmup_loop):
                vllm_ops.all_reduce(
                    vllm_state["vllm_ptr"],
                    inp,
                    out,
                    vllm_state["vllm_buffer_ptrs"][rank],
                    vllm_state["vllm_max_size"],
                )
            dist.barrier(group=group)
            torch.cuda.synchronize(device=f"cuda:{rank}")
            start_vllm = time.time()
            for _ in range(test_loop):
                vllm_ops.all_reduce(
                    vllm_state["vllm_ptr"],
                    inp,
                    out,
                    vllm_state["vllm_buffer_ptrs"][rank],
                    vllm_state["vllm_max_size"],
                )
            dist.barrier(group=group)
            torch.cuda.synchronize(device=f"cuda:{rank}")
            elapse_vllm = time.time() - start_vllm
=======
    def custom_allreduce(self, inp, out):
        custom_ops.custom_reduce(self.custom_ptr, inp, out)

    def free_custom_allreduce(self, group):
        self.free_shared_buffer(self.buffer_ptrs, group)
        self.free_shared_buffer(self.tmp_result_buffer_ptrs, group)
        self.free_shared_buffer(self.barrier_in_ptrs, group)
        self.free_shared_buffer(self.barrier_out_ptrs, group)
        custom_ops.custom_dispose(self.custom_ptr)

    @staticmethod
    def init_distributed_env(world_size, rank, distributed_init_port):
        device = torch.device("cuda:0")
        torch.cuda.set_device(device)
        ranks = [i for i in range(world_size)]
        distributed_init_method = f"tcp://localhost:{distributed_init_port}"
        dist.init_process_group(
            backend="nccl",
            init_method=distributed_init_method,
            rank=rank,
            world_size=world_size,
        )
        group = torch.distributed.new_group(ranks, backend="gloo")
        return group

    # compare result with torch.distributed
    def correctness(self, world_size, rank, distributed_init_port):
        group = self.init_distributed_env(world_size, rank, distributed_init_port)

        self.init_custom_allreduce(rank=rank, world_size=world_size, group=group)
>>>>>>> 5ec5eaf7

            if rank == 0:
                logger.warning(
                    f"Perf Test: size={sz}, world={world_size}, "
                    f"vLLM avg={(elapse_vllm * 1000 / test_loop):.4f}ms, "
                    f"Custom avg={(elapse_custom * 1000 / test_loop):.4f}ms"
                )
            dist.barrier(group=group)

    finally:
        if "custom_ptr" in custom_state and custom_state["custom_ptr"] is not None:
            custom_ops.custom_dispose(custom_state["custom_ptr"])
        if "buffer_ptrs" in custom_state:
            _free_shared_buffer(custom_state["buffer_ptrs"], group)
        if "tmp_result_buffer_ptrs" in custom_state:
            _free_shared_buffer(custom_state["tmp_result_buffer_ptrs"], group)
        if "barrier_in_ptrs" in custom_state:
            _free_shared_buffer(custom_state["barrier_in_ptrs"], group)
        if "barrier_out_ptrs" in custom_state:
            _free_shared_buffer(custom_state["barrier_out_ptrs"], group)

        if "vllm_ptr" in vllm_state and vllm_state["vllm_ptr"] is not None:
            vllm_ops.dispose(vllm_state["vllm_ptr"])
        if "vllm_meta_ptrs" in vllm_state:
            _free_shared_buffer(vllm_state["vllm_meta_ptrs"], group)
        if "vllm_buffer_ptrs" in vllm_state:
            _free_shared_buffer(vllm_state["vllm_buffer_ptrs"], group)

        dist.barrier(group=group)
        if dist.is_initialized():
            dist.destroy_process_group(group=group)


def _multi_process_parallel(world_size: int, target_func: Any, args: Tuple):
    distributed_init_port = get_open_port()
    refs = []
    for rank in range(world_size):
        task_args = (world_size, rank, distributed_init_port) + args
        refs.append(target_func.remote(*task_args))
    try:
        results = ray.get(refs)
        return results
    except ray.exceptions.RayTaskError as e:
        logger.error(f"Ray task failed: {e}")
        raise e
    except Exception as e:
        logger.error(f"An unexpected error occurred during ray.get: {e}")
        raise e


class TestCustomAllReduce(unittest.TestCase):

<<<<<<< HEAD
    @classmethod
    def setUpClass(cls):
        random.seed(42)
        cls.test_sizes = [512, 4096, 32768, 262144, 524288, 1048576, 2097152]
        cls.world_sizes = [2, 4, 8]
        ray.init(log_to_driver=True, num_cpus=1, include_dashboard=False)

    @classmethod
    def tearDownClass(cls):
        ray.shutdown()

    def test_correctness(self):
        for world_size in self.world_sizes:
            if world_size > torch.cuda.device_count():
                logger.warning(
                    f"Skipping correctness test for world_size={world_size} due to insufficient GPUs ({torch.cuda.device_count()})."
                )
                continue
            _multi_process_parallel(
                world_size, run_correctness_task, (self.test_sizes,)
            )

    def test_performance(self):
        for world_size in self.world_sizes:
            if world_size > torch.cuda.device_count():
                logger.warning(
                    f"Skipping performance test for world_size={world_size} due to insufficient GPUs ({torch.cuda.device_count()})."
                )
                continue
            _multi_process_parallel(
                world_size, run_performance_task, (self.test_sizes,)
            )

=======
>>>>>>> 5ec5eaf7

if __name__ == "__main__":
    unittest.main()<|MERGE_RESOLUTION|>--- conflicted
+++ resolved
@@ -3,7 +3,7 @@
 import random
 import socket
 import unittest
-from typing import Any, Dict, List, Optional, Tuple
+from typing import Any, List, Optional
 
 import sgl_kernel.allreduce as custom_ops
 import torch
@@ -14,92 +14,18 @@
 
 
 def get_open_port() -> int:
+    # try ipv4
     try:
         with socket.socket(socket.AF_INET, socket.SOCK_STREAM) as s:
             s.bind(("127.0.0.1", 0))
             return s.getsockname()[1]
     except OSError:
+        # try ipv6
         with socket.socket(socket.AF_INET6, socket.SOCK_STREAM) as s:
-            s.bind(("", 0, 0, 0))
+            s.bind(("127.0.0.1", 0))
             return s.getsockname()[1]
 
 
-<<<<<<< HEAD
-def _create_shared_buffer(
-    size_in_bytes: int, group: Optional[ProcessGroup] = None
-) -> List[int]:
-    rank = dist.get_rank(group=group)
-    torch.cuda.set_device(rank)
-    lib = CudaRTLibrary()
-    pointer = lib.cudaMalloc(size_in_bytes)
-    handle = lib.cudaIpcGetMemHandle(pointer)
-    world_size = dist.get_world_size(group=group)
-    object_list = [None] * world_size
-    dist.all_gather_object(object_list, handle, group=group)
-    handles = object_list
-    pointers: List[int] = []
-    for i, h in enumerate(handles):
-        if i == rank:
-            pointers.append(pointer.value)
-        else:
-            if h is None:
-                raise RuntimeError(f"Rank {rank} received None handle from rank {i}")
-            try:
-                opened_ptr = lib.cudaIpcOpenMemHandle(h)
-                pointers.append(opened_ptr.value)
-            except Exception as e:
-                raise RuntimeError(
-                    f"Rank {rank} failed cudaIpcOpenMemHandle from rank {i}"
-                ) from e
-    dist.barrier(group=group)
-    return pointers
-
-
-def _free_shared_buffer(
-    pointers: List[int], group: Optional[ProcessGroup] = None
-) -> None:
-    rank = dist.get_rank(group=group)
-    torch.cuda.set_device(rank)
-    lib = CudaRTLibrary()
-    if pointers and rank < len(pointers):
-        try:
-            lib.cudaFree(ctypes.c_void_p(pointers[rank]))
-        except Exception as e:
-            logger.error(f"Rank {rank} failed to free shared buffer: {e}")
-    dist.barrier(group=group)
-
-
-def _init_distributed_env(world_size, rank, distributed_init_port):
-    torch.cuda.set_device(rank)
-    distributed_init_method = f"tcp://127.0.0.1:{distributed_init_port}"
-    dist.init_process_group(
-        backend="nccl",
-        init_method=distributed_init_method,
-        rank=rank,
-        world_size=world_size,
-    )
-    dist.barrier()
-    return dist.group.WORLD  # Use default group
-
-
-@ray.remote(num_gpus=1, max_calls=1)
-def run_correctness_task(world_size, rank, distributed_init_port, test_sizes):
-    group = _init_distributed_env(world_size, rank, distributed_init_port)
-    state = {}
-    try:
-        buffer_max_size = 8 * 1024 * 1024
-        barrier_max_size = 8 * (24 + 2) * 8
-
-        state["buffer_ptrs"] = _create_shared_buffer(buffer_max_size, group=group)
-        state["tmp_result_buffer_ptrs"] = _create_shared_buffer(
-            buffer_max_size, group=group
-        )
-        state["barrier_in_ptrs"] = _create_shared_buffer(barrier_max_size, group=group)
-        state["barrier_out_ptrs"] = _create_shared_buffer(barrier_max_size, group=group)
-        state["rank_data"] = torch.empty(
-            buffer_max_size, dtype=torch.uint8, device=f"cuda:{rank}"
-        )
-=======
 def multi_process_parallel(
     world_size: int,
     test_target: Any,
@@ -117,161 +43,79 @@
     for i in range(world_size):
         procs[i].join()
         assert procs[i].exitcode == 0
->>>>>>> 5ec5eaf7
 
-        state["custom_ptr"] = custom_ops.init_custom_reduce(
-            rank,
-            world_size,
-            state["rank_data"],
-            state["buffer_ptrs"],
-            state["tmp_result_buffer_ptrs"],
-            state["barrier_in_ptrs"],
-            state["barrier_out_ptrs"],
-        )
-        dist.barrier(group=group)
 
-        test_loop = 10
-        for sz in test_sizes:
-            for dtype in [torch.float32, torch.float16, torch.bfloat16]:
-                for _ in range(test_loop):
-                    inp_torch = torch.randint(
-                        1, 16, (sz,), dtype=dtype, device=f"cuda:{rank}"
-                    )
-                    inp_custom = inp_torch.clone()
-                    out_custom = torch.empty_like(inp_custom)
+class TestCustomAllReduce(unittest.TestCase):
+    @classmethod
+    def setUpClass(cls):
+        random.seed(42)
+        cls.test_sizes = [512, 4096, 32768, 262144, 524288, 1048576, 2097152]
+        cls.world_sizes = [2, 4, 8]
 
-                    custom_ops.custom_reduce(
-                        state["custom_ptr"], inp_custom, out_custom
-                    )
-                    dist.barrier(group=group)
+    @staticmethod
+    def create_shared_buffer(
+        size_in_bytes: int, group: Optional[ProcessGroup] = None
+    ) -> List[int]:
+        """
+        Creates a shared buffer and returns a list of pointers
+        representing the buffer on all processes in the group.
+        """
+        lib = CudaRTLibrary()
+        pointer = lib.cudaMalloc(size_in_bytes)
+        handle = lib.cudaIpcGetMemHandle(pointer)
+        world_size = dist.get_world_size(group=group)
+        rank = dist.get_rank(group=group)
+        handles = [None] * world_size
+        dist.all_gather_object(handles, handle, group=group)
 
-<<<<<<< HEAD
-                    dist.all_reduce(inp_torch, group=group)
-                    dist.barrier(group=group)
+        pointers: List[int] = []
+        for i, h in enumerate(handles):
+            if i == rank:
+                pointers.append(pointer.value)  # type: ignore
+            else:
+                pointers.append(lib.cudaIpcOpenMemHandle(h).value)  # type: ignore
 
-                    torch.testing.assert_close(
-                        out_custom, inp_torch, rtol=1e-3, atol=1e-3
-                    )
-=======
+        return pointers
+
+    @staticmethod
+    def free_shared_buffer(
+        pointers: List[int], group: Optional[ProcessGroup] = None
+    ) -> None:
+        rank = dist.get_rank(group=group)
+        lib = CudaRTLibrary()
+        lib.cudaFree(ctypes.c_void_p(pointers[rank]))
+
     def test_correctness(self):
         for world_size in self.world_sizes:
             if world_size > torch.cuda.device_count():
                 continue
             multi_process_parallel(world_size, self.correctness)
             print(f"custom allreduce tp = {world_size}: OK")
->>>>>>> 5ec5eaf7
 
-    finally:
-        if "custom_ptr" in state and state["custom_ptr"] is not None:
-            custom_ops.custom_dispose(state["custom_ptr"])
-        if "buffer_ptrs" in state:
-            _free_shared_buffer(state["buffer_ptrs"], group)
-        if "tmp_result_buffer_ptrs" in state:
-            _free_shared_buffer(state["tmp_result_buffer_ptrs"], group)
-        if "barrier_in_ptrs" in state:
-            _free_shared_buffer(state["barrier_in_ptrs"], group)
-        if "barrier_out_ptrs" in state:
-            _free_shared_buffer(state["barrier_out_ptrs"], group)
-        dist.barrier(group=group)
-        if dist.is_initialized():
-            dist.destroy_process_group(group=group)
-
-
-@ray.remote(num_gpus=1, max_calls=1)
-def run_performance_task(world_size, rank, distributed_init_port, test_sizes):
-    group = _init_distributed_env(world_size, rank, distributed_init_port)
-    custom_state = {}
-    vllm_state = {}
-    try:
+    def init_custom_allreduce(self, rank, world_size, group):
         buffer_max_size = 8 * 1024 * 1024
         barrier_max_size = 8 * (24 + 2) * 8
 
-        custom_state["buffer_ptrs"] = _create_shared_buffer(
+        self.buffer_ptrs = self.create_shared_buffer(buffer_max_size, group=group)
+        self.tmp_result_buffer_ptrs = self.create_shared_buffer(
             buffer_max_size, group=group
         )
-        custom_state["tmp_result_buffer_ptrs"] = _create_shared_buffer(
-            buffer_max_size, group=group
+        self.barrier_in_ptrs = self.create_shared_buffer(barrier_max_size, group=group)
+        self.barrier_out_ptrs = self.create_shared_buffer(barrier_max_size, group=group)
+        self.rank_data = torch.empty(
+            8 * 1024 * 1024, dtype=torch.uint8, device=torch.device("cuda:0")
         )
-        custom_state["barrier_in_ptrs"] = _create_shared_buffer(
-            barrier_max_size, group=group
-        )
-        custom_state["barrier_out_ptrs"] = _create_shared_buffer(
-            barrier_max_size, group=group
-        )
-        custom_state["rank_data"] = torch.empty(
-            buffer_max_size, dtype=torch.uint8, device=f"cuda:{rank}"
-        )
-        custom_state["custom_ptr"] = custom_ops.init_custom_reduce(
+
+        self.custom_ptr = custom_ops.init_custom_reduce(
             rank,
             world_size,
-            custom_state["rank_data"],
-            custom_state["buffer_ptrs"],
-            custom_state["tmp_result_buffer_ptrs"],
-            custom_state["barrier_in_ptrs"],
-            custom_state["barrier_out_ptrs"],
+            self.rank_data,
+            self.buffer_ptrs,
+            self.tmp_result_buffer_ptrs,
+            self.barrier_in_ptrs,
+            self.barrier_out_ptrs,
         )
-        dist.barrier(group=group)
 
-<<<<<<< HEAD
-        vllm_state["vllm_max_size"] = buffer_max_size
-        vllm_meta_buffer_size = vllm_ops.meta_size() + vllm_state["vllm_max_size"]
-        vllm_state["vllm_meta_ptrs"] = _create_shared_buffer(
-            vllm_meta_buffer_size, group=group
-        )
-        vllm_state["vllm_buffer_ptrs"] = _create_shared_buffer(
-            vllm_state["vllm_max_size"], group=group
-        )
-        vllm_state["vllm_rank_data"] = torch.empty(
-            buffer_max_size, dtype=torch.uint8, device=f"cuda:{rank}"
-        )
-        vllm_state["vllm_ptr"] = vllm_ops.init_custom_ar(
-            vllm_state["vllm_meta_ptrs"], vllm_state["vllm_rank_data"], rank, True
-        )
-        vllm_ops.register_buffer(vllm_state["vllm_ptr"], vllm_state["vllm_buffer_ptrs"])
-        dist.barrier(group=group)
-
-        for sz in test_sizes:
-            inp = torch.randint(
-                1, 16, (sz,), dtype=torch.float32, device=f"cuda:{rank}"
-            )
-            out = torch.empty_like(inp)
-            warmup_loop = 10
-            test_loop = 50  # Reduced for CI speed
-
-            for _ in range(warmup_loop):
-                custom_ops.custom_reduce(custom_state["custom_ptr"], inp, out)
-            dist.barrier(group=group)
-            torch.cuda.synchronize(device=f"cuda:{rank}")
-            start_custom = time.time()
-            for _ in range(test_loop):
-                custom_ops.custom_reduce(custom_state["custom_ptr"], inp, out)
-            dist.barrier(group=group)
-            torch.cuda.synchronize(device=f"cuda:{rank}")
-            elapse_custom = time.time() - start_custom
-
-            for _ in range(warmup_loop):
-                vllm_ops.all_reduce(
-                    vllm_state["vllm_ptr"],
-                    inp,
-                    out,
-                    vllm_state["vllm_buffer_ptrs"][rank],
-                    vllm_state["vllm_max_size"],
-                )
-            dist.barrier(group=group)
-            torch.cuda.synchronize(device=f"cuda:{rank}")
-            start_vllm = time.time()
-            for _ in range(test_loop):
-                vllm_ops.all_reduce(
-                    vllm_state["vllm_ptr"],
-                    inp,
-                    out,
-                    vllm_state["vllm_buffer_ptrs"][rank],
-                    vllm_state["vllm_max_size"],
-                )
-            dist.barrier(group=group)
-            torch.cuda.synchronize(device=f"cuda:{rank}")
-            elapse_vllm = time.time() - start_vllm
-=======
     def custom_allreduce(self, inp, out):
         custom_ops.custom_reduce(self.custom_ptr, inp, out)
 
@@ -302,95 +146,23 @@
         group = self.init_distributed_env(world_size, rank, distributed_init_port)
 
         self.init_custom_allreduce(rank=rank, world_size=world_size, group=group)
->>>>>>> 5ec5eaf7
 
-            if rank == 0:
-                logger.warning(
-                    f"Perf Test: size={sz}, world={world_size}, "
-                    f"vLLM avg={(elapse_vllm * 1000 / test_loop):.4f}ms, "
-                    f"Custom avg={(elapse_custom * 1000 / test_loop):.4f}ms"
-                )
-            dist.barrier(group=group)
+        test_loop = 10
+        for sz in self.test_sizes:
+            for dtype in [torch.float32, torch.float16, torch.bfloat16]:
+                for _ in range(test_loop):
+                    inp1 = torch.randint(
+                        1, 16, (sz,), dtype=dtype, device=torch.cuda.current_device()
+                    )
+                    out1 = torch.empty_like(inp1)
+                    self.custom_allreduce(inp1, out1)
 
-    finally:
-        if "custom_ptr" in custom_state and custom_state["custom_ptr"] is not None:
-            custom_ops.custom_dispose(custom_state["custom_ptr"])
-        if "buffer_ptrs" in custom_state:
-            _free_shared_buffer(custom_state["buffer_ptrs"], group)
-        if "tmp_result_buffer_ptrs" in custom_state:
-            _free_shared_buffer(custom_state["tmp_result_buffer_ptrs"], group)
-        if "barrier_in_ptrs" in custom_state:
-            _free_shared_buffer(custom_state["barrier_in_ptrs"], group)
-        if "barrier_out_ptrs" in custom_state:
-            _free_shared_buffer(custom_state["barrier_out_ptrs"], group)
+                    dist.all_reduce(inp1, group=group)
+                    torch.testing.assert_close(out1, inp1)
 
-        if "vllm_ptr" in vllm_state and vllm_state["vllm_ptr"] is not None:
-            vllm_ops.dispose(vllm_state["vllm_ptr"])
-        if "vllm_meta_ptrs" in vllm_state:
-            _free_shared_buffer(vllm_state["vllm_meta_ptrs"], group)
-        if "vllm_buffer_ptrs" in vllm_state:
-            _free_shared_buffer(vllm_state["vllm_buffer_ptrs"], group)
-
-        dist.barrier(group=group)
-        if dist.is_initialized():
-            dist.destroy_process_group(group=group)
+        self.free_custom_allreduce(group)
 
 
-def _multi_process_parallel(world_size: int, target_func: Any, args: Tuple):
-    distributed_init_port = get_open_port()
-    refs = []
-    for rank in range(world_size):
-        task_args = (world_size, rank, distributed_init_port) + args
-        refs.append(target_func.remote(*task_args))
-    try:
-        results = ray.get(refs)
-        return results
-    except ray.exceptions.RayTaskError as e:
-        logger.error(f"Ray task failed: {e}")
-        raise e
-    except Exception as e:
-        logger.error(f"An unexpected error occurred during ray.get: {e}")
-        raise e
-
-
-class TestCustomAllReduce(unittest.TestCase):
-
-<<<<<<< HEAD
-    @classmethod
-    def setUpClass(cls):
-        random.seed(42)
-        cls.test_sizes = [512, 4096, 32768, 262144, 524288, 1048576, 2097152]
-        cls.world_sizes = [2, 4, 8]
-        ray.init(log_to_driver=True, num_cpus=1, include_dashboard=False)
-
-    @classmethod
-    def tearDownClass(cls):
-        ray.shutdown()
-
-    def test_correctness(self):
-        for world_size in self.world_sizes:
-            if world_size > torch.cuda.device_count():
-                logger.warning(
-                    f"Skipping correctness test for world_size={world_size} due to insufficient GPUs ({torch.cuda.device_count()})."
-                )
-                continue
-            _multi_process_parallel(
-                world_size, run_correctness_task, (self.test_sizes,)
-            )
-
-    def test_performance(self):
-        for world_size in self.world_sizes:
-            if world_size > torch.cuda.device_count():
-                logger.warning(
-                    f"Skipping performance test for world_size={world_size} due to insufficient GPUs ({torch.cuda.device_count()})."
-                )
-                continue
-            _multi_process_parallel(
-                world_size, run_performance_task, (self.test_sizes,)
-            )
-
-=======
->>>>>>> 5ec5eaf7
-
 if __name__ == "__main__":
-    unittest.main()+    unittest.main()
+    