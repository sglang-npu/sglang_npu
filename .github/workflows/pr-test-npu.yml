--- conflicted
+++ resolved
@@ -1,4 +1,3 @@
-<<<<<<< HEAD
 name: PR Test (Ascend NPU)
 
 on:
@@ -149,136 +148,4 @@
             fi
           done
           echo "All jobs completed successfully"
-          exit 0
-=======
-name: PR Test (Ascend NPU)
-
-on:
-  push:
-    branches: [ main ]
-    paths:
-      - "python/**"
-      - "scripts/**"
-      - "test/**"
-      - ".github/workflows/pr-test-npu.yml"
-  pull_request:
-    branches: [ main ]
-    paths:
-      - "python/**"
-      - "scripts/**"
-      - "test/**"
-      - ".github/workflows/pr-test-npu.yml"
-  workflow_dispatch:
-
-concurrency:
-  group: pr-test-npu-${{ github.ref }}
-  cancel-in-progress: true
-
-jobs:
-  per-commit-1-ascend-npu:
-    if: (github.repository == 'sgl-project/sglang' || github.event_name == 'pull_request') &&
-        github.event.pull_request.draft == false
-    runs-on: linux-arm64-npu-1
-    container:
-      image: swr.cn-southwest-2.myhuaweicloud.com/base_image/ascend-ci/cann:8.2.rc1.alpha003-910b-ubuntu22.04-py3.11
-    steps:
-      - name: Checkout code
-        uses: actions/checkout@v4
-
-      - name: Install dependencies
-        run: |
-          bash scripts/npu_ci_install_dependency.sh
-          # copy required file from our daily cache
-          cp ~/.cache/modelscope/hub/datasets/otavia/ShareGPT_Vicuna_unfiltered/ShareGPT_V3_unfiltered_cleaned_split.json /tmp
-          # copy download through proxy
-          curl -o /tmp/test.jsonl -L https://gh-proxy.test.osinfra.cn/https://raw.githubusercontent.com/openai/grade-school-math/master/grade_school_math/data/test.jsonl
-
-      - name: Run test
-        timeout-minutes: 30
-        env:
-          SGLANG_USE_MODELSCOPE: true
-          SGLANG_IS_IN_CI: true
-          HF_ENDPOINT: https://hf-mirror.com
-          TORCH_EXTENSIONS_DIR: /tmp/torch_extensions
-        run: |
-          cd test/srt
-          python3 run_suite.py --suite per-commit-1-ascend-npu
-
-  per-commit-2-ascend-npu:
-    if: (github.repository == 'sgl-project/sglang' || github.event_name == 'pull_request') &&
-        github.event.pull_request.draft == false
-    runs-on: linux-arm64-npu-2
-    container:
-      image: swr.cn-southwest-2.myhuaweicloud.com/base_image/ascend-ci/cann:8.2.rc1.alpha003-910b-ubuntu22.04-py3.11
-    steps:
-      - name: Checkout code
-        uses: actions/checkout@v4
-
-      - name: Install dependencies
-        run: |
-          bash scripts/npu_ci_install_dependency.sh
-          # copy required file from our daily cache
-          cp ~/.cache/modelscope/hub/datasets/otavia/ShareGPT_Vicuna_unfiltered/ShareGPT_V3_unfiltered_cleaned_split.json /tmp
-          # copy download through proxy
-          curl -o /tmp/test.jsonl -L https://gh-proxy.test.osinfra.cn/https://raw.githubusercontent.com/openai/grade-school-math/master/grade_school_math/data/test.jsonl
-
-      - name: Run test
-        timeout-minutes: 30
-        env:
-          SGLANG_USE_MODELSCOPE: true
-          SGLANG_IS_IN_CI: true
-          HF_ENDPOINT: https://hf-mirror.com
-          TORCH_EXTENSIONS_DIR: /tmp/torch_extensions
-        run: |
-          cd test/srt
-          python3 run_suite.py --suite per-commit-2-ascend-npu
-
-  per-commit-4-ascend-npu:
-    if: (github.repository == 'sgl-project/sglang' || github.event_name == 'pull_request') &&
-        github.event.pull_request.draft == false
-    runs-on: linux-arm64-npu-4
-    container:
-      image: swr.cn-southwest-2.myhuaweicloud.com/base_image/ascend-ci/cann:8.2.rc1.alpha003-910b-ubuntu22.04-py3.11
-    steps:
-      - name: Checkout code
-        uses: actions/checkout@v4
-
-      - name: Install dependencies
-        run: |
-          bash scripts/npu_ci_install_dependency.sh
-          # copy required file from our daily cache
-          cp ~/.cache/modelscope/hub/datasets/otavia/ShareGPT_Vicuna_unfiltered/ShareGPT_V3_unfiltered_cleaned_split.json /tmp
-          # copy download through proxy
-          curl -o /tmp/test.jsonl -L https://gh-proxy.test.osinfra.cn/https://raw.githubusercontent.com/openai/grade-school-math/master/grade_school_math/data/test.jsonl
-
-      - name: Run test
-        timeout-minutes: 30
-        env:
-          SGLANG_USE_MODELSCOPE: true
-          SGLANG_IS_IN_CI: true
-          HF_ENDPOINT: https://hf-mirror.com
-          TORCH_EXTENSIONS_DIR: /tmp/torch_extensions
-        run: |
-          cd test/srt
-          python3 run_suite.py --suite per-commit-4-ascend-npu --timeout-per-file 3600
-
-  finish:
-    if: always()
-    needs:
-      - per-commit-1-ascend-npu
-      - per-commit-2-ascend-npu
-      - per-commit-4-ascend-npu
-    runs-on: ubuntu-latest
-    steps:
-      - name: Check all dependent job statuses
-        run: |
-          results=(${{ join(needs.*.result, ' ') }})
-          for result in "${results[@]}"; do
-            if [ "$result" = "failure" ] || [ "$result" = "cancelled" ]; then
-              echo "Job failed with result: $result"
-              exit 1
-            fi
-          done
-          echo "All jobs completed successfully"
-          exit 0
->>>>>>> 915140fd
+          exit 0