name: PR Test

on:
  push:
    branches: [ main ]
    paths:
      - "python/**"
      - "scripts/**"
      - "test/**"
      - ".github/workflows/pr-test.yml"
  pull_request:
    branches: [ main ]
    paths:
      - "python/**"
      - "scripts/**"
      - "test/**"
      - ".github/workflows/pr-test.yml"
  workflow_dispatch:
    inputs:
      version:
        description: "FlashInfer version"
        required: true
        type: choice
        default: 'release'
        options:
          - 'release'
          - 'nightly'

concurrency:
  group: pr-test-${{ github.ref }}
  cancel-in-progress: true

jobs:
  unit-test-frontend:
    if: (github.repository == 'sgl-project/sglang' || github.event_name == 'pull_request') &&
        github.event.pull_request.draft == false
    runs-on: 1-gpu-runner
    steps:
      - name: Checkout code
        uses: actions/checkout@v4

      - name: Install dependencies
        run: |
          bash scripts/ci_install_dependency.sh

      - name: Run test
        timeout-minutes: 10
        run: |
          cd test/lang
          python3 run_suite.py --suite per-commit

  unit-test-backend-1-gpu:
    if: (github.repository == 'sgl-project/sglang' || github.event_name == 'pull_request') &&
        github.event.pull_request.draft == false
    runs-on: 1-gpu-runner
    strategy:
      fail-fast: false
      matrix:
        part: [0, 1, 2, 3, 4, 5, 6, 7, 8]
    steps:
      - name: Checkout code
        uses: actions/checkout@v4

      - name: Install dependencies
        run: |
          bash scripts/ci_install_dependency.sh

      - name: Run test
        timeout-minutes: 30
        run: |
          cd test/srt
          python3 run_suite.py --suite per-commit --auto-partition-id ${{ matrix.part }} --auto-partition-size 9

  unit-test-backend-2-gpu:
    if: (github.repository == 'sgl-project/sglang' || github.event_name == 'pull_request') &&
        github.event.pull_request.draft == false
    runs-on: 2-gpu-runner
    steps:
      - name: Checkout code
        uses: actions/checkout@v4

      - name: Install dependencies
        run: |
          bash scripts/ci_install_dependency.sh

      - name: Run test
        timeout-minutes: 25
        run: |
          cd test/srt
          python3 run_suite.py --suite per-commit-2-gpu

  unittest-test-backend-8-gpu:
    if: (github.repository == 'sgl-project/sglang' || github.event_name == 'pull_request') &&
        github.event.pull_request.draft == false
    needs: [unit-test-frontend, unit-test-backend-2-gpu]
    runs-on: 8-gpu-runner
    steps:
      - name: Checkout code
        uses: actions/checkout@v4

      - name: Install dependencies
        run: |
          bash scripts/ci_install_dependency.sh

      - name: Run test
        timeout-minutes: 20
        run: |
          cd test/srt
          python3 run_suite.py --suite per-commit-8-gpu

  performance-test-1-gpu-part-1:
    if: (github.repository == 'sgl-project/sglang' || github.event_name == 'pull_request') &&
        github.event.pull_request.draft == false
    runs-on: 1-gpu-runner
    steps:
      - name: Checkout code
        uses: actions/checkout@v4

      - name: Install dependencies
        run: |
          bash scripts/ci_install_dependency.sh

      - name: Benchmark single latency
        timeout-minutes: 10
        run: |
          cd test/srt
          python3 -m unittest test_bench_one_batch.TestBenchOneBatch.test_bs1_small
          python3 -m unittest test_bench_one_batch.TestBenchOneBatch.test_bs1_default

      - name: Benchmark online latency
        timeout-minutes: 10
        run: |
          cd test/srt
          python3 -m unittest test_bench_serving.TestBenchServing.test_online_latency_default

      - name: Benchmark offline throughput
        timeout-minutes: 10
        run: |
          cd test/srt
          python3 -m unittest test_bench_serving.TestBenchServing.test_offline_throughput_default

      - name: Benchmark offline throughput (Non-streaming, small batch size)
        timeout-minutes: 10
        run: |
          cd test/srt
          python3 -m unittest test_bench_serving.TestBenchServing.test_offline_throughput_non_stream_small_batch_size

      - name: Benchmark online latency (EAGLE)
        timeout-minutes: 10
        run: |
          cd test/srt
          python3 -m unittest test_bench_serving.TestBenchServing.test_online_latency_eagle

  performance-test-1-gpu-part-2:
    if: (github.repository == 'sgl-project/sglang' || github.event_name == 'pull_request') &&
        github.event.pull_request.draft == false
    runs-on: 1-gpu-runner
    steps:
      - name: Checkout code
        uses: actions/checkout@v4

      - name: Install dependencies
        run: |
          bash scripts/ci_install_dependency.sh

      - name: Benchmark offline throughput (w/o RadixAttention)
        timeout-minutes: 10
        run: |
          cd test/srt
          python3 -m unittest test_bench_serving.TestBenchServing.test_offline_throughput_without_radix_cache

      - name: Benchmark offline throughput (w/ Triton)
        timeout-minutes: 10
        run: |
          cd test/srt
          python3 -m unittest test_bench_serving.TestBenchServing.test_offline_throughput_with_triton_attention_backend

      - name: Benchmark offline throughput (w/ FP8)
        timeout-minutes: 10
        run: |
          cd test/srt
          python3 -m unittest test_bench_serving.TestBenchServing.test_offline_throughput_default_fp8

      - name: Benchmark VLM offline throughput
        timeout-minutes: 10
        run: |
          cd test/srt
          python3 -m unittest test_bench_serving.TestBenchServing.test_vlm_offline_throughput

      - name: Benchmark VLM online latency
        timeout-minutes: 10
        run: |
          cd test/srt
          python3 -m unittest test_bench_serving.TestBenchServing.test_vlm_online_latency

  performance-test-2-gpu:
    if: (github.repository == 'sgl-project/sglang' || github.event_name == 'pull_request') &&
        github.event.pull_request.draft == false
    runs-on: 2-gpu-runner
    steps:
      - name: Checkout code
        uses: actions/checkout@v4

      - name: Install dependencies
        run: |
          bash scripts/ci_install_dependency.sh

      - name: Benchmark single latency (TP=2)
        timeout-minutes: 10
        run: |
          cd test/srt
          python3 -m unittest test_bench_one_batch.TestBenchOneBatch.test_moe_tp2_bs1

      - name: Benchmark single latency + torch.compile (TP=2)
        timeout-minutes: 10
        run: |
          cd test/srt
          python3 -m unittest test_bench_one_batch.TestBenchOneBatch.test_torch_compile_tp2_bs1

      - name: Benchmark offline throughput (TP=2)
        timeout-minutes: 10
        run: |
          cd test/srt
          python3 -m unittest test_bench_serving.TestBenchServing.test_moe_offline_throughput_default

      - name: Benchmark offline throughput (w/o RadixAttention) (TP=2)
        timeout-minutes: 10
        run: |
          cd test/srt
          python3 -m unittest test_bench_serving.TestBenchServing.test_moe_offline_throughput_without_radix_cache

  accuracy-test-1-gpu:
    if: (github.repository == 'sgl-project/sglang' || github.event_name == 'pull_request') &&
        github.event.pull_request.draft == false
    runs-on: 1-gpu-runner
    steps:
      - name: Checkout code
        uses: actions/checkout@v4

      - name: Install dependencies
        run: |
          bash scripts/ci_install_dependency.sh
          git clone https://github.com/merrymercy/human-eval.git
          cd human-eval
          pip install -e .

      - name: Evaluate accuracy
        timeout-minutes: 20
        run: |
          cd test/srt
          python3 test_eval_accuracy_large.py

  accuracy-test-2-gpu:
    if: (github.repository == 'sgl-project/sglang' || github.event_name == 'pull_request') &&
        github.event.pull_request.draft == false
    runs-on: 2-gpu-runner
    steps:
      - name: Checkout code
        uses: actions/checkout@v4

      - name: Install dependencies
        run: |
          bash scripts/ci_install_dependency.sh
          git clone https://github.com/merrymercy/human-eval.git
          cd human-eval
          pip install -e .

      - name: Evaluate accuracy (TP=2)
        timeout-minutes: 20
        run: |
          cd test/srt
          python3 test_moe_eval_accuracy_large.py

<<<<<<< HEAD
  unit-test-backend-pd:
    if: (github.repository == 'sgl-project/sglang' || github.event_name == 'pull_request') &&
        github.event.pull_request.draft == false
    runs-on: 8-gpu-runner
    steps:
      - name: Checkout code
        uses: actions/checkout@v4

      - name: Install dependencies
        run: |
          bash scripts/ci_install_dependency.sh

      - name: Run test
        timeout-minutes: 10
        run: |
          cd test/srt
          python3 run_suite.py --suite per-commit-pd

=======
>>>>>>> 6ea05950
  finish:
    if: always()
    needs: [
      unit-test-frontend, unit-test-backend-1-gpu, unit-test-backend-2-gpu, unittest-test-backend-8-gpu,
      performance-test-1-gpu-part-1, performance-test-1-gpu-part-2, performance-test-2-gpu,
      accuracy-test-1-gpu, accuracy-test-2-gpu,
    ]
    runs-on: ubuntu-latest
    steps:
      - name: Check all dependent job statuses
        run: |
          results=(${{ join(needs.*.result, ' ') }})
          for result in "${results[@]}"; do
            if [ "$result" = "failure" ] || [ "$result" = "cancelled" ]; then
              echo "Job failed with result: $result"
              exit 1
            fi
          done
          echo "All jobs completed successfully"
          exit 0<|MERGE_RESOLUTION|>--- conflicted
+++ resolved
@@ -271,27 +271,6 @@
           cd test/srt
           python3 test_moe_eval_accuracy_large.py
 
-<<<<<<< HEAD
-  unit-test-backend-pd:
-    if: (github.repository == 'sgl-project/sglang' || github.event_name == 'pull_request') &&
-        github.event.pull_request.draft == false
-    runs-on: 8-gpu-runner
-    steps:
-      - name: Checkout code
-        uses: actions/checkout@v4
-
-      - name: Install dependencies
-        run: |
-          bash scripts/ci_install_dependency.sh
-
-      - name: Run test
-        timeout-minutes: 10
-        run: |
-          cd test/srt
-          python3 run_suite.py --suite per-commit-pd
-
-=======
->>>>>>> 6ea05950
   finish:
     if: always()
     needs: [
