--- conflicted
+++ resolved
@@ -271,8 +271,6 @@
           cd test/srt
           python3 test_moe_eval_accuracy_large.py
 
-<<<<<<< HEAD
-=======
   unit-test-backend-pd:
     if: (github.repository == 'sgl-project/sglang' || github.event_name == 'pull_request') &&
         github.event.pull_request.draft == false
@@ -283,7 +281,7 @@
 
       - name: Install dependencies
         run: |
-          bash scripts/ci_install_dependency_8_gpu.sh
+          bash scripts/ci_install_dependency.sh
 
       - name: Run test
         timeout-minutes: 10
@@ -291,30 +289,6 @@
           cd test/srt
           python3 -m unittest test_disaggregation.TestDisaggregationMooncake.test_gsm8k
 
-  large-scale-test-8-gpu:
-    if: (github.repository == 'sgl-project/sglang' || github.event_name == 'pull_request') &&
-        github.event.pull_request.draft == false
-    needs: [
-      unit-test-frontend, unit-test-backend-1-gpu, unit-test-backend-2-gpu,
-      performance-test-1-gpu-part-1, performance-test-1-gpu-part-2, performance-test-2-gpu,
-      accuracy-test-1-gpu, accuracy-test-2-gpu,
-    ]
-    runs-on: 8-gpu-runner
-    steps:
-      - name: Checkout code
-        uses: actions/checkout@v4
-
-      - name: Install dependencies
-        run: |
-          bash scripts/ci_install_dependency_8_gpu.sh
-
-      - name: Run test
-        timeout-minutes: 25
-        run: |
-          cd test/srt
-          python3 run_suite.py --suite per-commit-8-gpu
-
->>>>>>> 31d1f6e7
   finish:
     if: always()
     needs: [
