--- conflicted
+++ resolved
@@ -31,36 +31,5 @@
       - name: Nightly gsm8k Accuracy
         timeout-minutes: 60
         run: |
-<<<<<<< HEAD
-            python3 -m sglang.launch_server --model-path meta-llama/Meta-Llama-3.1-8B-Instruct --disable-radix-cache &
-
-            echo "Waiting for server to start..."
-            for i in {1..120}; do
-              if curl -s http://127.0.0.1:30000/health; then
-                echo "Server is up!"
-                break
-              fi
-              if [ $i -eq 120 ]; then
-                echo "Server failed to start within 120 seconds"
-                exit 1
-              fi
-              sleep 1
-            done
-
-            lm_eval --model local-completions --tasks gsm8k --model_args model=meta-llama/Meta-Llama-3.1-8B-Instruct,base_url=http://127.0.0.1:30000/v1/completions,num_concurrent=128,max_retries=3,tokenized_requests=False
-
-            echo "Stopping server..."
-            kill -9 $(ps aux | grep sglang | grep Meta-Llama-3.1-8B-Instruct | grep -v grep | awk '{print $2}')
-
-  finish:
-    needs: [
-      meta-llama-31-8b-instruct
-    ]
-    runs-on: ubuntu-latest
-    steps:
-      - name: Finish
-        run: echo "This is an empty step to ensure that all jobs are completed."
-=======
           cd test/srt
-          python3 test_nightly_gsm8k_eval.py
->>>>>>> a63c8275
+          python3 test_nightly_gsm8k_eval.py