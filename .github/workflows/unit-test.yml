name: Unit Test

on:
  push:
    branches: [ main ]
    paths:
      - "python/sglang/**"
      - "test/**"
  pull_request:
    branches: [ main ]
    paths:
      - "python/sglang/**"
      - "test/**"
  workflow_dispatch:

concurrency:
  group: unit-test-${{ github.ref }}
  cancel-in-progress: true

jobs:
  unit-test:
    runs-on: self-hosted

    steps:
    - name: Checkout code
      uses: actions/checkout@v3

    - name: Install dependencies
      run: |
        source $HOME/venv/bin/activate
        echo "$HOME/venv/bin" >> $GITHUB_PATH

        pip cache purge
        pip install --upgrade pip
        pip install -e "python[all]"
        pip install flashinfer -i https://flashinfer.ai/whl/cu121/torch2.3/ --force-reinstall
        pip install --upgrade transformers
        pip install accelerate

    - name: Test Frontend Language with SRT Backend
      run: |
        cd test/lang
        python3 test_srt_backend.py

    - name: Test OpenAI API Server
      run: |
        cd test/srt
        python3 test_openai_server.py

    - name: Test Accuracy
      run: |
        cd test/srt
        python3 test_eval_accuracy.py
<<<<<<< HEAD
        python3 models/test_causal_models.py
=======

    - name: Test Frontend Language with OpenAI Backend
      run: |
        cd test/lang
        python3 test_openai_backend.py
>>>>>>> 7dd8a7e6
<|MERGE_RESOLUTION|>--- conflicted
+++ resolved
@@ -51,12 +51,9 @@
       run: |
         cd test/srt
         python3 test_eval_accuracy.py
-<<<<<<< HEAD
         python3 models/test_causal_models.py
-=======
 
     - name: Test Frontend Language with OpenAI Backend
       run: |
         cd test/lang
-        python3 test_openai_backend.py
->>>>>>> 7dd8a7e6
+        python3 test_openai_backend.py