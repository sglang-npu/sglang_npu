--- conflicted
+++ resolved
@@ -537,8 +537,6 @@
             ],
         )
 
-
-<<<<<<< HEAD
 class TestEAGLEServerPageSize(TestEAGLEServer):
     @classmethod
     def setUpClass(cls):
@@ -601,7 +599,5 @@
         )
 
 
-=======
->>>>>>> 5f300141
 if __name__ == "__main__":
     unittest.main()