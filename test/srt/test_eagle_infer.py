--- conflicted
+++ resolved
@@ -3,11 +3,8 @@
 import time
 import unittest
 
-<<<<<<< HEAD
 import requests
-=======
 from transformers import AutoConfig, AutoTokenizer
->>>>>>> 45b00f19
 
 import sglang as sgl
 from sglang.srt.utils import kill_process_tree
