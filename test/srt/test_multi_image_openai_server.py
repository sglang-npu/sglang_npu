--- conflicted
+++ resolved
@@ -1,51 +1,9 @@
 import openai
-<<<<<<< HEAD
-import base64
-
-client = openai.Client(api_key="EMPTY", base_url="http://127.0.0.1:30000/v1")
-# request_1 = client.chat.completions.create(
-#     model="default",
-#     messages=[
-#         {
-#             "role": "user",
-#             "content": [
-#                 {"type": "text", "text": "This is image 1:"},
-#                 {
-#                     "type": "image_url",
-#                     "image_url": {
-#                         "url": "https://huggingface.co/TinyLlama/TinyLlama-1.1B-intermediate-step-240k-503b/resolve/main/TinyLlama_logo.png"
-#                     },
-#                 },
-#                 {"type": "text", "text": "This is image 2:"},
-#                 {
-#                     "type": "image_url",
-#                     "image_url": {
-#                         "url": "https://raw.githubusercontent.com/sgl-project/sglang/main/assets/mixtral_8x7b.jpg"
-#                     },
-#                 },
-#                 {"type": "text", "text": "Now , describe image 1 and image 2."},
-#             ],
-#         },
-#     ],
-#     temperature=0.7,
-#     max_tokens=512,
-#     stream=True,
-# )
-
-def encode_image(image_path):
-  with open(image_path, "rb") as image_file:
-    return base64.b64encode(image_file.read()).decode('utf-8')
-
-image_path = "/mnt/bn/vl-research/workspace/boli01/projects/demos/sglang_codebase/test/srt/example_image.png"
-
-request_2 = client.chat.completions.create(
-=======
 client = openai.Client(api_key="EMPTY", base_url="http://127.0.0.1:10071/v1")
 import sys
 
 
 request_1 = client.chat.completions.create(
->>>>>>> a203edff
     model="default",
     messages=[
         {
