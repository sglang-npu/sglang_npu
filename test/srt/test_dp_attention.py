import unittest
from types import SimpleNamespace

from sglang.srt.utils import kill_process_tree
from sglang.test.run_eval import run_eval
from sglang.test.test_utils import (
    DEFAULT_MLA_MODEL_NAME_FOR_TEST,
    DEFAULT_TIMEOUT_FOR_SERVER_LAUNCH,
    DEFAULT_URL_FOR_TEST,
    popen_launch_server,
)


class TestDPAttentionDP2TP2(unittest.TestCase):
    @classmethod
    def setUpClass(cls):
        cls.model = DEFAULT_MLA_MODEL_NAME_FOR_TEST
        cls.base_url = DEFAULT_URL_FOR_TEST
        cls.process = popen_launch_server(
            cls.model,
            cls.base_url,
            timeout=DEFAULT_TIMEOUT_FOR_SERVER_LAUNCH,
            other_args=[
                "--trust-remote-code",
                "--tp",
                "2",
                "--enable-dp-attention",
                "--dp",
                "2",
            ],
        )

    @classmethod
    def tearDownClass(cls):
        kill_process_tree(cls.process.pid)

    def test_mmlu(self):
        args = SimpleNamespace(
            base_url=self.base_url,
            model=self.model,
            eval_name="mmlu",
            num_examples=64,
            num_threads=32,
        )

        metrics = run_eval(args)
        print(f"{metrics=}")
        self.assertGreater(metrics["score"], 0.5)

    def test_mgsm_en(self):
        args = SimpleNamespace(
            base_url=self.base_url,
            model=self.model,
            eval_name="mgsm_en",
            num_examples=None,
            num_threads=1024,
        )

        metrics = run_eval(args)
        print(f"{metrics=}")
<<<<<<< HEAD
        self.assertGreater(metrics["score"], 0.8)


class TestDPAttentionDP2TP4(unittest.TestCase):
    @classmethod
    def setUpClass(cls):
        cls.model = DEFAULT_MLA_MODEL_NAME_FOR_TEST
        cls.base_url = DEFAULT_URL_FOR_TEST
        cls.process = popen_launch_server(
            cls.model,
            cls.base_url,
            timeout=DEFAULT_TIMEOUT_FOR_SERVER_LAUNCH,
            other_args=[
                "--trust-remote-code",
                "--tp",
                "4",
                "--enable-dp-attention",
                "--dp",
                "2",
            ],
        )

    @classmethod
    def tearDownClass(cls):
        kill_process_tree(cls.process.pid)

    def test_mmlu(self):
        args = SimpleNamespace(
            base_url=self.base_url,
            model=self.model,
            eval_name="mmlu",
            num_examples=64,
            num_threads=32,
        )

        metrics = run_eval(args)
        print(f"{metrics=}")
        self.assertGreater(metrics["score"], 0.5)

    def test_mgsm_en(self):
        args = SimpleNamespace(
            base_url=self.base_url,
            model=self.model,
            eval_name="mgsm_en",
            num_examples=None,
            num_threads=1024,
        )

        metrics = run_eval(args)
        print(f"{metrics=}")
        self.assertGreater(metrics["score"], 0.8)


if __name__ == "__main__":
    unittest.main()
=======
        self.assertGreater(metrics["score"], 0.8)
>>>>>>> 3196999f
<|MERGE_RESOLUTION|>--- conflicted
+++ resolved
@@ -58,62 +58,4 @@
 
         metrics = run_eval(args)
         print(f"{metrics=}")
-<<<<<<< HEAD
-        self.assertGreater(metrics["score"], 0.8)
-
-
-class TestDPAttentionDP2TP4(unittest.TestCase):
-    @classmethod
-    def setUpClass(cls):
-        cls.model = DEFAULT_MLA_MODEL_NAME_FOR_TEST
-        cls.base_url = DEFAULT_URL_FOR_TEST
-        cls.process = popen_launch_server(
-            cls.model,
-            cls.base_url,
-            timeout=DEFAULT_TIMEOUT_FOR_SERVER_LAUNCH,
-            other_args=[
-                "--trust-remote-code",
-                "--tp",
-                "4",
-                "--enable-dp-attention",
-                "--dp",
-                "2",
-            ],
-        )
-
-    @classmethod
-    def tearDownClass(cls):
-        kill_process_tree(cls.process.pid)
-
-    def test_mmlu(self):
-        args = SimpleNamespace(
-            base_url=self.base_url,
-            model=self.model,
-            eval_name="mmlu",
-            num_examples=64,
-            num_threads=32,
-        )
-
-        metrics = run_eval(args)
-        print(f"{metrics=}")
-        self.assertGreater(metrics["score"], 0.5)
-
-    def test_mgsm_en(self):
-        args = SimpleNamespace(
-            base_url=self.base_url,
-            model=self.model,
-            eval_name="mgsm_en",
-            num_examples=None,
-            num_threads=1024,
-        )
-
-        metrics = run_eval(args)
-        print(f"{metrics=}")
-        self.assertGreater(metrics["score"], 0.8)
-
-
-if __name__ == "__main__":
-    unittest.main()
-=======
-        self.assertGreater(metrics["score"], 0.8)
->>>>>>> 3196999f
+        self.assertGreater(metrics["score"], 0.8)