--- conflicted
+++ resolved
@@ -94,78 +94,42 @@
     def test_convert_single_string_request(self):
         """Test converting single string request to internal format."""
         adapted_request, processed_request = (
-<<<<<<< HEAD
             self.serving_embedding._convert_to_internal_request(self.basic_req)
-=======
-            self.serving_embedding._convert_to_internal_request(
-                self.basic_req, "test-id"
-            )
->>>>>>> ceba0ce4
         )
 
         self.assertIsInstance(adapted_request, EmbeddingReqInput)
         self.assertEqual(adapted_request.text, "Hello, how are you?")
-<<<<<<< HEAD
-        # self.assertEqual(adapted_request.rid, "test-id")
-=======
-        self.assertEqual(adapted_request.rid, None)
->>>>>>> ceba0ce4
+        # self.assertEqual(adapted_request.rid, "test-id")
         self.assertEqual(processed_request, self.basic_req)
 
     def test_convert_list_string_request(self):
         """Test converting list of strings request to internal format."""
         adapted_request, processed_request = (
-<<<<<<< HEAD
             self.serving_embedding._convert_to_internal_request(self.list_req)
-=======
-            self.serving_embedding._convert_to_internal_request(
-                self.list_req, "test-id"
-            )
->>>>>>> ceba0ce4
         )
 
         self.assertIsInstance(adapted_request, EmbeddingReqInput)
         self.assertEqual(
             adapted_request.text, ["Hello, how are you?", "I am fine, thank you!"]
         )
-<<<<<<< HEAD
-        # self.assertEqual(adapted_request.rid, "test-id")
-=======
-        self.assertEqual(adapted_request.rid, None)
->>>>>>> ceba0ce4
+        # self.assertEqual(adapted_request.rid, "test-id")
         self.assertEqual(processed_request, self.list_req)
 
     def test_convert_token_ids_request(self):
         """Test converting token IDs request to internal format."""
         adapted_request, processed_request = (
-<<<<<<< HEAD
             self.serving_embedding._convert_to_internal_request(self.token_ids_req)
-=======
-            self.serving_embedding._convert_to_internal_request(
-                self.token_ids_req, "test-id"
-            )
->>>>>>> ceba0ce4
         )
 
         self.assertIsInstance(adapted_request, EmbeddingReqInput)
         self.assertEqual(adapted_request.input_ids, [1, 2, 3, 4, 5])
-<<<<<<< HEAD
-        # self.assertEqual(adapted_request.rid, "test-id")
-=======
-        self.assertEqual(adapted_request.rid, None)
->>>>>>> ceba0ce4
+        # self.assertEqual(adapted_request.rid, "test-id")
         self.assertEqual(processed_request, self.token_ids_req)
 
     def test_convert_multimodal_request(self):
         """Test converting multimodal request to internal format."""
         adapted_request, processed_request = (
-<<<<<<< HEAD
             self.serving_embedding._convert_to_internal_request(self.multimodal_req)
-=======
-            self.serving_embedding._convert_to_internal_request(
-                self.multimodal_req, "test-id"
-            )
->>>>>>> ceba0ce4
         )
 
         self.assertIsInstance(adapted_request, EmbeddingReqInput)
@@ -175,11 +139,7 @@
         self.assertIn("World", adapted_request.text)
         self.assertEqual(adapted_request.image_data[0], "base64_image_data")
         self.assertIsNone(adapted_request.image_data[1])
-<<<<<<< HEAD
-        # self.assertEqual(adapted_request.rid, "test-id")
-=======
-        self.assertEqual(adapted_request.rid, None)
->>>>>>> ceba0ce4
+        # self.assertEqual(adapted_request.rid, "test-id")
 
     def test_build_single_embedding_response(self):
         """Test building response for single embedding."""
