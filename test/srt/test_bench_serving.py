import os
import unittest

from sglang.test.test_utils import (
    DEFAULT_EAGLE_DRAFT_MODEL_FOR_TEST,
    DEFAULT_EAGLE_TARGET_MODEL_FOR_TEST,
    DEFAULT_MODEL_NAME_FOR_TEST,
    DEFAULT_MODEL_NAME_FOR_TEST_FP8,
    DEFAULT_MOE_MODEL_NAME_FOR_TEST,
    DEFAULT_SMALL_VLM_MODEL_NAME_FOR_TEST,
    DEFAULT_VLM_CHAT_TEMPLATE_FOR_TEST,
    CustomTestCase,
    is_in_ci,
    run_bench_serving,
    write_github_step_summary,
)


class TestBenchServing(CustomTestCase):

    def test_offline_throughput_default(self):
        res = run_bench_serving(
            model=DEFAULT_MODEL_NAME_FOR_TEST,
            num_prompts=500,
            request_rate=float("inf"),
            other_server_args=[],
        )

        if is_in_ci():
            write_github_step_summary(
                f"### test_offline_throughput_default\n"
                f'Output throughput: {res["output_throughput"]:.2f} token/s\n'
            )
            if os.getenv("SGLANG_AMD_CI") == "1":
                self.assertGreater(res["output_throughput"], 3500)
            else:
                self.assertGreater(res["output_throughput"], 3800)

    def test_offline_throughput_non_stream_small_batch_size(self):
        res = run_bench_serving(
            model=DEFAULT_MODEL_NAME_FOR_TEST,
            num_prompts=200,
            request_rate=float("inf"),
            other_server_args=["--max-running-requests", "10"],
            dataset_name="sharegpt",
            random_input_len=None,
            random_output_len=None,
            disable_stream=True,
            need_warmup=True,
        )

        if is_in_ci():
            write_github_step_summary(
                f"### test_offline_throughput_non_stream_small_batch_size\n"
                f'Output throughput: {res["output_throughput"]:.2f} token/s\n'
            )
            self.assertGreater(res["output_throughput"], 1050)

    def test_offline_throughput_without_radix_cache(self):
        res = run_bench_serving(
            model=DEFAULT_MODEL_NAME_FOR_TEST,
            num_prompts=500,
            request_rate=float("inf"),
            other_server_args=["--disable-radix-cache"],
        )

        if is_in_ci():
            write_github_step_summary(
                f"### test_offline_throughput_without_radix_cache\n"
                f'Output throughput: {res["output_throughput"]:.2f} token/s\n'
            )
            if os.getenv("SGLANG_AMD_CI") == "1":
                self.assertGreater(res["output_throughput"], 3500)
            else:
                self.assertGreater(res["output_throughput"], 3800)

    def test_offline_throughput_without_chunked_prefill(self):
        res = run_bench_serving(
            model=DEFAULT_MODEL_NAME_FOR_TEST,
            num_prompts=500,
            request_rate=float("inf"),
            other_server_args=["--chunked-prefill-size", "-1"],
        )

        if is_in_ci():
            write_github_step_summary(
                f"### test_offline_throughput_without_chunked_prefill\n"
                f'Output throughput: {res["output_throughput"]:.2f} token/s\n'
            )
            self.assertGreater(res["output_throughput"], 2600)

    def test_offline_throughput_with_triton_attention_backend(self):
        res = run_bench_serving(
            model=DEFAULT_MODEL_NAME_FOR_TEST,
            num_prompts=500,
            request_rate=float("inf"),
            other_server_args=[
                "--attention-backend",
                "triton",
                "--context-length",
                "8192",
            ],
        )

        if is_in_ci():
            write_github_step_summary(
                f"### test_offline_throughput_with_triton_attention_backend\n"
                f'Output throughput: {res["output_throughput"]:.2f} token/s\n'
            )
            if os.getenv("SGLANG_AMD_CI") == "1":
                self.assertGreater(res["output_throughput"], 3500)
            else:
                self.assertGreater(res["output_throughput"], 3700)

    def test_offline_throughput_default_fp8(self):
        res = run_bench_serving(
            model=DEFAULT_MODEL_NAME_FOR_TEST_FP8,
            num_prompts=500,
            request_rate=float("inf"),
            other_server_args=[],
        )

        if is_in_ci():
            write_github_step_summary(
                f"### test_offline_throughput_default_fp8\n"
                f'Output throughput: {res["output_throughput"]:.2f} token/s\n'
            )
            if os.getenv("SGLANG_AMD_CI") == "1":
                self.assertGreater(res["output_throughput"], 4000)
            else:
                self.assertGreater(res["output_throughput"], 4300)

    def test_online_latency_default(self):
        res = run_bench_serving(
            model=DEFAULT_MODEL_NAME_FOR_TEST,
            num_prompts=100,
            request_rate=1,
            other_server_args=[],
        )

        if is_in_ci():
            write_github_step_summary(
                f"### test_online_latency_default\n"
                f'median_e2e_latency_ms: {res["median_e2e_latency_ms"]:.2f} ms\n'
            )
            self.assertLess(res["median_e2e_latency_ms"], 11000)
            if os.getenv("SGLANG_AMD_CI") == "1":
                self.assertLess(res["median_ttft_ms"], 115)
            else:
                self.assertLess(res["median_ttft_ms"], 86)
            self.assertLess(res["median_itl_ms"], 10)

    def test_vlm_offline_throughput(self):
        res = run_bench_serving(
            model=DEFAULT_SMALL_VLM_MODEL_NAME_FOR_TEST,
            num_prompts=200,
            request_rate=float("inf"),
            other_server_args=[
<<<<<<< HEAD
                "--chat-template",
                DEFAULT_VLM_CHAT_TEMPLATE_FOR_TEST,
=======
>>>>>>> 9d8ec2e6
                "--mem-fraction-static",
                "0.7",
            ],
            dataset_name="mmmu",
        )

        if is_in_ci():
            write_github_step_summary(
                f"### test_vlm_offline_throughput\n"
                f'Output throughput: {res["output_throughput"]:.2f} token/s\n'
            )
            if os.getenv("SGLANG_AMD_CI") == "1":
                self.assertGreater(res["output_throughput"], 2000)
                # TODO: not set yet, need AMD machine
            else:
                self.assertGreater(res["output_throughput"], 2500)

    def test_vlm_online_latency(self):
        res = run_bench_serving(
            model=DEFAULT_SMALL_VLM_MODEL_NAME_FOR_TEST,
            num_prompts=50,
            request_rate=1,
            other_server_args=[
<<<<<<< HEAD
                "--chat-template",
                DEFAULT_VLM_CHAT_TEMPLATE_FOR_TEST,
=======
>>>>>>> 9d8ec2e6
                "--mem-fraction-static",
                "0.7",
            ],
            dataset_name="mmmu",
        )

        if is_in_ci():
            write_github_step_summary(
                f"### test_vlm_online_latency\n"
                f'median_e2e_latency_ms: {res["median_e2e_latency_ms"]:.2f} ms\n'
            )
            self.assertLess(res["median_e2e_latency_ms"], 16000)
            if os.getenv("SGLANG_AMD_CI") == "1":
                self.assertLess(res["median_ttft_ms"], 150)
                # TODO: not set yet, need AMD machine
            else:
                self.assertLess(res["median_ttft_ms"], 90)
            self.assertLess(res["median_itl_ms"], 8)

    def test_online_latency_eagle(self):
        res = run_bench_serving(
            model=DEFAULT_EAGLE_TARGET_MODEL_FOR_TEST,
            num_prompts=300,
            request_rate=8,
            sharegpt_context_len=3072,
            disable_ignore_eos=True,
            dataset_name="sharegpt",
            other_server_args=[
                "--speculative-algorithm",
                "EAGLE",
                "--speculative-draft-model-path",
                DEFAULT_EAGLE_DRAFT_MODEL_FOR_TEST,
                "--speculative-num-steps",
                "5",
                "--speculative-eagle-topk",
                "4",
                "--speculative-num-draft-tokens",
                "16",
                "--mem-fraction-static",
                "0.7",
            ],
            need_warmup=True,
            seed=42,
        )

        if is_in_ci():
            write_github_step_summary(
                f"### test_online_latency_eagle\n"
                f'median_e2e_latency_ms: {res["median_e2e_latency_ms"]:.2f} ms\n'
                f'accept_length: {res["accept_length"]:.2f} \n'
            )
            if os.getenv("SGLANG_AMD_CI") == "1":
                self.assertLess(res["median_e2e_latency_ms"], 1800)
            else:
                self.assertLess(res["median_e2e_latency_ms"], 900)
            self.assertGreater(res["accept_length"], 3.0)

    def test_moe_offline_throughput_default(self):
        res = run_bench_serving(
            model=DEFAULT_MOE_MODEL_NAME_FOR_TEST,
            num_prompts=300,
            request_rate=float("inf"),
            other_server_args=["--tp", "2"],
        )

        if is_in_ci():
            write_github_step_summary(
                f"### test_moe_offline_throughput_default\n"
                f'Output throughput: {res["output_throughput"]:.2f} token/s\n'
            )
            if os.getenv("SGLANG_AMD_CI") == "1":
                self.assertGreater(res["output_throughput"], 2100)
            else:
                self.assertGreater(res["output_throughput"], 2200)

    def test_moe_offline_throughput_without_radix_cache(self):
        res = run_bench_serving(
            model=DEFAULT_MOE_MODEL_NAME_FOR_TEST,
            num_prompts=300,
            request_rate=float("inf"),
            other_server_args=["--tp", "2", "--disable-radix-cache"],
        )

        if is_in_ci():
            write_github_step_summary(
                f"### test_moe_offline_throughput_without_radix_cache\n"
                f'Output throughput: {res["output_throughput"]:.2f} token/s\n'
            )
            if os.getenv("SGLANG_AMD_CI") == "1":
                self.assertGreater(res["output_throughput"], 2100)
            else:
                self.assertGreater(res["output_throughput"], 2200)


if __name__ == "__main__":
    unittest.main()<|MERGE_RESOLUTION|>--- conflicted
+++ resolved
@@ -156,11 +156,6 @@
             num_prompts=200,
             request_rate=float("inf"),
             other_server_args=[
-<<<<<<< HEAD
-                "--chat-template",
-                DEFAULT_VLM_CHAT_TEMPLATE_FOR_TEST,
-=======
->>>>>>> 9d8ec2e6
                 "--mem-fraction-static",
                 "0.7",
             ],
@@ -184,11 +179,6 @@
             num_prompts=50,
             request_rate=1,
             other_server_args=[
-<<<<<<< HEAD
-                "--chat-template",
-                DEFAULT_VLM_CHAT_TEMPLATE_FOR_TEST,
-=======
->>>>>>> 9d8ec2e6
                 "--mem-fraction-static",
                 "0.7",
             ],
