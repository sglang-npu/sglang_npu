import unittest

from sglang.test.test_utils import (
    DEFAULT_EAGLE_DRAFT_MODEL_FOR_TEST,
    DEFAULT_EAGLE_TARGET_MODEL_FOR_TEST,
    DEFAULT_MODEL_NAME_FOR_TEST,
    DEFAULT_MODEL_NAME_FOR_TEST_FP8,
    DEFAULT_MOE_MODEL_NAME_FOR_TEST,
    DEFAULT_SMALL_VLM_MODEL_NAME_FOR_TEST,
    CustomTestCase,
    is_in_amd_ci,
    is_in_ci,
    run_bench_serving,
    write_github_step_summary,
)


class TestBenchServing(CustomTestCase):

    def test_offline_throughput_default(self):
        res = run_bench_serving(
            model=DEFAULT_MODEL_NAME_FOR_TEST,
            num_prompts=500,
            request_rate=float("inf"),
            other_server_args=[],
        )

        if is_in_ci():
            write_github_step_summary(
                f"### test_offline_throughput_default\n"
                f'Output throughput: {res["output_throughput"]:.2f} token/s\n'
            )
            if is_in_amd_ci():
                self.assertGreater(res["output_throughput"], 3150)
            else:
                self.assertGreater(res["output_throughput"], 3800)

    def test_offline_throughput_non_stream_small_batch_size(self):
        res = run_bench_serving(
            model=DEFAULT_MODEL_NAME_FOR_TEST,
            num_prompts=200,
            request_rate=float("inf"),
            other_server_args=["--max-running-requests", "10"],
            dataset_name="sharegpt",
            random_input_len=None,
            random_output_len=None,
            disable_stream=True,
            need_warmup=True,
        )

        if is_in_ci():
            write_github_step_summary(
                f"### test_offline_throughput_non_stream_small_batch_size\n"
                f'Output throughput: {res["output_throughput"]:.2f} token/s\n'
            )
            self.assertGreater(res["output_throughput"], 1050)

    def test_offline_throughput_without_radix_cache(self):
        res = run_bench_serving(
            model=DEFAULT_MODEL_NAME_FOR_TEST,
            num_prompts=500,
            request_rate=float("inf"),
            other_server_args=["--disable-radix-cache"],
        )

        if is_in_ci():
            write_github_step_summary(
                f"### test_offline_throughput_without_radix_cache\n"
                f'Output throughput: {res["output_throughput"]:.2f} token/s\n'
            )
            if is_in_amd_ci():
                self.assertGreater(res["output_throughput"], 3050)
            else:
                self.assertGreater(res["output_throughput"], 3800)

    def test_offline_throughput_without_chunked_prefill(self):
        res = run_bench_serving(
            model=DEFAULT_MODEL_NAME_FOR_TEST,
            num_prompts=500,
            request_rate=float("inf"),
            other_server_args=["--chunked-prefill-size", "-1"],
        )

        if is_in_ci():
            write_github_step_summary(
                f"### test_offline_throughput_without_chunked_prefill\n"
                f'Output throughput: {res["output_throughput"]:.2f} token/s\n'
            )
            self.assertGreater(res["output_throughput"], 2600)

    def test_offline_throughput_with_triton_attention_backend(self):
        res = run_bench_serving(
            model=DEFAULT_MODEL_NAME_FOR_TEST,
            num_prompts=500,
            request_rate=float("inf"),
            other_server_args=[
                "--attention-backend",
                "triton",
                "--context-length",
                "8192",
            ],
        )

        if is_in_ci():
            write_github_step_summary(
                f"### test_offline_throughput_with_triton_attention_backend\n"
                f'Output throughput: {res["output_throughput"]:.2f} token/s\n'
            )
            if is_in_amd_ci():
                self.assertGreater(res["output_throughput"], 3500)
            else:
                self.assertGreater(res["output_throughput"], 3700)

    def test_offline_throughput_default_fp8(self):
        res = run_bench_serving(
            model=DEFAULT_MODEL_NAME_FOR_TEST_FP8,
            num_prompts=500,
            request_rate=float("inf"),
            other_server_args=[],
        )

        if is_in_ci():
            write_github_step_summary(
                f"### test_offline_throughput_default_fp8\n"
                f'Output throughput: {res["output_throughput"]:.2f} token/s\n'
            )
            if is_in_amd_ci():
                self.assertGreater(res["output_throughput"], 3500)
            else:
                self.assertGreater(res["output_throughput"], 4300)

    def test_online_latency_default(self):
        res = run_bench_serving(
            model=DEFAULT_MODEL_NAME_FOR_TEST,
            num_prompts=100,
            request_rate=1,
            other_server_args=[],
        )

        if is_in_ci():
            write_github_step_summary(
                f"### test_online_latency_default\n"
                f'median_e2e_latency_ms: {res["median_e2e_latency_ms"]:.2f} ms\n'
            )
            self.assertLess(res["median_e2e_latency_ms"], 11000)
            if is_in_amd_ci():
                self.assertLess(res["median_ttft_ms"], 115)
            else:
                self.assertLess(res["median_ttft_ms"], 86)
            self.assertLess(res["median_itl_ms"], 10)

    def test_vlm_offline_throughput(self):
        res = run_bench_serving(
            model=DEFAULT_SMALL_VLM_MODEL_NAME_FOR_TEST,
            num_prompts=200,
            request_rate=float("inf"),
            other_server_args=[
                "--mem-fraction-static",
                "0.7",
            ],
            dataset_name="mmmu",
        )

        if is_in_ci():
            write_github_step_summary(
                f"### test_vlm_offline_throughput\n"
                f'Output throughput: {res["output_throughput"]:.2f} token/s\n'
            )
            if is_in_amd_ci():
                self.assertGreater(res["output_throughput"], 2000)
                # TODO: not set yet, need AMD machine
            else:
                self.assertGreater(res["output_throughput"], 2500)

    def test_vlm_online_latency(self):
        res = run_bench_serving(
            model=DEFAULT_SMALL_VLM_MODEL_NAME_FOR_TEST,
            num_prompts=250,
            request_rate=1,
            other_server_args=[
                "--mem-fraction-static",
                "0.7",
            ],
            dataset_name="mmmu",
        )

        if is_in_ci():
            write_github_step_summary(
                f"### test_vlm_online_latency\n"
                f'median_e2e_latency_ms: {res["median_e2e_latency_ms"]:.2f} ms\n'
            )
            self.assertLess(res["median_e2e_latency_ms"], 16500)
            if is_in_amd_ci():
                self.assertLess(res["median_ttft_ms"], 150)
                # TODO: not set yet, need AMD machine
            else:
<<<<<<< HEAD
                self.assertLess(res["median_ttft_ms"], 97)
=======
                self.assertLess(res["median_ttft_ms"], 98)
>>>>>>> 019851d0
            self.assertLess(res["median_itl_ms"], 8)

    def test_online_latency_eagle(self):
        res = run_bench_serving(
            model=DEFAULT_EAGLE_TARGET_MODEL_FOR_TEST,
            num_prompts=300,
            request_rate=8,
            sharegpt_context_len=3072,
            disable_ignore_eos=True,
            dataset_name="sharegpt",
            other_server_args=[
                "--speculative-algorithm",
                "EAGLE",
                "--speculative-draft-model-path",
                DEFAULT_EAGLE_DRAFT_MODEL_FOR_TEST,
                "--speculative-num-steps",
                "5",
                "--speculative-eagle-topk",
                "4",
                "--speculative-num-draft-tokens",
                "16",
                "--mem-fraction-static",
                "0.7",
            ],
            need_warmup=True,
            seed=42,
        )

        if is_in_ci():
            write_github_step_summary(
                f"### test_online_latency_eagle\n"
                f'median_e2e_latency_ms: {res["median_e2e_latency_ms"]:.2f} ms\n'
                f'accept_length: {res["accept_length"]:.2f} \n'
            )
            if is_in_amd_ci():
                self.assertLess(res["median_e2e_latency_ms"], 1800)
            else:
                self.assertLess(res["median_e2e_latency_ms"], 900)
            self.assertGreater(res["accept_length"], 3.0)

    def test_moe_offline_throughput_default(self):
        res = run_bench_serving(
            model=DEFAULT_MOE_MODEL_NAME_FOR_TEST,
            num_prompts=300,
            request_rate=float("inf"),
            other_server_args=["--tp", "2"],
        )

        if is_in_ci():
            write_github_step_summary(
                f"### test_moe_offline_throughput_default\n"
                f'Output throughput: {res["output_throughput"]:.2f} token/s\n'
            )
            if is_in_amd_ci():
                self.assertGreater(res["output_throughput"], 2100)
            else:
                self.assertGreater(res["output_throughput"], 2200)

    def test_moe_offline_throughput_without_radix_cache(self):
        res = run_bench_serving(
            model=DEFAULT_MOE_MODEL_NAME_FOR_TEST,
            num_prompts=300,
            request_rate=float("inf"),
            other_server_args=["--tp", "2", "--disable-radix-cache"],
        )

        if is_in_ci():
            write_github_step_summary(
                f"### test_moe_offline_throughput_without_radix_cache\n"
                f'Output throughput: {res["output_throughput"]:.2f} token/s\n'
            )
            if is_in_amd_ci():
                self.assertGreater(res["output_throughput"], 2100)
            else:
                self.assertGreater(res["output_throughput"], 2200)

    def test_pp_offline_throughput_default_decode(self):
        res = run_bench_serving(
            model=DEFAULT_MOE_MODEL_NAME_FOR_TEST,
            num_prompts=1000,
            request_rate=float("inf"),
            random_input_len=1,
            random_output_len=1024,
            other_server_args=["--pp", "2"],
            need_warmup=True,
            seed=42,
        )

        if is_in_ci():
            write_github_step_summary(
                f"### test_pp_offline_throughput_default_decode\n"
                f'Output throughput: {res["output_throughput"]:.2f} token/s\n'
            )
            self.assertGreater(res["output_throughput"], 6700)

    def test_pp_long_context_prefill(self):
        res = run_bench_serving(
            model="meta-llama/Llama-3.3-70B-Instruct",
            num_prompts=4,
            request_rate=float("inf"),
            random_input_len=128000,
            random_output_len=1,
            dataset_name="random",
            other_server_args=[
                "--quantization",
                "fp8",
                "--pp",
                2,
            ],
            need_warmup=False,
            seed=42,
        )

        if is_in_ci():
            write_github_step_summary(
                f"### test_pp_long_context_latency_prefill\n"
                f'input_throughput: {res["input_throughput"]:.2f} ms\n'
            )
            self.assertGreater(res["input_throughput"], 4000)


if __name__ == "__main__":
    unittest.main()<|MERGE_RESOLUTION|>--- conflicted
+++ resolved
@@ -194,11 +194,7 @@
                 self.assertLess(res["median_ttft_ms"], 150)
                 # TODO: not set yet, need AMD machine
             else:
-<<<<<<< HEAD
-                self.assertLess(res["median_ttft_ms"], 97)
-=======
                 self.assertLess(res["median_ttft_ms"], 98)
->>>>>>> 019851d0
             self.assertLess(res["median_itl_ms"], 8)
 
     def test_online_latency_eagle(self):
