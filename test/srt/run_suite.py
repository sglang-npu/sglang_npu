--- conflicted
+++ resolved
@@ -62,11 +62,7 @@
         TestFile("test_pytorch_sampling_backend.py", 66),
         TestFile("test_radix_attention.py", 105),
         TestFile("test_reasoning_content.py", 89),
-<<<<<<< HEAD
-        TestFile("test_enable_thinking.py", 70),
         TestFile("test_thinking_budget.py", 60),
-=======
->>>>>>> 8a548052
         TestFile("test_regex_constrained.py", 64),
         TestFile("test_release_memory_occupation.py", 44),
         TestFile("test_request_length_validation.py", 31),
