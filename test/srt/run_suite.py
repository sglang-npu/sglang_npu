import argparse
import glob
from dataclasses import dataclass

from sglang.test.test_utils import run_unittest_files


@dataclass
class TestFile:
    name: str
    estimated_time: float = 60


suites = {
    "per-commit": [
        TestFile("models/lora/test_lora.py", 76),
        TestFile("models/lora/test_lora_backend.py", 99),
        TestFile("models/lora/test_multi_lora_backend.py", 60),
        TestFile("models/test_embedding_models.py", 184),
        TestFile("models/test_clip_models.py", 52),
        TestFile("models/test_compressed_tensors_models.py", 42),
        TestFile("models/test_generation_models.py", 103),
        TestFile("models/test_gme_qwen_models.py", 45),
        # TestFile("models/test_grok_models.py", 60),  # Disabled due to illegal memory access
        TestFile("models/test_qwen_models.py", 82),
        TestFile("models/test_reward_models.py", 132),
        TestFile("models/test_vlm_models.py", 317),
        TestFile("test_abort.py", 51),
        TestFile("test_block_int8.py", 22),
        TestFile("test_create_kvindices.py", 2),
        TestFile("test_chunked_prefill.py", 285),
        TestFile("test_eagle_infer.py", 584),
        TestFile("test_ebnf_constrained.py", 108),
        TestFile("test_embedding_openai_server.py", 141),
        TestFile("test_eval_fp8_accuracy.py", 303),
        TestFile("test_fa3.py", 376),
        TestFile("test_fim_completion.py", 40),
        TestFile("test_fp8_kernel.py", 8),
        TestFile("test_function_calling.py", 60),
        TestFile("test_fused_moe.py", 30),
        TestFile("test_hicache.py", 116),
        TestFile("test_hicache_mla.py", 254),
        TestFile("test_hidden_states.py", 55),
        TestFile("test_int8_kernel.py", 8),
        TestFile("test_input_embeddings.py", 38),
        TestFile("test_json_constrained.py", 98),
        TestFile("test_large_max_new_tokens.py", 41),
        TestFile("test_metrics.py", 32),
        TestFile("test_mla.py", 242),
        TestFile("test_mla_deepseek_v3.py", 221),
        TestFile("test_mla_int8_deepseek_v3.py", 389),
        TestFile("test_mla_flashinfer.py", 395),
        TestFile("test_mla_fp8.py", 153),
        TestFile("test_flashmla.py", 300),
        TestFile("test_no_chunked_prefill.py", 108),
        TestFile("test_no_overlap_scheduler.py", 216),
        TestFile("test_openai_server.py", 149),
        TestFile("test_penalty.py", 41),
        TestFile("test_page_size.py", 60),
        TestFile("test_pytorch_sampling_backend.py", 66),
        TestFile("test_radix_attention.py", 167),
        TestFile("test_reasoning_content.py", 89),
        TestFile("test_enable_thinking.py", 70),
        TestFile("test_regex_constrained.py", 64),
        TestFile("test_release_memory_occupation.py", 44),
        TestFile("test_request_length_validation.py", 31),
        TestFile("test_retract_decode.py", 54),
        TestFile("test_server_args.py", 1),
        TestFile("test_skip_tokenizer_init.py", 117),
        TestFile("test_srt_engine.py", 261),
        TestFile("test_srt_endpoint.py", 130),
        TestFile("test_torch_compile.py", 76),
        TestFile("test_torch_compile_moe.py", 172),
        TestFile("test_torch_native_attention_backend.py", 123),
        TestFile("test_torchao.py", 70),
        TestFile("test_triton_attention_kernels.py", 4),
        TestFile("test_triton_attention_backend.py", 134),
        TestFile("test_triton_moe_channel_fp8_kernel.py", 25),
        TestFile("test_update_weights_from_disk.py", 114),
        TestFile("test_update_weights_from_tensor.py", 48),
        TestFile("test_vertex_endpoint.py", 31),
        TestFile("test_vision_chunked_prefill.py", 175),
        TestFile("test_vlm_accuracy.py", 60),
        TestFile("test_vision_openai_server.py", 637),
        TestFile("test_w8a8_quantization.py", 46),
        TestFile("models/lora/test_lora_cuda_graph.py", 250),
    ],
    "per-commit-2-gpu": [
        TestFile("models/lora/test_lora_tp.py", 116),
        TestFile("test_data_parallelism.py", 73),
        TestFile("test_dp_attention.py", 137),
        TestFile("test_mla_tp.py", 170),
        TestFile("test_moe_ep.py", 181),
        TestFile("test_patch_torch.py", 19),
        TestFile("test_update_weights_from_distributed.py", 103),
        TestFile("test_verl_engine.py", 64),
    ],
    "per-commit-8-gpu": [
        # Disabled deepep tests temporarily because it takes too much time.
        # TODO: re-enable them after reducing the test time with compilation cache and smaller models.
        # TestFile("test_deepep_intranode.py", 50),
        # TestFile("test_deepep_low_latency.py", 50),
        # TestFile("test_moe_deepep_eval_accuracy_large.py", 250),
        # TestFile("test_disaggregation.py", 90),
        TestFile("test_local_attn.py", 250),
<<<<<<< HEAD
        TestFile("test_disaggregation.py", 90),
        TestFile("test_disaggregation_different_tp.py", 210),
=======
>>>>>>> fba8eccd
        TestFile("test_full_deepseek_v3.py", 250),
        TestFile("test_pp_single_node.py", 150),
    ],
    "nightly": [
        TestFile("test_nightly_gsm8k_eval.py"),
    ],
    "nightly-amd": [
        TestFile("test_nightly_gsm8k_eval_amd.py"),
    ],
    "vllm_dependency_test": [
        TestFile("test_vllm_dependency.py"),
        TestFile("test_awq.py"),
        TestFile("test_gguf.py", 78),
        TestFile("test_gptqmodel_dynamic.py", 72),
        TestFile("test_bnb.py"),
    ],
}


def auto_partition(files, rank, size):
    """
    Partition files into size sublists with approximately equal sums of estimated times
    using stable sorting, and return the partition for the specified rank.

    Args:
        files (list): List of file objects with estimated_time attribute
        rank (int): Index of the partition to return (0 to size-1)
        size (int): Number of partitions

    Returns:
        list: List of file objects in the specified rank's partition
    """
    weights = [f.estimated_time for f in files]

    if not weights or size <= 0 or size > len(weights):
        return []

    # Create list of (weight, original_index) tuples
    # Using negative index as secondary key to maintain original order for equal weights
    indexed_weights = [(w, -i) for i, w in enumerate(weights)]
    # Stable sort in descending order by weight
    # If weights are equal, larger (negative) index comes first (i.e., earlier original position)
    indexed_weights = sorted(indexed_weights, reverse=True)

    # Extract original indices (negate back to positive)
    indexed_weights = [(w, -i) for w, i in indexed_weights]

    # Initialize partitions and their sums
    partitions = [[] for _ in range(size)]
    sums = [0.0] * size

    # Greedy approach: assign each weight to partition with smallest current sum
    for weight, idx in indexed_weights:
        # Find partition with minimum sum
        min_sum_idx = sums.index(min(sums))
        partitions[min_sum_idx].append(idx)
        sums[min_sum_idx] += weight

    # Return the files corresponding to the indices in the specified rank's partition
    indices = partitions[rank]
    return [files[i] for i in indices]


if __name__ == "__main__":
    arg_parser = argparse.ArgumentParser()
    arg_parser.add_argument(
        "--timeout-per-file",
        type=int,
        default=1800,
        help="The time limit for running one file in seconds.",
    )
    arg_parser.add_argument(
        "--suite",
        type=str,
        default=list(suites.keys())[0],
        choices=list(suites.keys()) + ["all"],
        help="The suite to run",
    )
    arg_parser.add_argument(
        "--range-begin",
        type=int,
        default=0,
        help="The begin index of the range of the files to run.",
    )
    arg_parser.add_argument(
        "--range-end",
        type=int,
        default=None,
        help="The end index of the range of the files to run.",
    )
    arg_parser.add_argument(
        "--auto-partition-id",
        type=int,
        help="Use auto load balancing. The part id.",
    )
    arg_parser.add_argument(
        "--auto-partition-size",
        type=int,
        help="Use auto load balancing. The number of parts.",
    )
    args = arg_parser.parse_args()
    print(f"{args=}")

    if args.suite == "all":
        files = glob.glob("**/test_*.py", recursive=True)
    else:
        files = suites[args.suite]

    if args.auto_partition_size:
        files = auto_partition(files, args.auto_partition_id, args.auto_partition_size)
    else:
        files = files[args.range_begin : args.range_end]

    print("The running tests are ", [f.name for f in files])

    exit_code = run_unittest_files(files, args.timeout_per_file)
    exit(exit_code)<|MERGE_RESOLUTION|>--- conflicted
+++ resolved
@@ -103,11 +103,7 @@
         # TestFile("test_moe_deepep_eval_accuracy_large.py", 250),
         # TestFile("test_disaggregation.py", 90),
         TestFile("test_local_attn.py", 250),
-<<<<<<< HEAD
-        TestFile("test_disaggregation.py", 90),
         TestFile("test_disaggregation_different_tp.py", 210),
-=======
->>>>>>> fba8eccd
         TestFile("test_full_deepseek_v3.py", 250),
         TestFile("test_pp_single_node.py", 150),
     ],
