--- conflicted
+++ resolved
@@ -55,11 +55,8 @@
         "test_vision_openai_server.py",
         "test_w8a8_quantization.py",
         "test_fp8_kernel.py",
-<<<<<<< HEAD
+        "test_block_int8.py",
         "test_int8_kernel.py",
-=======
-        "test_block_int8.py",
->>>>>>> c0bb9eb3
     ],
     "nightly": [
         "test_nightly_gsm8k_eval.py",
