--- conflicted
+++ resolved
@@ -28,15 +28,11 @@
     return np.array(ret)
 
 
-<<<<<<< HEAD
-class TestGetWeightsByName(unittest.TestCase):
+class TestGetWeightsByName(CustomTestCase):
     @classmethod
     def setUpClass(cls):
         cls.device = get_device()
         cls.num_gpus = get_device_count()
-=======
-class TestGetWeightsByName(CustomTestCase):
->>>>>>> 886fcbdd
 
     def init_hf_model(self, model_name, tie_word_embeddings):
         self.hf_model = AutoModelForCausalLM.from_pretrained(
