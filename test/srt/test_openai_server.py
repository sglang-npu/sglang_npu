import json
import unittest

import openai
from transformers import AutoTokenizer

from sglang.srt.hf_transformers_utils import get_tokenizer
from sglang.srt.utils import kill_child_process
from sglang.test.test_utils import MODEL_NAME_FOR_TEST, popen_launch_server


class TestOpenAIServer(unittest.TestCase):

    @classmethod
    def setUpClass(cls):
        cls.model = MODEL_NAME_FOR_TEST
<<<<<<< HEAD
        cls.base_url = f"http://localhost:{port}/v1"
        cls.process = popen_launch_server(cls.model, port, timeout=300)
        cls.tokenizer = get_tokenizer(MODEL_NAME_FOR_TEST)
=======
        cls.base_url = f"http://localhost:8157"
        cls.api_key = "sk-123456"
        cls.process = popen_launch_server(
            cls.model, cls.base_url, timeout=300, api_key=cls.api_key
        )
        cls.base_url += "/v1"
>>>>>>> bb66cc4c

    @classmethod
    def tearDownClass(cls):
        kill_child_process(cls.process.pid)

<<<<<<< HEAD
    def run_completion(
        self, echo, logprobs, use_list_input, parallel_sample_num, token_input
    ):
        client = openai.Client(api_key="EMPTY", base_url=self.base_url)
=======
    def run_completion(self, echo, logprobs, use_list_input):
        client = openai.Client(api_key=self.api_key, base_url=self.base_url)
>>>>>>> bb66cc4c
        prompt = "The capital of France is"
        if token_input:
            prompt_input = self.tokenizer.encode(prompt)
            num_prompt_tokens = len(prompt_input)
        else:
            prompt_input = prompt
            num_prompt_tokens = len(self.tokenizer.encode(prompt))

        if use_list_input:
            prompt_arg = [prompt_input, prompt_input]
            num_choices = len(prompt_arg)
            num_prompt_tokens *= 2
        else:
            prompt_arg = prompt_input
            num_choices = 1

        if parallel_sample_num:
            # FIXME: This is wrong. We should not count the prompt tokens multiple times for
            # parallel sampling.
            num_prompt_tokens *= parallel_sample_num

        response = client.completions.create(
            model=self.model,
            prompt=prompt_arg,
            temperature=0,
            max_tokens=32,
            echo=echo,
            logprobs=logprobs,
            n=parallel_sample_num,
        )

        assert len(response.choices) == num_choices * parallel_sample_num

        if echo:
            text = response.choices[0].text
            assert text.startswith(prompt)

        if logprobs:
            assert response.choices[0].logprobs
            assert isinstance(response.choices[0].logprobs.tokens[0], str)
            assert isinstance(response.choices[0].logprobs.top_logprobs[1], dict)
            ret_num_top_logprobs = len(response.choices[0].logprobs.top_logprobs[1])
            # FIXME: Sometimes, some top_logprobs are missing in the return value. The reason is that some out_put id maps to the same output token and duplicate in the map
            # assert ret_num_top_logprobs == logprobs, f"{ret_num_top_logprobs} vs {logprobs}"
            assert ret_num_top_logprobs > 0
            if echo:
                assert response.choices[0].logprobs.token_logprobs[0] == None
            else:
                assert response.choices[0].logprobs.token_logprobs[0] != None

        assert response.id
        assert response.created
        assert (
            response.usage.prompt_tokens == num_prompt_tokens
        ), f"{response.usage.prompt_tokens} vs {num_prompt_tokens}"
        assert response.usage.completion_tokens > 0
        assert response.usage.total_tokens > 0

<<<<<<< HEAD
    def run_completion_stream(self, echo, logprobs, token_input):
        client = openai.Client(api_key="EMPTY", base_url=self.base_url)
=======
    def run_completion_stream(self, echo, logprobs):
        client = openai.Client(api_key=self.api_key, base_url=self.base_url)
>>>>>>> bb66cc4c
        prompt = "The capital of France is"
        if token_input:
            prompt_arg = self.tokenizer.encode(prompt)
        else:
            prompt_arg = prompt
        generator = client.completions.create(
            model=self.model,
            prompt=prompt_arg,
            temperature=0,
            max_tokens=32,
            echo=echo,
            logprobs=logprobs,
            stream=True,
        )

        first = True
        for response in generator:
            if logprobs:
                assert response.choices[0].logprobs
                assert isinstance(response.choices[0].logprobs.tokens[0], str)
                if not (first and echo):
                    assert isinstance(
                        response.choices[0].logprobs.top_logprobs[0], dict
                    )
                    ret_num_top_logprobs = len(
                        response.choices[0].logprobs.top_logprobs[0]
                    )
                    # FIXME: Sometimes, some top_logprobs are missing in the return value. The reason is that some out_put id maps to the same output token and duplicate in the map
                    # assert ret_num_top_logprobs == logprobs, f"{ret_num_top_logprobs} vs {logprobs}"
                    assert ret_num_top_logprobs > 0

            if first:
                if echo:
                    assert response.choices[0].text.startswith(
                        prompt
                    ), f"{response.choices[0].text} and all args {echo} {logprobs} {token_input} {first}"
                first = False

            assert response.id
            assert response.created
            assert response.usage.prompt_tokens > 0
            assert response.usage.completion_tokens > 0
            assert response.usage.total_tokens > 0

<<<<<<< HEAD
    def run_chat_completion(self, logprobs, parallel_sample_num):
        client = openai.Client(api_key="EMPTY", base_url=self.base_url)
=======
    def run_chat_completion(self, logprobs):
        client = openai.Client(api_key=self.api_key, base_url=self.base_url)
>>>>>>> bb66cc4c
        response = client.chat.completions.create(
            model=self.model,
            messages=[
                {"role": "system", "content": "You are a helpful AI assistant"},
                {"role": "user", "content": "What is the capital of France?"},
            ],
            temperature=0,
            max_tokens=32,
            logprobs=logprobs is not None and logprobs > 0,
            top_logprobs=logprobs,
            n=parallel_sample_num,
        )
        if logprobs:
            assert isinstance(
                response.choices[0].logprobs.content[0].top_logprobs[0].token, str
            )

            ret_num_top_logprobs = len(
                response.choices[0].logprobs.content[0].top_logprobs
            )
            assert (
                ret_num_top_logprobs == logprobs
            ), f"{ret_num_top_logprobs} vs {logprobs}"
        assert len(response.choices) == parallel_sample_num
        assert response.choices[0].message.role == "assistant"
        assert isinstance(response.choices[0].message.content, str)
        assert response.id
        assert response.created
        assert response.usage.prompt_tokens > 0
        assert response.usage.completion_tokens > 0
        assert response.usage.total_tokens > 0

    def run_chat_completion_stream(self, logprobs):
        client = openai.Client(api_key=self.api_key, base_url=self.base_url)
        generator = client.chat.completions.create(
            model=self.model,
            messages=[
                {"role": "system", "content": "You are a helpful AI assistant"},
                {"role": "user", "content": "What is the capital of France?"},
            ],
            temperature=0,
            max_tokens=32,
            logprobs=logprobs is not None and logprobs > 0,
            top_logprobs=logprobs,
            stream=True,
        )

        is_first = True
        for response in generator:
            data = response.choices[0].delta
            if is_first:
                data.role == "assistant"
                is_first = False
                continue

            if logprobs:
                assert response.choices[0].logprobs
                assert isinstance(
                    response.choices[0].logprobs.content[0].top_logprobs[0].token, str
                )
                assert isinstance(
                    response.choices[0].logprobs.content[0].top_logprobs, list
                )
                ret_num_top_logprobs = len(
                    response.choices[0].logprobs.content[0].top_logprobs
                )
                assert (
                    ret_num_top_logprobs == logprobs
                ), f"{ret_num_top_logprobs} vs {logprobs}"

            assert isinstance(data.content, str)
            assert response.id
            assert response.created

    def test_completion(self):
        for echo in [False, True]:
            for logprobs in [None, 5]:
                for use_list_input in [True, False]:
                    for parallel_sample_num in [1, 2]:
                        for token_input in [False, True]:
                            self.run_completion(
                                echo,
                                logprobs,
                                use_list_input,
                                parallel_sample_num,
                                token_input,
                            )

    def test_completion_stream(self):
        # parallel sampling adn list input are not supported in streaming mode
        for echo in [False, True]:
            for logprobs in [None, 5]:
                for token_input in [False, True]:
                    self.run_completion_stream(echo, logprobs, token_input)

    def test_chat_completion(self):
        for logprobs in [None, 5]:
            for parallel_sample_num in [1, 2]:
                self.run_chat_completion(logprobs, parallel_sample_num)

    def test_chat_completion_stream(self):
        for logprobs in [None, 5]:
            self.run_chat_completion_stream(logprobs)

    def test_regex(self):
        client = openai.Client(api_key=self.api_key, base_url=self.base_url)

        regex = (
            r"""\{\n"""
            + r"""   "name": "[\w]+",\n"""
            + r"""   "population": [\d]+\n"""
            + r"""\}"""
        )

        response = client.chat.completions.create(
            model=self.model,
            messages=[
                {"role": "system", "content": "You are a helpful AI assistant"},
                {"role": "user", "content": "Introduce the capital of France."},
            ],
            temperature=0,
            max_tokens=128,
            extra_body={"regex": regex},
        )
        text = response.choices[0].message.content

        try:
            js_obj = json.loads(text)
        except (TypeError, json.decoder.JSONDecodeError):
            print("JSONDecodeError", text)
            raise
        assert isinstance(js_obj["name"], str)
        assert isinstance(js_obj["population"], int)


if __name__ == "__main__":
    unittest.main(warnings="ignore")

    # t = TestOpenAIServer()
    # t.setUpClass()
    # t.test_completion()
    # t.tearDownClass()<|MERGE_RESOLUTION|>--- conflicted
+++ resolved
@@ -14,32 +14,21 @@
     @classmethod
     def setUpClass(cls):
         cls.model = MODEL_NAME_FOR_TEST
-<<<<<<< HEAD
-        cls.base_url = f"http://localhost:{port}/v1"
-        cls.process = popen_launch_server(cls.model, port, timeout=300)
-        cls.tokenizer = get_tokenizer(MODEL_NAME_FOR_TEST)
-=======
         cls.base_url = f"http://localhost:8157"
         cls.api_key = "sk-123456"
         cls.process = popen_launch_server(
             cls.model, cls.base_url, timeout=300, api_key=cls.api_key
         )
         cls.base_url += "/v1"
->>>>>>> bb66cc4c
 
     @classmethod
     def tearDownClass(cls):
         kill_child_process(cls.process.pid)
 
-<<<<<<< HEAD
     def run_completion(
         self, echo, logprobs, use_list_input, parallel_sample_num, token_input
     ):
-        client = openai.Client(api_key="EMPTY", base_url=self.base_url)
-=======
-    def run_completion(self, echo, logprobs, use_list_input):
-        client = openai.Client(api_key=self.api_key, base_url=self.base_url)
->>>>>>> bb66cc4c
+        client = openai.Client(api_key=self.api_key, base_url=self.base_url)
         prompt = "The capital of France is"
         if token_input:
             prompt_input = self.tokenizer.encode(prompt)
@@ -98,13 +87,8 @@
         assert response.usage.completion_tokens > 0
         assert response.usage.total_tokens > 0
 
-<<<<<<< HEAD
     def run_completion_stream(self, echo, logprobs, token_input):
-        client = openai.Client(api_key="EMPTY", base_url=self.base_url)
-=======
-    def run_completion_stream(self, echo, logprobs):
-        client = openai.Client(api_key=self.api_key, base_url=self.base_url)
->>>>>>> bb66cc4c
+        client = openai.Client(api_key=self.api_key, base_url=self.base_url)
         prompt = "The capital of France is"
         if token_input:
             prompt_arg = self.tokenizer.encode(prompt)
@@ -149,13 +133,8 @@
             assert response.usage.completion_tokens > 0
             assert response.usage.total_tokens > 0
 
-<<<<<<< HEAD
     def run_chat_completion(self, logprobs, parallel_sample_num):
-        client = openai.Client(api_key="EMPTY", base_url=self.base_url)
-=======
-    def run_chat_completion(self, logprobs):
-        client = openai.Client(api_key=self.api_key, base_url=self.base_url)
->>>>>>> bb66cc4c
+        client = openai.Client(api_key=self.api_key, base_url=self.base_url)
         response = client.chat.completions.create(
             model=self.model,
             messages=[
