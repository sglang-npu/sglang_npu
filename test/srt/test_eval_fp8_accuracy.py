import unittest
from types import SimpleNamespace

from sglang.srt.utils import kill_process_tree
from sglang.test.run_eval import run_eval
from sglang.test.test_utils import (
    DEFAULT_FP8_MODEL_NAME_FOR_ACCURACY_TEST,
    DEFAULT_FP8_MODEL_NAME_FOR_DYNAMIC_QUANT_ACCURACY_TEST,
<<<<<<< HEAD
    DEFAULT_FP8_MODEL_NAME_FOR_MODELOPT_QUANT_ACCURACY_TEST,
=======
>>>>>>> 804d9f2e
    DEFAULT_MODEL_NAME_FOR_TEST,
    DEFAULT_TIMEOUT_FOR_SERVER_LAUNCH,
    DEFAULT_URL_FOR_TEST,
    CustomTestCase,
    popen_launch_server,
)


class TestEvalFP8Accuracy(CustomTestCase):
    @classmethod
    def setUpClass(cls):
        cls.model = DEFAULT_FP8_MODEL_NAME_FOR_ACCURACY_TEST
        cls.base_url = DEFAULT_URL_FOR_TEST
        cls.process = popen_launch_server(
            cls.model, cls.base_url, timeout=DEFAULT_TIMEOUT_FOR_SERVER_LAUNCH
        )

    @classmethod
    def tearDownClass(cls):
        kill_process_tree(cls.process.pid)

    def test_mmlu(self):
        args = SimpleNamespace(
            base_url=self.base_url,
            model=self.model,
            eval_name="mmlu",
            num_examples=64,
            num_threads=32,
            temperature=0.1,
        )

        metrics = run_eval(args)
        self.assertGreaterEqual(metrics["score"], 0.61)


class TestEvalFP8DynamicQuantAccuracy(CustomTestCase):

    def _run_test(self, model, other_args, expected_score):
        base_url = DEFAULT_URL_FOR_TEST
        other_args = other_args or []

        process = popen_launch_server(
            model,
            base_url,
            timeout=DEFAULT_TIMEOUT_FOR_SERVER_LAUNCH,
            other_args=other_args,
        )

        try:
            args = SimpleNamespace(
                base_url=base_url,
                model=model,
                eval_name="mmlu",
                num_examples=64,
                num_threads=32,
                temperature=0.1,
            )

            metrics = run_eval(args)
            self.assertGreaterEqual(metrics["score"], expected_score)
        finally:
            kill_process_tree(process.pid)

    def test_mmlu_offline_only(self):
        """Test with offline quantization only."""
        self._run_test(
            model=DEFAULT_FP8_MODEL_NAME_FOR_DYNAMIC_QUANT_ACCURACY_TEST,
            other_args=[],
            expected_score=0.64,
        )

    def test_mmlu_offline_and_online_override(self):
        """Test with both offline and online quantization."""
        self._run_test(
            model=DEFAULT_FP8_MODEL_NAME_FOR_DYNAMIC_QUANT_ACCURACY_TEST,
            other_args=["--quantization", "w8a8_fp8"],
            # inference will use sgl kernel w/ online quant override
            # we observed that the accuracy is higher then offline only
            expected_score=0.64,
        )

    def test_mmlu_online_only(self):
        """Test with online quantization only."""
        self._run_test(
            model=DEFAULT_MODEL_NAME_FOR_TEST,
            # inference will use sgl kernel w/ online quantization only
            # we observed that the accuracy is higher then offline only
            other_args=["--quantization", "w8a8_fp8"],
            expected_score=0.64,
        )

    def test_mmlu_fp16_baseline(self):
        """Test with unquantized fp16 baseline."""
        self._run_test(
            model=DEFAULT_MODEL_NAME_FOR_TEST,
            other_args=[],
            expected_score=0.64,
        )


<<<<<<< HEAD
class TestEvalFP8ModelOptQuantAccuracy(CustomTestCase):

    def _run_test(self, model, other_args, expected_score):
        base_url = DEFAULT_URL_FOR_TEST
        other_args = other_args or []

        process = popen_launch_server(
            model,
            base_url,
            timeout=DEFAULT_TIMEOUT_FOR_SERVER_LAUNCH,
            other_args=other_args,
        )

        try:
            args = SimpleNamespace(
                base_url=base_url,
                model=model,
                eval_name="mmlu",
                num_examples=64,
                num_threads=32,
                temperature=0.1,
            )

            metrics = run_eval(args)
            self.assertGreaterEqual(metrics["score"], expected_score)
        finally:
            kill_process_tree(process.pid)

    @unittest.skipIf(
        torch.version.hip is not None, "modelopt quantization unsupported on ROCm"
    )
    def test_mmlu(self):
        """Test with kv cache quantization using different fp8 formats."""
        kv_cache_dtypes = ["auto", "fp8_e4m3", "fp8_e5m2"]
        for kv_cache_dtype in kv_cache_dtypes:
            with self.subTest(kv_cache_dtype=kv_cache_dtype):
                self._run_test(
                    model=DEFAULT_FP8_MODEL_NAME_FOR_MODELOPT_QUANT_ACCURACY_TEST,
                    other_args=[
                        "--quantization",
                        "modelopt",
                        "--kv-cache-dtype",
                        kv_cache_dtype,
                    ],
                    expected_score=0.64,
                )


=======
>>>>>>> 804d9f2e
if __name__ == "__main__":
    unittest.main()<|MERGE_RESOLUTION|>--- conflicted
+++ resolved
@@ -6,10 +6,6 @@
 from sglang.test.test_utils import (
     DEFAULT_FP8_MODEL_NAME_FOR_ACCURACY_TEST,
     DEFAULT_FP8_MODEL_NAME_FOR_DYNAMIC_QUANT_ACCURACY_TEST,
-<<<<<<< HEAD
-    DEFAULT_FP8_MODEL_NAME_FOR_MODELOPT_QUANT_ACCURACY_TEST,
-=======
->>>>>>> 804d9f2e
     DEFAULT_MODEL_NAME_FOR_TEST,
     DEFAULT_TIMEOUT_FOR_SERVER_LAUNCH,
     DEFAULT_URL_FOR_TEST,
@@ -110,56 +106,5 @@
         )
 
 
-<<<<<<< HEAD
-class TestEvalFP8ModelOptQuantAccuracy(CustomTestCase):
-
-    def _run_test(self, model, other_args, expected_score):
-        base_url = DEFAULT_URL_FOR_TEST
-        other_args = other_args or []
-
-        process = popen_launch_server(
-            model,
-            base_url,
-            timeout=DEFAULT_TIMEOUT_FOR_SERVER_LAUNCH,
-            other_args=other_args,
-        )
-
-        try:
-            args = SimpleNamespace(
-                base_url=base_url,
-                model=model,
-                eval_name="mmlu",
-                num_examples=64,
-                num_threads=32,
-                temperature=0.1,
-            )
-
-            metrics = run_eval(args)
-            self.assertGreaterEqual(metrics["score"], expected_score)
-        finally:
-            kill_process_tree(process.pid)
-
-    @unittest.skipIf(
-        torch.version.hip is not None, "modelopt quantization unsupported on ROCm"
-    )
-    def test_mmlu(self):
-        """Test with kv cache quantization using different fp8 formats."""
-        kv_cache_dtypes = ["auto", "fp8_e4m3", "fp8_e5m2"]
-        for kv_cache_dtype in kv_cache_dtypes:
-            with self.subTest(kv_cache_dtype=kv_cache_dtype):
-                self._run_test(
-                    model=DEFAULT_FP8_MODEL_NAME_FOR_MODELOPT_QUANT_ACCURACY_TEST,
-                    other_args=[
-                        "--quantization",
-                        "modelopt",
-                        "--kv-cache-dtype",
-                        kv_cache_dtype,
-                    ],
-                    expected_score=0.64,
-                )
-
-
-=======
->>>>>>> 804d9f2e
 if __name__ == "__main__":
     unittest.main()