--- conflicted
+++ resolved
@@ -14,11 +14,6 @@
         self.default_backend = None
 
         # Runtime constants: New generation token ratio estimation
-<<<<<<< HEAD
-        self.init_new_token_ratio = 0.7
-        self.min_new_token_ratio = 0.1
-        self.new_token_ratio_decay = 0.001
-=======
         self.default_init_new_token_ratio = float(
             os.environ.get("SGLANG_INIT_NEW_TOKEN_RATIO", 0.7)
         )
@@ -28,7 +23,6 @@
         self.default_new_token_ratio_decay_steps = float(
             os.environ.get("SGLANG_NEW_TOKEN_RATIO_DECAY_STEPS", 600)
         )
->>>>>>> 5e00ddeb
 
         # Runtime constants: others
         self.retract_decode_steps = 20
