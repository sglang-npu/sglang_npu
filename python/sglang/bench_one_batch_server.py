"""
Benchmark the latency of running a single batch with a server.

This script launches a server and uses the HTTP interface.
It accepts server arguments (the same as launch_server.py) and benchmark arguments (e.g., batch size, input lengths).

Usage:
python3 -m sglang.bench_one_batch_server --model meta-llama/Meta-Llama-3.1-8B --batch-size 1 16 64 --input-len 1024 --output-len 8

python3 -m sglang.bench_one_batch_server --model None --base-url http://localhost:30000 --batch-size 16 --input-len 1024 --output-len 8
"""

import argparse
import dataclasses
import itertools
import json
import multiprocessing
import os
import time
from typing import Tuple

import numpy as np
import requests

from sglang.srt.entrypoints.http_server import launch_server
from sglang.srt.server_args import ServerArgs
from sglang.srt.utils import kill_process_tree
from sglang.test.test_utils import is_in_ci, write_github_step_summary


@dataclasses.dataclass
class BenchArgs:
    run_name: str = "default"
    batch_size: Tuple[int] = (1,)
    input_len: Tuple[int] = (1024,)
    output_len: Tuple[int] = (16,)
    temperature: float = 0.0
    return_logprob: bool = False
    input_len_step_percentage: float = 0.0
    result_filename: str = "result.jsonl"
    base_url: str = ""
    skip_warmup: bool = False
    show_report: bool = False

    @staticmethod
    def add_cli_args(parser: argparse.ArgumentParser):
        parser.add_argument("--run-name", type=str, default=BenchArgs.run_name)
        parser.add_argument(
            "--batch-size", type=int, nargs="+", default=BenchArgs.batch_size
        )
        parser.add_argument(
            "--input-len", type=int, nargs="+", default=BenchArgs.input_len
        )
        parser.add_argument(
            "--output-len", type=int, nargs="+", default=BenchArgs.output_len
        )
        parser.add_argument("--temperature", type=float, default=BenchArgs.temperature)
        parser.add_argument("--return-logprob", action="store_true")
        parser.add_argument(
            "--input-len-step-percentage",
            type=float,
            default=BenchArgs.input_len_step_percentage,
        )
        parser.add_argument(
            "--result-filename", type=str, default=BenchArgs.result_filename
        )
        parser.add_argument("--base-url", type=str, default=BenchArgs.base_url)
        parser.add_argument("--skip-warmup", action="store_true")
        parser.add_argument("--show-report", action="store_true")

    @classmethod
    def from_cli_args(cls, args: argparse.Namespace):
        # use the default value's type to cast the args into correct types.
        attrs = [(attr.name, type(attr.default)) for attr in dataclasses.fields(cls)]
        return cls(
            **{attr: attr_type(getattr(args, attr)) for attr, attr_type in attrs}
        )


def launch_server_internal(server_args):
    try:
        launch_server(server_args)
    except Exception as e:
        raise e
    finally:
        kill_process_tree(os.getpid(), include_parent=False)


def launch_server_process(server_args: ServerArgs):
    proc = multiprocessing.Process(target=launch_server_internal, args=(server_args,))
    proc.start()
    base_url = f"http://{server_args.host}:{server_args.port}"
    timeout = 600

    start_time = time.perf_counter()
    while time.perf_counter() - start_time < timeout:
        try:
            headers = {
                "Content-Type": "application/json; charset=utf-8",
            }
            response = requests.get(f"{base_url}/v1/models", headers=headers)
            if response.status_code == 200:
                return proc, base_url
        except requests.RequestException:
            pass
        time.sleep(10)
    raise TimeoutError("Server failed to start within the timeout period.")


def run_one_case(
    url: str,
    batch_size: int,
    input_len: int,
    output_len: int,
    temperature: float,
    return_logprob: bool,
    input_len_step_percentage: float,
    run_name: str,
    result_filename: str,
):
    requests.post(url + "/flush_cache")
    input_lens = [
        int(input_len * (1 + (i - (batch_size - 1) / 2) * input_len_step_percentage))
        for i in range(batch_size)
    ]
    input_ids = [
        [int(x) for x in np.random.randint(0, high=16384, size=(input_lens[i],))]
        for i in range(batch_size)
    ]

<<<<<<< HEAD
    tic = time.perf_counter()
=======
    use_structured_outputs = False
    if use_structured_outputs:
        texts = []
        for _ in range(batch_size):
            texts.append(
                "Human: What is the capital city of france? can you give as many trivial information as possible about that city? answer in json.\n"
                * 50
                + "Assistant:"
            )
        json_schema = "$$ANY$$"
    else:
        json_schema = None

    tic = time.time()
>>>>>>> 1ab14c4c
    response = requests.post(
        url + "/generate",
        json={
            # "text": texts,
            "input_ids": input_ids,
            "sampling_params": {
                "temperature": temperature,
                "max_new_tokens": output_len,
                "ignore_eos": True,
                "json_schema": json_schema,
            },
            "return_logprob": return_logprob,
            "stream": True,
        },
        stream=True,
    )
<<<<<<< HEAD
    latency = time.perf_counter() - tic
=======
>>>>>>> 1ab14c4c

    # The TTFT of the last request in the batch
    ttft = 0.0
    for chunk in response.iter_lines(decode_unicode=False):
        chunk = chunk.decode("utf-8")
        if chunk and chunk.startswith("data:"):
            if chunk == "data: [DONE]":
                break
            data = json.loads(chunk[5:].strip("\n"))
            if "error" in data:
                raise RuntimeError(f"Request has failed. {data}.")

            assert (
                data["meta_info"]["finish_reason"] is None
                or data["meta_info"]["finish_reason"]["type"] == "length"
            )
            if data["meta_info"]["completion_tokens"] == 1:
                ttft = time.time() - tic

    latency = time.time() - tic
    input_throughput = batch_size * input_len / ttft
    output_throughput = batch_size * output_len / (latency - ttft)
    overall_throughput = batch_size * (input_len + output_len) / latency

    server_info = requests.get(url + "/get_server_info").json()
    acc_length = server_info["internal_states"][0].get("avg_spec_accept_length", None)
    last_gen_throughput = server_info["internal_states"][0]["last_gen_throughput"]

    print(f"batch size: {batch_size}")
    print(f"input_len: {input_len}")
    print(f"output_len: {output_len}")
    print(f"latency: {latency:.2f} s")
    print(f"ttft: {ttft:.2f} s")
    print(f"Last generation throughput: {last_gen_throughput:.2f} tok/s")
    print(f"Input throughput: {input_throughput:.2f} tok/s")
    if output_len != 1:
        print(f"output throughput: {output_throughput:.2f} tok/s")

    if result_filename:
        with open(result_filename, "a") as fout:
            res = {
                "run_name": run_name,
                "batch_size": batch_size,
                "input_len": input_len,
                "output_len": output_len,
                "latency": round(latency, 4),
                "output_throughput": round(output_throughput, 2),
                "overall_throughput": round(overall_throughput, 2),
                "last_gen_throughput": round(last_gen_throughput, 2),
            }
            fout.write(json.dumps(res) + "\n")

    return (
        batch_size,
        latency,
        ttft,
        input_throughput,
        output_throughput,
        overall_throughput,
        last_gen_throughput,
        acc_length,
    )


def run_benchmark(server_args: ServerArgs, bench_args: BenchArgs):
    if bench_args.base_url:
        proc, base_url = None, bench_args.base_url
    else:
        proc, base_url = launch_server_process(server_args)

    # warmup
    if not bench_args.skip_warmup:
        print("=" * 8 + " Warmup Begin " + "=" * 8)
        run_one_case(
            base_url,
            batch_size=16,
            input_len=1024,
            output_len=16,
            temperature=bench_args.temperature,
            return_logprob=bench_args.return_logprob,
            input_len_step_percentage=bench_args.input_len_step_percentage,
            run_name="",
            result_filename="",
        )
        print("=" * 8 + " Warmup End   " + "=" * 8 + "\n")

    # benchmark
    result = []
    try:
        for bs, il, ol in itertools.product(
            bench_args.batch_size, bench_args.input_len, bench_args.output_len
        ):
            result.append(
                run_one_case(
                    base_url,
                    bs,
                    il,
                    ol,
                    temperature=bench_args.temperature,
                    return_logprob=bench_args.return_logprob,
                    input_len_step_percentage=bench_args.input_len_step_percentage,
                    run_name=bench_args.run_name,
                    result_filename=bench_args.result_filename,
                )
            )
    finally:
        if proc:
            kill_process_tree(proc.pid)

    print(f"\nResults are saved to {bench_args.result_filename}")

    if not bench_args.show_report:
        return

    summary = " | batch size | latency (s) | input throughput (tok/s)  | output throughput (tok/s) | acc length | ITL (ms) | input price ($/1M) | output price ($/1M) |\n"
    summary += "| ---------- | ----------- | ------------------------- | ------------------------- | ---------- | -------- | ------------------ | ------------------- |\n"

    for (
        batch_size,
        latency,
        ttft,
        input_throughput,
        output_throughput,
        overall_throughput,
        last_gen_throughput,
        acc_length,
    ) in result:
        hourly_cost = 2 * server_args.tp_size  # $2/hour for one H100
        input_util = 0.7
        accept_length = round(acc_length, 2) if acc_length is not None else "n/a"
        line = (
            f"| {batch_size} | "
            f"{latency:.2f} | "
            f"{input_throughput:.2f} | "
            f"{output_throughput:.2f} | "
            f"{accept_length} | "
            f"{1 / (output_throughput/batch_size) * 1000:.2f} | "
            f"{1e6 / (input_throughput * input_util) / 3600 * hourly_cost:.2f} | "
            f"{1e6 / output_throughput / 3600 * hourly_cost:.2f} |\n"
        )
        summary += line

    # print metrics table
    print(summary)

    if is_in_ci():
        write_github_step_summary(
            f"### Test Nightly Benchmark (bench_one_batch) \n{summary}"
        )


if __name__ == "__main__":
    parser = argparse.ArgumentParser()
    ServerArgs.add_cli_args(parser)
    BenchArgs.add_cli_args(parser)
    args = parser.parse_args()
    server_args = ServerArgs.from_cli_args(args)
    bench_args = BenchArgs.from_cli_args(args)

    run_benchmark(server_args, bench_args)<|MERGE_RESOLUTION|>--- conflicted
+++ resolved
@@ -128,9 +128,6 @@
         for i in range(batch_size)
     ]
 
-<<<<<<< HEAD
-    tic = time.perf_counter()
-=======
     use_structured_outputs = False
     if use_structured_outputs:
         texts = []
@@ -144,8 +141,7 @@
     else:
         json_schema = None
 
-    tic = time.time()
->>>>>>> 1ab14c4c
+    tic = time.perf_counter()
     response = requests.post(
         url + "/generate",
         json={
@@ -162,10 +158,6 @@
         },
         stream=True,
     )
-<<<<<<< HEAD
-    latency = time.perf_counter() - tic
-=======
->>>>>>> 1ab14c4c
 
     # The TTFT of the last request in the batch
     ttft = 0.0
@@ -185,7 +177,7 @@
             if data["meta_info"]["completion_tokens"] == 1:
                 ttft = time.time() - tic
 
-    latency = time.time() - tic
+    latency = time.perf_counter() - tic
     input_throughput = batch_size * input_len / ttft
     output_throughput = batch_size * output_len / (latency - ttft)
     overall_throughput = batch_size * (input_len + output_len) / latency
