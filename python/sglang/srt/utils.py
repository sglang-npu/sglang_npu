--- conflicted
+++ resolved
@@ -2171,7 +2171,6 @@
             self._value = None
 
 
-<<<<<<< HEAD
 def merge_bias_tensor(
     lhs: Optional[torch.Tensor],
     rhs: Optional[torch.Tensor],
@@ -2209,7 +2208,8 @@
         if rhs is None:
             rhs = torch.empty((bs2, *shape), device=device, dtype=dtype).fill_(default)
         return torch.cat([lhs, rhs])
-=======
+
+
 def find_local_repo_dir(repo_id: str, revision: Optional[str] = None) -> Optional[str]:
     import huggingface_hub as hf
 
@@ -2281,5 +2281,4 @@
 
 
 def cpu_has_amx_support():
-    return torch._C._cpu._is_amx_tile_supported() and is_intel_amx_backend_available
->>>>>>> 888cb175
+    return torch._C._cpu._is_amx_tile_supported() and is_intel_amx_backend_available