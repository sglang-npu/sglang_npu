# Copyright 2023-2024 SGLang Team
# Licensed under the Apache License, Version 2.0 (the "License");
# you may not use this file except in compliance with the License.
# You may obtain a copy of the License at
#
#     http://www.apache.org/licenses/LICENSE-2.0
#
# Unless required by applicable law or agreed to in writing, software
# distributed under the License is distributed on an "AS IS" BASIS,
# WITHOUT WARRANTIES OR CONDITIONS OF ANY KIND, either express or implied.
# See the License for the specific language governing permissions and
# limitations under the License.
# ==============================================================================
"""Common utilities."""

import base64
import builtins
import ctypes
import dataclasses
import importlib
import io
import ipaddress
import itertools
import json
import logging
import os
import pickle
import random
import re
import resource
import shutil
import signal
import socket
import subprocess
import sys
import tempfile
import threading
import time
import traceback
import warnings
from contextlib import contextmanager
from enum import Enum
from functools import lru_cache
from importlib.metadata import PackageNotFoundError, version
from importlib.util import find_spec
from io import BytesIO
from json import JSONDecodeError
from multiprocessing.reduction import ForkingPickler
from pathlib import Path
from typing import (
    Any,
    Callable,
    Dict,
    Generic,
    List,
    Optional,
    Protocol,
    Set,
    Tuple,
    TypeVar,
    Union,
)

import numpy as np
import psutil
import requests
import torch
import torch.distributed
import torch.distributed as dist
import triton
import zmq
from fastapi.responses import ORJSONResponse
from packaging import version as pkg_version
from PIL import Image
from starlette.routing import Mount
from torch import nn
from torch.func import functional_call
from torch.library import Library
from torch.profiler import ProfilerActivity, profile, record_function
from torch.utils._contextlib import _DecoratorContextManager
from triton.runtime.cache import (
    FileCacheManager,
    default_cache_dir,
    default_dump_dir,
    default_override_dir,
)

logger = logging.getLogger(__name__)

show_time_cost = False
time_infos = {}

HIP_FP8_E4M3_FNUZ_MAX = 224.0

_warned_bool_env_var_keys = set()


def get_bool_env_var(name: str, default: str = "false") -> bool:
    value = os.getenv(name, default)
    value = value.lower()

    truthy_values = ("true", "1")
    falsy_values = ("false", "0")

    if (value not in truthy_values) and (value not in falsy_values):
        if value not in _warned_bool_env_var_keys:
            logger.warning(
                f"get_bool_env_var({name}) see non-understandable value={value} and treat as false"
            )
        _warned_bool_env_var_keys.add(value)

    return value in truthy_values


def get_int_env_var(name: str, default: int = 0) -> int:
    value = os.getenv(name)
    if value is None or not value.strip():
        return default
    try:
        return int(value)
    except ValueError:
        return default


# https://pytorch.org/docs/stable/notes/hip.html#checking-for-hip
def is_hip() -> bool:
    return torch.version.hip is not None


if is_hip():
    FP8_E4M3_MAX = HIP_FP8_E4M3_FNUZ_MAX
else:
    FP8_E4M3_MAX = torch.finfo(torch.float8_e4m3fn).max

FP8_E4M3_MIN = -FP8_E4M3_MAX

builtins.FP8_E4M3_MAX = FP8_E4M3_MAX
builtins.FP8_E4M3_MIN = FP8_E4M3_MIN


def is_cuda():
    return torch.cuda.is_available() and torch.version.cuda


def is_cuda_alike():
    return is_cuda() or is_hip()


def is_hpu() -> bool:
    return hasattr(torch, "hpu") and torch.hpu.is_available()


def is_xpu() -> bool:
    return hasattr(torch, "xpu") and torch.xpu.is_available()


def is_npu() -> bool:
    return hasattr(torch, "npu") and torch.npu.is_available()


def is_flashinfer_available():
    """
    Check whether flashinfer is available.
    As of Oct. 6, 2024, it is only available on NVIDIA GPUs.
    """
    if not get_bool_env_var("SGLANG_IS_FLASHINFER_AVAILABLE", default="true"):
        return False
    return importlib.util.find_spec("flashinfer") is not None and is_cuda()


_ENABLE_TORCH_INFERENCE_MODE = get_bool_env_var(
    "SGLANG_ENABLE_TORCH_INFERENCE_MODE", "false"
)


class DynamicGradMode(_DecoratorContextManager):
    """
    A combination of torch.no_grad and torch.inference_mode,
    with their behavior controlled by an environment variable. Just refer to them.
    """

    @staticmethod
    def set_inference_mode(mode: bool):
        if isinstance(mode, bool):
            global _ENABLE_TORCH_INFERENCE_MODE

            _ENABLE_TORCH_INFERENCE_MODE = mode
        else:
            logger.warning("mode is not a boolean object")

    def __init__(self, mode=True):
        if not torch._jit_internal.is_scripting():
            super().__init__()
        if _ENABLE_TORCH_INFERENCE_MODE:
            self.mode = mode
        else:
            self.prev = False

    def __new__(cls, mode_or_orig_func=True if _ENABLE_TORCH_INFERENCE_MODE else None):
        if mode_or_orig_func is None or isinstance(mode_or_orig_func, bool):
            return super().__new__(cls)
        return cls()(mode_or_orig_func)

    def __enter__(self) -> None:
        if _ENABLE_TORCH_INFERENCE_MODE:
            self._inference_mode_context = torch._C._InferenceMode(self.mode)
            self._inference_mode_context.__enter__()
        else:
            self.prev = torch.is_grad_enabled()
            torch.set_grad_enabled(False)

    def __exit__(self, exc_type: Any, exc_value: Any, traceback: Any) -> None:
        if _ENABLE_TORCH_INFERENCE_MODE:
            self._inference_mode_context.__exit__(exc_type, exc_value, traceback)
        else:
            torch.set_grad_enabled(self.prev)

    def clone(self) -> "DynamicGradMode":
        r"""
        Create a copy of this class
        """
        if _ENABLE_TORCH_INFERENCE_MODE:
            return self.__class__(self.mode)
        else:
            return self.__class__()


def enable_show_time_cost():
    global show_time_cost
    show_time_cost = True


class TimeInfo:
    def __init__(self, name, interval=0.1, color=0, indent=0):
        self.name = name
        self.interval = interval
        self.color = color
        self.indent = indent

        self.acc_time = 0
        self.last_acc_time = 0

    def check(self):
        if self.acc_time - self.last_acc_time > self.interval:
            self.last_acc_time = self.acc_time
            return True
        return False

    def pretty_print(self):
        print(f"\x1b[{self.color}m", end="")
        print("-" * self.indent * 2, end="")
        print(f"{self.name}: {self.acc_time:.3f}s\x1b[0m")


def mark_start(name, interval=0.1, color=0, indent=0):
    global time_infos, show_time_cost
    if not show_time_cost:
        return
    torch.cuda.synchronize()
    if time_infos.get(name, None) is None:
        time_infos[name] = TimeInfo(name, interval, color, indent)
    time_infos[name].acc_time -= time.perf_counter()


def mark_end(name):
    global time_infos, show_time_cost
    if not show_time_cost:
        return
    torch.cuda.synchronize()
    time_infos[name].acc_time += time.perf_counter()
    if time_infos[name].check():
        time_infos[name].pretty_print()


def calculate_time(show=False, min_cost_ms=0.0):
    def wrapper(func):
        def inner_func(*args, **kwargs):
            torch.cuda.synchronize()
            if show:
                start_time = time.perf_counter()
            result = func(*args, **kwargs)
            torch.cuda.synchronize()
            if show:
                cost_time = (time.perf_counter() - start_time) * 1000
                if cost_time > min_cost_ms:
                    print(f"Function {func.__name__} took {cost_time} ms to run.")
            return result

        return inner_func

    return wrapper


def get_available_gpu_memory(
    device, gpu_id, distributed=False, empty_cache=True, cpu_group=None
):
    """
    Get available memory for cuda:gpu_id device.
    When distributed is True, the available memory is the minimum available memory of all GPUs.
    """
    if device == "cuda":
        num_gpus = torch.cuda.device_count()
        assert gpu_id < num_gpus

        if torch.cuda.current_device() != gpu_id:
            print(
                f"WARNING: current device is not {gpu_id}, but {torch.cuda.current_device()}, ",
                "which may cause useless memory allocation for torch CUDA context.",
            )

        if empty_cache:
            torch.cuda.empty_cache()
        free_gpu_memory, _ = torch.cuda.mem_get_info(gpu_id)

    elif device == "xpu":
        num_gpus = torch.xpu.device_count()
        assert gpu_id < num_gpus

        if torch.xpu.current_device() != gpu_id:
            print(
                f"WARNING: current device is not {gpu_id}, but {torch.xpu.current_device()}, ",
                "which may cause useless memory allocation for torch XPU context.",
            )

        if empty_cache:
            torch.xpu.empty_cache()
        used_memory = torch.xpu.memory_allocated()
        total_gpu_memory = torch.xpu.get_device_properties(gpu_id).total_memory
        free_gpu_memory = total_gpu_memory - used_memory

    elif device == "hpu":
        num_gpus = torch.hpu.device_count()
        assert gpu_id < num_gpus

        if torch.hpu.current_device() != gpu_id:
            print(
                f"WARNING: current device is not {gpu_id}, but {torch.hpu.current_device()}, ",
                "which may cause useless memory allocation for torch HPU context.",
            )

        free_gpu_memory, total_gpu_memory = torch.hpu.mem_get_info()

    elif device == "cpu":
        # TODO: rename the variables in the current function to be not GPU specific
        free_gpu_memory = psutil.virtual_memory().available
    elif device == "npu":
        num_gpus = torch.npu.device_count()
        assert gpu_id < num_gpus

        if torch.npu.current_device() != gpu_id:
            print(
                f"WARNING: current device is not {gpu_id}, but {torch.npu.current_device()}, ",
                "which may cause useless memory allocation for torch NPU context.",
            )
        free_gpu_memory, total_gpu_memory = torch.npu.mem_get_info()

    if distributed:
        tensor = torch.tensor(free_gpu_memory, dtype=torch.float32)
        torch.distributed.all_reduce(
            tensor, op=torch.distributed.ReduceOp.MIN, group=cpu_group
        )
        free_gpu_memory = tensor.item()

    return free_gpu_memory / (1 << 30)


def is_pin_memory_available() -> bool:
    return torch.cuda.is_available()


_CPU_OFFLOAD_BYTES = 0
_CPU_OFFLOAD_MAX_BYTES = 0


def set_cpu_offload_max_bytes(max_bytes: int) -> None:
    global _CPU_OFFLOAD_MAX_BYTES, _CPU_OFFLOAD_BYTES
    _CPU_OFFLOAD_BYTES = 0
    _CPU_OFFLOAD_MAX_BYTES = max_bytes


def maybe_offload_to_cpu(module: torch.nn.Module) -> torch.nn.Module:
    device = next(module.parameters()).device

    if device == torch.device("cpu"):
        return module

    global _CPU_OFFLOAD_MAX_BYTES, _CPU_OFFLOAD_BYTES
    if _CPU_OFFLOAD_BYTES >= _CPU_OFFLOAD_MAX_BYTES:
        return module

    pin_memory = is_pin_memory_available()
    # offload parameters to CPU
    # use pin_memory if possible, which helps cudagraph capture speed
    offloaded_parameters = False
    for p in module.parameters():
        if _CPU_OFFLOAD_BYTES >= _CPU_OFFLOAD_MAX_BYTES:
            # we use per-parameter offloading
            # one module might have some parameters offloaded and some not
            break

        # `torch.empty_like` does not support `pin_memory` argument
        cpu_data = torch.empty_strided(
            size=p.data.size(),
            stride=p.data.stride(),
            dtype=p.data.dtype,
            layout=p.data.layout,
            device="cpu",
            pin_memory=pin_memory,
        )
        cpu_data.copy_(p.data)
        p.data = cpu_data
        _CPU_OFFLOAD_BYTES += p.data.numel() * p.data.element_size()
        offloaded_parameters = True

    if offloaded_parameters:
        original_forward = module.forward

        def forward(*args, **kwargs):
            module.forward = original_forward
            device_state = {
                # here we blindly call `to(device)`
                # if the parameter is already on the device, it will be a no-op
                k: v.to(device, non_blocking=True)
                for k, v in module.state_dict().items()
            }
            output = functional_call(module, device_state, args=args, kwargs=kwargs)
            module.forward = forward
            return output

        module.forward = forward

    return module


class LayerFn(Protocol):

    def __call__(self, layer_id: int, prefix: str) -> torch.nn.Module: ...


def make_layers(
    num_hidden_layers: int,
    layer_fn: LayerFn,
    pp_rank: Optional[int] = None,
    pp_size: Optional[int] = None,
    prefix: str = "",
    return_tuple: bool = False,
) -> Tuple[int, int, torch.nn.ModuleList]:
    """Make a list of layers with the given layer function"""
    # circula imports
    from sglang.srt.distributed import get_pp_indices
    from sglang.srt.layers.utils import PPMissingLayer

    assert not pp_size or num_hidden_layers >= pp_size
    start_layer, end_layer = (
        get_pp_indices(
            num_hidden_layers,
            pp_rank,
            pp_size,
        )
        if pp_rank is not None and pp_size is not None
        else (0, num_hidden_layers)
    )
    modules = torch.nn.ModuleList(
        [PPMissingLayer(return_tuple=return_tuple) for _ in range(start_layer)]
        + [
            maybe_offload_to_cpu(layer_fn(idx=idx, prefix=add_prefix(idx, prefix)))
            for idx in range(start_layer, end_layer)
        ]
        + [
            PPMissingLayer(return_tuple=return_tuple)
            for _ in range(end_layer, num_hidden_layers)
        ]
    )
    if pp_rank is None or pp_size is None:
        return modules
    return modules, start_layer, end_layer


def set_random_seed(seed: int) -> None:
    """Set the random seed for all libraries."""
    random.seed(seed)
    np.random.seed(seed)
    torch.manual_seed(seed)
    if torch.cuda.is_available():
        torch.cuda.manual_seed_all(seed)


def is_port_available(port):
    """Return whether a port is available."""
    with socket.socket(socket.AF_INET, socket.SOCK_STREAM) as s:
        try:
            s.setsockopt(socket.SOL_SOCKET, socket.SO_REUSEADDR, 1)
            s.bind(("", port))
            s.listen(1)
            return True
        except socket.error:
            return False
        except OverflowError:
            return False


def decode_video_base64(video_base64):
    from PIL import Image

    # Decode the base64 string
    video_bytes = base64.b64decode(video_base64)

    # Placeholder for the start indices of each PNG image
    img_starts = []

    frame_format = "PNG"  # str(os.getenv('FRAME_FORMAT', "JPEG"))

    assert frame_format in [
        "PNG",
        "JPEG",
    ], "FRAME_FORMAT must be either 'PNG' or 'JPEG'"

    if frame_format == "PNG":
        # Find each PNG start signature to isolate images
        i = 0
        while i < len(video_bytes) - 7:  # Adjusted for the length of the PNG signature
            # Check if we found the start of a PNG file
            if (
                video_bytes[i] == 0x89
                and video_bytes[i + 1] == 0x50
                and video_bytes[i + 2] == 0x4E
                and video_bytes[i + 3] == 0x47
                and video_bytes[i + 4] == 0x0D
                and video_bytes[i + 5] == 0x0A
                and video_bytes[i + 6] == 0x1A
                and video_bytes[i + 7] == 0x0A
            ):
                img_starts.append(i)
                i += 8  # Skip the PNG signature
            else:
                i += 1
    else:
        # Find each JPEG start (0xFFD8) to isolate images
        i = 0
        while (
            i < len(video_bytes) - 1
        ):  # Adjusted for the length of the JPEG SOI signature
            # Check if we found the start of a JPEG file
            if video_bytes[i] == 0xFF and video_bytes[i + 1] == 0xD8:
                img_starts.append(i)
                # Move to the next byte to continue searching for the next image start
                i += 2
            else:
                i += 1

    frames = []
    for start_idx in img_starts:
        # Assuming each image is back-to-back, the end of one image is the start of another
        # The last image goes until the end of the byte string
        end_idx = (
            img_starts[img_starts.index(start_idx) + 1]
            if img_starts.index(start_idx) + 1 < len(img_starts)
            else len(video_bytes)
        )
        img_bytes = video_bytes[start_idx:end_idx]

        # Convert bytes to a PIL Image
        img = Image.open(BytesIO(img_bytes))

        # Convert PIL Image to a NumPy array
        frame = np.array(img)

        # Append the frame to the list of frames
        frames.append(frame)

    # Ensure there's at least one frame to avoid errors with np.stack
    if frames:
        return np.stack(frames, axis=0), img.size
    else:
        return np.array([]), (
            0,
            0,
        )  # Return an empty array and size tuple if no frames were found


def load_audio(audio_file: str, sr: int = 16000, mono: bool = True) -> np.ndarray:
    # Use soundfile here, since librosa use it under the hood,
    # and librosa will not support audio loading in the future
    import soundfile as sf
    from scipy.signal import resample

    # Load audio data
    if isinstance(audio_file, bytes):
        audio, original_sr = sf.read(BytesIO(audio_file))
    elif audio_file.startswith("data:"):
        audio_file = audio_file.split(",")[1]
        audio, original_sr = sf.read(BytesIO(base64.b64decode(audio_file)))
    elif audio_file.startswith("http://") or audio_file.startswith("https://"):
        timeout = int(os.getenv("REQUEST_TIMEOUT", "5"))
        response = requests.get(audio_file, stream=True, timeout=timeout)
        audio_file = BytesIO(response.content)
        response.close()
        audio, original_sr = sf.read(audio_file)
    elif isinstance(audio_file, str):
        audio, original_sr = sf.read(audio_file)
    else:
        raise ValueError(f"Invalid audio format: {audio_file}")

    # Resample audio if the original sample rate is different from the desired sample rate
    if original_sr != sr:
        num_samples = int(len(audio) * float(sr) / original_sr)
        audio = resample(audio, num_samples)

    # Convert to mono if requested and audio is stereo
    if mono and len(audio.shape) > 1:
        audio = np.mean(audio, axis=1)

    return audio


def encode_video(video_path, frame_count_limit=None):
    # Lazy import because decord is not available on some arm platforms.
    from decord import VideoReader, cpu

    if not os.path.exists(video_path):
        logger.error(f"Video {video_path} does not exist")
        return []

    if frame_count_limit == 0:
        return []

    def uniform_sample(l, n):
        gap = len(l) / n
        idxs = [int(i * gap + gap / 2) for i in range(n)]
        return [l[i] for i in idxs]

    vr = VideoReader(video_path, ctx=cpu(0))
    sample_fps = round(vr.get_avg_fps() / 1)  # FPS
    frame_indices = [i for i in range(0, len(vr), sample_fps)]
    if frame_count_limit is not None and len(frame_indices) > frame_count_limit:
        frame_indices = uniform_sample(frame_indices, frame_count_limit)

    frames = vr.get_batch(frame_indices).asnumpy()
    frames = [Image.fromarray(v.astype("uint8")) for v in frames]
    return frames


def load_image(
    image_file: Union[Image.Image, str, bytes],
) -> tuple[Image.Image, tuple[int, int]]:
    image = image_size = None
    if isinstance(image_file, Image.Image):
        image = image_file
        image_size = (image.width, image.height)
    elif isinstance(image_file, bytes):
        image = Image.open(BytesIO(image_file))
    elif image_file.startswith("http://") or image_file.startswith("https://"):
        timeout = int(os.getenv("REQUEST_TIMEOUT", "3"))
        response = requests.get(image_file, stream=True, timeout=timeout).raw
        image = Image.open(response)
        response.close()
    elif image_file.lower().endswith(("png", "jpg", "jpeg", "webp", "gif")):
        image = Image.open(image_file)
    elif image_file.startswith("data:"):
        image_file = image_file.split(",")[1]
        image = Image.open(BytesIO(base64.b64decode(image_file)))
    elif image_file.startswith("video:"):
        image_file = image_file.replace("video:", "")
        image, image_size = decode_video_base64(image_file)
    elif isinstance(image_file, str):
        image = Image.open(BytesIO(base64.b64decode(image_file)))
    else:
        raise ValueError(f"Invalid image: {image}")

    return image, image_size


def suppress_other_loggers():
    warnings.filterwarnings(
        "ignore", category=UserWarning, message="The given NumPy array is not writable"
    )

    try:
        from vllm.logger import logger as vllm_default_logger
    except ImportError:
        return

    vllm_default_logger.setLevel(logging.WARN)
    logging.getLogger("vllm.distributed.device_communicators.pynccl").setLevel(
        logging.WARN
    )
    logging.getLogger("vllm.distributed.device_communicators.shm_broadcast").setLevel(
        logging.WARN
    )
    logging.getLogger("vllm.config").setLevel(logging.ERROR)


def assert_pkg_version(pkg: str, min_version: str, message: str):
    try:
        installed_version = version(pkg)
        if pkg_version.parse(installed_version) < pkg_version.parse(min_version):
            raise Exception(
                f"{pkg} is installed with version {installed_version}, which "
                f"is less than the minimum required version {min_version}. " + message
            )
    except PackageNotFoundError:
        raise Exception(
            f"{pkg} with minimum required version {min_version} is not installed. "
            + message
        )


def kill_process_tree(parent_pid, include_parent: bool = True, skip_pid: int = None):
    """Kill the process and all its child processes."""
    # Remove sigchld handler to avoid spammy logs.
    if threading.current_thread() is threading.main_thread():
        signal.signal(signal.SIGCHLD, signal.SIG_DFL)

    if parent_pid is None:
        parent_pid = os.getpid()
        include_parent = False

    try:
        itself = psutil.Process(parent_pid)
    except psutil.NoSuchProcess:
        return

    children = itself.children(recursive=True)
    for child in children:
        if child.pid == skip_pid:
            continue
        try:
            child.kill()
        except psutil.NoSuchProcess:
            pass

    if include_parent:
        try:
            if parent_pid == os.getpid():
                itself.kill()
                sys.exit(0)

            itself.kill()

            # Sometime processes cannot be killed with SIGKILL (e.g, PID=1 launched by kubernetes),
            # so we send an additional signal to kill them.
            itself.send_signal(signal.SIGQUIT)
        except psutil.NoSuchProcess:
            pass


def monkey_patch_p2p_access_check():
    """
    Monkey patch the slow p2p access check.
    NOTE: We assume the p2p access is always allowed, which can be wrong for some setups.
    """

    import sglang.srt.distributed.device_communicators.custom_all_reduce_utils as tgt

    setattr(tgt, "gpu_p2p_access_check", lambda *arg, **kwargs: True)

    # Suppress the warnings from this delete function when using sglang.bench_one_batch
    from sglang.srt.distributed.device_communicators.custom_all_reduce import (
        CustomAllreduce,
    )

    setattr(CustomAllreduce, "__del__", lambda *args, **kwargs: None)


def monkey_patch_vllm_gguf_config():
    try:
        from vllm.model_executor.layers.quantization.gguf import (
            GGUFConfig,
            GGUFEmbeddingMethod,
            GGUFLinearMethod,
        )
    except ImportError:
        return

    from sglang.srt.layers.linear import LinearBase
    from sglang.srt.layers.vocab_parallel_embedding import VocabParallelEmbedding

    def get_quant_method_with_embedding_replaced(
        self, layer: torch.nn.Module, prefix: str
    ) -> Optional["QuantizeMethodBase"]:
        if isinstance(layer, LinearBase):
            return GGUFLinearMethod(self)
        elif isinstance(layer, VocabParallelEmbedding):
            # patch to own VocabParallelEmbedding
            return GGUFEmbeddingMethod(self)
        return None

    setattr(GGUFConfig, "get_quant_method", get_quant_method_with_embedding_replaced)


def maybe_set_triton_cache_manager() -> None:
    """Set environment variable to tell Triton to use a
    custom cache manager"""
    cache_manger = os.environ.get("TRITON_CACHE_MANAGER", None)
    if cache_manger is None:
        manager = "sglang.srt.utils:CustomCacheManager"
        logger.debug("Setting Triton cache manager to: %s", manager)
        os.environ["TRITON_CACHE_MANAGER"] = manager


class CustomCacheManager(FileCacheManager):
    # Adapted from: https://github.com/tdoublep/vllm/blob/3307522289fdfefe323b6c00d0db696651989a2f/vllm/triton_utils/custom_cache_manager.py
    def __init__(self, key, override=False, dump=False):

        self.key = key
        self.lock_path = None
        if dump:
            self.cache_dir = default_dump_dir()
            self.cache_dir = os.path.join(self.cache_dir, self.key)
            self.lock_path = os.path.join(self.cache_dir, "lock")
            os.makedirs(self.cache_dir, exist_ok=True)
        elif override:
            self.cache_dir = default_override_dir()
            self.cache_dir = os.path.join(self.cache_dir, self.key)
        else:
            # create cache directory if it doesn't exist
            self.cache_dir = (
                os.getenv("TRITON_CACHE_DIR", "").strip() or default_cache_dir()
            )
            if self.cache_dir:
                self.cache_dir = f"{self.cache_dir}_{os.getpid()}"
                self.cache_dir = os.path.join(self.cache_dir, self.key)
                self.lock_path = os.path.join(self.cache_dir, "lock")
                os.makedirs(self.cache_dir, exist_ok=True)
            else:
                raise RuntimeError("Could not create or locate cache dir")


def set_ulimit(target_soft_limit=65535):
    resource_type = resource.RLIMIT_NOFILE
    current_soft, current_hard = resource.getrlimit(resource_type)

    if current_soft < target_soft_limit:
        try:
            resource.setrlimit(resource_type, (target_soft_limit, current_hard))
        except ValueError as e:
            logger.warning(f"Fail to set RLIMIT_NOFILE: {e}")


def add_api_key_middleware(app, api_key: str):
    @app.middleware("http")
    async def authentication(request, call_next):
        if request.method == "OPTIONS":
            return await call_next(request)
        if request.url.path.startswith("/health"):
            return await call_next(request)
        if request.url.path.startswith("/metrics"):
            return await call_next(request)
        if request.headers.get("Authorization") != "Bearer " + api_key:
            return ORJSONResponse(content={"error": "Unauthorized"}, status_code=401)
        return await call_next(request)


def prepare_model_and_tokenizer(model_path: str, tokenizer_path: str):
    if get_bool_env_var("SGLANG_USE_MODELSCOPE"):
        if not os.path.exists(model_path):
            from modelscope import snapshot_download

            model_path = snapshot_download(model_path)
            tokenizer_path = snapshot_download(
                tokenizer_path, ignore_patterns=["*.bin", "*.safetensors"]
            )
    return model_path, tokenizer_path


def configure_logger(server_args, prefix: str = ""):
    if SGLANG_LOGGING_CONFIG_PATH := os.getenv("SGLANG_LOGGING_CONFIG_PATH"):
        if not os.path.exists(SGLANG_LOGGING_CONFIG_PATH):
            raise Exception(
                "Setting SGLANG_LOGGING_CONFIG_PATH from env with "
                f"{SGLANG_LOGGING_CONFIG_PATH} but it does not exist!"
            )
        with open(SGLANG_LOGGING_CONFIG_PATH, encoding="utf-8") as file:
            custom_config = json.loads(file.read())
        logging.config.dictConfig(custom_config)
        return
    format = f"[%(asctime)s{prefix}] %(message)s"
    # format = f"[%(asctime)s.%(msecs)03d{prefix}] %(message)s"
    logging.basicConfig(
        level=getattr(logging, server_args.log_level.upper()),
        format=format,
        datefmt="%Y-%m-%d %H:%M:%S",
        force=True,
    )


# source: https://github.com/vllm-project/vllm/blob/93b38bea5dd03e1b140ca997dfaadef86f8f1855/vllm/lora/utils.py#L9
def replace_submodule(
    model: nn.Module, module_name: str, new_module: nn.Module
) -> nn.Module:
    """Replace a submodule in a model with a new module."""
    parent = model.get_submodule(".".join(module_name.split(".")[:-1]))
    target_name = module_name.split(".")[-1]
    setattr(parent, target_name, new_module)
    return new_module


def set_weight_attrs(
    weight: torch.Tensor,
    weight_attrs: Optional[Dict[str, Any]],
):
    """Set attributes on a weight tensor.

    This method is used to set attributes on a weight tensor. This method
    will not overwrite existing attributes.

    Args:
        weight: The weight tensor.
        weight_attrs: A dictionary of attributes to set on the weight tensor.
    """
    if weight_attrs is None:
        return
    for key, value in weight_attrs.items():
        assert not hasattr(weight, key), f"Overwriting existing tensor attribute: {key}"
        setattr(weight, key, value)


def broadcast_pyobj(
    data: List[Any],
    rank: int,
    dist_group: Optional[torch.distributed.ProcessGroup] = None,
    src: int = 0,
    force_cpu_device: bool = True,
):
    """Broadcast inputs from src rank to all other ranks with torch.dist backend.
    The `rank` here refer to the source rank on global process group (regardless
    of dist_group argument).
    """
    device = torch.device(
        "cuda" if torch.cuda.is_available() and not force_cpu_device else "cpu"
    )

    if rank == src:
        if len(data) == 0:
            tensor_size = torch.tensor([0], dtype=torch.long, device=device)
            dist.broadcast(tensor_size, src=src, group=dist_group)
        else:
            serialized_data = pickle.dumps(data)
            size = len(serialized_data)

            tensor_data = torch.ByteTensor(
                np.frombuffer(serialized_data, dtype=np.uint8)
            ).to(device)
            tensor_size = torch.tensor([size], dtype=torch.long, device=device)

            dist.broadcast(tensor_size, src=src, group=dist_group)
            dist.broadcast(tensor_data, src=src, group=dist_group)
        return data
    else:
        tensor_size = torch.tensor([0], dtype=torch.long, device=device)
        dist.broadcast(tensor_size, src=src, group=dist_group)
        size = tensor_size.item()

        if size == 0:
            return []

        tensor_data = torch.empty(size, dtype=torch.uint8, device=device)
        dist.broadcast(tensor_data, src=src, group=dist_group)

        serialized_data = bytes(tensor_data.cpu().numpy())
        data = pickle.loads(serialized_data)
        return data


def point_to_point_pyobj(
    data: List[Any],
    rank: int,
    group: Optional[torch.distributed.ProcessGroup] = None,
    src: int = 0,
    dst: int = 1,
):
    """Send data from src to dst in group."""

    if rank == src:
        if len(data) == 0:
            tensor_size = torch.tensor([0], dtype=torch.long)
            dist.send(tensor_size, dst=dst, group=group)
        else:
            serialized_data = pickle.dumps(data)
            size = len(serialized_data)
            tensor_data = torch.ByteTensor(
                np.frombuffer(serialized_data, dtype=np.uint8)
            )
            tensor_size = torch.tensor([size], dtype=torch.long)

            dist.send(tensor_size, dst=dst, group=group)
            dist.send(tensor_data, dst=dst, group=group)
        return data

    elif rank == dst:
        tensor_size = torch.tensor([0], dtype=torch.long)
        dist.recv(tensor_size, src=src, group=group)
        size = tensor_size.item()

        if size == 0:
            return []

        tensor_data = torch.empty(size, dtype=torch.uint8)
        dist.recv(tensor_data, src=src, group=group)

        serialized_data = bytes(tensor_data.cpu().numpy())
        data = pickle.loads(serialized_data)
        return data

    # Other ranks in pp_group do nothing
    return []


step_counter = 0


def pytorch_profile(name, func, *args, data_size=-1):
    """
    Args:
        name (string): the name of recorded function.
        func: the function to be profiled.
        args: the arguments of the profiled function.
        data_size (int): some measurement of the computation complexity.
            Usually, it could be the batch size.
    """
    global step_counter
    os.makedirs("trace", exist_ok=True)
    with profile(
        activities=[ProfilerActivity.CPU, ProfilerActivity.CUDA],
        # schedule=torch.profiler.schedule(wait=1, warmup=1, active=3, repeat=2),
        # on_trace_ready=tensorboard_trace_handler('./log_dir'),
        record_shapes=True,
        profile_memory=True,
        with_stack=True,
    ) as prof:
        with record_function(name):
            with open(f"trace/size_{step_counter}.json", "w") as f:
                json.dump({"size": data_size}, f)
            result = func(*args)
    prof.export_chrome_trace(f"trace/{name}_{step_counter}.json")
    step_counter += 1
    return result


def get_zmq_socket(
    context: zmq.Context, socket_type: zmq.SocketType, endpoint: str, bind: bool
):
    mem = psutil.virtual_memory()
    total_mem = mem.total / 1024**3
    available_mem = mem.available / 1024**3
    if total_mem > 32 and available_mem > 16:
        buf_size = int(0.5 * 1024**3)
    else:
        buf_size = -1

    socket = context.socket(socket_type)
    if endpoint.find("[") != -1:
        socket.setsockopt(zmq.IPV6, 1)

    def set_send_opt():
        socket.setsockopt(zmq.SNDHWM, 0)
        socket.setsockopt(zmq.SNDBUF, buf_size)

    def set_recv_opt():
        socket.setsockopt(zmq.RCVHWM, 0)
        socket.setsockopt(zmq.RCVBUF, buf_size)

    if socket_type == zmq.PUSH:
        set_send_opt()
    elif socket_type == zmq.PULL:
        set_recv_opt()
    elif socket_type == zmq.DEALER:
        set_send_opt()
        set_recv_opt()
    else:
        raise ValueError(f"Unsupported socket type: {socket_type}")

    if bind:
        socket.bind(endpoint)
    else:
        socket.connect(endpoint)

    return socket


def dump_to_file(dirpath, name, value):
    from sglang.srt.distributed import get_tensor_model_parallel_rank

    if get_tensor_model_parallel_rank() != 0:
        return

    os.makedirs(dirpath, exist_ok=True)
    if value.dtype is torch.bfloat16:
        value = value.float()
    value = value.cpu().numpy()
    output_filename = os.path.join(dirpath, f"pytorch_dump_{name}.npy")
    logger.info(f"Dump a tensor to {output_filename}. Shape = {value.shape}")
    np.save(output_filename, value)


def is_triton_3():
    return triton.__version__.startswith("3.")


def maybe_torch_compile(*args, **kwargs):
    """
    torch.compile does not work for triton 2.2.0, which is needed in xlm1's jax.
    Therefore, we disable it here.
    """

    def decorator(func):
        if is_triton_3():
            return torch.compile(*args, **kwargs)(func)
        return func

    return decorator


def delete_directory(dirpath):
    try:
        # This will remove the directory and all its contents
        shutil.rmtree(dirpath)
    except OSError as e:
        print(f"Warning: {dirpath} : {e.strerror}")


# Temporary directory for prometheus multiprocess mode
# Cleaned up automatically when this object is garbage collected
prometheus_multiproc_dir: tempfile.TemporaryDirectory


def set_prometheus_multiproc_dir():
    # Set prometheus multiprocess directory
    # sglang uses prometheus multiprocess mode
    # we need to set this before importing prometheus_client
    # https://prometheus.github.io/client_python/multiprocess/
    global prometheus_multiproc_dir

    if "PROMETHEUS_MULTIPROC_DIR" in os.environ:
        logger.debug("User set PROMETHEUS_MULTIPROC_DIR detected.")
        prometheus_multiproc_dir = tempfile.TemporaryDirectory(
            dir=os.environ["PROMETHEUS_MULTIPROC_DIR"]
        )
    else:
        prometheus_multiproc_dir = tempfile.TemporaryDirectory()
        os.environ["PROMETHEUS_MULTIPROC_DIR"] = prometheus_multiproc_dir.name
    logger.debug(f"PROMETHEUS_MULTIPROC_DIR: {os.environ['PROMETHEUS_MULTIPROC_DIR']}")


def add_prometheus_middleware(app):
    # We need to import prometheus_client after setting the env variable `PROMETHEUS_MULTIPROC_DIR`
    from prometheus_client import CollectorRegistry, make_asgi_app, multiprocess

    registry = CollectorRegistry()
    multiprocess.MultiProcessCollector(registry)
    metrics_route = Mount("/metrics", make_asgi_app(registry=registry))

    # Workaround for 307 Redirect for /metrics
    metrics_route.path_regex = re.compile("^/metrics(?P<path>.*)$")
    app.routes.append(metrics_route)


def bind_port(port):
    """Bind to a specific port, assuming it's available."""
    sock = socket.socket(socket.AF_INET, socket.SOCK_STREAM)
    sock.setsockopt(socket.SOL_SOCKET, socket.SO_REUSEADDR, 1)  # Allows address reuse
    sock.bind(("", port))
    sock.listen(1)
    return sock


def get_amdgpu_memory_capacity():
    try:
        # Run rocm-smi and capture the output
        result = subprocess.run(
            [
                "rocminfo | grep 'gfx' -A 100 | grep 'Pool 1' -A 5 | grep 'Size:' | awk '{print $2}'"
            ],
            stdout=subprocess.PIPE,
            stderr=subprocess.PIPE,
            shell=True,
            text=True,
        )
        if result.returncode != 0:
            raise RuntimeError(f"rocm-smi error: {result.stderr.strip()}")

        # Parse the output to extract memory values in MiB
        memory_values = [
            float(mem.split("(")[0].strip()) / 1024
            for mem in result.stdout.strip().split("\n")
        ]

        if not memory_values:
            raise ValueError("No GPU memory values found.")

        # Return the minimum memory value
        return min(memory_values)

    except FileNotFoundError:
        raise RuntimeError(
            "rocm-smi not found. Ensure AMD ROCm drivers are installed and accessible."
        )


def get_device_sm():
    if torch.cuda.is_available():
        major, minor = torch.cuda.get_device_capability()
        return major * 10 + minor
    return 0


def get_nvgpu_memory_capacity():
    try:
        # Run nvidia-smi and capture the output
        result = subprocess.run(
            ["nvidia-smi", "--query-gpu=memory.total", "--format=csv,noheader,nounits"],
            stdout=subprocess.PIPE,
            stderr=subprocess.PIPE,
            text=True,
        )

        if result.returncode != 0:
            raise RuntimeError(f"nvidia-smi error: {result.stderr.strip()}")

        # Parse the output to extract memory values
        memory_values = [
            float(mem)
            for mem in result.stdout.strip().split("\n")
            if re.match(r"^\d+(\.\d+)?$", mem.strip())
        ]

        if not memory_values:
            raise ValueError("No GPU memory values found.")

        # Return the minimum memory value
        return min(memory_values)

    except FileNotFoundError:
        raise RuntimeError(
            "nvidia-smi not found. Ensure NVIDIA drivers are installed and accessible."
        )


def get_hpu_memory_capacity():
    try:
        # Run hl-smi and capture the output
        result = subprocess.run(
            ["hl-smi --query | grep 'Total'"],
            stdout=subprocess.PIPE,
            stderr=subprocess.PIPE,
            shell=True,
            text=True,
        )

        if result.returncode != 0:
            raise RuntimeError(f"hl-smi error: {result.stderr.strip()}")

        # Parse the output to extract memory values in MiB
        memory_values = [
            float(mem.split(" ")[-2]) for mem in result.stdout.strip().split("\n")
        ]

        if not memory_values:
            raise ValueError("No GPU memory values found.")

        # Return the minimum memory value
        return min(memory_values)

    except FileNotFoundError:
        raise RuntimeError(
            "hl-smi not found. Ensure Habana drivers are installed and accessible."
        )


def get_device_memory_capacity(device: str = None):
    if is_cuda():
        gpu_mem = get_nvgpu_memory_capacity()
    elif is_hip():
        gpu_mem = get_amdgpu_memory_capacity()
    elif device == "hpu":
        gpu_mem = get_hpu_memory_capacity()
    else:
        # GPU memory is not known yet or no GPU is available.
        gpu_mem = None

    return gpu_mem


# Copy from pytorch and OpenRLHF to allow creating multiple main groups.
# https://github.com/pytorch/pytorch/blob/main/torch/distributed/distributed_c10d.py
# https://github.com/OpenRLHF/OpenRLHF/blob/main/openrlhf/utils/distributed_util.py
def init_custom_process_group(
    backend=None,
    init_method=None,
    timeout=None,
    world_size=-1,
    rank=-1,
    store=None,
    group_name=None,
    pg_options=None,
):
    from torch.distributed.distributed_c10d import (
        Backend,
        PrefixStore,
        _new_process_group_helper,
        _world,
        default_pg_timeout,
        rendezvous,
    )

    assert (store is None) or (
        init_method is None
    ), "Cannot specify both init_method and store."

    if store is not None:
        assert world_size > 0, "world_size must be positive if using store"
        assert rank >= 0, "rank must be non-negative if using store"
    elif init_method is None:
        init_method = "env://"

    if backend:
        backend = Backend(backend)
    else:
        backend = Backend("undefined")

    if timeout is None:
        timeout = default_pg_timeout

    # backward compatible API
    if store is None:
        rendezvous_iterator = rendezvous(init_method, rank, world_size, timeout=timeout)
        store, rank, world_size = next(rendezvous_iterator)
        store.set_timeout(timeout)

        # Use a PrefixStore to avoid accidental overrides of keys used by
        # different systems (e.g. RPC) in case the store is multi-tenant.
        store = PrefixStore(group_name, store)

    # NOTE: The pg_options parameter was renamed into backend_options in PyTorch 2.6.0
    # https://github.com/pytorch/pytorch/commit/a0c7029a75628cd5fa8df83c0de0ea98ee7fd844
    # We need to determine the appropriate parameter name based on PyTorch version
    pg_options_param_name = (
        "backend_options" if str(torch.__version__) >= "2.6" else "pg_options"
    )
    pg, _ = _new_process_group_helper(
        world_size,
        rank,
        [],
        backend,
        store,
        group_name=group_name,
        **{pg_options_param_name: pg_options},
        timeout=timeout,
    )

    _world.pg_group_ranks[pg] = {i: i for i in range(world_size)}

    return pg


def crash_on_warnings():
    # Crash on warning if we are running CI tests
    return get_bool_env_var("SGLANG_IS_IN_CI")


def print_warning_once(msg: str) -> None:
    # Set the stacklevel to 2 to print the caller's line info
    logger.warning(msg, stacklevel=2)


def get_device_name(device_id: int = 0) -> str:
    if hasattr(torch, "cuda") and torch.cuda.is_available():
        return torch.cuda.get_device_name(device_id)

    if hasattr(torch, "xpu") and torch.xpu.is_available():
        return torch.xpu.get_device_name(device_id)

    if hasattr(torch, "hpu") and torch.hpu.is_available():
        return torch.hpu.get_device_name(device_id)

    if hasattr(torch, "npu") and torch.npu.is_available():
        return torch.npu.get_device_name(device_id)


@lru_cache(maxsize=1)
def is_habana_available() -> bool:
    return find_spec("habana_frameworks") is not None


@lru_cache(maxsize=8)
def get_device(device_id: Optional[int] = None) -> str:
    if hasattr(torch, "cuda") and torch.cuda.is_available():
        if device_id is None:
            return "cuda"
        return "cuda:{}".format(device_id)

    if hasattr(torch, "xpu") and torch.xpu.is_available():
        if device_id == None:
            return "xpu"
        return "xpu:{}".format(device_id)

    if is_habana_available():
        try:
            import habana_frameworks.torch.hpu

            if torch.hpu.is_available():
                if device_id == None:
                    return "hpu"
                return "hpu:{}".format(device_id)
        except ImportError as e:
            raise ImportError(
                "Habana frameworks detected, but failed to import 'habana_frameworks.torch.hpu'."
            )

    raise RuntimeError("No accelerator (CUDA, XPU, HPU) is available.")


@lru_cache(maxsize=1)
def get_device_count() -> int:
    if hasattr(torch, "cuda") and torch.cuda.is_available():
        try:
            return torch.cuda.device_count()
        except RuntimeError:
            return 0

    if hasattr(torch, "xpu") and torch.xpu.is_available():
        try:
            return torch.xpu.device_count()
        except RuntimeError:
            return 0

    if is_habana_available():
        try:
            import habana_frameworks.torch.hpu

            if torch.hpu.is_available():
                return torch.hpu.device_count()
        except (ImportError, RuntimeError):
            return 0

    return 0  # No accelerators available


def get_device_core_count(device_id: int = 0) -> int:
    if hasattr(torch, "cuda") and torch.cuda.is_available():
        return torch.cuda.get_device_properties(device_id).multi_processor_count

    return 0


def get_device_capability(device_id: int = 0) -> Tuple[int, int]:
    major, minor = None, None
    if hasattr(torch, "cuda") and torch.cuda.is_available():
        major, minor = torch.cuda.get_device_capability(device_id)

    if hasattr(torch, "xpu") and torch.xpu.is_available():
        major, minor, *_ = torch.xpu.get_device_capability(device_id)["version"].split(
            "."
        )
        major, minor = int(major), int(minor)

    if hasattr(torch, "hpu") and torch.hpu.is_available():
        try:
            # TODO(HandH1998): `get_device_capability` is not supported by `torch.hpu` for now.
            # Update this once the support is available.
            # major, minor = torch.hpu.get_device_capability(device_id)
            major, minor = None, None
        except Exception as e:
            raise RuntimeError(
                f"An error occurred while getting device capability of hpu: {e}."
            ) from e

    return major, minor


def get_compiler_backend() -> str:
    if hasattr(torch, "hpu") and torch.hpu.is_available():
        return "hpu_backend"

    if hasattr(torch, "npu") and torch.npu.is_available():
        import torchair

        config = torchair.CompilerConfig()
        npu_backend = torchair.get_npu_backend(compiler_config=config)
        return npu_backend

    return "inductor"


sglang_lib = Library("sglang", "FRAGMENT")  # noqa


# Some backends use pytorch version < 2.4.0 which doesn't
# support `torch.library.custom_op`.
def supports_custom_op() -> bool:
    return hasattr(torch.library, "custom_op")


def direct_register_custom_op(
    op_name: str,
    op_func: Callable,
    mutates_args: List[str],
    fake_impl: Optional[Callable] = None,
    target_lib: Optional[Library] = None,
):
    """
    `torch.library.custom_op` can have significant overhead because it
    needs to consider complicated dispatching logic. This function
    directly registers a custom op and dispatches it to the CUDA backend.
    See https://gist.github.com/youkaichao/ecbea9ec9fc79a45d2adce1784d7a9a5
    for more details.

    By default, the custom op is registered to the vLLM library. If you
    want to register it to a different library, you can pass the library
    object to the `target_lib` argument.

    IMPORTANT: the lifetime of the operator is tied to the lifetime of the
    library object. If you want to bind the operator to a different library,
    make sure the library object is alive when the operator is used.
    """
    import torch.library

    if hasattr(torch.library, "infer_schema"):
        schema_str = torch.library.infer_schema(op_func, mutates_args=mutates_args)
    else:
        # for pytorch 2.4
        import torch._custom_op.impl

        schema_str = torch._custom_op.impl.infer_schema(op_func, mutates_args)

    my_lib = target_lib or sglang_lib
    my_lib.define(op_name + schema_str)
    my_lib.impl(op_name, op_func, "CUDA")
    if fake_impl is not None:
        my_lib._register_fake(op_name, fake_impl)


def set_gpu_proc_affinity(
    tp_size: int,
    nnodes: int,
    gpu_id: int,
):
    # current process
    pid = os.getpid()
    p = psutil.Process(pid)

    tp_size_per_node = tp_size // nnodes

    # total physical cores
    total_pcores = psutil.cpu_count(logical=False)
    # physical cores per TP (N.B. more Cores than GPUs on node)
    num_cores_bind = total_pcores // tp_size_per_node

    # able to handle multiple DP per node
    start_cpu_id = (gpu_id * num_cores_bind) % total_pcores
    end_cpu_id = start_cpu_id + num_cores_bind

    if psutil.cpu_count() != psutil.cpu_count(logical=False):
        # HT on
        lower_cpu_ids = [id for id in range(start_cpu_id, end_cpu_id)]
        upper_cpu_ids = [id + total_pcores for id in range(start_cpu_id, end_cpu_id)]
        bind_cpu_ids = list(itertools.chain(lower_cpu_ids, upper_cpu_ids))
    else:
        # HT off
        bind_cpu_ids = [id for id in range(start_cpu_id, end_cpu_id)]

    # set cpu_affinity to current process
    p.cpu_affinity(bind_cpu_ids)
    logger.info(f"Process {pid} gpu_id {gpu_id} is running on CPUs: {p.cpu_affinity()}")


@lru_cache(maxsize=2)
def disable_request_logging() -> bool:
    return get_bool_env_var("SGLANG_DISABLE_REQUEST_LOGGING")


def dataclass_to_string_truncated(
    data, max_length=2048, skip_names: Optional[Set[str]] = None
):
    if skip_names is None:
        skip_names = set()
    if isinstance(data, str):
        if len(data) > max_length:
            half_length = max_length // 2
            return f"{repr(data[:half_length])} ... {repr(data[-half_length:])}"
        else:
            return f"{repr(data)}"
    elif isinstance(data, (list, tuple)):
        if len(data) > max_length:
            half_length = max_length // 2
            return str(data[:half_length]) + " ... " + str(data[-half_length:])
        else:
            return str(data)
    elif isinstance(data, dict):
        return (
            "{"
            + ", ".join(
                f"'{k}': {dataclass_to_string_truncated(v, max_length)}"
                for k, v in data.items()
                if k not in skip_names
            )
            + "}"
        )
    elif dataclasses.is_dataclass(data):
        fields = dataclasses.fields(data)
        return (
            f"{data.__class__.__name__}("
            + ", ".join(
                f"{f.name}={dataclass_to_string_truncated(getattr(data, f.name), max_length)}"
                for f in fields
                if f.name not in skip_names
            )
            + ")"
        )
    else:
        return str(data)


def permute_weight(x: torch.Tensor) -> torch.Tensor:
    b_ = x.shape[0]
    n_ = x.shape[1]
    k_ = x.shape[2]

    x_ = x
    if x.dtype == torch.bfloat16 or x.dtype == torch.float16:
        x_ = x_.view(int(b_), int(n_ / 16), 16, int(k_ / 32), 4, 8)
    elif x.dtype == torch.float8_e4m3fnuz or x.dtype == torch.int8:
        x_ = x_.view(int(b_), int(n_ / 16), 16, int(k_ / 64), 4, 16)
    else:
        # return x_
        x_ = x_.view(int(b_), int(n_ / 16), 16, int(k_ / 8), 2, 4)

    x_ = x_.permute(0, 1, 3, 4, 2, 5)
    x_ = x_.contiguous()
    x_ = x_.view(*x.shape)
    return x_


class MultiprocessingSerializer:
    @staticmethod
    def serialize(obj, output_str: bool = False):
        """
        Serialize a Python object using ForkingPickler.

        Args:
            obj: The object to serialize.
            output_str (bool): If True, return a base64-encoded string instead of raw bytes.

        Returns:
            bytes or str: The serialized object.
        """
        buf = io.BytesIO()
        ForkingPickler(buf).dump(obj)
        buf.seek(0)
        output = buf.read()

        if output_str:
            # Convert bytes to base64-encoded string
            output = base64.b64encode(output).decode("utf-8")

        return output

    @staticmethod
    def deserialize(data):
        """
        Deserialize a previously serialized object.

        Args:
            data (bytes or str): The serialized data, optionally base64-encoded.

        Returns:
            The deserialized Python object.
        """
        if isinstance(data, str):
            # Decode base64 string to bytes
            data = base64.b64decode(data)

        return ForkingPickler.loads(data)


def debug_timing(func):
    # todo: replace with a more organized instrumentation
    def wrapper(*args, **kwargs):
        if logger.isEnabledFor(logging.DEBUG):
            tic = torch.cuda.Event(enable_timing=True)
            toc = torch.cuda.Event(enable_timing=True)
            tic.record()
            result = func(*args, **kwargs)
            toc.record()
            toc.synchronize()  # Wait for the function to complete without synchronizing all ops on the GPU
            elapsed = tic.elapsed_time(toc)
            indices = kwargs.get("indices", args[1] if len(args) > 1 else None)
            num_tokens = len(indices) if indices is not None else 0
            throughput = num_tokens / elapsed * 1000 if elapsed > 0 else 0
            logger.debug(
                f"Transfer time: {elapsed} ms, throughput: {throughput} tokens/s"
            )
            return result
        else:
            return func(*args, **kwargs)

    return wrapper


def nullable_str(val: str):
    if not val or val == "None":
        return None
    return val


def pyspy_dump_schedulers():
    """py-spy dump on all scheduler in a local node."""
    try:
        pid = psutil.Process().pid
        # Command to run py-spy with the PID
        cmd = f"py-spy dump --pid {pid}"
        result = subprocess.run(
            cmd, shell=True, capture_output=True, text=True, check=True
        )
        logger.error(f"Pyspy dump for PID {pid}:\n{result.stdout}")
    except subprocess.CalledProcessError as e:
        logger.error(f"Pyspy failed to dump PID {pid}. Error: {e.stderr}")


def kill_itself_when_parent_died():
    if sys.platform == "linux":
        # sigkill this process when parent worker manager dies
        PR_SET_PDEATHSIG = 1
        libc = ctypes.CDLL("libc.so.6")
        libc.prctl(PR_SET_PDEATHSIG, signal.SIGKILL)
    else:
        logger.warning("kill_itself_when_parent_died is only supported in linux.")


def set_uvicorn_logging_configs():
    from uvicorn.config import LOGGING_CONFIG

    LOGGING_CONFIG["formatters"]["default"][
        "fmt"
    ] = "[%(asctime)s] %(levelprefix)s %(message)s"
    LOGGING_CONFIG["formatters"]["default"]["datefmt"] = "%Y-%m-%d %H:%M:%S"
    LOGGING_CONFIG["formatters"]["access"][
        "fmt"
    ] = '[%(asctime)s] %(levelprefix)s %(client_addr)s - "%(request_line)s" %(status_code)s'
    LOGGING_CONFIG["formatters"]["access"]["datefmt"] = "%Y-%m-%d %H:%M:%S"


def get_ip() -> str:
    # SGLANG_HOST_IP env can be ignore
    host_ip = os.getenv("SGLANG_HOST_IP", "") or os.getenv("HOST_IP", "")
    if host_ip:
        return host_ip

    # IP is not set, try to get it from the network interface

    # try ipv4
    s = socket.socket(socket.AF_INET, socket.SOCK_DGRAM)
    try:
        s.connect(("8.8.8.8", 80))  # Doesn't need to be reachable
        return s.getsockname()[0]
    except Exception:
        pass

    # try ipv6
    try:
        s = socket.socket(socket.AF_INET6, socket.SOCK_DGRAM)
        # Google's public DNS server, see
        # https://developers.google.com/speed/public-dns/docs/using#addresses
        s.connect(("2001:4860:4860::8888", 80))  # Doesn't need to be reachable
        return s.getsockname()[0]
    except Exception:
        pass

    warnings.warn(
        "Failed to get the IP address, using 0.0.0.0 by default."
        "The value can be set by the environment variable"
        " SGLANG_HOST_IP or HOST_IP.",
        stacklevel=2,
    )
    return "0.0.0.0"


def get_open_port() -> int:
    port = os.getenv("SGLANG_PORT")
    if port is not None:
        port = int(port)
        while True:
            try:
                with socket.socket(socket.AF_INET, socket.SOCK_STREAM) as s:
                    s.bind(("", port))
                    return port
            except OSError:
                port += 1  # Increment port number if already in use
                logger.info("Port %d is already in use, trying port %d", port - 1, port)
    # try ipv4
    try:
        with socket.socket(socket.AF_INET, socket.SOCK_STREAM) as s:
            s.bind(("", 0))
            return s.getsockname()[1]
    except OSError:
        # try ipv6
        with socket.socket(socket.AF_INET6, socket.SOCK_STREAM) as s:
            s.bind(("", 0))
            return s.getsockname()[1]


def is_valid_ipv6_address(address: str) -> bool:
    try:
        ipaddress.IPv6Address(address)
        return True
    except ValueError:
        return False


def configure_ipv6(dist_init_addr):
    addr = dist_init_addr
    end = addr.find("]")
    if end == -1:
        raise ValueError("invalid IPv6 address format: missing ']'")

    host = addr[: end + 1]

    # this only validates the address without brackets: we still need the below checks.
    # if it's invalid, immediately raise an error so we know it's not formatting issues.
    if not is_valid_ipv6_address(host[1:end]):
        raise ValueError(f"invalid IPv6 address: {host}")

    port_str = None
    if len(addr) > end + 1:
        if addr[end + 1] == ":":
            port_str = addr[end + 2 :]
        else:
            raise ValueError("received IPv6 address format: expected ':' after ']'")

    if not port_str:
        raise ValueError(
            "a port must be specified in IPv6 address (format: [ipv6]:port)"
        )

    try:
        port = int(port_str)
    except ValueError:
        raise ValueError(f"invalid port in IPv6 address: '{port_str}'")
    return port, host


def rank0_log(msg: str):
    from sglang.srt.distributed import get_tensor_model_parallel_rank

    if get_tensor_model_parallel_rank() == 0:
        logger.info(msg)


def rank0_print(msg: str):
    from sglang.srt.distributed import get_tensor_model_parallel_rank

    if get_tensor_model_parallel_rank() == 0:
        print(msg, flush=True)


def get_cuda_version():
    if torch.version.cuda:
        return tuple(map(int, torch.version.cuda.split(".")))
    return (0, 0)


def launch_dummy_health_check_server(host, port):
    import asyncio

    import uvicorn
    from fastapi import FastAPI, Response

    app = FastAPI()

    @app.get("/health")
    async def health():
        """Check the health of the http server."""
        return Response(status_code=200)

    @app.get("/health_generate")
    async def health_generate():
        """Check the health of the http server."""
        return Response(status_code=200)

    config = uvicorn.Config(
        app,
        host=host,
        port=port,
        timeout_keep_alive=5,
        loop="auto",
        log_config=None,
        log_level="warning",
    )
    server = uvicorn.Server(config=config)

    try:
        loop = asyncio.get_running_loop()
        logger.info(
            f"Dummy health check server scheduled on existing loop at {host}:{port}"
        )
        loop.create_task(server.serve())

    except RuntimeError:
        logger.info(f"Starting dummy health check server at {host}:{port}")
        server.run()


def create_checksum(directory: str):
    raise NotImplementedError()


def set_cuda_arch():
    if is_flashinfer_available():
        capability = torch.cuda.get_device_capability()
        arch = f"{capability[0]}.{capability[1]}"
        os.environ["TORCH_CUDA_ARCH_LIST"] = f"{arch}{'+PTX' if arch == '9.0' else ''}"


def next_power_of_2(n: int):
    return 1 << (n - 1).bit_length() if n > 0 else 1


setattr(triton, "next_power_of_2", next_power_of_2)


@contextmanager
def empty_context(*args, **kwargs):
    try:
        # Setup code goes here
        yield
    finally:
        # Cleanup code goes here
        pass


def add_prefix(name: str, prefix: str) -> str:
    """Add a weight path prefix to a module name.

    Args:
        name: base module name.
        prefix: weight prefix str to added to the front of `name` concatenated with `.`.

    Returns:
        The string `prefix.name` if prefix is non-empty, otherwise just `name`.
    """
    return name if not prefix else f"{prefix}.{name}"


def is_remote_url(url: Union[str, Path]) -> bool:
    """
    Check if the URL is a remote URL of the format:
    <connector_type>://<host>:<port>/<model_name>
    """
    if isinstance(url, Path):
        return False

    pattern = r"(.+)://(.*)"
    m = re.match(pattern, url)
    return m is not None


def parse_connector_type(url: str) -> str:
    """
    Parse the connector type from the URL of the format:
    <connector_type>://<path>
    """
    pattern = r"(.+)://(.*)"
    m = re.match(pattern, url)
    if m is None:
        return ""

    return m.group(1)


def retry(
    fn,
    max_retry: int,
    initial_delay: float = 2.0,
    max_delay: float = 60.0,
    should_retry: Callable[[Any], bool] = lambda e: True,
):
    for try_index in itertools.count():
        try:
            return fn()
        except Exception as e:
            if try_index >= max_retry:
                raise Exception(f"retry() exceed maximum number of retries.")

            if not should_retry(e):
                raise Exception(f"retry() observe errors that should not be retried.")

            delay = min(initial_delay * (2**try_index), max_delay) * (
                0.75 + 0.25 * random.random()
            )

            logger.warning(
                f"retry() failed once ({try_index}th try, maximum {max_retry} retries). Will delay {delay:.2f}s and retry. Error: {e}"
            )
            traceback.print_exc()

            time.sleep(delay)


def flatten_nested_list(nested_list):
    if isinstance(nested_list, list):
        return [
            item for sublist in nested_list for item in flatten_nested_list(sublist)
        ]
    else:
        return [nested_list]


class DeepEPMode(Enum):
    normal = "normal"
    low_latency = "low_latency"
    auto = "auto"

    def enable_normal(self):
        return self in [DeepEPMode.normal, DeepEPMode.auto]

    def enable_low_latency(self):
        return self in [DeepEPMode.low_latency, DeepEPMode.auto]

    def resolve(self, forward_mode):
        if self != DeepEPMode.auto:
            return self

        if forward_mode.is_decode():
            return DeepEPMode.low_latency
        else:
            return DeepEPMode.normal


def is_non_idle_and_non_empty(forward_mode, hidden_states):
    return (
        (forward_mode is not None)
        and not forward_mode.is_idle()
        and hidden_states.shape[0] > 0
    )


def fast_topk(values, topk, dim):
    if topk == 1:
        # Use max along the specified dimension to get both value and index
        return torch.max(values, dim=dim, keepdim=True)
    else:
        # Use topk for efficiency with larger k values
        return torch.topk(values, topk, dim=dim)


def _check(cc_major):
    if not is_cuda():
        return False
    return torch.cuda.get_device_capability()[0] == cc_major and tuple(
        map(int, torch.version.cuda.split(".")[:2])
    ) >= (12, 3)


is_ampere_with_cuda_12_3 = lambda: _check(8)
is_hopper_with_cuda_12_3 = lambda: _check(9)


def get_free_port():
    # try ipv4
    try:
        with socket.socket(socket.AF_INET, socket.SOCK_STREAM) as s:
            s.bind(("", 0))
            return s.getsockname()[1]
    except OSError:
        # try ipv6
        with socket.socket(socket.AF_INET6, socket.SOCK_STREAM) as s:
            s.bind(("", 0))
            return s.getsockname()[1]


def get_local_ip_by_remote() -> str:
    # try ipv4
    s = socket.socket(socket.AF_INET, socket.SOCK_DGRAM)
    try:
        s.connect(("8.8.8.8", 80))  # Doesn't need to be reachable
        return s.getsockname()[0]
    except Exception:
        pass

    # try ipv6
    try:
        s = socket.socket(socket.AF_INET6, socket.SOCK_DGRAM)
        # Google's public DNS server, see
        # https://developers.google.com/speed/public-dns/docs/using#addresses
        s.connect(("2001:4860:4860::8888", 80))  # Doesn't need to be reachable
        return s.getsockname()[0]
    except Exception:
        raise ValueError("Can not get local ip")


def is_page_size_one(server_args):
    return server_args.page_size == 1


# TODO(hebiao064): Accelerate FA3 Spec Decode with topk > 1.
# TODO(hebiao064): Improve the acc rate for FA3 Spec Decode with topk == 1 and page_size > 1.
def is_no_spec_infer_or_topk_one(server_args):
    return server_args.speculative_eagle_topk is None or (
        server_args.speculative_eagle_topk is not None
        and server_args.speculative_eagle_topk == 1
        and is_page_size_one(server_args)
    )


def is_fa3_default_architecture(hf_config):
    architectures = getattr(hf_config, "architectures", None)
    if not isinstance(architectures, list) or not architectures:
        return False
    default_archs = {
        "Qwen2ForCausalLM",
        "Llama4ForConditionalGeneration",
        "LlamaForCausalLM",
        "Gemma2ForCausalLM",
        "Gemma3ForConditionalGeneration",
        "Qwen3ForCausalLM",
        "Qwen3MoeForCausalLM",
    }
    return architectures[0] in default_archs


# Can be more general if it is used in multiple places (keep it simple and thus not general now)
class BumpAllocator:
    def __init__(self, buffer_size: int, dtype, device):
        self._buffer = torch.zeros((buffer_size,), dtype=dtype, device=device)
        self._pointer = 0

    def allocate(self, size: int):
        assert self._pointer + size <= len(self._buffer)
        output = self._buffer[self._pointer : self._pointer + size]
        self._pointer += size
        return output


def log_info_on_rank0(logger, msg):
    from sglang.srt.distributed import get_tensor_model_parallel_rank

    if get_tensor_model_parallel_rank() == 0:
        logger.info(msg)


def load_json_config(data: str):
    try:
        return json.loads(data)
    except JSONDecodeError:
        return json.loads(Path(data).read_text())


def dispose_tensor(x: torch.Tensor):
    x.set_(torch.empty((0,), device=x.device, dtype=x.dtype))


<<<<<<< HEAD
def require_mlp_tp_gather(server_args):
    """
    Check if the input of MLP is obtained by all-gather rather than all-reduce. This only happens when each MLP TP group contains multiple attention DP groups.
    """
    if server_args.enable_dp_attention:
        assert server_args.dp_size > 1, "dp_size must be greater than 1"
        if server_args.moe_dense_tp_size is None:    # TODO(ch-wan): some MoE models do not have dense layers
            return True
        elif not server_args.enable_dp_lm_head:
            return True
        else:
            return server_args.moe_dense_tp_size > server_args.tp_size // server_args.dp_size
    else:
        return False


def require_attn_tp_gather(server_args):
    """
    Check if the input of attention is scattered.
    """
    assert server_args.moe_dense_tp_size in [1, None]
    if server_args.enable_deepep_moe or server_args.moe_dense_tp_size is not None:
        if server_args.enable_dp_attention:
            return server_args.dp_size < server_args.tp_size
        else:
            return True
    else:
        return False


def require_gathered_buffer(server_args):
    return require_mlp_tp_gather(server_args) or require_attn_tp_gather(server_args)
=======
T = TypeVar("T")


class Withable(Generic[T]):
    def __init__(self):
        self._value: Optional[T] = None

    @property
    def value(self) -> T:
        return self._value

    @contextmanager
    def with_value(self, new_value: T):
        assert self._value is None
        self._value = new_value
        try:
            yield
        finally:
            assert self._value is new_value
            self._value = None
>>>>>>> 7845798f
<|MERGE_RESOLUTION|>--- conflicted
+++ resolved
@@ -2149,7 +2149,28 @@
     x.set_(torch.empty((0,), device=x.device, dtype=x.dtype))
 
 
-<<<<<<< HEAD
+T = TypeVar("T")
+
+
+class Withable(Generic[T]):
+    def __init__(self):
+        self._value: Optional[T] = None
+
+    @property
+    def value(self) -> T:
+        return self._value
+
+    @contextmanager
+    def with_value(self, new_value: T):
+        assert self._value is None
+        self._value = new_value
+        try:
+            yield
+        finally:
+            assert self._value is new_value
+            self._value = None
+
+
 def require_mlp_tp_gather(server_args):
     """
     Check if the input of MLP is obtained by all-gather rather than all-reduce. This only happens when each MLP TP group contains multiple attention DP groups.
@@ -2181,26 +2202,4 @@
 
 
 def require_gathered_buffer(server_args):
-    return require_mlp_tp_gather(server_args) or require_attn_tp_gather(server_args)
-=======
-T = TypeVar("T")
-
-
-class Withable(Generic[T]):
-    def __init__(self):
-        self._value: Optional[T] = None
-
-    @property
-    def value(self) -> T:
-        return self._value
-
-    @contextmanager
-    def with_value(self, new_value: T):
-        assert self._value is None
-        self._value = new_value
-        try:
-            yield
-        finally:
-            assert self._value is new_value
-            self._value = None
->>>>>>> 7845798f
+    return require_mlp_tp_gather(server_args) or require_attn_tp_gather(server_args)