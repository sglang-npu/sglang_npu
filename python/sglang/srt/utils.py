--- conflicted
+++ resolved
@@ -280,8 +280,4 @@
                 f"is less than the minimum required version {min_version}"
             )
     except PackageNotFoundError:
-<<<<<<< HEAD
-        raise Exception(f"{pkg} is not installed")
-=======
-        raise f"{pkg} with minimum required version {min_version} is not installed"
->>>>>>> 95a64a7e
+        raise Exception(f"{pkg} with minimum required version {min_version} is not installed")