--- conflicted
+++ resolved
@@ -2241,7 +2241,24 @@
         return source
 
 
-<<<<<<< HEAD
+def support_triton(backend: str) -> bool:
+    return backend not in ["torch_native", "intel_amx"]
+
+
+try:
+    import sgl_kernel
+
+    is_intel_amx_backend_available = hasattr(
+        torch.ops.sgl_kernel, "convert_weight_packed"
+    )
+except:
+    is_intel_amx_backend_available = False
+
+
+def cpu_has_amx_support():
+    return torch._C._cpu._is_amx_tile_supported() and is_intel_amx_backend_available
+
+
 def get_numa_id_for_gpu(gpu_id: int) -> Optional[str]:
     """Get NUMA node ID for a specific GPU using nvidia-smi topo command.
 
@@ -2332,22 +2349,4 @@
         logger.error(
             f"An unexpected error occurred: {e}. Assuming potential cross-NUMA for safety."
         )
-        return True
-=======
-def support_triton(backend: str) -> bool:
-    return backend not in ["torch_native", "intel_amx"]
-
-
-try:
-    import sgl_kernel
-
-    is_intel_amx_backend_available = hasattr(
-        torch.ops.sgl_kernel, "convert_weight_packed"
-    )
-except:
-    is_intel_amx_backend_available = False
-
-
-def cpu_has_amx_support():
-    return torch._C._cpu._is_amx_tile_supported() and is_intel_amx_backend_available
->>>>>>> ff00895c
+        return True