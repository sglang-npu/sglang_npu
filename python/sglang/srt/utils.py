--- conflicted
+++ resolved
@@ -1956,24 +1956,12 @@
     except Exception:
         pass
 
-<<<<<<< HEAD
     warnings.warn(
         "Failed to get the IP address, using 0.0.0.0 by default."
         "The value can be set by the environment variable"
         " SGLANG_HOST_IP or HOST_IP."
     )
     return "0.0.0.0"
-=======
-    # try ipv6
-    try:
-        s = socket.socket(socket.AF_INET6, socket.SOCK_DGRAM)
-        # Google's public DNS server, see
-        # https://developers.google.com/speed/public-dns/docs/using#addresses
-        s.connect(("2001:4860:4860::8888", 80))  # Doesn't need to be reachable
-        return s.getsockname()[0]
-    except Exception:
-        raise ValueError("Can not get local ip")
->>>>>>> 3c8a5231
 
 
 def is_page_size_one(server_args):
