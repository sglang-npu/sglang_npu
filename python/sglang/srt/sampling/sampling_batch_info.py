--- conflicted
+++ resolved
@@ -43,16 +43,8 @@
     @classmethod
     def from_schedule_batch(cls, batch: ScheduleBatch, vocab_size: int):
         reqs = batch.reqs
-<<<<<<< HEAD
-        ret = cls(vocab_size=vocab_size)
-        ret.device = batch.device
-
-        with torch.device(batch.device):
-            ret.temperatures = torch.tensor(
-=======
         with batch.input_ids.device:
             temperatures = torch.tensor(
->>>>>>> c5325aba
                 [r.sampling_params.temperature for r in reqs],
                 dtype=torch.float,
             ).view(-1, 1)
@@ -130,14 +122,10 @@
 
         if has_regex:
             self.vocab_mask = torch.zeros(
-<<<<<<< HEAD
-                batch.batch_size(),
+                len(self.temperatures),
                 self.vocab_size,
                 dtype=torch.bool,
                 device=self.device,
-=======
-                len(self.temperatures), self.vocab_size, dtype=torch.bool, device="cuda"
->>>>>>> c5325aba
             )
             for i, regex_fsm in enumerate(self.regex_fsms):
                 if regex_fsm is not None:
