--- conflicted
+++ resolved
@@ -344,11 +344,6 @@
         indices_to_remove = set()
         for i, (decode_req, poll) in enumerate(zip(self.queue, polls)):
             if poll == KVPoll.Failed:
-<<<<<<< HEAD
-                if hasattr(decode_req.kv_receiver, "clear"):
-                    decode_req.kv_receiver.clear()
-                raise Exception("Transfer failed")
-=======
                 error_message = f"Decode transfer failed for request rank={self.tp_rank} {decode_req.req.rid=} {decode_req.req.bootstrap_room=}"
                 try:
                     decode_req.kv_receiver.failure_exception()
@@ -367,7 +362,6 @@
                 self.tree_cache.cache_finished_req(decode_req.req)
                 indices_to_remove.add(i)
                 continue
->>>>>>> 3bde1010
             elif poll == KVPoll.Success:
                 # pop and push it to waiting queue
                 idx = decode_req.metadata_buffer_index
