--- conflicted
+++ resolved
@@ -419,133 +419,6 @@
         return transferred_reqs
 
 
-<<<<<<< HEAD
-class ScheduleBatchDisaggregationDecodeMixin:
-
-    def prepare_for_prebuilt_extend(self: ScheduleBatch):
-        """
-        Prepare a prebuilt extend by populate metadata
-        Adapted from .prepare_for_extend().
-        """
-
-        self.forward_mode = ForwardMode.EXTEND
-        reqs = self.reqs
-        input_ids = [r.fill_ids[len(r.prefix_indices) :] for r in reqs]
-        extend_num_tokens = sum(len(ids) for ids in input_ids)
-        seq_lens = []
-        pre_lens = []
-        req_pool_indices = []
-
-        # Pre-calculate total size
-        total_size = sum(req.extend_input_len for req in reqs)
-        out_cache_loc = torch.empty(total_size, dtype=torch.int64, device=self.device)
-
-        # Fill the tensor in one pass
-        offset = 0
-        for i, req in enumerate(reqs):
-            req_pool_indices.append(req.req_pool_idx)
-
-            chunk = self.req_to_token_pool.req_to_token[req.req_pool_idx][
-                : req.extend_input_len
-            ]
-            assert (
-                offset + req.extend_input_len <= total_size
-            ), f"Exceeds total size: offset={offset}, req.extend_input_len={req.extend_input_len}, total_size={total_size}"
-            out_cache_loc[offset : offset + req.extend_input_len] = chunk
-            offset += req.extend_input_len
-
-            pre_len = len(req.prefix_indices)
-            seq_len = len(req.origin_input_ids) + max(0, len(req.output_ids) - 1)
-            seq_lens.append(seq_len)
-            if len(req.output_ids) == 0:
-                assert (
-                    seq_len - pre_len == req.extend_input_len
-                ), f"seq_len={seq_len}, pre_len={pre_len}, req.extend_input_len={req.extend_input_len}"
-
-            req.cached_tokens += pre_len - req.already_computed
-            req.already_computed = seq_len
-            req.is_retracted = False
-            pre_lens.append(pre_len)
-            req.extend_logprob_start_len = 0
-
-        extend_input_logprob_token_ids = None
-
-        # Set fields
-        self.input_ids = torch.tensor(
-            sum(input_ids, []), dtype=torch.int32, device=self.device
-        )
-        self.req_pool_indices = torch.tensor(
-            req_pool_indices, dtype=torch.int64, device=self.device
-        )
-        self.seq_lens = torch.tensor(seq_lens, dtype=torch.int64, device=self.device)
-        self.out_cache_loc = out_cache_loc
-        self.seq_lens_sum = sum(seq_lens)
-        self.extend_num_tokens = extend_num_tokens
-        self.prefix_lens = [len(r.prefix_indices) for r in reqs]
-        self.extend_lens = [r.extend_input_len for r in reqs]
-        self.extend_logprob_start_lens = [r.extend_logprob_start_len for r in reqs]
-        self.extend_input_logprob_token_ids = extend_input_logprob_token_ids
-
-        # Build sampling info
-        self.sampling_info = SamplingBatchInfo.from_schedule_batch(
-            self,
-            self.model_config.vocab_size,
-        )
-
-    def process_prebuilt_extend(
-        self: ScheduleBatch, server_args: ServerArgs, model_config: ModelConfig
-    ):
-        """Assign the buffered last input id to schedule batch"""
-        self.output_ids = []
-        for req in self.reqs:
-            if req.output_ids and len(req.output_ids) > 0:
-                # resumed retracted req
-                self.output_ids.append(req.output_ids[-1])
-            else:
-                assert req.transferred_output_id is not None
-                req.output_ids.append(req.transferred_output_id)
-                self.output_ids.append(req.transferred_output_id)
-            self.tree_cache.cache_unfinished_req(req)
-        self.output_ids = torch.tensor(self.output_ids, device=self.device)
-
-        # Simulate the eagle run. We add mock data to hidden states for the
-        # ease of implementation now meaning the first token will have acc rate
-        # of 0.
-        if not self.spec_algorithm.is_none():
-
-            b = len(self.reqs)
-            topk_p = torch.arange(
-                b * server_args.speculative_eagle_topk,
-                0,
-                -1,
-                device=self.device,
-                dtype=torch.float32,
-            )
-            topk_p = topk_p.reshape(b, server_args.speculative_eagle_topk)
-            topk_p /= b * server_args.speculative_eagle_topk
-            topk_index = torch.arange(
-                b * server_args.speculative_eagle_topk, device=self.device
-            )
-            topk_index = topk_index.reshape(b, server_args.speculative_eagle_topk)
-
-            # local import to avoid circular import
-            from sglang.srt.speculative.eagle_utils import EagleDraftInput
-
-            spec_info = EagleDraftInput(
-                topk_p=topk_p,
-                topk_index=topk_index,
-                hidden_states=torch.ones(
-                    (b, model_config.hidden_size), device=self.device
-                ),
-                verified_id=self.output_ids,
-            )
-            spec_info.prepare_for_extend(self)
-            spec_info.capture_hidden_mode = CaptureHiddenMode.LAST
-            self.spec_info = spec_info
-
-
-=======
->>>>>>> 4685fbb8
 class SchedulerDisaggregationDecodeMixin:
 
     def _prepare_idle_batch_and_run(self, batch, delay_process=False):
