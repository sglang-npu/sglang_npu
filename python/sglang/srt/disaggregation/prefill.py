--- conflicted
+++ resolved
@@ -183,7 +183,6 @@
             )
             self.process_prefill_chunk()
             batch = self.get_new_batch_prefill()
-<<<<<<< HEAD
 
             # Handle DP attention
             if (
@@ -192,8 +191,6 @@
             ):
                 batch, _ = self.prepare_dp_attn_batch(batch)
 
-=======
->>>>>>> 6aca5834
             self.cur_batch = batch
 
             if batch:
@@ -251,6 +248,7 @@
 
         polls = poll_and_all_reduce(
             [req.disagg_kv_sender for req in self.disagg_prefill_inflight_queue],
+            self.attn_tp_cpu_group,
             self.attn_tp_cpu_group,
         )
 
