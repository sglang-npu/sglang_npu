--- conflicted
+++ resolved
@@ -69,8 +69,9 @@
         self, session_id: str, buffer: int, peer_buffer_address: int, length: int
     ) -> int:
         """Synchronously transfer data to the specified address."""
-<<<<<<< HEAD
         try:
+            # the first time: based on session_id (which contains remote_ip) to construct a queue pair, and cache the queue pair
+            # later: based on the cached queue pair to send data
             ret = self.engine.transfer_sync_write(
                 session_id, buffer, peer_buffer_address, length
             )
@@ -78,13 +79,6 @@
             # Mark transfer request as failed
             ret = -1
 
-=======
-        # the first time: based on session_id (which contains remote_ip) to construct a queue pair, and cache the queue pair
-        # later: based on the cached queue pair to send data
-        ret = self.engine.transfer_sync_write(
-            session_id, buffer, peer_buffer_address, length
-        )
->>>>>>> 2e37fa07
         if ret < 0:
             # Do not raise an exception here, since some transfer requests fail should be accepted and the execution thread should not be stopped.
             logger.debug(
