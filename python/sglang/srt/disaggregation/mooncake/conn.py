from __future__ import annotations

import asyncio
import concurrent.futures
import dataclasses
import logging
import os
import queue
import socket
import struct
import threading
import time
from collections import defaultdict
from functools import cache
from typing import Dict, List, Optional, Tuple, Union

import numpy as np
import numpy.typing as npt
import requests
import zmq
from aiohttp import web

from sglang.srt.disaggregation.base.conn import (
    BaseKVBootstrapServer,
    BaseKVManager,
    BaseKVReceiver,
    BaseKVSender,
    KVArgs,
    KVPoll,
)
from sglang.srt.disaggregation.mooncake.transfer_engine import MooncakeTransferEngine
from sglang.srt.disaggregation.utils import (
    DisaggregationMode,
    FastQueue,
    group_concurrent_contiguous,
)
from sglang.srt.server_args import ServerArgs
from sglang.srt.utils import (
    get_free_port,
    get_int_env_var,
    get_ip,
    get_local_ip_by_remote,
)

logger = logging.getLogger(__name__)


class KVTransferError(Exception):
    def __init__(self, bootstrap_room: int, failure_reason: str):
        super().__init__(failure_reason)
        self.bootstrap_room = bootstrap_room
        self.failure_reason = failure_reason

    def __str__(self):
        return f"KVTransferError(bootstrap_room={self.bootstrap_room}): {self.failure_reason}"


# prefill
@dataclasses.dataclass
class TransferKVChunk:
    room: int
    prefill_kv_indices: npt.NDArray[np.int64]
    index_slice: slice
    is_last: bool
    prefill_aux_index: Optional[int]


# decode
@dataclasses.dataclass
class TransferInfo:
    room: int
    endpoint: str
    dst_port: int
    mooncake_session_id: str
    dst_kv_indices: npt.NDArray[np.int64]
    dst_aux_index: int
    required_dst_info_num: int
    is_dummy: bool

    @classmethod
    def from_zmq(cls, msg: List[bytes]):
        if msg[4] == b"" and msg[5] == b"":
            is_dummy = True
            dst_kv_indices = np.array([], dtype=np.int64)
            dst_aux_index = None
        else:
            dst_kv_indices = np.frombuffer(msg[4], dtype=np.int64)
            dst_aux_index = int(msg[5].decode("ascii"))
            is_dummy = False
        return cls(
            room=int(msg[0].decode("ascii")),
            endpoint=msg[1].decode("ascii"),
            dst_port=int(msg[2].decode("ascii")),
            mooncake_session_id=msg[3].decode("ascii"),
            dst_kv_indices=dst_kv_indices,
            dst_aux_index=dst_aux_index,
            required_dst_info_num=int(msg[6].decode("ascii")),
            is_dummy=is_dummy,
        )


# decode
@dataclasses.dataclass
class KVArgsRegisterInfo:
    room: str
    endpoint: str
    dst_port: int
    mooncake_session_id: str
    dst_kv_ptrs: list[int]
    dst_aux_ptrs: list[int]

    @classmethod
    def from_zmq(cls, msg: List[bytes]):
        return cls(
            room=str(msg[0].decode("ascii")),
            endpoint=msg[1].decode("ascii"),
            dst_port=int(msg[2].decode("ascii")),
            mooncake_session_id=msg[3].decode("ascii"),
            dst_kv_ptrs=list(struct.unpack(f"{len(msg[4])//8}Q", msg[4])),
            dst_aux_ptrs=list(struct.unpack(f"{len(msg[5])//8}Q", msg[5])),
        )


class MooncakeKVManager(BaseKVManager):
    def __init__(
        self,
        args: KVArgs,
        disaggregation_mode: DisaggregationMode,
        server_args: ServerArgs,
        is_mla_backend: Optional[bool] = False,
    ):
        self.kv_args = args
        self.engine = MooncakeTransferEngine(
            hostname=get_local_ip_by_remote(),
            gpu_id=self.kv_args.gpu_id,
            ib_device=self.kv_args.ib_device,
        )
        self.is_mla_backend = is_mla_backend
        self.disaggregation_mode = disaggregation_mode
        # for p/d multi node infer
        self.bootstrap_port = server_args.disaggregation_bootstrap_port
        self.dist_init_addr = server_args.dist_init_addr
        self.tp_size = server_args.tp_size
        self.dp_size = server_args.dp_size
        self.enable_dp_attention = server_args.enable_dp_attention
        if not server_args.enable_dp_attention and server_args.dp_size != 1:
            raise ValueError(
                "If dp_attention is not enabled, dp size must be 1 in disaggregation mode."
            )
        self.request_status: Dict[int, KVPoll] = {}
        self.rank_port = None
        self.server_socket = zmq.Context().socket(zmq.PULL)
        self.register_buffer_to_engine()
        if self.disaggregation_mode == DisaggregationMode.PREFILL:
            self.transfer_infos: Dict[int, Dict[str, TransferInfo]] = {}
            self.decode_kv_args_table: Dict[str, KVArgsRegisterInfo] = {}
            self.start_prefill_thread()
            self._register_to_bootstrap()
            self.session_failures = defaultdict(int)
            self.failed_sessions = set()
            self.session_lock = threading.Lock()
            # Determine the number of threads to use for kv sender
            cpu_count = os.cpu_count()
            transfer_thread_pool_size = get_int_env_var(
                "SGLANG_DISAGGREGATION_THREAD_POOL_SIZE",
                min(max(4, int(0.75 * cpu_count) // 8), 12),
            )
<<<<<<< HEAD
            transfer_queue_size = get_int_env_var("SGLANG_DISAGGREGATION_QUEUE_SIZE", 4)
            self.transfer_queues: List[FastQueue] = [
                FastQueue() for _ in range(transfer_queue_size)
            ]
            assert transfer_thread_pool_size >= transfer_queue_size, (
                f"The environment variable SGLANG_DISAGGREGATION_THREAD_POOL_SIZE={transfer_thread_pool_size} must be "
                f"greater than or equal to SGLANG_DISAGGREGATION_QUEUE_SIZE={transfer_queue_size}."
            )
            self.executors = [
                concurrent.futures.ThreadPoolExecutor(
                    transfer_thread_pool_size // transfer_queue_size
                )
                for _ in range(transfer_queue_size)
            ]
            for queue, executor in zip(self.transfer_queues, self.executors):
                threading.Thread(
                    target=self.transfer_worker, args=(queue, executor), daemon=True
                ).start()

=======
            self.bootstrap_time_out = get_int_env_var(
                "SGLANG_DISAGGREGATION_BOOTSTRAP_TIMEOUT", 30
            )
>>>>>>> b1c8d4e9
        elif self.disaggregation_mode == DisaggregationMode.DECODE:
            self.heartbeat_failures = {}
            self.session_pool = defaultdict(requests.Session)
            self.session_pool_lock = threading.Lock()
            self.addr_to_rooms_tracker = defaultdict(list)
            self.connection_lock = threading.Lock()
            # Heartbeat interval should be at least 2 seconds
            self.heartbeat_interval = max(
                float(os.getenv("SGLANG_DISAGGREGATION_HEARTBEAT_INTERVAL", 5.0)), 2.0
            )
            # Heartbeat failure should be at least 1
            self.max_failures = max(
                get_int_env_var("SGLANG_DISAGGREGATION_HEARTBEAT_MAX_FAILURE", 2), 1
            )
            self.start_decode_thread()
            self.connection_pool: Dict[str, Dict[str, Union[str, int]]] = {}
            self.prefill_tp_size_table: Dict[str, int] = {}
            self.prefill_dp_size_table: Dict[str, int] = {}
        else:
            raise ValueError(
                f"Unsupported DisaggregationMode: {self.disaggregation_mode}"
            )

        self.failure_records: Dict[int, str] = {}
        self.failure_lock = threading.Lock()

    def register_buffer_to_engine(self):
        for kv_data_ptr, kv_data_len in zip(
            self.kv_args.kv_data_ptrs, self.kv_args.kv_data_lens
        ):
            self.engine.register(kv_data_ptr, kv_data_len)

        for aux_data_ptr, aux_data_len in zip(
            self.kv_args.aux_data_ptrs, self.kv_args.aux_data_lens
        ):
            self.engine.register(aux_data_ptr, aux_data_len)

    @cache
    def _connect(self, endpoint: str):
        socket = zmq.Context().socket(zmq.PUSH)
        socket.connect(endpoint)
        return socket

    def send_kvcache(
        self,
        mooncake_session_id: str,
        prefill_kv_indices: npt.NDArray[np.int64],
        dst_kv_ptrs: list[int],
        dst_kv_indices: npt.NDArray[np.int64],
        executor: concurrent.futures.ThreadPoolExecutor,
    ):
        # Group by indices
        prefill_kv_blocks, dst_kv_blocks = group_concurrent_contiguous(
            prefill_kv_indices, dst_kv_indices
        )

        num_layers = len(self.kv_args.kv_data_ptrs)
        layers_params = [
            (
                self.kv_args.kv_data_ptrs[layer_id],
                dst_kv_ptrs[layer_id],
                self.kv_args.kv_item_lens[layer_id],
            )
            for layer_id in range(num_layers)
        ]

        # Worker function for processing a single layer
        def process_layer(src_ptr: int, dst_ptr: int, item_len: int) -> int:
            for prefill_index, decode_index in zip(prefill_kv_blocks, dst_kv_blocks):
                src_addr = src_ptr + int(prefill_index[0]) * item_len
                dst_addr = dst_ptr + int(decode_index[0]) * item_len
                length = item_len * len(prefill_index)

                status = self.engine.transfer_sync(
                    mooncake_session_id, src_addr, dst_addr, length
                )
                if status != 0:
                    return status
            return 0

        futures = [
            executor.submit(
                process_layer,
                src_ptr,
                dst_ptr,
                item_len,
            )
            for (src_ptr, dst_ptr, item_len) in layers_params
        ]

        for future in concurrent.futures.as_completed(futures):
            status = future.result()
            if status != 0:
                for f in futures:
                    f.cancel()
                return status

        return 0

    def send_aux(
        self,
        mooncake_session_id: str,
        prefill_aux_index: int,
        dst_aux_ptrs: list[int],
        dst_aux_index: int,
    ):
        aux_item_len = self.kv_args.aux_item_lens[0]
        prefill_aux_addr = (
            self.kv_args.aux_data_ptrs[0] + prefill_aux_index * aux_item_len
        )
        decode_aux_addr = dst_aux_ptrs[0] + dst_aux_index * aux_item_len
        status = self.engine.transfer_sync(
            mooncake_session_id, prefill_aux_addr, decode_aux_addr, aux_item_len
        )
        return status

    def sync_status_to_decode_endpoint(
        self, remote: str, dst_port: int, room: int, status: int
    ):
        if ":" in remote:
            remote = remote.split(":")[0]
        self._connect("tcp://" + remote + ":" + str(dst_port)).send_multipart(
            [
                str(room).encode("ascii"),
                str(status).encode("ascii"),
            ]
        )

    def transfer_worker(
        self, queue: FastQueue, executor: concurrent.futures.ThreadPoolExecutor
    ):
        while True:
            try:
                kv_chunk: TransferKVChunk = queue.get()
                reqs_to_be_processed = (
                    self.transfer_infos[kv_chunk.room].values()
                    if kv_chunk.room in self.transfer_infos
                    else []
                )
                polls = []
                dst_ranks_infos = []
                for req in reqs_to_be_processed:
                    if not req.is_dummy:
                        # Early exit if the request has failed
                        with self.session_lock:
                            if req.mooncake_session_id in self.failed_sessions:
                                self.record_failure(
                                    kv_chunk.room,
                                    f"Decode instance could be dead, {req.mooncake_session_id} failed due to multiple errors",
                                )
                                self.update_status(kv_chunk.room, KVPoll.Failed)
                                self.sync_status_to_decode_endpoint(
                                    req.endpoint,
                                    req.dst_port,
                                    req.room,
                                    KVPoll.Failed,
                                )
                                break

                        chunked_dst_kv_indice = req.dst_kv_indices[kv_chunk.index_slice]

                        # NOTE: This is temporarily a workaround to deal with the case where the prefill_kv_indices
                        # is mismatched with the dst_kv_indices when page size > 1, this should never happen.
                        if len(chunked_dst_kv_indice) < len(
                            kv_chunk.prefill_kv_indices
                        ):
                            kv_chunk.prefill_kv_indices = kv_chunk.prefill_kv_indices[
                                len(chunked_dst_kv_indice)
                            ]
                            logger.warning(
                                f"len(chunked_dst_kv_indice) = {len(chunked_dst_kv_indice)}, len(kv_chunk.prefill_kv_indices) = {len(kv_chunk.prefill_kv_indices)}"
                            )

                        ret = self.send_kvcache(
                            req.mooncake_session_id,
                            kv_chunk.prefill_kv_indices,
                            self.decode_kv_args_table[
                                req.mooncake_session_id
                            ].dst_kv_ptrs,
                            chunked_dst_kv_indice,
                            executor,
                        )
                        if ret != 0:
                            with self.session_lock:
                                self.session_failures[req.mooncake_session_id] += 1
                                # Failures should never happen if the session is not dead, if the session fails once, mark it as failed
                                if self.session_failures[req.mooncake_session_id] >= 1:
                                    self.failed_sessions.add(req.mooncake_session_id)
                                    logger.error(
                                        f"Session {req.mooncake_session_id} failed."
                                    )
                            self.record_failure(
                                kv_chunk.room,
                                f"Failed to send kv chunk of {kv_chunk.room} to {req.endpoint}:{req.dst_port}",
                            )
                            self.update_status(kv_chunk.room, KVPoll.Failed)
                            self.sync_status_to_decode_endpoint(
                                req.endpoint, req.dst_port, req.room, KVPoll.Failed
                            )
                            break

                        if kv_chunk.is_last:
                            # Only the last chunk we need to send the aux data
                            ret = self.send_aux(
                                req.mooncake_session_id,
                                kv_chunk.prefill_aux_index,
                                self.decode_kv_args_table[
                                    req.mooncake_session_id
                                ].dst_aux_ptrs,
                                req.dst_aux_index,
                            )
                            polls.append(True if ret == 0 else False)
                            dst_ranks_infos.append(
                                (req.endpoint, req.dst_port, req.room)
                            )

                            # Only sync status when all the dst ranks have received the kvcache
                            if len(polls) == req.required_dst_info_num:
                                status = KVPoll.Success if all(polls) else KVPoll.Failed
                                self.update_status(req.room, status)
                                for endpoint, dst_port, room in dst_ranks_infos:
                                    self.sync_status_to_decode_endpoint(
                                        endpoint, dst_port, room, status
                                    )
                    else:
                        # Dummy request means the decode instance is not used, so its status can be marked as success directly
                        # Dummy request does not need to sync status to decode endpoint
                        if kv_chunk.is_last and req.room in self.request_status:
                            self.update_status(req.room, KVPoll.Success)

                if (
                    kv_chunk.room not in self.request_status
                    or self.check_status(kv_chunk.room) == KVPoll.Success
                ):
                    self.transfer_infos.pop(kv_chunk.room)

            except queue.Empty:
                continue
            except Exception as e:
                # NOTE(shangming): Remove this when we make sure the transfer thread is bug-free
                raise RuntimeError(
                    f"Transfer thread failed because of {e}. Prefill instance with bootstrap_port={self.bootstrap_port} is dead."
                )

    def start_prefill_thread(self):
        self.rank_port = get_free_port()
        self.server_socket.bind(f"tcp://{get_local_ip_by_remote()}:{self.rank_port}")

        def bootstrap_thread():
            """This thread recvs pre-alloc notification from the decode engine"""
            # KVPoll.Bootstrapping -> KVPoll.WaitingForInput
            while True:
                waiting_req_bytes = self.server_socket.recv_multipart()
                room = waiting_req_bytes[0].decode("ascii")
                mooncake_session_id = waiting_req_bytes[3].decode("ascii")
                if room == "None":
                    self.decode_kv_args_table[mooncake_session_id] = (
                        KVArgsRegisterInfo.from_zmq(waiting_req_bytes)
                    )
                    with self.session_lock:
                        if mooncake_session_id in self.failed_sessions:
                            self.failed_sessions.remove(mooncake_session_id)
                        if mooncake_session_id in self.session_failures:
                            del self.session_failures[mooncake_session_id]
                    logger.debug(
                        f"Register KVArgs from {mooncake_session_id} successfully"
                    )
                    continue
                else:
                    required_dst_info_num = int(waiting_req_bytes[6].decode("ascii"))
                    room = int(room)
                    if room not in self.transfer_infos:
                        self.transfer_infos[room] = {}

                    self.transfer_infos[room][mooncake_session_id] = (
                        TransferInfo.from_zmq(waiting_req_bytes)
                    )
                    # NOTE: after bootstrapping we can mark the req as waiting for input
                    if len(self.transfer_infos[room]) == required_dst_info_num:
                        self.update_status(room, KVPoll.WaitingForInput)

<<<<<<< HEAD
=======
        def transfer_thread():
            # TODO: Shall we use KVPoll.Transferring state?
            while True:
                try:
                    kv_chunk: TransferKVChunk = self.transfer_queue.get(timeout=0.01)
                    reqs_to_be_processed = (
                        self.transfer_infos[kv_chunk.room].values()
                        if kv_chunk.room in self.transfer_infos
                        else []
                    )
                    polls = []
                    dst_ranks_infos = []
                    for req in reqs_to_be_processed:
                        if not req.is_dummy:
                            # Early exit if the request has failed
                            with self.session_lock:
                                if req.mooncake_session_id in self.failed_sessions:
                                    self.record_failure(
                                        kv_chunk.room,
                                        f"Decode instance could be dead, remote mooncake session {req.mooncake_session_id} is not alive",
                                    )
                                    self.update_status(kv_chunk.room, KVPoll.Failed)
                                    self.sync_status_to_decode_endpoint(
                                        req.endpoint,
                                        req.dst_port,
                                        req.room,
                                        KVPoll.Failed,
                                    )
                                    break

                            chunked_dst_kv_indice = req.dst_kv_indices[
                                kv_chunk.index_slice
                            ]

                            # NOTE: This is temporarily a workaround to deal with the case where the prefill_kv_indices
                            # is mismatched with the dst_kv_indices when page size > 1, this should never happen.
                            if len(chunked_dst_kv_indice) < len(
                                kv_chunk.prefill_kv_indices
                            ):
                                kv_chunk.prefill_kv_indices = (
                                    kv_chunk.prefill_kv_indices[
                                        len(chunked_dst_kv_indice)
                                    ]
                                )
                                logger.warning(
                                    f"len(chunked_dst_kv_indice) = {len(chunked_dst_kv_indice)}, len(kv_chunk.prefill_kv_indices) = {len(kv_chunk.prefill_kv_indices)}"
                                )

                            ret = self.send_kvcache(
                                req.mooncake_session_id,
                                kv_chunk.prefill_kv_indices,
                                self.decode_kv_args_table[
                                    req.mooncake_session_id
                                ].dst_kv_ptrs,
                                chunked_dst_kv_indice,
                            )
                            if ret != 0:
                                with self.session_lock:
                                    self.session_failures[req.mooncake_session_id] += 1
                                    # Failures should never happen if the session is not dead, if the session fails once, mark it as failed
                                    if (
                                        self.session_failures[req.mooncake_session_id]
                                        >= 1
                                    ):
                                        self.failed_sessions.add(
                                            req.mooncake_session_id
                                        )
                                        logger.error(
                                            f"Session {req.mooncake_session_id} failed."
                                        )
                                self.record_failure(
                                    kv_chunk.room,
                                    f"Failed to send kv chunk of {kv_chunk.room} to {req.endpoint}:{req.dst_port}",
                                )
                                self.update_status(kv_chunk.room, KVPoll.Failed)
                                self.sync_status_to_decode_endpoint(
                                    req.endpoint, req.dst_port, req.room, KVPoll.Failed
                                )
                                break

                            if kv_chunk.is_last:
                                # Only the last chunk we need to send the aux data
                                ret = self.send_aux(
                                    req.mooncake_session_id,
                                    kv_chunk.prefill_aux_index,
                                    self.decode_kv_args_table[
                                        req.mooncake_session_id
                                    ].dst_aux_ptrs,
                                    req.dst_aux_index,
                                )
                                polls.append(True if ret == 0 else False)
                                dst_ranks_infos.append(
                                    (req.endpoint, req.dst_port, req.room)
                                )

                                # Only sync status when all the dst ranks have received the kvcache
                                if len(polls) == req.required_dst_info_num:
                                    status = (
                                        KVPoll.Success if all(polls) else KVPoll.Failed
                                    )
                                    self.update_status(req.room, status)
                                    for endpoint, dst_port, room in dst_ranks_infos:
                                        self.sync_status_to_decode_endpoint(
                                            endpoint, dst_port, room, status
                                        )
                        else:
                            # Dummy request means the decode instance is not used, so its status can be marked as success directly
                            # Dummy request does not need to sync status to decode endpoint
                            if kv_chunk.is_last and req.room in self.request_status:
                                self.update_status(req.room, KVPoll.Success)

                    if (
                        kv_chunk.room not in self.request_status
                        or self.check_status(kv_chunk.room) == KVPoll.Success
                    ):
                        if kv_chunk.room in self.transfer_infos:
                            self.transfer_infos.pop(kv_chunk.room)

                except queue.Empty:
                    continue
                except Exception as e:
                    # NOTE(shangming): Remove this when we make sure the transfer thread is bug-free
                    raise RuntimeError(
                        f"Transfer thread failed because of {e}. Prefill instance with bootstrap_port={self.bootstrap_port} is dead."
                    )

>>>>>>> b1c8d4e9
        threading.Thread(target=bootstrap_thread).start()

    def start_decode_thread(self):
        self.rank_port = get_free_port()
        self.server_socket.bind(f"tcp://{get_local_ip_by_remote()}:{self.rank_port}")

        def decode_thread():
            while True:
                (bootstrap_room, status) = self.server_socket.recv_multipart()
                status = int(status.decode("ascii"))
                bootstrap_room = int(bootstrap_room.decode("ascii"))
                if status == KVPoll.Failed:
                    self.record_failure(
                        bootstrap_room,
                        f"Failed to get kvcache from prefill instance, it might be dead",
                    )
                self.update_status(bootstrap_room, status)

        def heartbeat_checker():
            while True:
                time.sleep(self.heartbeat_interval)
                with self.connection_lock:
                    addresses = list(self.prefill_dp_size_table.keys())

                for bootstrap_addr in addresses:
                    session = None
                    try:
                        with self.session_pool_lock:
                            session = self.session_pool[bootstrap_addr]
                        response = session.get(
                            f"http://{bootstrap_addr}/health",
                            timeout=(2, 3),
                            headers={"Connection": "keep-alive"},
                        )
                        if response.status_code == 200:
                            self.heartbeat_failures[bootstrap_addr] = 0

                            for bootstrap_room in self.addr_to_rooms_tracker[
                                bootstrap_addr
                            ]:
                                # Remove KVPoll.Success requests from the map
                                if bootstrap_room not in self.request_status:
                                    self.addr_to_rooms_tracker[bootstrap_addr].remove(
                                        bootstrap_room
                                    )
                        else:
                            logger.info(
                                f"Attempting to reconnect to {bootstrap_addr}..."
                            )
                            self.heartbeat_failures[bootstrap_addr] = (
                                self.heartbeat_failures.get(bootstrap_addr, 0) + 1
                            )
                            with self.session_pool_lock:
                                if bootstrap_addr in self.session_pool:
                                    del self.session_pool[bootstrap_addr]
                    except Exception:
                        logger.info(f"Attempting to reconnect to {bootstrap_addr}...")
                        self.heartbeat_failures[bootstrap_addr] = (
                            self.heartbeat_failures.get(bootstrap_addr, 0) + 1
                        )

                    if (
                        self.heartbeat_failures.get(bootstrap_addr, 0)
                        >= self.max_failures
                    ):
                        self._handle_node_failure(bootstrap_addr)
                        with self.session_pool_lock:
                            if bootstrap_addr in self.session_pool:
                                del self.session_pool[bootstrap_addr]

        threading.Thread(target=decode_thread).start()
        threading.Thread(target=heartbeat_checker).start()

    def add_transfer_request(
        self,
        bootstrap_room: int,
        kv_indices: npt.NDArray[np.int64],
        index_slice: slice,
        is_last: bool,
        aux_index: Optional[int] = None,
    ):
        assert self.disaggregation_mode == DisaggregationMode.PREFILL
        assert not is_last or (is_last and aux_index is not None)

        if (
            bootstrap_room not in self.request_status
            or self.check_status(bootstrap_room) == KVPoll.Failed
        ):
            logger.debug(
                "Request with bootstrap_room=%s already failed", bootstrap_room
            )
            return

        # NOTE(shangming): sharding according to the dst_infos to make sure
        # requests with the same dst_sessions will be added into the same
        # queue, which enables early abort with failed sessions.
        dst_infos = self.transfer_infos[bootstrap_room].keys()
        session_port_sum = sum(int(session.split(":")[1]) for session in dst_infos)
        shard_idx = session_port_sum % len(self.transfer_queues)

        self.transfer_queues[shard_idx].put(
            TransferKVChunk(
                room=bootstrap_room,
                prefill_kv_indices=kv_indices,
                index_slice=index_slice,
                is_last=is_last,
                prefill_aux_index=aux_index,
            )
        )
        self.update_status(bootstrap_room, KVPoll.WaitingForInput)

    def check_status(self, bootstrap_room: int):
        return self.request_status[bootstrap_room]

    def update_status(self, bootstrap_room: int, status: KVPoll):
        if bootstrap_room not in self.request_status:
            self.request_status[bootstrap_room] = status
        else:
            # NOTE: status is only allowed to be incremented unless it is KVPoll.Failed
            if status == KVPoll.Failed:
                self.request_status[bootstrap_room] = KVPoll.Failed
            else:
                self.request_status[bootstrap_room] = max(
                    self.request_status[bootstrap_room], status
                )

    def record_failure(self, bootstrap_room: int, failure_reason: str):
        with self.failure_lock:
            self.failure_records[bootstrap_room] = failure_reason

    def get_session_id(self):
        return self.engine.get_session_id()

    def _register_to_bootstrap(self):
        """Register KVSender to bootstrap server via HTTP POST."""
        if self.dist_init_addr:
            ip_address = socket.gethostbyname(self.dist_init_addr.split(":")[0])
        else:
            ip_address = get_ip()

        bootstrap_server_url = f"{ip_address}:{self.bootstrap_port}"
        url = f"http://{bootstrap_server_url}/route"
        payload = {
            "role": "Prefill",
            "tp_size": self.tp_size,
            "dp_size": self.dp_size,
            "rank_ip": get_local_ip_by_remote(),
            "rank_port": self.rank_port,
            "engine_rank": self.kv_args.engine_rank,
        }

        try:
            response = requests.put(url, json=payload, timeout=5)
            if response.status_code == 200:
                logger.debug("Prefill successfully registered to bootstrap server.")
            else:
                logger.error(
                    f"Prefill instance failed to connect to bootstrap server: {response.status_code}, {response.text}"
                )
        except Exception as e:
            logger.error(
                f"Prefill instance failed to register to bootstrap server: {e}"
            )

    def _handle_node_failure(self, failed_bootstrap_addr):
        with self.connection_lock:
            keys_to_remove = [
                k for k in self.connection_pool if k.startswith(failed_bootstrap_addr)
            ]
            for k in keys_to_remove:
                del self.connection_pool[k]
            if failed_bootstrap_addr in self.prefill_tp_size_table:
                del self.prefill_tp_size_table[failed_bootstrap_addr]
            if failed_bootstrap_addr in self.prefill_dp_size_table:
                del self.prefill_dp_size_table[failed_bootstrap_addr]

            possible_affected_rooms = self.addr_to_rooms_tracker.get(
                failed_bootstrap_addr, []
            )
            if failed_bootstrap_addr in self.addr_to_rooms_tracker:
                del self.addr_to_rooms_tracker[failed_bootstrap_addr]

        # Report the requests associated with the failed bootstrap addr and mark their status as KVPoll.Failed
        affected_rooms = []
        for room in possible_affected_rooms:
            if (
                room in self.request_status
                and self.check_status(room) != KVPoll.Success
            ):
                self.record_failure(
                    room,
                    f"Losing connection with prefill instance (bootstrap_addr: {failed_bootstrap_addr})",
                )
                self.update_status(room, KVPoll.Failed)
                affected_rooms.append(room)
        logger.error(
            f"Losing connection with prefill instance (bootstrap_addr: {failed_bootstrap_addr}), affected {len(affected_rooms)} requests"
        )


class MooncakeKVSender(BaseKVSender):

    def __init__(
        self, mgr: MooncakeKVManager, bootstrap_addr: str, bootstrap_room: int
    ):
        self.kv_mgr = mgr
        self.bootstrap_room = bootstrap_room
        self.kv_mgr.update_status(bootstrap_room, KVPoll.Bootstrapping)
        self.aux_index = None
        self.bootstrap_server_url = bootstrap_addr
        self.init_time = time.time()
        self.conclude_state = None
        # inner state
        self.curr_idx = 0

    def init(self, num_kv_indices: int, aux_index: Optional[int] = None):
        self.num_kv_indices = num_kv_indices
        self.aux_index = aux_index

    def send(
        self,
        kv_indices: npt.NDArray[np.int64],
    ):
        index_slice = slice(self.curr_idx, self.curr_idx + len(kv_indices))
        self.curr_idx += len(kv_indices)
        is_last = self.curr_idx == self.num_kv_indices

        if not is_last:
            self.kv_mgr.add_transfer_request(
                self.bootstrap_room, kv_indices, index_slice, False
            )
        else:
            self.kv_mgr.add_transfer_request(
                self.bootstrap_room,
                kv_indices,
                index_slice,
                True,
                aux_index=self.aux_index,
            )

    def poll(self) -> KVPoll:
        if self.conclude_state is None:
            status = self.kv_mgr.check_status(self.bootstrap_room)
            if status in (KVPoll.Success, KVPoll.Failed):
                self.conclude_state = status
            elif status == KVPoll.Bootstrapping:
                now = time.time()
                elapsed = now - self.init_time
                if elapsed >= self.kv_mgr.bootstrap_time_out:
                    self.kv_mgr.record_failure(
                        self.bootstrap_room,
                        f"Request {self.bootstrap_room} timed out after {elapsed:.1f}s in KVPoll.Bootstrapping",
                    )
                    self.conclude_state = KVPoll.Failed
                    return KVPoll.Failed

            return status
        else:
            return self.conclude_state

    def clear(self) -> None:
        if self.bootstrap_room in self.kv_mgr.request_status:
            self.kv_mgr.request_status.pop(self.bootstrap_room)

    def failure_exception(self):
        self.clear()

        # Explicitly set the status to failure since this request has failed in another rank
        if self.conclude_state is None:
            self.conclude_state = KVPoll.Failed

        with self.kv_mgr.failure_lock:
            failure_reason = self.kv_mgr.failure_records.pop(
                self.bootstrap_room, "Failed due to an unknown reason from another rank"
            )
        raise KVTransferError(self.bootstrap_room, failure_reason)


class MooncakeKVReceiver(BaseKVReceiver):
    _ctx = zmq.Context()
    _socket_cache = {}
    _socket_locks = {}
    _global_lock = threading.Lock()

    def __init__(
        self,
        mgr: MooncakeKVManager,
        bootstrap_addr: str,
        bootstrap_room: Optional[int] = None,
    ):
        self.bootstrap_room = bootstrap_room
        self.bootstrap_addr = bootstrap_addr
        self.kv_mgr = mgr
        self.session_id = self.kv_mgr.get_session_id()
        self.kv_mgr.update_status(self.bootstrap_room, KVPoll.Bootstrapping)
        self.conclude_state = None

        if self.bootstrap_addr not in self.kv_mgr.prefill_dp_size_table:
            self.prefill_tp_size, self.prefill_dp_size = (
                self._get_prefill_parallel_info_from_server()
            )
            if self.prefill_tp_size is None or self.prefill_dp_size is None:
                self.kv_mgr.record_failure(
                    self.bootstrap_room,
                    f"Could not fetch prefill parallel info from bootstrap_addr: {self.bootstrap_addr}",
                )
                self.kv_mgr.update_status(self.bootstrap_room, KVPoll.Failed)
                return
            else:
                logger.debug(
                    f"Fetch prefill parallel info from [{self.bootstrap_addr}]: DP size:{self.prefill_dp_size}, TP size:{self.prefill_tp_size}"
                )
                self.kv_mgr.prefill_tp_size_table[self.bootstrap_addr] = (
                    self.prefill_tp_size
                )
                self.kv_mgr.prefill_dp_size_table[self.bootstrap_addr] = (
                    self.prefill_dp_size
                )
        else:
            self.prefill_tp_size = self.kv_mgr.prefill_tp_size_table[
                self.bootstrap_addr
            ]
            self.prefill_dp_size = self.kv_mgr.prefill_dp_size_table[
                self.bootstrap_addr
            ]

        # Currently, we don't allow prefill instance and decode instance to
        # have different TP sizes per DP rank, except for models using MLA.
        local_tp_size_per_dp_rank = self.kv_mgr.tp_size // self.kv_mgr.dp_size
        prefill_tp_size_per_dp_rank = self.prefill_tp_size // self.prefill_dp_size
        if local_tp_size_per_dp_rank == prefill_tp_size_per_dp_rank:
            self.target_tp_rank = (
                self.kv_mgr.kv_args.engine_rank % local_tp_size_per_dp_rank
            )
            self.required_dst_info_num = 1
            self.target_tp_ranks = [self.target_tp_rank]
        elif local_tp_size_per_dp_rank > prefill_tp_size_per_dp_rank:
            assert (
                self.kv_mgr.is_mla_backend
            ), "PD with different TP sizes per DP rank is not yet supported for non-MLA models"
            self.target_tp_rank = (
                self.kv_mgr.kv_args.engine_rank % local_tp_size_per_dp_rank
            ) // (local_tp_size_per_dp_rank // prefill_tp_size_per_dp_rank)
            self.required_dst_info_num = (
                local_tp_size_per_dp_rank // prefill_tp_size_per_dp_rank
            )
            self.target_tp_ranks = [self.target_tp_rank]
        else:
            assert (
                self.kv_mgr.is_mla_backend
            ), "PD with different TP sizes per DP rank is not yet supported for non-MLA models"

            # For non-MLA models, one decode rank needs to retrieve KVCache from multiple prefill ranks for non MLA models;
            self.target_tp_ranks = [
                rank
                for rank in range(
                    (self.kv_mgr.kv_args.engine_rank % local_tp_size_per_dp_rank)
                    * (prefill_tp_size_per_dp_rank // local_tp_size_per_dp_rank),
                    (self.kv_mgr.kv_args.engine_rank % local_tp_size_per_dp_rank + 1)
                    * (prefill_tp_size_per_dp_rank // local_tp_size_per_dp_rank),
                )
            ]

            # For MLA models, we can retrieve KVCache from only one prefill rank, but we still need to maintain
            # multiple connections in the connection pool and have to send dummy requests to other prefill ranks,
            # or the KVPoll will never be set correctly
            self.target_tp_rank = self.target_tp_ranks[0]
            self.required_dst_info_num = 1

        self.target_dp_group = self.bootstrap_room % self.prefill_dp_size

        # NOTE: key distinguished by bootstrap_addr, target_dp_group, and target_tp_rank
        bootstrap_key = (
            f"{self.bootstrap_addr}_{self.target_dp_group}_{self.target_tp_rank}"
        )

        if bootstrap_key not in self.kv_mgr.connection_pool:
            bootstrap_infos = []
            for target_tp_rank in self.target_tp_ranks:
                bootstrap_info = self._get_bootstrap_info_from_server(
                    target_tp_rank,
                    self.target_dp_group,
                )
                if bootstrap_info is not None:
                    # NOTE: only support MLA for now: select one prefill rank as real rank
                    bootstrap_info["is_dummy"] = not bool(
                        target_tp_rank == self.target_tp_rank
                        or self.target_tp_rank is None
                    )
                    logger.debug(
                        f"Fetched bootstrap info: {bootstrap_info} for DP {self.target_dp_group} TP {target_tp_rank}"
                    )
                    bootstrap_infos.append(bootstrap_info)
                else:
                    self.kv_mgr.record_failure(
                        self.bootstrap_room,
                        f"Could not fetch bootstrap info for engine rank: {self.kv_mgr.kv_args.engine_rank} and target_dp_group: {self.target_dp_group}",
                    )
                    self.kv_mgr.update_status(self.bootstrap_room, KVPoll.Failed)
                    return

            self.bootstrap_infos = bootstrap_infos
            self.kv_mgr.connection_pool[bootstrap_key] = self.bootstrap_infos

            # Register kv_args only once to prefill KVManager according to the info fetched from the bootstrap server
            self._register_kv_args()
        else:
            self.bootstrap_infos = self.kv_mgr.connection_pool[bootstrap_key]

        assert len(self.bootstrap_infos) > 0
        self.kv_mgr.addr_to_rooms_tracker[self.bootstrap_addr].append(
            self.bootstrap_room
        )
        self.kv_mgr.update_status(self.bootstrap_room, KVPoll.WaitingForInput)

    def _get_bootstrap_info_from_server(self, engine_rank, target_dp_group):
        """Fetch the bootstrap info from the bootstrap server."""
        try:
            url = f"http://{self.bootstrap_addr}/route?engine_rank={engine_rank}&target_dp_group={target_dp_group}"
            response = requests.get(url, timeout=5)
            if response.status_code == 200:
                bootstrap_info = response.json()
                return bootstrap_info
            else:
                logger.error(
                    f"Failed to get prefill server info: {response.status_code}, {response.text}"
                )
                return None
        except Exception as e:
            logger.error(f"Error fetching prefill info from bootstrap: {e}")
            return None

    def _get_prefill_parallel_info_from_server(self) -> Tuple[int, int]:
        """Fetch the prefill parallel info from the bootstrap server."""
        try:
            url = f"http://{self.bootstrap_addr}/route?engine_rank={-1}&target_dp_group={-1}"
            response = requests.get(url)
            if response.status_code == 200:
                prefill_parallel_info = response.json()
                return int(prefill_parallel_info["prefill_tp_size"]), int(
                    prefill_parallel_info["prefill_dp_size"]
                )
            else:
                logger.error(
                    f"Failed to get prefill parallel info: {response.status_code}, {response.text}"
                )
                return None, None
        except Exception as e:
            logger.error(f"Error fetching prefill parallel info from bootstrap: {e}")
            return None, None

    def _register_kv_args(self):
        for bootstrap_info in self.bootstrap_infos:
            self.prefill_server_url = (
                f"{bootstrap_info['rank_ip']}:{bootstrap_info['rank_port']}"
            )
            packed_kv_data_ptrs = b"".join(
                struct.pack("Q", ptr) for ptr in self.kv_mgr.kv_args.kv_data_ptrs
            )
            packed_aux_data_ptrs = b"".join(
                struct.pack("Q", ptr) for ptr in self.kv_mgr.kv_args.aux_data_ptrs
            )

            sock, lock = self._connect("tcp://" + self.prefill_server_url)
            with lock:
                sock.send_multipart(
                    [
                        "None".encode("ascii"),
                        get_local_ip_by_remote().encode("ascii"),
                        str(self.kv_mgr.rank_port).encode("ascii"),
                        self.session_id.encode("ascii"),
                        packed_kv_data_ptrs,
                        packed_aux_data_ptrs,
                    ]
                )

    @classmethod
    def _connect(cls, endpoint: str):
        with cls._global_lock:
            if endpoint not in cls._socket_cache:
                sock = cls._ctx.socket(zmq.PUSH)
                sock.connect(endpoint)
                cls._socket_cache[endpoint] = sock
                cls._socket_locks[endpoint] = threading.Lock()
            return cls._socket_cache[endpoint], cls._socket_locks[endpoint]

    def init(self, kv_indices: npt.NDArray[np.int64], aux_index: Optional[int] = None):
        for bootstrap_info in self.bootstrap_infos:
            self.prefill_server_url = (
                f"{bootstrap_info['rank_ip']}:{bootstrap_info['rank_port']}"
            )
            is_dummy = bootstrap_info["is_dummy"]

            sock, lock = self._connect("tcp://" + self.prefill_server_url)
            with lock:
                sock.send_multipart(
                    [
                        str(self.bootstrap_room).encode("ascii"),
                        get_local_ip_by_remote().encode("ascii"),
                        str(self.kv_mgr.rank_port).encode("ascii"),
                        self.session_id.encode("ascii"),
                        kv_indices.tobytes() if not is_dummy else b"",
                        str(aux_index).encode("ascii") if not is_dummy else b"",
                        str(self.required_dst_info_num).encode("ascii"),
                    ]
                )

    def poll(self) -> KVPoll:
        if self.conclude_state is None:
            status = self.kv_mgr.check_status(self.bootstrap_room)
            if status in (KVPoll.Success, KVPoll.Failed):
                self.conclude_state = status

            return status
        else:
            return self.conclude_state

    def clear(self) -> None:
        if self.bootstrap_room in self.kv_mgr.request_status:
            self.kv_mgr.request_status.pop(self.bootstrap_room)

    def failure_exception(self):
        self.clear()

        # Explicitly set the status to failure since this request has failed in another rank
        if self.conclude_state is None:
            self.conclude_state = KVPoll.Failed

        with self.kv_mgr.failure_lock:
            failure_reason = self.kv_mgr.failure_records.pop(
                self.bootstrap_room, "Failed due to an unknown reason from another rank"
            )
        raise KVTransferError(self.bootstrap_room, failure_reason)


class MooncakeKVBootstrapServer(BaseKVBootstrapServer):
    def __init__(self, port: int):
        self.port = port
        self.app = web.Application()
        self.store = dict()
        self.lock = asyncio.Lock()
        self._setup_routes()
        self.tp_size = None
        self.dp_size = None
        self.tp_size_per_dp_rank = None
        self.prefill_port_table: Dict[int, Dict[int, Dict[str, Union[str, int]]]] = {}

        # Start bootstrap server
        self.thread = threading.Thread(target=self._run_server, daemon=True)
        self.run()

    def run(self):
        self.thread.start()

    def _setup_routes(self):
        self.app.router.add_route("*", "/route", self._handle_route)
        self.app.router.add_get("/health", self._handle_health_check)

    async def _handle_health_check(self, request):
        return web.Response(text="OK", status=200)

    async def _handle_route(self, request: web.Request):
        method = request.method
        if method == "PUT":
            return await self._handle_route_put(request)
        elif method == "GET":
            return await self._handle_route_get(request)
        else:
            return web.Response(
                text="Method not allowed", status=405, content_type="application/json"
            )

    async def _handle_route_put(self, request: web.Request):
        data = await request.json()
        role = data["role"]
        tp_size = data["tp_size"]
        dp_size = data["dp_size"]
        rank_ip = data["rank_ip"]
        rank_port = int(data["rank_port"])
        engine_rank = int(data["engine_rank"])

        if self.tp_size is None:
            self.tp_size = tp_size

        if self.dp_size is None:
            self.dp_size = dp_size

        tp_size_per_dp_rank = tp_size // dp_size
        if self.tp_size_per_dp_rank is None:
            self.tp_size_per_dp_rank = tp_size_per_dp_rank

        if role == "Prefill":
            dp_group = engine_rank // tp_size_per_dp_rank
            tp_rank_in_dp_group = engine_rank % tp_size_per_dp_rank

            # Add lock to make sure thread-safe
            async with self.lock:
                if dp_group not in self.prefill_port_table:
                    self.prefill_port_table[dp_group] = {}

            self.prefill_port_table[dp_group][tp_rank_in_dp_group] = {
                "rank_ip": rank_ip,
                "rank_port": rank_port,
            }
            logger.debug(
                f"Register prefill bootstrap: {engine_rank} with rank_ip: {rank_ip} and rank_port: {rank_port}"
            )

        return web.Response(text="OK", status=200)

    async def _handle_route_get(self, request: web.Request):
        engine_rank = request.query.get("engine_rank")
        target_dp_group = request.query.get("target_dp_group")
        if not engine_rank or not target_dp_group:
            return web.Response(text="Missing inputs for bootstrap server.", status=400)

        # Currently we use engine_rank == -1 and target_dp_group == -1 to sync dp size
        if int(engine_rank) == -1 and int(target_dp_group) == -1:
            prefill_parallel_info = {
                "prefill_tp_size": self.tp_size,
                "prefill_dp_size": self.dp_size,
            }
            return web.json_response(prefill_parallel_info, status=200)

        # Find corresponding prefill info
        async with self.lock:
            bootstrap_info = self.prefill_port_table[int(target_dp_group)][
                int(engine_rank)
            ]

        if bootstrap_info is not None:
            return web.json_response(bootstrap_info, status=200)
        else:
            return web.Response(text="Bootstrap info not Found", status=404)

    def _run_server(self):
        try:
            # Event Loop
            self._loop = asyncio.new_event_loop()
            asyncio.set_event_loop(self._loop)

            access_log = None
            if logging.getLogger(__name__).getEffectiveLevel() <= logging.DEBUG:
                access_log = self.app.logger

            self._runner = web.AppRunner(self.app, access_log=access_log)
            self._loop.run_until_complete(self._runner.setup())

            site = web.TCPSite(self._runner, port=self.port)
            self._loop.run_until_complete(site.start())
            self._loop.run_forever()
        except Exception as e:
            logger.error(f"Server error: {str(e)}")
        finally:
            # Cleanup
            self._loop.run_until_complete(self._runner.cleanup())
            self._loop.close()

    def close(self):
        """Shutdown"""
        if self._loop is not None and self._loop.is_running():
            self._loop.call_soon_threadsafe(self._loop.stop)
            logger.info("Stopping server loop...")

        if self.thread.is_alive():
            self.thread.join(timeout=2)
            logger.info("Server thread stopped")

    def poll(self) -> KVPoll: ...<|MERGE_RESOLUTION|>--- conflicted
+++ resolved
@@ -165,7 +165,6 @@
                 "SGLANG_DISAGGREGATION_THREAD_POOL_SIZE",
                 min(max(4, int(0.75 * cpu_count) // 8), 12),
             )
-<<<<<<< HEAD
             transfer_queue_size = get_int_env_var("SGLANG_DISAGGREGATION_QUEUE_SIZE", 4)
             self.transfer_queues: List[FastQueue] = [
                 FastQueue() for _ in range(transfer_queue_size)
@@ -185,11 +184,9 @@
                     target=self.transfer_worker, args=(queue, executor), daemon=True
                 ).start()
 
-=======
             self.bootstrap_time_out = get_int_env_var(
                 "SGLANG_DISAGGREGATION_BOOTSTRAP_TIMEOUT", 30
             )
->>>>>>> b1c8d4e9
         elif self.disaggregation_mode == DisaggregationMode.DECODE:
             self.heartbeat_failures = {}
             self.session_pool = defaultdict(requests.Session)
@@ -338,7 +335,7 @@
                             if req.mooncake_session_id in self.failed_sessions:
                                 self.record_failure(
                                     kv_chunk.room,
-                                    f"Decode instance could be dead, {req.mooncake_session_id} failed due to multiple errors",
+                                    f"Decode instance could be dead, remote mooncake session {req.mooncake_session_id} is not alive",
                                 )
                                 self.update_status(kv_chunk.room, KVPoll.Failed)
                                 self.sync_status_to_decode_endpoint(
@@ -424,7 +421,8 @@
                     kv_chunk.room not in self.request_status
                     or self.check_status(kv_chunk.room) == KVPoll.Success
                 ):
-                    self.transfer_infos.pop(kv_chunk.room)
+                    if kv_chunk.room in self.transfer_infos:
+                        self.transfer_infos.pop(kv_chunk.room)
 
             except queue.Empty:
                 continue
@@ -471,135 +469,6 @@
                     if len(self.transfer_infos[room]) == required_dst_info_num:
                         self.update_status(room, KVPoll.WaitingForInput)
 
-<<<<<<< HEAD
-=======
-        def transfer_thread():
-            # TODO: Shall we use KVPoll.Transferring state?
-            while True:
-                try:
-                    kv_chunk: TransferKVChunk = self.transfer_queue.get(timeout=0.01)
-                    reqs_to_be_processed = (
-                        self.transfer_infos[kv_chunk.room].values()
-                        if kv_chunk.room in self.transfer_infos
-                        else []
-                    )
-                    polls = []
-                    dst_ranks_infos = []
-                    for req in reqs_to_be_processed:
-                        if not req.is_dummy:
-                            # Early exit if the request has failed
-                            with self.session_lock:
-                                if req.mooncake_session_id in self.failed_sessions:
-                                    self.record_failure(
-                                        kv_chunk.room,
-                                        f"Decode instance could be dead, remote mooncake session {req.mooncake_session_id} is not alive",
-                                    )
-                                    self.update_status(kv_chunk.room, KVPoll.Failed)
-                                    self.sync_status_to_decode_endpoint(
-                                        req.endpoint,
-                                        req.dst_port,
-                                        req.room,
-                                        KVPoll.Failed,
-                                    )
-                                    break
-
-                            chunked_dst_kv_indice = req.dst_kv_indices[
-                                kv_chunk.index_slice
-                            ]
-
-                            # NOTE: This is temporarily a workaround to deal with the case where the prefill_kv_indices
-                            # is mismatched with the dst_kv_indices when page size > 1, this should never happen.
-                            if len(chunked_dst_kv_indice) < len(
-                                kv_chunk.prefill_kv_indices
-                            ):
-                                kv_chunk.prefill_kv_indices = (
-                                    kv_chunk.prefill_kv_indices[
-                                        len(chunked_dst_kv_indice)
-                                    ]
-                                )
-                                logger.warning(
-                                    f"len(chunked_dst_kv_indice) = {len(chunked_dst_kv_indice)}, len(kv_chunk.prefill_kv_indices) = {len(kv_chunk.prefill_kv_indices)}"
-                                )
-
-                            ret = self.send_kvcache(
-                                req.mooncake_session_id,
-                                kv_chunk.prefill_kv_indices,
-                                self.decode_kv_args_table[
-                                    req.mooncake_session_id
-                                ].dst_kv_ptrs,
-                                chunked_dst_kv_indice,
-                            )
-                            if ret != 0:
-                                with self.session_lock:
-                                    self.session_failures[req.mooncake_session_id] += 1
-                                    # Failures should never happen if the session is not dead, if the session fails once, mark it as failed
-                                    if (
-                                        self.session_failures[req.mooncake_session_id]
-                                        >= 1
-                                    ):
-                                        self.failed_sessions.add(
-                                            req.mooncake_session_id
-                                        )
-                                        logger.error(
-                                            f"Session {req.mooncake_session_id} failed."
-                                        )
-                                self.record_failure(
-                                    kv_chunk.room,
-                                    f"Failed to send kv chunk of {kv_chunk.room} to {req.endpoint}:{req.dst_port}",
-                                )
-                                self.update_status(kv_chunk.room, KVPoll.Failed)
-                                self.sync_status_to_decode_endpoint(
-                                    req.endpoint, req.dst_port, req.room, KVPoll.Failed
-                                )
-                                break
-
-                            if kv_chunk.is_last:
-                                # Only the last chunk we need to send the aux data
-                                ret = self.send_aux(
-                                    req.mooncake_session_id,
-                                    kv_chunk.prefill_aux_index,
-                                    self.decode_kv_args_table[
-                                        req.mooncake_session_id
-                                    ].dst_aux_ptrs,
-                                    req.dst_aux_index,
-                                )
-                                polls.append(True if ret == 0 else False)
-                                dst_ranks_infos.append(
-                                    (req.endpoint, req.dst_port, req.room)
-                                )
-
-                                # Only sync status when all the dst ranks have received the kvcache
-                                if len(polls) == req.required_dst_info_num:
-                                    status = (
-                                        KVPoll.Success if all(polls) else KVPoll.Failed
-                                    )
-                                    self.update_status(req.room, status)
-                                    for endpoint, dst_port, room in dst_ranks_infos:
-                                        self.sync_status_to_decode_endpoint(
-                                            endpoint, dst_port, room, status
-                                        )
-                        else:
-                            # Dummy request means the decode instance is not used, so its status can be marked as success directly
-                            # Dummy request does not need to sync status to decode endpoint
-                            if kv_chunk.is_last and req.room in self.request_status:
-                                self.update_status(req.room, KVPoll.Success)
-
-                    if (
-                        kv_chunk.room not in self.request_status
-                        or self.check_status(kv_chunk.room) == KVPoll.Success
-                    ):
-                        if kv_chunk.room in self.transfer_infos:
-                            self.transfer_infos.pop(kv_chunk.room)
-
-                except queue.Empty:
-                    continue
-                except Exception as e:
-                    # NOTE(shangming): Remove this when we make sure the transfer thread is bug-free
-                    raise RuntimeError(
-                        f"Transfer thread failed because of {e}. Prefill instance with bootstrap_port={self.bootstrap_port} is dead."
-                    )
-
->>>>>>> b1c8d4e9
         threading.Thread(target=bootstrap_thread).start()
 
     def start_decode_thread(self):
