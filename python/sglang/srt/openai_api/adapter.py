--- conflicted
+++ resolved
@@ -1234,11 +1234,8 @@
         top_logprobs_nums = top_logprobs_nums[0]
         modalities_list = modalities_list[0]
         lora_paths = lora_paths[0]
-<<<<<<< HEAD
+        request_ids = request_ids[0]
         return_hidden_states = return_hidden_states[0]
-=======
-        request_ids = request_ids[0]
->>>>>>> 9d24c3ff
     else:
         if tokenizer_manager.model_config.is_multimodal:
             # processor will need text input
