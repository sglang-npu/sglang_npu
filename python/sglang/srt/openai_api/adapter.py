# Copyright 2023-2024 SGLang Team
# Licensed under the Apache License, Version 2.0 (the "License");
# you may not use this file except in compliance with the License.
# You may obtain a copy of the License at
#
#     http://www.apache.org/licenses/LICENSE-2.0
#
# Unless required by applicable law or agreed to in writing, software
# distributed under the License is distributed on an "AS IS" BASIS,
# WITHOUT WARRANTIES OR CONDITIONS OF ANY KIND, either express or implied.
# See the License for the specific language governing permissions and
# limitations under the License.
# ==============================================================================
"""Conversion between OpenAI APIs and native SRT APIs"""

import asyncio
import json
import logging
import os
import time
import uuid
from http import HTTPStatus
from typing import Dict, List

from fastapi import HTTPException, Request, UploadFile
from fastapi.responses import ORJSONResponse, StreamingResponse
from pydantic import ValidationError

from sglang.lang.chat_template import get_chat_template_by_model_path

try:
    from outlines.fsm.json_schema import convert_json_schema_to_str
except ImportError:
    # Before outlines 0.0.47, convert_json_schema_to_str is under
    # outlines.integrations.utils
    from outlines.integrations.utils import convert_json_schema_to_str

from sglang.srt.conversation import (
    Conversation,
    SeparatorStyle,
    chat_template_exists,
    generate_chat_conv,
    register_conv_template,
)
from sglang.srt.function_call_parser import TOOLS_TAG_LIST, FunctionCallParser
from sglang.srt.managers.io_struct import EmbeddingReqInput, GenerateReqInput
from sglang.srt.openai_api.protocol import (
    BatchRequest,
    BatchResponse,
    ChatCompletionRequest,
    ChatCompletionResponse,
    ChatCompletionResponseChoice,
    ChatCompletionResponseStreamChoice,
    ChatCompletionStreamResponse,
    ChatCompletionTokenLogprob,
    ChatMessage,
    ChoiceLogprobs,
    CompletionRequest,
    CompletionResponse,
    CompletionResponseChoice,
    CompletionResponseStreamChoice,
    CompletionStreamResponse,
    DeltaMessage,
    EmbeddingObject,
    EmbeddingRequest,
    EmbeddingResponse,
    ErrorResponse,
    FileDeleteResponse,
    FileRequest,
    FileResponse,
    FunctionResponse,
    LogProbs,
    ToolCall,
    TopLogprob,
    UsageInfo,
)
from sglang.utils import get_exception_traceback

logger = logging.getLogger(__name__)

chat_template_name = None


class FileMetadata:
    def __init__(self, filename: str, purpose: str):
        self.filename = filename
        self.purpose = purpose


# In-memory storage for batch jobs and files
batch_storage: Dict[str, BatchResponse] = {}
file_id_request: Dict[str, FileMetadata] = {}
file_id_response: Dict[str, FileResponse] = {}
# map file id to file path in SGLang backend
file_id_storage: Dict[str, str] = {}

# backend storage directory
storage_dir = None


def create_error_response(
    message: str,
    err_type: str = "BadRequestError",
    status_code: HTTPStatus = HTTPStatus.BAD_REQUEST,
):
    error = ErrorResponse(message=message, type=err_type, code=status_code.value)
    return ORJSONResponse(content=error.model_dump(), status_code=error.code)


def create_streaming_error_response(
    message: str,
    err_type: str = "BadRequestError",
    status_code: HTTPStatus = HTTPStatus.BAD_REQUEST,
) -> str:
    error = ErrorResponse(message=message, type=err_type, code=status_code.value)
    json_str = json.dumps({"error": error.model_dump()})
    return json_str


def load_chat_template_for_openai_api(tokenizer_manager, chat_template_arg, model_path):
    global chat_template_name

    logger.info(
        f"Use chat template for the OpenAI-compatible API server: {chat_template_arg}"
    )

    if not chat_template_exists(chat_template_arg):
        if not os.path.exists(chat_template_arg):
            raise RuntimeError(
                f"Chat template {chat_template_arg} is not a built-in template name "
                "or a valid chat template file path."
            )
        if chat_template_arg.endswith(".jinja"):
            with open(chat_template_arg, "r") as f:
                chat_template = "".join(f.readlines()).strip("\n")
            tokenizer_manager.tokenizer.chat_template = chat_template.replace(
                "\\n", "\n"
            )
            chat_template_name = None
        else:
            assert chat_template_arg.endswith(
                ".json"
            ), "unrecognized format of chat template file"
            with open(chat_template_arg, "r") as filep:
                template = json.load(filep)
                try:
                    sep_style = SeparatorStyle[template["sep_style"]]
                except KeyError:
                    raise ValueError(
                        f"Unknown separator style: {template['sep_style']}"
                    ) from None
                register_conv_template(
                    Conversation(
                        name=template["name"],
                        system_template=template["system"] + "\n{system_message}",
                        system_message=template.get("system_message", ""),
                        roles=(template["user"], template["assistant"]),
                        sep_style=sep_style,
                        sep=template.get("sep", "\n"),
                        stop_str=template["stop_str"],
                    ),
                    override=True,
                )
            chat_template_name = template["name"]
    else:
        chat_template_name = chat_template_arg

    # check chat-template
    chat_template = get_chat_template_by_model_path(model_path)
    if chat_template is not None:
        official_chat_template = chat_template.name
        used_chat_template = chat_template_name
        if official_chat_template != used_chat_template:
            logger.warning(
                f"Using a chat_template: '{used_chat_template}', "
                f"which is different from official chat template: '{official_chat_template}', "
                f"This discrepancy may lead to performance degradation."
            )


async def v1_files_create(file: UploadFile, purpose: str, file_storage_pth: str = None):
    try:
        global storage_dir
        if file_storage_pth:
            storage_dir = file_storage_pth
        # Read the file content
        file_content = await file.read()

        # Create an instance of RequestBody
        request_body = FileRequest(file=file_content, purpose=purpose)

        # Save the file to the sglang_oai_storage directory
        os.makedirs(storage_dir, exist_ok=True)
        file_id = f"backend_input_file-{uuid.uuid4()}"
        filename = f"{file_id}.jsonl"
        file_path = os.path.join(storage_dir, filename)

        with open(file_path, "wb") as f:
            f.write(request_body.file)

        # add info to global file map
        file_id_request[file_id] = FileMetadata(filename=file.filename, purpose=purpose)
        file_id_storage[file_id] = file_path

        # Return the response in the required format
        response = FileResponse(
            id=file_id,
            bytes=len(request_body.file),
            created_at=int(time.time()),
            filename=file.filename,
            purpose=request_body.purpose,
        )
        file_id_response[file_id] = response

        return response
    except ValidationError as e:
        return {"error": "Invalid input", "details": e.errors()}


async def v1_delete_file(file_id: str):
    # Retrieve the file job from the in-memory storage
    file_response = file_id_response.get(file_id)
    if file_response is None:
        raise HTTPException(status_code=404, detail="File not found")
    file_path = file_id_storage.get(file_id)
    if file_path is None:
        raise HTTPException(status_code=404, detail="File not found")
    os.remove(file_path)
    del file_id_response[file_id]
    del file_id_storage[file_id]
    return FileDeleteResponse(id=file_id, deleted=True)


async def v1_batches(tokenizer_manager, raw_request: Request):
    try:
        body = await raw_request.json()

        batch_request = BatchRequest(**body)

        batch_id = f"batch_{uuid.uuid4()}"

        # Create an instance of BatchResponse
        batch_response = BatchResponse(
            id=batch_id,
            endpoint=batch_request.endpoint,
            input_file_id=batch_request.input_file_id,
            completion_window=batch_request.completion_window,
            created_at=int(time.time()),
            metadata=batch_request.metadata,
        )

        batch_storage[batch_id] = batch_response

        # Start processing the batch asynchronously
        asyncio.create_task(process_batch(tokenizer_manager, batch_id, batch_request))

        # Return the initial batch_response
        return batch_response

    except ValidationError as e:
        return {"error": "Invalid input", "details": e.errors()}
    except Exception as e:
        return {"error": str(e)}


async def process_batch(tokenizer_manager, batch_id: str, batch_request: BatchRequest):
    try:
        # Update the batch status to "in_progress"
        batch_storage[batch_id].status = "in_progress"
        batch_storage[batch_id].in_progress_at = int(time.time())

        # Retrieve the input file content
        input_file_request = file_id_request.get(batch_request.input_file_id)
        if not input_file_request:
            raise ValueError("Input file not found")

        # Parse the JSONL file and process each request
        input_file_path = file_id_storage.get(batch_request.input_file_id)
        with open(input_file_path, "r", encoding="utf-8") as f:
            lines = f.readlines()

        total_requests = len(lines)
        completed_requests = 0
        failed_requests = 0

        all_ret = []
        end_point = batch_storage[batch_id].endpoint
        file_request_list = []
        all_requests = []
        request_ids = []
        for line in lines:
            request_data = json.loads(line)
            file_request_list.append(request_data)
            body = request_data["body"]
            request_ids.append(request_data["custom_id"])

            # Although streaming is supported for standalone completions, it is not supported in
            # batch mode (multiple completions in single request).
            if body.get("stream", False):
                raise ValueError("Streaming requests are not supported in batch mode")

            if end_point == "/v1/chat/completions":
                all_requests.append(ChatCompletionRequest(**body))
            elif end_point == "/v1/completions":
                all_requests.append(CompletionRequest(**body))

        if end_point == "/v1/chat/completions":
            adapted_request, request = v1_chat_generate_request(
                all_requests, tokenizer_manager, request_ids=request_ids
            )
        elif end_point == "/v1/completions":
            adapted_request, request = v1_generate_request(
                all_requests, request_ids=request_ids
            )

        try:
            ret = await tokenizer_manager.generate_request(adapted_request).__anext__()
            if not isinstance(ret, list):
                ret = [ret]
            if end_point == "/v1/chat/completions":
                responses = v1_chat_generate_response(
                    request,
                    ret,
                    to_file=True,
                    cache_report=tokenizer_manager.server_args.enable_cache_report,
                    tool_call_parser=tokenizer_manager.server_args.tool_call_parser,
                )
            else:
                responses = v1_generate_response(
                    request, ret, tokenizer_manager, to_file=True
                )

        except Exception as e:
            logger.error(f"error: {get_exception_traceback()}")
            responses = []
            error_json = {
                "id": f"batch_req_{uuid.uuid4()}",
                "custom_id": request_data.get("custom_id"),
                "response": None,
                "error": {"message": str(e)},
            }
            all_ret.append(error_json)
            failed_requests += len(file_request_list)

        for idx, response in enumerate(responses):
            # the batch_req here can be changed to be named within a batch granularity
            response_json = {
                "id": f"batch_req_{uuid.uuid4()}",
                "custom_id": file_request_list[idx].get("custom_id"),
                "response": response,
                "error": None,
            }
            all_ret.append(response_json)
            completed_requests += 1

        # Write results to a new file
        output_file_id = f"backend_result_file-{uuid.uuid4()}"
        global storage_dir
        output_file_path = os.path.join(storage_dir, f"{output_file_id}.jsonl")
        with open(output_file_path, "w", encoding="utf-8") as f:
            for ret in all_ret:
                f.write(json.dumps(ret) + "\n")

        # Update batch response with output file information
        retrieve_batch = batch_storage[batch_id]
        retrieve_batch.output_file_id = output_file_id
        file_id_storage[output_file_id] = output_file_path
        file_id_response[output_file_id] = FileResponse(
            id=output_file_id,
            bytes=os.path.getsize(output_file_path),
            created_at=int(time.time()),
            filename=f"{output_file_id}.jsonl",
            purpose="batch_result",
        )
        # Update batch status to "completed"
        retrieve_batch.status = "completed"
        retrieve_batch.completed_at = int(time.time())
        retrieve_batch.request_counts = {
            "total": total_requests,
            "completed": completed_requests,
            "failed": failed_requests,
        }

    except Exception as e:
        logger.error(f"error: {e}")
        # Update batch status to "failed"
        retrieve_batch = batch_storage[batch_id]
        retrieve_batch.status = "failed"
        retrieve_batch.failed_at = int(time.time())
        retrieve_batch.errors = {"message": str(e)}


async def v1_retrieve_batch(batch_id: str):
    # Retrieve the batch job from the in-memory storage
    batch_response = batch_storage.get(batch_id)
    if batch_response is None:
        raise HTTPException(status_code=404, detail="Batch not found")

    return batch_response


async def v1_cancel_batch(tokenizer_manager, batch_id: str):
    # Retrieve the batch job from the in-memory storage
    batch_response = batch_storage.get(batch_id)
    if batch_response is None:
        raise HTTPException(status_code=404, detail="Batch not found")

    # Only do cancal when status is "validating" or "in_progress"
    if batch_response.status in ["validating", "in_progress"]:
        # Start cancelling the batch asynchronously
        asyncio.create_task(
            cancel_batch(
                tokenizer_manager=tokenizer_manager,
                batch_id=batch_id,
                input_file_id=batch_response.input_file_id,
            )
        )

        # Update batch status to "cancelling"
        batch_response.status = "cancelling"

        return batch_response
    else:
        raise HTTPException(
            status_code=500,
            detail=f"Current status is {batch_response.status}, no need to cancel",
        )


async def cancel_batch(tokenizer_manager, batch_id: str, input_file_id: str):
    try:
        # Update the batch status to "cancelling"
        batch_storage[batch_id].status = "cancelling"

        # Retrieve the input file content
        input_file_request = file_id_request.get(input_file_id)
        if not input_file_request:
            raise ValueError("Input file not found")

        # Parse the JSONL file and process each request
        input_file_path = file_id_storage.get(input_file_id)
        with open(input_file_path, "r", encoding="utf-8") as f:
            lines = f.readlines()

        file_request_list = []
        request_ids = []
        for line in lines:
            request_data = json.loads(line)
            file_request_list.append(request_data)
            request_ids.append(request_data["custom_id"])

        # Cancel requests by request_ids
        for rid in request_ids:
            tokenizer_manager.abort_request(rid=rid)

        retrieve_batch = batch_storage[batch_id]
        retrieve_batch.status = "cancelled"

    except Exception as e:
        logger.error("error in SGLang:", e)
        # Update batch status to "failed"
        retrieve_batch = batch_storage[batch_id]
        retrieve_batch.status = "failed"
        retrieve_batch.failed_at = int(time.time())
        retrieve_batch.errors = {"message": str(e)}


async def v1_retrieve_file(file_id: str):
    # Retrieve the batch job from the in-memory storage
    file_response = file_id_response.get(file_id)
    if file_response is None:
        raise HTTPException(status_code=404, detail="File not found")
    return file_response


async def v1_retrieve_file_content(file_id: str):
    file_pth = file_id_storage.get(file_id)
    if not file_pth or not os.path.exists(file_pth):
        raise HTTPException(status_code=404, detail="File not found")

    def iter_file():
        with open(file_pth, mode="rb") as file_like:
            yield from file_like

    return StreamingResponse(iter_file(), media_type="application/octet-stream")


def v1_generate_request(
    all_requests: List[CompletionRequest], request_ids: List[str] = None
):
    if len(all_requests) > 1:
        first_prompt_type = type(all_requests[0].prompt)
        for request in all_requests:
            assert (
                type(request.prompt) is first_prompt_type
            ), "All prompts must be of the same type in file input settings"
            if request.n > 1:
                raise ValueError(
                    "Parallel sampling is not supported for completions from files"
                )

    prompts = []
    sampling_params_list = []
    return_logprobs = []
    logprob_start_lens = []
    top_logprobs_nums = []
    lora_paths = []

    for request in all_requests:
        # NOTE: with openai API, the prompt's logprobs are always not computed
        if request.echo and request.logprobs:
            logger.warning(
                "Echo is not compatible with logprobs. "
                "To compute logprobs of input prompt, please use the native /generate API."
            )

        prompts.append(request.prompt)
        lora_paths.append(request.lora_path)
        if request.echo and request.logprobs:
            current_logprob_start_len = 0
        else:
            current_logprob_start_len = -1
        sampling_params_list.append(
            {
                "temperature": request.temperature,
                "max_new_tokens": request.max_tokens,
                "min_new_tokens": request.min_tokens,
                "stop": request.stop,
                "stop_token_ids": request.stop_token_ids,
                "top_p": request.top_p,
                "top_k": request.top_k,
                "min_p": request.min_p,
                "presence_penalty": request.presence_penalty,
                "frequency_penalty": request.frequency_penalty,
                "repetition_penalty": request.repetition_penalty,
                "regex": request.regex,
                "json_schema": request.json_schema,
                "ebnf": request.ebnf,
                "n": request.n,
                "no_stop_trim": request.no_stop_trim,
                "ignore_eos": request.ignore_eos,
                "skip_special_tokens": request.skip_special_tokens,
            }
        )
        return_logprobs.append(request.logprobs is not None)
        logprob_start_lens.append(current_logprob_start_len)
        top_logprobs_nums.append(
            request.logprobs if request.logprobs is not None else 0
        )

    if len(all_requests) == 1:
        if isinstance(prompts[0], str) or isinstance(prompts[0][0], str):
            prompt_kwargs = {"text": prompts[0]}
        else:
            prompt_kwargs = {"input_ids": prompts[0]}
        sampling_params_list = sampling_params_list[0]
        return_logprobs = return_logprobs[0]
        logprob_start_lens = logprob_start_lens[0]
        top_logprobs_nums = top_logprobs_nums[0]
        lora_paths = lora_paths[0]
    else:
        if isinstance(prompts[0], str) or isinstance(prompts[0][0], str):
            prompt_kwargs = {"text": prompts}
        else:
            prompt_kwargs = {"input_ids": prompts}

    adapted_request = GenerateReqInput(
        **prompt_kwargs,
        sampling_params=sampling_params_list,
        return_logprob=return_logprobs,
        top_logprobs_num=top_logprobs_nums,
        logprob_start_len=logprob_start_lens,
        return_text_in_logprobs=True,
        stream=all_requests[0].stream,
        rid=request_ids,
        lora_path=lora_paths,
    )

    return adapted_request, all_requests if len(all_requests) > 1 else all_requests[0]


def v1_generate_response(request, ret, tokenizer_manager, to_file=False):
    choices = []
    echo = False

    if (not isinstance(request, list)) and request.echo:
        # TODO: handle the case propmt is token ids
        if isinstance(request.prompt, list) and isinstance(request.prompt[0], str):
            # for the case of multiple str prompts
            prompts = request.prompt
        elif isinstance(request.prompt, list) and isinstance(request.prompt[0], list):
            # for the case of multiple token ids prompts
            prompts = [
                tokenizer_manager.tokenizer.decode(prompt, skip_special_tokens=True)
                for prompt in request.prompt
            ]
        elif isinstance(request.prompt, list) and isinstance(request.prompt[0], int):
            # for the case of single token ids prompt
            prompts = [
                tokenizer_manager.tokenizer.decode(
                    request.prompt, skip_special_tokens=True
                )
            ]
        else:
            # for the case of single str prompt
            prompts = [request.prompt]
        echo = True

    for idx, ret_item in enumerate(ret):
        text = ret_item["text"]
        if isinstance(request, list) and request[idx].echo:
            echo = True
            text = request[idx].prompt + text
        if echo and not isinstance(request, list):
            prompt_index = idx // request.n
            text = prompts[prompt_index] + text

        logprobs = False
        if isinstance(request, list) and request[idx].logprobs is not None:
            logprobs = True
        elif (not isinstance(request, list)) and request.logprobs is not None:
            logprobs = True
        if logprobs:
            if echo:
                input_token_logprobs = ret_item["meta_info"]["input_token_logprobs"]
                input_top_logprobs = ret_item["meta_info"]["input_top_logprobs"]
            else:
                input_token_logprobs = None
                input_top_logprobs = None

            logprobs = to_openai_style_logprobs(
                input_token_logprobs=input_token_logprobs,
                input_top_logprobs=input_top_logprobs,
                output_token_logprobs=ret_item["meta_info"]["output_token_logprobs"],
                output_top_logprobs=ret_item["meta_info"]["output_top_logprobs"],
            )
        else:
            logprobs = None

        finish_reason = ret_item["meta_info"]["finish_reason"]

        if to_file:
            # to make the choise data json serializable
            choice_data = {
                "index": 0,
                "text": text,
                "logprobs": logprobs,
                "finish_reason": (finish_reason["type"] if finish_reason else ""),
                "matched_stop": (
                    finish_reason["matched"]
                    if finish_reason and "matched" in finish_reason
                    else None
                ),
            }
        else:
            choice_data = CompletionResponseChoice(
                index=idx,
                text=text,
                logprobs=logprobs,
                finish_reason=(finish_reason["type"] if finish_reason else ""),
                matched_stop=(
                    finish_reason["matched"]
                    if finish_reason and "matched" in finish_reason
                    else None
                ),
            )

        choices.append(choice_data)

    if to_file:
        responses = []
        for i, choice in enumerate(choices):
            response = {
                "status_code": 200,
                "request_id": ret[i]["meta_info"]["id"],
                "body": {
                    # remain the same but if needed we can change that
                    "id": ret[i]["meta_info"]["id"],
                    "object": "text_completion",
                    "created": int(time.time()),
                    "model": request[i].model,
                    "choices": choice,
                    "usage": {
                        "prompt_tokens": ret[i]["meta_info"]["prompt_tokens"],
                        "completion_tokens": ret[i]["meta_info"]["completion_tokens"],
                        "total_tokens": ret[i]["meta_info"]["prompt_tokens"]
                        + ret[i]["meta_info"]["completion_tokens"],
                    },
                    "system_fingerprint": None,
                },
            }
            responses.append(response)
        return responses
    else:
        prompt_tokens = sum(
            ret[i]["meta_info"]["prompt_tokens"] for i in range(0, len(ret), request.n)
        )
        completion_tokens = sum(item["meta_info"]["completion_tokens"] for item in ret)
        response = CompletionResponse(
            id=ret[0]["meta_info"]["id"],
            model=request.model,
            choices=choices,
            usage=UsageInfo(
                prompt_tokens=prompt_tokens,
                completion_tokens=completion_tokens,
                total_tokens=prompt_tokens + completion_tokens,
            ),
        )
    return response


async def v1_completions(tokenizer_manager, raw_request: Request):
    request_json = await raw_request.json()
    all_requests = [CompletionRequest(**request_json)]
    adapted_request, request = v1_generate_request(all_requests)

    if adapted_request.stream:

        async def generate_stream_resp():
            stream_buffers = {}
            n_prev_tokens = {}
            prompt_tokens = {}
            completion_tokens = {}
            try:
                async for content in tokenizer_manager.generate_request(
                    adapted_request, raw_request
                ):
                    index = content.get("index", 0)

                    stream_buffer = stream_buffers.get(index, "")
                    n_prev_token = n_prev_tokens.get(index, 0)

                    text = content["text"]
                    prompt_tokens[index] = content["meta_info"]["prompt_tokens"]
                    completion_tokens[index] = content["meta_info"]["completion_tokens"]

                    if not stream_buffer:  # The first chunk
                        if request.echo:
                            if isinstance(request.prompt, str):
                                # for the case of single str prompts
                                prompts = request.prompt
                            elif isinstance(request.prompt, list):
                                if isinstance(request.prompt[0], str):
                                    # for the case of multiple str prompts
                                    prompts = request.prompt[index // request.n]
                                elif isinstance(request.prompt[0], int):
                                    # for the case of single token ids prompt
                                    prompts = tokenizer_manager.tokenizer.decode(
                                        request.prompt, skip_special_tokens=True
                                    )
                                elif isinstance(request.prompt[0], list) and isinstance(
                                    request.prompt[0][0], int
                                ):
                                    # for the case of multiple token ids prompts
                                    prompts = tokenizer_manager.tokenizer.decode(
                                        request.prompt[index // request.n],
                                        skip_special_tokens=True,
                                    )

                            # Prepend prompt in response text.
                            text = prompts + text

                    if request.logprobs is not None:
                        # The first chunk and echo is enabled.
                        if not stream_buffer and request.echo:
                            input_token_logprobs = content["meta_info"][
                                "input_token_logprobs"
                            ]
                            input_top_logprobs = content["meta_info"][
                                "input_top_logprobs"
                            ]
                        else:
                            input_token_logprobs = None
                            input_top_logprobs = None

                        logprobs = to_openai_style_logprobs(
                            input_token_logprobs=input_token_logprobs,
                            input_top_logprobs=input_top_logprobs,
                            output_token_logprobs=content["meta_info"][
                                "output_token_logprobs"
                            ][n_prev_token:],
                            output_top_logprobs=content["meta_info"][
                                "output_top_logprobs"
                            ][n_prev_token:],
                        )
                        n_prev_token = len(
                            content["meta_info"]["output_token_logprobs"]
                        )
                    else:
                        logprobs = None

                    delta = text[len(stream_buffer) :]
                    stream_buffer = stream_buffer + delta
                    finish_reason = content["meta_info"]["finish_reason"]
                    choice_data = CompletionResponseStreamChoice(
                        index=index,
                        text=delta,
                        logprobs=logprobs,
                        finish_reason=(finish_reason["type"] if finish_reason else ""),
                        matched_stop=(
                            finish_reason["matched"]
                            if finish_reason and "matched" in finish_reason
                            else None
                        ),
                    )
                    chunk = CompletionStreamResponse(
                        id=content["meta_info"]["id"],
                        object="text_completion",
                        choices=[choice_data],
                        model=request.model,
                    )

                    stream_buffers[index] = stream_buffer
                    n_prev_tokens[index] = n_prev_token

                    yield f"data: {chunk.model_dump_json()}\n\n"
                if request.stream_options and request.stream_options.include_usage:
                    total_prompt_tokens = sum(
                        tokens
                        for i, tokens in prompt_tokens.items()
                        if i % request.n == 0
                    )
                    total_completion_tokens = sum(
                        tokens for tokens in completion_tokens.values()
                    )
                    usage = UsageInfo(
                        prompt_tokens=total_prompt_tokens,
                        completion_tokens=total_completion_tokens,
                        total_tokens=total_prompt_tokens + total_completion_tokens,
                    )

                    final_usage_chunk = CompletionStreamResponse(
                        id=str(uuid.uuid4().hex),
                        choices=[],
                        model=request.model,
                        usage=usage,
                    )
                    final_usage_data = final_usage_chunk.model_dump_json(
                        exclude_unset=True, exclude_none=True
                    )
                    yield f"data: {final_usage_data}\n\n"
            except ValueError as e:
                error = create_streaming_error_response(str(e))
                yield f"data: {error}\n\n"
            yield "data: [DONE]\n\n"

        return StreamingResponse(
            generate_stream_resp(),
            media_type="text/event-stream",
            background=tokenizer_manager.create_abort_task(adapted_request),
        )

    # Non-streaming response.
    try:
        ret = await tokenizer_manager.generate_request(
            adapted_request, raw_request
        ).__anext__()
    except ValueError as e:
        return create_error_response(str(e))

    if not isinstance(ret, list):
        ret = [ret]

    response = v1_generate_response(request, ret, tokenizer_manager)
    return response


def v1_chat_generate_request(
    all_requests: List[ChatCompletionRequest],
    tokenizer_manager,
    request_ids: List[str] = None,
):
    input_ids = []
    sampling_params_list = []
    image_data_list = []
    return_logprobs = []
    logprob_start_lens = []
    top_logprobs_nums = []
    modalities_list = []
    lora_paths = []

    # NOTE: with openai API, the prompt's logprobs are always not computed

    for request in all_requests:
        # Prep the data needed for the underlying GenerateReqInput:
        #  - prompt: The full prompt string.
        #  - stop: Custom stop tokens.
        #  - image_data: None or a list of image strings (URLs or base64 strings).
        #    None skips any image processing in GenerateReqInput.
        if not isinstance(request.messages, str):
            # Apply chat template and its stop strings.
            tools = None
            if request.tools and request.tool_choice != "none":
                request.skip_special_tokens = False
                if not isinstance(request.tool_choice, str):
                    tools = [
                        item.function.model_dump()
                        for item in request.tools
                        if item.function.name == request.tool_choice.function.name
                    ]
                else:
                    tools = [item.function.model_dump() for item in request.tools]

            if chat_template_name is None:
                openai_compatible_messages = []
                for message in request.messages:
                    if isinstance(message.content, str):
                        openai_compatible_messages.append(
                            {"role": message.role, "content": message.content}
                        )
                    else:
                        content_list = message.dict()["content"]
                        for content in content_list:
                            if content["type"] == "text":
                                openai_compatible_messages.append(
                                    {"role": message.role, "content": content["text"]}
                                )
                if openai_compatible_messages[-1]["role"] == "assistant":
                    assistant_prefix = openai_compatible_messages[-1]["content"]
                    openai_compatible_messages = openai_compatible_messages[:-1]
                else:
                    assistant_prefix = None

                try:
                    prompt_ids = tokenizer_manager.tokenizer.apply_chat_template(
                        openai_compatible_messages,
                        tokenize=True,
                        add_generation_prompt=True,
                        tools=tools,
                    )
                except:
                    #  This except branch will be triggered when the chosen model
                    #  has a different tools input format that is not compatiable
                    #  with openAI's apply_chat_template tool_call format, like Mistral.
                    tools = [t if "function" in t else {"function": t} for t in tools]
                    prompt_ids = tokenizer_manager.tokenizer.apply_chat_template(
                        openai_compatible_messages,
                        tokenize=True,
                        add_generation_prompt=True,
                        tools=tools,
                    )

                if assistant_prefix:
                    encoded = tokenizer_manager.tokenizer.encode(assistant_prefix)
                    if (
                        encoded
                        and encoded[0] == tokenizer_manager.tokenizer.bos_token_id
                    ):
                        encoded = encoded[1:]
                    prompt_ids += encoded
                stop = request.stop
                image_data = None
                modalities = []
            else:
                conv = generate_chat_conv(request, chat_template_name)
                prompt = conv.get_prompt()
                image_data = conv.image_data
                modalities = conv.modalities
                stop = conv.stop_str or []
                if request.stop:
                    if isinstance(request.stop, str):
                        stop.append(request.stop)
                    else:
                        stop.extend(request.stop)
                prompt_ids = tokenizer_manager.tokenizer.encode(prompt)
        else:
            # Use the raw prompt and stop strings if the messages is already a string.
            prompt_ids = request.messages
            stop = request.stop
            image_data = None
            modalities = []
        input_ids.append(prompt_ids)
        return_logprobs.append(request.logprobs)
        logprob_start_lens.append(-1)
        top_logprobs_nums.append(request.top_logprobs or 0)
        lora_paths.append(request.lora_path)

        sampling_params = {
            "temperature": request.temperature,
            "max_new_tokens": request.max_tokens,
            "min_new_tokens": request.min_tokens,
            "stop": stop,
            "stop_token_ids": request.stop_token_ids,
            "top_p": request.top_p,
            "top_k": request.top_k,
            "min_p": request.min_p,
            "presence_penalty": request.presence_penalty,
            "frequency_penalty": request.frequency_penalty,
            "repetition_penalty": request.repetition_penalty,
            "regex": request.regex,
            "ebnf": request.ebnf,
            "n": request.n,
            "no_stop_trim": request.no_stop_trim,
            "ignore_eos": request.ignore_eos,
            "skip_special_tokens": request.skip_special_tokens,
        }
        if request.response_format and request.response_format.type == "json_schema":
            sampling_params["json_schema"] = convert_json_schema_to_str(
                request.response_format.json_schema.schema_
            )
        sampling_params_list.append(sampling_params)

        image_data_list.append(image_data)
        modalities_list.append(modalities)
    if len(all_requests) == 1:
        if isinstance(input_ids[0], str):
            prompt_kwargs = {"text": input_ids[0]}
        else:
            prompt_kwargs = {"input_ids": input_ids[0]}
        sampling_params_list = sampling_params_list[0]
        image_data_list = image_data_list[0]
        return_logprobs = return_logprobs[0]
        logprob_start_lens = logprob_start_lens[0]
        top_logprobs_nums = top_logprobs_nums[0]
        modalities_list = modalities_list[0]
        lora_paths = lora_paths[0]
    else:
        if isinstance(input_ids[0], str):
            prompt_kwargs = {"text": input_ids}
        else:
            prompt_kwargs = {"input_ids": input_ids}

    adapted_request = GenerateReqInput(
        **prompt_kwargs,
        image_data=image_data_list,
        sampling_params=sampling_params_list,
        return_logprob=return_logprobs,
        logprob_start_len=logprob_start_lens,
        top_logprobs_num=top_logprobs_nums,
        stream=all_requests[0].stream,
        return_text_in_logprobs=True,
        rid=request_ids,
        modalities=modalities_list,
        lora_path=lora_paths,
    )

    return adapted_request, all_requests if len(all_requests) > 1 else all_requests[0]


def v1_chat_generate_response(
    request, ret, to_file=False, cache_report=False, tool_call_parser=None
):
    choices = []

    for idx, ret_item in enumerate(ret):
        logprobs = False
        if isinstance(request, list) and request[idx].logprobs:
            logprobs = True
        elif (not isinstance(request, list)) and request.logprobs:
            logprobs = True
        if logprobs:
            logprobs = to_openai_style_logprobs(
                output_token_logprobs=ret_item["meta_info"]["output_token_logprobs"],
                output_top_logprobs=ret_item["meta_info"]["output_top_logprobs"],
            )
            token_logprobs = []
            for token_idx, (token, logprob) in enumerate(
                zip(logprobs.tokens, logprobs.token_logprobs)
            ):
                token_bytes = list(token.encode("utf-8"))
                top_logprobs = []
                if logprobs.top_logprobs:
                    for top_token, top_logprob in logprobs.top_logprobs[
                        token_idx
                    ].items():
                        top_token_bytes = list(top_token.encode("utf-8"))
                        top_logprobs.append(
                            TopLogprob(
                                token=top_token,
                                bytes=top_token_bytes,
                                logprob=top_logprob,
                            )
                        )
                token_logprobs.append(
                    ChatCompletionTokenLogprob(
                        token=token,
                        bytes=token_bytes,
                        logprob=logprob,
                        top_logprobs=top_logprobs,
                    )
                )

            choice_logprobs = ChoiceLogprobs(content=token_logprobs)
        else:
            choice_logprobs = None

        finish_reason = ret_item["meta_info"]["finish_reason"]

        tool_calls = None
        text = ret_item["text"]

        if isinstance(request, list):
            tool_choice = request[idx].tool_choice
            tools = request[idx].tools
        else:
            tool_choice = request.tool_choice
            tools = request.tools

        if tool_choice != "none" and any([i in text for i in TOOLS_TAG_LIST]):
            if finish_reason == "stop":
                finish_reason = "tool_calls"
            try:
                parser = FunctionCallParser(tools, tool_call_parser)
                full_normal_text, call_info_list = parser.parse_non_stream(text)
                tool_calls = [
                    ToolCall(
                        id=str(call_info.tool_index),
                        function=FunctionResponse(
                            name=call_info.name, arguments=call_info.parameters
                        ),
                    )
                    for call_info in call_info_list
                ]
            except Exception as e:
                logger.error(f"Exception: {e}")
                return create_error_response(
                    HTTPStatus.BAD_REQUEST,
                    "Failed to parse fc related info to json format!",
                )

        if to_file:
            # to make the choice data json serializable
            choice_data = {
                "index": 0,
                "message": {
                    "role": "assistant",
                    "content": ret_item["text"] if tool_calls is None else None,
                    "tool_calls": tool_calls,
                },
                "logprobs": choice_logprobs,
                "finish_reason": (finish_reason["type"] if finish_reason else ""),
                "matched_stop": (
                    finish_reason["matched"]
                    if finish_reason and "matched" in finish_reason
                    else None
                ),
            }
        else:
            choice_data = ChatCompletionResponseChoice(
                index=idx,
                message=ChatMessage(
                    role="assistant",
                    content=ret_item["text"] if tool_calls is None else None,
                    tool_calls=tool_calls,
                ),
                logprobs=choice_logprobs,
                finish_reason=(finish_reason["type"] if finish_reason else ""),
                matched_stop=(
                    finish_reason["matched"]
                    if finish_reason and "matched" in finish_reason
                    else None
                ),
            )

        choices.append(choice_data)

    if to_file:
        responses = []

        for i, choice in enumerate(choices):
            response = {
                "status_code": 200,
                "request_id": ret[i]["meta_info"]["id"],
                "body": {
                    # remain the same but if needed we can change that
                    "id": ret[i]["meta_info"]["id"],
                    "object": "chat.completion",
                    "created": int(time.time()),
                    "model": request[i].model,
                    "choices": choice,
                    "usage": {
                        "prompt_tokens": ret[i]["meta_info"]["prompt_tokens"],
                        "completion_tokens": ret[i]["meta_info"]["completion_tokens"],
                        "total_tokens": ret[i]["meta_info"]["prompt_tokens"]
                        + ret[i]["meta_info"]["completion_tokens"],
                    },
                    "system_fingerprint": None,
                },
            }
            responses.append(response)
        return responses
    else:
        prompt_tokens = sum(
            ret[i]["meta_info"]["prompt_tokens"] for i in range(0, len(ret), request.n)
        )
        completion_tokens = sum(item["meta_info"]["completion_tokens"] for item in ret)
        cached_tokens = sum(item["meta_info"].get("cached_tokens", 0) for item in ret)
        response = ChatCompletionResponse(
            id=ret[0]["meta_info"]["id"],
            model=request.model,
            choices=choices,
            usage=UsageInfo(
                prompt_tokens=prompt_tokens,
                completion_tokens=completion_tokens,
                total_tokens=prompt_tokens + completion_tokens,
                prompt_tokens_details=(
                    {"cached_tokens": cached_tokens} if cache_report else None
                ),
            ),
        )
        return response


async def v1_chat_completions(tokenizer_manager, raw_request: Request):
    request_json = await raw_request.json()
    all_requests = [ChatCompletionRequest(**request_json)]
    adapted_request, request = v1_chat_generate_request(all_requests, tokenizer_manager)

    if adapted_request.stream:
        parser_dict = {}

        async def generate_stream_resp():
            is_firsts = {}
            stream_buffers = {}
            n_prev_tokens = {}
            prompt_tokens = {}
            completion_tokens = {}
            try:
                async for content in tokenizer_manager.generate_request(
                    adapted_request, raw_request
                ):
                    index = content.get("index", 0)
                    text = content["text"]

                    is_first = is_firsts.get(index, True)
                    stream_buffer = stream_buffers.get(index, "")
                    n_prev_token = n_prev_tokens.get(index, 0)

                    prompt_tokens[index] = content["meta_info"]["prompt_tokens"]
                    completion_tokens[index] = content["meta_info"]["completion_tokens"]
                    if request.logprobs:
                        logprobs = to_openai_style_logprobs(
                            output_token_logprobs=content["meta_info"][
                                "output_token_logprobs"
                            ][n_prev_token:],
                            output_top_logprobs=content["meta_info"][
                                "output_top_logprobs"
                            ][n_prev_token:],
                        )

                        n_prev_token = len(
                            content["meta_info"]["output_token_logprobs"]
                        )
                        token_logprobs = []
                        for token, logprob in zip(
                            logprobs.tokens, logprobs.token_logprobs
                        ):
                            token_bytes = list(token.encode("utf-8"))
                            top_logprobs = []
                            if logprobs.top_logprobs:
                                for top_token, top_logprob in logprobs.top_logprobs[
                                    0
                                ].items():
                                    top_token_bytes = list(top_token.encode("utf-8"))
                                    top_logprobs.append(
                                        TopLogprob(
                                            token=top_token,
                                            bytes=top_token_bytes,
                                            logprob=top_logprob,
                                        )
                                    )
                            token_logprobs.append(
                                ChatCompletionTokenLogprob(
                                    token=token,
                                    bytes=token_bytes,
                                    logprob=logprob,
                                    top_logprobs=top_logprobs,
                                )
                            )

                        choice_logprobs = ChoiceLogprobs(content=token_logprobs)

                    else:
                        choice_logprobs = None

                    finish_reason = content["meta_info"]["finish_reason"]

                    if is_first:
                        # First chunk with role
                        is_first = False
                        choice_data = ChatCompletionResponseStreamChoice(
                            index=index,
                            delta=DeltaMessage(role="assistant", content=""),
                            finish_reason=(
                                finish_reason["type"] if finish_reason else ""
                            ),
                            matched_stop=(
                                finish_reason["matched"]
                                if finish_reason and "matched" in finish_reason
                                else None
                            ),
                            logprobs=choice_logprobs,
                        )
                        chunk = ChatCompletionStreamResponse(
                            id=content["meta_info"]["id"],
                            choices=[choice_data],
                            model=request.model,
                        )
                        yield f"data: {chunk.model_dump_json()}\n\n"

                    text = content["text"]
                    delta = text[len(stream_buffer) :]
                    new_stream_buffer = stream_buffer + delta

                    if request.tool_choice != "none" and request.tools:
                        if index not in parser_dict:
                            parser_dict[index] = FunctionCallParser(
                                tools=request.tools,
                                tool_call_parser=tokenizer_manager.server_args.tool_call_parser,
                            )
                        parser = parser_dict[index]

                        # parse_increment => returns (normal_text, calls)
                        normal_text, calls = parser.parse_stream_chunk(delta)

                        # 1) if there's normal_text, output it as normal content
                        if normal_text:
                            choice_data = ChatCompletionResponseStreamChoice(
                                index=index,
                                delta=DeltaMessage(content=normal_text),
                                finish_reason=(
                                    finish_reason["type"] if finish_reason else ""
                                ),
                            )
                            chunk = ChatCompletionStreamResponse(
                                id=content["meta_info"]["id"],
                                choices=[choice_data],
                                model=request.model,
                            )
                            yield f"data: {chunk.model_dump_json()}\n\n"

                        # 2) if we found calls, we output them as separate chunk(s)
                        for call_item in calls:
                            # transform call_item -> FunctionResponse + ToolCall

                            if (
                                content["meta_info"]["finish_reason"]
                                and content["meta_info"]["finish_reason"]["type"]
                                == "stop"
                            ):
                                latest_delta_len = 0
                                if isinstance(call_item.parameters, str):
                                    latest_delta_len = len(call_item.parameters)

                                expected_call = json.dumps(
                                    parser.multi_format_parser.detectors[0]
                                    .prev_tool_call_arr[index]
                                    .get("arguments", {}),
                                    ensure_ascii=False,
                                )
                                actual_call = parser.multi_format_parser.detectors[
                                    0
                                ].streamed_args_for_tool[index]
                                if latest_delta_len > 0:
                                    actual_call = actual_call[:-latest_delta_len]
                                remaining_call = expected_call.replace(
                                    actual_call, "", 1
                                )
                                call_item.parameters = remaining_call

                            tool_call = ToolCall(
                                id=str(call_item.tool_index),
                                function=FunctionResponse(
                                    name=call_item.name,
                                    arguments=call_item.parameters,
                                ),
                            )
                            choice_data = ChatCompletionResponseStreamChoice(
                                index=index,
                                delta=DeltaMessage(
                                    role="assistant", tool_calls=[tool_call]
                                ),
                                finish_reason="tool_call",
                            )
                            chunk = ChatCompletionStreamResponse(
                                id=content["meta_info"]["id"],
                                choices=[choice_data],
                                model=request.model,
                            )
                            yield f"data: {chunk.model_dump_json()}\n\n"

                        stream_buffers[index] = new_stream_buffer
                        is_firsts[index] = is_first

                    else:
                        # No tool calls => just treat this as normal text
                        choice_data = ChatCompletionResponseStreamChoice(
                            index=index,
                            delta=DeltaMessage(content=delta),
                            finish_reason=(
                                finish_reason["type"] if finish_reason else ""
                            ),
                            matched_stop=(
                                finish_reason["matched"]
                                if finish_reason and "matched" in finish_reason
                                else None
                            ),
                            logprobs=choice_logprobs,
                        )
                        chunk = ChatCompletionStreamResponse(
                            id=content["meta_info"]["id"],
                            choices=[choice_data],
                            model=request.model,
                        )
                        yield f"data: {chunk.model_dump_json()}\n\n"
                        stream_buffers[index] = new_stream_buffer
                        is_firsts[index] = is_first
                if request.stream_options and request.stream_options.include_usage:
                    total_prompt_tokens = sum(
                        tokens
                        for i, tokens in prompt_tokens.items()
                        if i % request.n == 0
                    )
                    total_completion_tokens = sum(
                        tokens for tokens in completion_tokens.values()
                    )
                    usage = UsageInfo(
                        prompt_tokens=total_prompt_tokens,
                        completion_tokens=total_completion_tokens,
                        total_tokens=total_prompt_tokens + total_completion_tokens,
                    )

                    final_usage_chunk = ChatCompletionStreamResponse(
                        id=str(uuid.uuid4().hex),
                        choices=[],
                        model=request.model,
                        usage=usage,
                    )
                    final_usage_data = final_usage_chunk.model_dump_json(
                        exclude_unset=True, exclude_none=True
                    )
                    yield f"data: {final_usage_data}\n\n"
            except ValueError as e:
                error = create_streaming_error_response(str(e))
                yield f"data: {error}\n\n"
            yield "data: [DONE]\n\n"

        return StreamingResponse(
            generate_stream_resp(),
            media_type="text/event-stream",
            background=tokenizer_manager.create_abort_task(adapted_request),
        )

<<<<<<< HEAD
    # Non-streaming response.
    try:
        ret = await tokenizer_manager.generate_request(
            adapted_request, raw_request
        ).__anext__()
    except ValueError as e:
        return create_error_response(str(e))
    if not isinstance(ret, list):
        ret = [ret]

    response = v1_chat_generate_response(
        request,
        ret,
        cache_report=tokenizer_manager.server_args.enable_cache_report,
        tool_call_parser=tokenizer_manager.server_args.tool_call_parser,
    )
=======
    async def response_wrapper():
        # Non-streaming response.
        try:
            ret = await orchestrator.generate_request(
                adapted_request, raw_request
            ).__anext__()
        except ValueError as e:
            return create_error_response(str(e))
        if not isinstance(ret, list):
            ret = [ret]
        response: ChatCompletionResponse = v1_chat_generate_response(
            request,
            ret,
            cache_report=orchestrator.server_args.enable_cache_report,
            tool_call_parser=orchestrator.server_args.tool_call_parser,
        )
        return response.model_dump_json()

    async def async_function_with_timeout(func, timeout_short, timeout_long):
        """
        Wrap an async function with a timeout.

        If the function completes within timeout_short, the result is returned.
        If the function takes longer than timeout_short but completes within
        timeout_long, the result is returned after the function completes and
        yields '\n' to keep alive
        If the function takes longer than timeout_long, then the request is aborted.
        """

        start_time = asyncio.get_event_loop().time()
        task = asyncio.create_task(func())
        while True:
            try:
                if asyncio.get_event_loop().time() - start_time > timeout_long:
                    task.cancel()
                    break
                result = await asyncio.wait_for(
                    asyncio.shield(task), timeout=timeout_short
                )
                yield result
                break

            except asyncio.TimeoutError:
                yield "\n"
            except asyncio.CancelledError:
                break
>>>>>>> bef0a8d5

    return StreamingResponse(
        async_function_with_timeout(
            response_wrapper, timeout_short=30, timeout_long=30 * 60
        ),
        media_type="text/event-stream",
        background=orchestrator.create_abort_task(adapted_request),
    )


def v1_embedding_request(all_requests, tokenizer_manager):
    prompts = []
    sampling_params_list = []
    first_prompt_type = type(all_requests[0].input)

    for request in all_requests:
        prompt = request.input
        assert (
            type(prompt) is first_prompt_type
        ), "All prompts must be of the same type in file input settings"
        prompts.append(prompt)

    if len(all_requests) == 1:
        prompt = prompts[0]
        if isinstance(prompt, str) or isinstance(prompt[0], str):
            prompt_kwargs = {"text": prompt}
        else:
            prompt_kwargs = {"input_ids": prompt}
    else:
        if isinstance(prompts[0], str) or isinstance(prompts[0][0], str):
            prompt_kwargs = {"text": prompts}
        else:
            prompt_kwargs = {"input_ids": prompts}

    adapted_request = EmbeddingReqInput(
        **prompt_kwargs,
    )

    if len(all_requests) == 1:
        return adapted_request, all_requests[0]
    return adapted_request, all_requests


def v1_embedding_response(ret, model_path, to_file=False):
    embedding_objects = []
    prompt_tokens = 0
    for idx, ret_item in enumerate(ret):
        embedding_objects.append(
            EmbeddingObject(
                embedding=ret[idx]["embedding"],
                index=idx,
            )
        )
        prompt_tokens += ret[idx]["meta_info"]["prompt_tokens"]

    return EmbeddingResponse(
        data=embedding_objects,
        model=model_path,
        usage=UsageInfo(
            prompt_tokens=prompt_tokens,
            total_tokens=prompt_tokens,
        ),
    )


async def v1_embeddings(tokenizer_manager, raw_request: Request):
    request_json = await raw_request.json()
    all_requests = [EmbeddingRequest(**request_json)]
    adapted_request, request = v1_embedding_request(all_requests, tokenizer_manager)

    try:
        ret = await tokenizer_manager.generate_request(
            adapted_request, raw_request
        ).__anext__()
    except ValueError as e:
        return create_error_response(str(e))

    if not isinstance(ret, list):
        ret = [ret]

    response = v1_embedding_response(ret, tokenizer_manager.model_path)

    return response


def to_openai_style_logprobs(
    input_token_logprobs=None,
    output_token_logprobs=None,
    input_top_logprobs=None,
    output_top_logprobs=None,
):
    ret_logprobs = LogProbs()

    def append_token_logprobs(token_logprobs):
        for logprob, _, token_text in token_logprobs:
            ret_logprobs.tokens.append(token_text)
            ret_logprobs.token_logprobs.append(logprob)

            # Not supported yet
            ret_logprobs.text_offset.append(-1)

    def append_top_logprobs(top_logprobs):
        for tokens in top_logprobs:
            if tokens is not None:
                ret_logprobs.top_logprobs.append(
                    {token[2]: token[0] for token in tokens}
                )
            else:
                ret_logprobs.top_logprobs.append(None)

    if input_token_logprobs is not None:
        append_token_logprobs(input_token_logprobs)
    if output_token_logprobs is not None:
        append_token_logprobs(output_token_logprobs)
    if input_top_logprobs is not None:
        append_top_logprobs(input_top_logprobs)
    if output_top_logprobs is not None:
        append_top_logprobs(output_top_logprobs)

    return ret_logprobs<|MERGE_RESOLUTION|>--- conflicted
+++ resolved
@@ -1441,28 +1441,10 @@
             background=tokenizer_manager.create_abort_task(adapted_request),
         )
 
-<<<<<<< HEAD
-    # Non-streaming response.
-    try:
-        ret = await tokenizer_manager.generate_request(
-            adapted_request, raw_request
-        ).__anext__()
-    except ValueError as e:
-        return create_error_response(str(e))
-    if not isinstance(ret, list):
-        ret = [ret]
-
-    response = v1_chat_generate_response(
-        request,
-        ret,
-        cache_report=tokenizer_manager.server_args.enable_cache_report,
-        tool_call_parser=tokenizer_manager.server_args.tool_call_parser,
-    )
-=======
     async def response_wrapper():
         # Non-streaming response.
         try:
-            ret = await orchestrator.generate_request(
+            ret = await tokenizer_manager.generate_request(
                 adapted_request, raw_request
             ).__anext__()
         except ValueError as e:
@@ -1472,8 +1454,8 @@
         response: ChatCompletionResponse = v1_chat_generate_response(
             request,
             ret,
-            cache_report=orchestrator.server_args.enable_cache_report,
-            tool_call_parser=orchestrator.server_args.tool_call_parser,
+            cache_report=tokenizer_manager.server_args.enable_cache_report,
+            tool_call_parser=tokenizer_manager.server_args.tool_call_parser,
         )
         return response.model_dump_json()
 
@@ -1505,14 +1487,13 @@
                 yield "\n"
             except asyncio.CancelledError:
                 break
->>>>>>> bef0a8d5
 
     return StreamingResponse(
         async_function_with_timeout(
             response_wrapper, timeout_short=30, timeout_long=30 * 60
         ),
         media_type="text/event-stream",
-        background=orchestrator.create_abort_task(adapted_request),
+        background=tokenizer_manager.create_abort_task(adapted_request),
     )
 
 
