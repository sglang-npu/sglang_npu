--- conflicted
+++ resolved
@@ -26,20 +26,10 @@
 from fastapi.responses import ORJSONResponse, StreamingResponse
 from pydantic import ValidationError
 
-<<<<<<< HEAD
-try:
-    from outlines.fsm.json_schema import convert_json_schema_to_str
-except ImportError:
-    # Before outlines 0.0.47, convert_json_schema_to_str is under
-    # outlines.integrations.utils
-    from outlines.integrations.utils import convert_json_schema_to_str
-
-=======
 from sglang.srt.code_completion_parser import (
     generate_completion_prompt_from_request,
     is_completion_template_defined,
 )
->>>>>>> d89c0e4b
 from sglang.srt.conversation import (
     Conversation,
     SeparatorStyle,
@@ -79,12 +69,8 @@
     TopLogprob,
     UsageInfo,
 )
-<<<<<<< HEAD
-from sglang.utils import get_exception_traceback
-=======
 from sglang.srt.reasoning_parser import ReasoningParser
 from sglang.utils import convert_json_schema_to_str, get_exception_traceback
->>>>>>> d89c0e4b
 
 logger = logging.getLogger(__name__)
 
