--- conflicted
+++ resolved
@@ -1016,11 +1016,8 @@
     top_logprobs_nums = []
     modalities_list = []
     lora_paths = []
-<<<<<<< HEAD
     custom_logit_processor_list = []
-=======
     return_hidden_states = []
->>>>>>> 0f218731
 
     # NOTE: with openai API, the prompt's logprobs are always not computed
 
@@ -1225,11 +1222,8 @@
             "no_stop_trim": request.no_stop_trim,
             "ignore_eos": request.ignore_eos,
             "skip_special_tokens": request.skip_special_tokens,
-<<<<<<< HEAD
             "custom_params": request.custom_params,
-=======
             "logit_bias": request.logit_bias,
->>>>>>> 0f218731
         }
 
         if request.response_format and request.response_format.type == "json_schema":
@@ -1288,11 +1282,8 @@
         modalities_list = modalities_list[0]
         lora_paths = lora_paths[0]
         request_ids = request_ids[0]
-<<<<<<< HEAD
         custom_logit_processor_list = custom_logit_processor_list[0]
-=======
         return_hidden_states = return_hidden_states[0]
->>>>>>> 0f218731
     else:
         if tokenizer_manager.model_config.is_multimodal:
             # processor will need text input
@@ -1319,11 +1310,8 @@
         bootstrap_host=all_requests[0].bootstrap_host,
         bootstrap_port=all_requests[0].bootstrap_port,
         bootstrap_room=all_requests[0].bootstrap_room,
-<<<<<<< HEAD
         custom_logit_processor=custom_logit_processor_list,
-=======
         return_hidden_states=return_hidden_states,
->>>>>>> 0f218731
     )
 
     return adapted_request, all_requests if len(all_requests) > 1 else all_requests[0]
