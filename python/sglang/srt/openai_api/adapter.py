--- conflicted
+++ resolved
@@ -1313,19 +1313,7 @@
                     if is_first:
                         # First chunk with role
                         is_first = False
-<<<<<<< HEAD
                         delta = DeltaMessage(role="assistant")
-=======
-                        if (
-                            tokenizer_manager.server_args.reasoning_parser
-                            and request.separate_reasoning
-                        ):
-                            delta = DeltaMessage(
-                                role="assistant", reasoning_content=None
-                            )
-                        else:
-                            delta = DeltaMessage(role="assistant", content=None)
->>>>>>> 5f9b2c62
                         choice_data = ChatCompletionResponseStreamChoice(
                             index=index,
                             delta=delta,
@@ -1368,15 +1356,6 @@
                                     reasoning_content=(
                                         reasoning_text if reasoning_text else None
                                     )
-<<<<<<< HEAD
-=======
-                                ),
-                                finish_reason=(
-                                    None
-                                    if finish_reason_type
-                                    and len(finish_reason_type) == 0
-                                    else finish_reason_type
->>>>>>> 5f9b2c62
                                 ),
                                 finish_reason=finish_reason_type,
                             )
@@ -1408,15 +1387,6 @@
                                 index=index,
                                 delta=DeltaMessage(
                                     content=normal_text if normal_text else None
-<<<<<<< HEAD
-=======
-                                ),
-                                finish_reason=(
-                                    None
-                                    if finish_reason_type
-                                    and len(finish_reason_type) == 0
-                                    else finish_reason_type
->>>>>>> 5f9b2c62
                                 ),
                                 finish_reason=finish_reason_type,
                             )
