--- conflicted
+++ resolved
@@ -425,21 +425,11 @@
         if req.sampling_params.ignore_eos and getattr(self.tree_cache, "disable", True):
             return self.add_one_req_ignore_eos(req, has_chunked_req)
 
-<<<<<<< HEAD
         total_tokens = req.extend_input_len + req.estimated_max_new_tokens()
-        input_tokens = (
-            -(-req.extend_input_len // self.tree_cache.page_size)
-            * self.tree_cache.page_size
-        )
-=======
-        total_tokens = req.extend_input_len + min(
-            req.sampling_params.max_new_tokens, CLIP_MAX_NEW_TOKENS_ESTIMATION
-        )
 
         # adjusting the input_tokens based on host_hit_length and page_size
         real_input_tokens = req.extend_input_len - req.host_hit_length
         real_input_tokens = -(-real_input_tokens // self.page_size) * self.page_size
->>>>>>> fadf18fd
         prefix_len = len(req.prefix_indices)
 
         if total_tokens >= self.rem_total_tokens:
