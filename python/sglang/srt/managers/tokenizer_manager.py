# Copyright 2023-2024 SGLang Team
# Licensed under the Apache License, Version 2.0 (the "License");
# you may not use this file except in compliance with the License.
# You may obtain a copy of the License at
#
#     http://www.apache.org/licenses/LICENSE-2.0
#
# Unless required by applicable law or agreed to in writing, software
# distributed under the License is distributed on an "AS IS" BASIS,
# WITHOUT WARRANTIES OR CONDITIONS OF ANY KIND, either express or implied.
# See the License for the specific language governing permissions and
# limitations under the License.
# ==============================================================================
"""TokenizerManager is a process that tokenizes the text."""

import asyncio
import copy
import dataclasses
import logging
import os
import pickle
import signal
import sys
import threading
import time
import uuid
from collections import deque
from datetime import datetime
from http import HTTPStatus
from typing import (
    Any,
    Awaitable,
    Deque,
    Dict,
    Generic,
    List,
    Optional,
    Tuple,
    TypeVar,
    Union,
)

import fastapi
import uvloop
import zmq
import zmq.asyncio
from fastapi import BackgroundTasks

from sglang.srt.aio_rwlock import RWLock
from sglang.srt.configs.model_config import ModelConfig
from sglang.srt.disaggregation.utils import (
    DisaggregationMode,
    KVClassType,
    TransferBackend,
    get_kv_class,
)
from sglang.srt.hf_transformers_utils import get_processor, get_tokenizer
from sglang.srt.managers.io_struct import (
    AbortReq,
    BatchEmbeddingOut,
    BatchMultimodalOut,
    BatchStrOut,
    BatchTokenIDOut,
    CloseSessionReqInput,
    ConfigureLoggingReq,
    EmbeddingReqInput,
    ExpertDistributionReq,
    ExpertDistributionReqOutput,
    FlushCacheReqInput,
    FlushCacheReqOutput,
    GenerateReqInput,
    GetInternalStateReq,
    GetInternalStateReqOutput,
    GetWeightsByNameReqInput,
    GetWeightsByNameReqOutput,
    HealthCheckOutput,
    InitWeightsUpdateGroupReqInput,
    InitWeightsUpdateGroupReqOutput,
    OpenSessionReqInput,
    OpenSessionReqOutput,
    ProfileReq,
    ProfileReqOutput,
    ProfileReqType,
    ReleaseMemoryOccupationReqInput,
    ReleaseMemoryOccupationReqOutput,
    ResumeMemoryOccupationReqInput,
    ResumeMemoryOccupationReqOutput,
    SessionParams,
    TokenizedEmbeddingReqInput,
    TokenizedGenerateReqInput,
    UpdateWeightFromDiskReqInput,
    UpdateWeightFromDiskReqOutput,
    UpdateWeightsFromDistributedReqInput,
    UpdateWeightsFromDistributedReqOutput,
    UpdateWeightsFromTensorReqInput,
    UpdateWeightsFromTensorReqOutput,
)
from sglang.srt.managers.multimodal_processor import (
    get_dummy_processor,
    get_mm_processor,
    import_processors,
)
from sglang.srt.metrics.collector import TokenizerMetricsCollector
from sglang.srt.sampling.sampling_params import SamplingParams
from sglang.srt.server_args import PortArgs, ServerArgs
from sglang.srt.utils import (
    dataclass_to_string_truncated,
    get_zmq_socket,
    kill_process_tree,
)
from sglang.utils import TypeBasedDispatcher, get_exception_traceback

asyncio.set_event_loop_policy(uvloop.EventLoopPolicy())

logger = logging.getLogger(__name__)


@dataclasses.dataclass
class ReqState:
    """Store the state a request."""

    out_list: List
    finished: bool
    event: asyncio.Event
    obj: Any

    # For metrics
    created_time: float
    finished_time: float = 0.0
    first_token_time: float = 0.0
    last_time: float = 0.0
    last_completion_tokens: int = 1

    # For streaming output
    last_output_offset: int = 0


class TokenizerManager:
    """TokenizerManager is a process that tokenizes the text."""

    def __init__(
        self,
        server_args: ServerArgs,
        port_args: PortArgs,
    ):
        # Parse args
        self.server_args = server_args
        self.enable_metrics = server_args.enable_metrics
        self.log_requests = server_args.log_requests
        self.log_requests_level = server_args.log_requests_level

        # Init inter-process communication
        context = zmq.asyncio.Context(2)
        self.recv_from_detokenizer = get_zmq_socket(
            context, zmq.PULL, port_args.tokenizer_ipc_name, True
        )
        self.send_to_scheduler = get_zmq_socket(
            context, zmq.PUSH, port_args.scheduler_input_ipc_name, True
        )

        # Read model args
        self.model_path = server_args.model_path
        self.served_model_name = server_args.served_model_name
        self.model_config = ModelConfig(
            server_args.model_path,
            trust_remote_code=server_args.trust_remote_code,
            revision=server_args.revision,
            context_length=server_args.context_length,
            model_override_args=server_args.json_model_override_args,
            is_embedding=server_args.is_embedding,
            enable_multimodal=server_args.enable_multimodal,
            dtype=server_args.dtype,
            quantization=server_args.quantization,
        )

        self.is_generation = self.model_config.is_generation
        self.is_image_gen = self.model_config.is_image_gen
        self.context_len = self.model_config.context_len
        self.image_token_id = self.model_config.image_token_id

        if self.model_config.is_multimodal:
            import_processors()
            _processor = get_processor(
                server_args.tokenizer_path,
                tokenizer_mode=server_args.tokenizer_mode,
                trust_remote_code=server_args.trust_remote_code,
                revision=server_args.revision,
                use_fast=not server_args.disable_fast_image_processor,
            )

            # We want to parallelize the image pre-processing so we create an executor for it
            # We create mm_processor for any skip_tokenizer_init to make sure we still encode
            # images even with skip_tokenizer_init=False.
            self.mm_processor = get_mm_processor(
                self.model_config.hf_config, server_args, _processor
            )

            if server_args.skip_tokenizer_init:
                self.tokenizer = self.processor = None
            else:
                self.processor = _processor
                self.tokenizer = self.processor.tokenizer
                os.environ["TOKENIZERS_PARALLELISM"] = "false"
        else:
            self.mm_processor = get_dummy_processor()

            if server_args.skip_tokenizer_init:
                self.tokenizer = self.processor = None
            else:
                self.tokenizer = get_tokenizer(
                    server_args.tokenizer_path,
                    tokenizer_mode=server_args.tokenizer_mode,
                    trust_remote_code=server_args.trust_remote_code,
                    revision=server_args.revision,
                )

        # Store states
        self.no_create_loop = False
        self.rid_to_state: Dict[str, ReqState] = {}
        self.gracefully_exit = False
        self.last_receive_tstamp = 0
        self.dump_requests_folder = ""  # By default do not dump
        self.dump_requests_threshold = 1000
        self.dump_request_list: List[Tuple] = []
        self.log_request_metadata = self.get_log_request_metadata()

        # The event to notify the weight sync is finished.
        self.model_update_lock = RWLock()
        self.model_update_result: Optional[Awaitable[UpdateWeightFromDiskReqOutput]] = (
            None
        )
        self.asyncio_tasks = set()

        # For session info
        self.session_futures = {}  # session_id -> asyncio event

        # Set after scheduler is initialized
        self.max_req_input_len = None

        # Metrics
        if self.enable_metrics:
            self.metrics_collector = TokenizerMetricsCollector(
                labels={
                    "model_name": self.server_args.served_model_name,
                    # TODO: Add lora name/path in the future,
                },
            )

        # Communicators
        self.init_weights_update_group_communicator = _Communicator(
            self.send_to_scheduler, server_args.dp_size
        )
        self.update_weights_from_distributed_communicator = _Communicator(
            self.send_to_scheduler, server_args.dp_size
        )
        self.update_weights_from_tensor_communicator = _Communicator(
            self.send_to_scheduler, server_args.dp_size
        )
        self.get_weights_by_name_communicator = _Communicator(
            self.send_to_scheduler, server_args.dp_size
        )
        self.release_memory_occupation_communicator = _Communicator(
            self.send_to_scheduler, server_args.dp_size
        )
        self.resume_memory_occupation_communicator = _Communicator(
            self.send_to_scheduler, server_args.dp_size
        )
<<<<<<< HEAD
        self.profile_communicator = _Communicator(
=======
        self.flush_cache_communicator = _Communicator(
            self.send_to_scheduler, server_args.dp_size
        )
        self.start_profile_communicator = _Communicator(
>>>>>>> 453d412c
            self.send_to_scheduler, server_args.dp_size
        )
        self.get_internal_state_communicator = _Communicator(
            self.send_to_scheduler, server_args.dp_size
        )
        self.expert_distribution_communicator = _Communicator(
            self.send_to_scheduler, server_args.dp_size
        )

        self._result_dispatcher = TypeBasedDispatcher(
            [
                (
                    (
                        BatchStrOut,
                        BatchEmbeddingOut,
                        BatchTokenIDOut,
                        BatchMultimodalOut,
                    ),
                    self._handle_batch_output,
                ),
                (OpenSessionReqOutput, self._handle_open_session_req_output),
                (
                    UpdateWeightFromDiskReqOutput,
                    self._handle_update_weights_from_disk_req_output,
                ),
                (
                    InitWeightsUpdateGroupReqOutput,
                    self.init_weights_update_group_communicator.handle_recv,
                ),
                (
                    UpdateWeightsFromDistributedReqOutput,
                    self.update_weights_from_distributed_communicator.handle_recv,
                ),
                (
                    UpdateWeightsFromTensorReqOutput,
                    self.update_weights_from_tensor_communicator.handle_recv,
                ),
                (
                    GetWeightsByNameReqOutput,
                    self.get_weights_by_name_communicator.handle_recv,
                ),
                (
                    ReleaseMemoryOccupationReqOutput,
                    self.release_memory_occupation_communicator.handle_recv,
                ),
                (
                    ResumeMemoryOccupationReqOutput,
                    self.resume_memory_occupation_communicator.handle_recv,
                ),
                (
                    FlushCacheReqOutput,
                    self.flush_cache_communicator.handle_recv,
                ),
                (
                    ProfileReqOutput,
                    self.profile_communicator.handle_recv,
                ),
                (
                    GetInternalStateReqOutput,
                    self.get_internal_state_communicator.handle_recv,
                ),
                (
                    ExpertDistributionReqOutput,
                    self.expert_distribution_communicator.handle_recv,
                ),
                (HealthCheckOutput, lambda x: None),
            ]
        )

        self.disaggregation_mode = DisaggregationMode(
            self.server_args.disaggregation_mode
        )
        self.transfer_backend = TransferBackend(
            self.server_args.disaggregation_transfer_backend
        )
        # for disaggregtion, start kv boostrap server on prefill
        if self.disaggregation_mode == DisaggregationMode.PREFILL:
            # only start bootstrap server on prefill tm
            kv_bootstrap_server_class = get_kv_class(
                self.transfer_backend, KVClassType.BOOTSTRAP_SERVER
            )
            self.bootstrap_server = kv_bootstrap_server_class(
                self.server_args.disaggregation_bootstrap_port
            )

    async def generate_request(
        self,
        obj: Union[GenerateReqInput, EmbeddingReqInput],
        request: Optional[fastapi.Request] = None,
    ):
        created_time = time.time()

        self.auto_create_handle_loop()

        if isinstance(obj, EmbeddingReqInput) and self.is_generation:
            raise ValueError(
                "This model does not appear to be an embedding model by default. "
                "Please add `--is-embedding` when launching the server or try another model."
            )

        obj.normalize_batch_and_arguments()

        if self.log_requests:
            max_length, skip_names, _ = self.log_request_metadata
            logger.info(
                f"Receive: obj={dataclass_to_string_truncated(obj, max_length, skip_names=skip_names)}"
            )

        async with self.model_update_lock.reader_lock:
            is_single = obj.is_single
            if is_single:
                tokenized_obj = await self._tokenize_one_request(obj)
                self._send_one_request(obj, tokenized_obj, created_time)
                async for response in self._wait_one_response(obj, request):
                    yield response
            else:
                async for response in self._handle_batch_request(
                    obj, request, created_time
                ):
                    yield response

    async def _tokenize_one_request(
        self,
        obj: Union[GenerateReqInput, EmbeddingReqInput],
    ):
        """Tokenize one request."""
        # Tokenize
        input_embeds = None
        input_text = obj.text
        if obj.input_embeds is not None:
            if not self.server_args.disable_radix_cache:
                raise ValueError(
                    "input_embeds is provided while disable_radix_cache is False. "
                    "Please add `--disable-radix-cache` when you launch the server "
                    "if you want to use input_embeds as inputs."
                )
            input_embeds = obj.input_embeds
            input_ids = obj.input_ids
        elif obj.input_ids is not None:
            input_ids = obj.input_ids
        else:
            if self.tokenizer is None:
                raise ValueError(
                    "The engine initialized with skip_tokenizer_init=True cannot "
                    "accept text prompts. Please provide input_ids or re-initialize "
                    "the engine with skip_tokenizer_init=False."
                )
            input_ids = self.tokenizer.encode(input_text)

        image_inputs: Dict = await self.mm_processor.process_mm_data_async(
            obj.image_data, input_text or input_ids, obj, self.max_req_input_len
        )
        if image_inputs and "input_ids" in image_inputs:
            input_ids = image_inputs["input_ids"]

        self._validate_token_len(obj, input_ids)
        return self._create_tokenized_object(
            obj, input_text, input_ids, input_embeds, image_inputs
        )

    def _validate_token_len(
        self, obj: Union[GenerateReqInput, EmbeddingReqInput], input_ids: List[int]
    ) -> None:
        """Validates that the input token count and the requested token count doesn't exceed the model's context length."""

        input_token_num = len(input_ids) if input_ids is not None else 0
        # Check if input alone exceeds context length
        if input_token_num >= self.context_len:
            raise ValueError(
                f"The input ({input_token_num} tokens) is longer than the "
                f"model's context length ({self.context_len} tokens)."
            )

        # Check total tokens (input + max_new_tokens)
        max_new_tokens = obj.sampling_params.get("max_new_tokens")
        if (
            max_new_tokens is not None
            and (max_new_tokens + input_token_num) >= self.context_len
        ):
            total_tokens = max_new_tokens + input_token_num
            error_msg = (
                f"Requested token count exceeds the model's maximum context length "
                f"of {self.context_len} tokens. You requested a total of {total_tokens} "
                f"tokens: {input_token_num} tokens from the input messages and "
                f"{max_new_tokens} tokens for the completion. Please reduce the number "
                f"of tokens in the input messages or the completion to fit within the limit."
            )
            raise ValueError(error_msg)

    def _create_tokenized_object(
        self,
        obj: Union[GenerateReqInput, EmbeddingReqInput],
        input_text: str,
        input_ids: List[int],
        input_embeds: Optional[Union[List[float], None]] = None,
        image_inputs: Optional[Dict] = None,
    ) -> Union[TokenizedGenerateReqInput, TokenizedEmbeddingReqInput]:
        """Create a tokenized request object from common parameters."""

        if self.is_generation:
            return_logprob = obj.return_logprob
            logprob_start_len = obj.logprob_start_len
            top_logprobs_num = obj.top_logprobs_num
            token_ids_logprob = obj.token_ids_logprob
            session_params = (
                SessionParams(**obj.session_params) if obj.session_params else None
            )

        sampling_params = SamplingParams(**obj.sampling_params)
        sampling_params.normalize(self.tokenizer)
        sampling_params.verify()

        # Build return object
        if isinstance(obj, GenerateReqInput):
            tokenized_obj = TokenizedGenerateReqInput(
                obj.rid,
                input_text,
                input_ids,
                image_inputs,
                sampling_params,
                return_logprob,
                logprob_start_len,
                top_logprobs_num,
                token_ids_logprob,
                obj.stream,
                bootstrap_host=obj.bootstrap_host,
                bootstrap_room=obj.bootstrap_room,
                lora_path=obj.lora_path,
                input_embeds=input_embeds,
                session_params=session_params,
                custom_logit_processor=obj.custom_logit_processor,
                return_hidden_states=obj.return_hidden_states,
            )
        elif isinstance(obj, EmbeddingReqInput):
            tokenized_obj = TokenizedEmbeddingReqInput(
                obj.rid,
                input_text,
                input_ids,
                image_inputs,
                sampling_params,
            )

        return tokenized_obj

    async def _batch_tokenize_and_process(
        self, batch_size: int, obj: Union[GenerateReqInput, EmbeddingReqInput]
    ) -> List[Union[TokenizedGenerateReqInput, TokenizedEmbeddingReqInput]]:
        """Handle batch tokenization for text inputs only."""
        logger.debug(f"Starting batch tokenization for {batch_size} text requests")

        # Collect requests and texts
        requests = [obj[i] for i in range(batch_size)]
        texts = [req.text for req in requests]

        # Batch tokenize all texts
        encoded = self.tokenizer(texts)
        input_ids_list = encoded["input_ids"]

        # Process all requests
        tokenized_objs = []
        for i, req in enumerate(requests):
            self._validate_token_len(obj[i], input_ids_list[i])
            tokenized_objs.append(
                self._create_tokenized_object(
                    req, req.text, input_ids_list[i], None, None
                )
            )
        logger.debug(f"Completed batch processing for {batch_size} requests")
        return tokenized_objs

    def _validate_batch_tokenization_constraints(
        self, batch_size: int, obj: Union[GenerateReqInput, EmbeddingReqInput]
    ) -> None:
        """Validate constraints for batch tokenization processing."""
        for i in range(batch_size):
            if self.is_generation and obj[i].image_data:
                raise ValueError(
                    "For image input processing do not set `enable_tokenizer_batch_encode`."
                )
            if obj[i].input_ids is not None:
                raise ValueError(
                    "Batch tokenization is not needed for pre-tokenized input_ids. Do not set `enable_tokenizer_batch_encode`."
                )
            if obj[i].input_embeds is not None:
                raise ValueError(
                    "Batch tokenization is not needed for input_embeds. Do not set `enable_tokenizer_batch_encode`."
                )

    def _send_one_request(
        self,
        obj: Union[GenerateReqInput, EmbeddingReqInput],
        tokenized_obj: Union[TokenizedGenerateReqInput, TokenizedEmbeddingReqInput],
        created_time: Optional[float] = None,
    ):
        state = ReqState([], False, asyncio.Event(), obj, created_time=created_time)
        self.rid_to_state[obj.rid] = state
        self.send_to_scheduler.send_pyobj(tokenized_obj)

    async def _wait_one_response(
        self,
        obj: Union[GenerateReqInput, EmbeddingReqInput],
        request: Optional[fastapi.Request] = None,
    ):
        """Wait for the response of one request."""
        state = self.rid_to_state[obj.rid]

        while True:
            try:
                await asyncio.wait_for(state.event.wait(), timeout=4)
            except asyncio.TimeoutError:
                if request is not None and await request.is_disconnected():
                    self.abort_request(obj.rid)
                    raise ValueError(
                        "Request is disconnected from the client side. "
                        f"Abort request {obj.rid}"
                    )
                continue

            out = state.out_list[-1]

            state.out_list = []
            if state.finished:
                if self.log_requests:
                    max_length, skip_names, out_skip_names = self.log_request_metadata
                    if self.model_config.is_multimodal_gen:
                        msg = f"Finish: obj={dataclass_to_string_truncated(obj, max_length, skip_names=skip_names)}"
                    else:
                        msg = f"Finish: obj={dataclass_to_string_truncated(obj, max_length, skip_names=skip_names)}, out={dataclass_to_string_truncated(out, max_length, skip_names=out_skip_names)}"
                    logger.info(msg)
                del self.rid_to_state[obj.rid]

                # Check if this was an abort/error created by scheduler
                if isinstance(out["meta_info"].get("finish_reason"), dict):
                    finish_reason = out["meta_info"]["finish_reason"]
                    if (
                        finish_reason.get("type") == "abort"
                        and finish_reason.get("status_code") == HTTPStatus.BAD_REQUEST
                    ):
                        raise ValueError(finish_reason["message"])

                yield out
                break

            state.event.clear()

            if obj.stream:
                yield out
            else:
                if request is not None and await request.is_disconnected():
                    self.abort_request(obj.rid)
                    raise ValueError(
                        "Request is disconnected from the client side. "
                        f"Abort request {obj.rid}"
                    )

    async def _handle_batch_request(
        self,
        obj: Union[GenerateReqInput, EmbeddingReqInput],
        request: Optional[fastapi.Request] = None,
        created_time: Optional[float] = None,
    ):
        batch_size = obj.batch_size

        generators = []
        rids = []

        if getattr(obj, "parallel_sample_num", 1) == 1:
            if self.server_args.enable_tokenizer_batch_encode:
                # Validate batch tokenization constraints
                self._validate_batch_tokenization_constraints(batch_size, obj)

                tokenized_objs = await self._batch_tokenize_and_process(batch_size, obj)

                for i, tokenized_obj in enumerate(tokenized_objs):
                    tmp_obj = obj[i]
                    self._send_one_request(tmp_obj, tokenized_obj, created_time)
                    generators.append(self._wait_one_response(tmp_obj, request))
                    rids.append(tmp_obj.rid)
            else:
                # Sequential tokenization and processing
                for i in range(batch_size):
                    tmp_obj = obj[i]
                    tokenized_obj = await self._tokenize_one_request(tmp_obj)
                    self._send_one_request(tmp_obj, tokenized_obj, created_time)
                    generators.append(self._wait_one_response(tmp_obj, request))
                    rids.append(tmp_obj.rid)
        else:
            # FIXME: When using batch and parallel_sample_num together, the perf is not optimal.
            if batch_size > 128:
                logger.warning(
                    "Sending a single large batch with parallel sampling (n > 1) has not been well optimized. "
                    "The performance might be better if you just duplicate the requests n times or use "
                    "many threads to send them one by one with parallel sampling (n > 1)."
                )

            # Tokenize all requests
            objs = [obj[i] for i in range(batch_size)]
            tokenized_objs = await asyncio.gather(
                *(self._tokenize_one_request(obj) for obj in objs)
            )

            # Cache the common prefix for parallel sampling
            for i in range(batch_size):
                tmp_obj = copy.copy(objs[i])
                tokenized_obj = copy.copy(tokenized_objs[i])
                tokenized_obj.rid = tmp_obj.regenerate_rid()
                tokenized_obj.sampling_params = copy.copy(tokenized_obj.sampling_params)
                tokenized_obj.sampling_params.max_new_tokens = 0
                tokenized_obj.stream = False
                self._send_one_request(tmp_obj, tokenized_obj, created_time)
                await self._wait_one_response(tmp_obj, request).__anext__()

            # Expand requests, assign new rids for them, and send them
            for i in range(batch_size):
                for _ in range(obj.parallel_sample_num):
                    tmp_obj = copy.copy(objs[i])
                    tokenized_obj = copy.copy(tokenized_objs[i])
                    tokenized_obj.rid = tmp_obj.regenerate_rid()
                    self._send_one_request(tmp_obj, tokenized_obj, created_time)
                    generators.append(self._wait_one_response(tmp_obj, request))
                    rids.append(tmp_obj.rid)

        # Wait for all requests
        is_stream = hasattr(obj, "stream") and obj.stream
        if not is_stream:
            outputs = await asyncio.gather(*(gen.__anext__() for gen in generators))
            yield outputs
        else:
            rid_to_index = {rid: i for i, rid in enumerate(rids)}
            task_map = {asyncio.create_task(gen.__anext__()): gen for gen in generators}
            while task_map:
                done, _ = await asyncio.wait(
                    task_map.keys(), return_when=asyncio.FIRST_COMPLETED
                )

                for task in done:
                    gen = task_map.pop(task)
                    try:
                        result = task.result()
                        result["index"] = rid_to_index[result["meta_info"]["id"]]
                        yield result
                        new_task = asyncio.create_task(gen.__anext__())
                        task_map[new_task] = gen
                    except StopAsyncIteration:
                        pass

    async def flush_cache(self) -> FlushCacheReqOutput:
        return (await self.flush_cache_communicator(FlushCacheReqInput()))[0]

    def abort_request(self, rid: str):
        if rid not in self.rid_to_state:
            return
        del self.rid_to_state[rid]
        req = AbortReq(rid)
        self.send_to_scheduler.send_pyobj(req)

    async def start_profile(
        self,
        output_dir: Optional[str] = None,
        num_steps: Optional[int] = None,
        activities: Optional[List[str]] = None,
    ):
        req = ProfileReq(
            type=ProfileReqType.START_PROFILE,
            output_dir=output_dir,
            num_steps=num_steps,
            activities=activities,
            profile_id=str(time.time()),
        )
        return await self._execute_profile(req)

    async def stop_profile(self):
        req = ProfileReq(type=ProfileReqType.STOP_PROFILE)
        return await self._execute_profile(req)

    async def _execute_profile(self, req: ProfileReq):
        result = (await self.profile_communicator(req))[0]
        if not result.success:
            raise RuntimeError(result.message)
        return result

    def stop_profile(self):
        req = ProfileReq(type=ProfileReqType.STOP_PROFILE)
        self.send_to_scheduler.send_pyobj(req)

    async def start_expert_distribution_record(self):
        await self.expert_distribution_communicator(ExpertDistributionReq.START_RECORD)

    async def stop_expert_distribution_record(self):
        await self.expert_distribution_communicator(ExpertDistributionReq.STOP_RECORD)

    async def dump_expert_distribution_record(self):
        await self.expert_distribution_communicator(ExpertDistributionReq.DUMP_RECORD)

    async def update_weights_from_disk(
        self,
        obj: UpdateWeightFromDiskReqInput,
        request: Optional[fastapi.Request] = None,
    ) -> Tuple[bool, str]:
        self.auto_create_handle_loop()

        # default the load format to the server_args
        if obj.load_format is None:
            obj.load_format = self.server_args.load_format
        logger.info("Start update_weights. Load format=%s", obj.load_format)

        if True:
            # Hold the lock if it is not async. This means that weight sync
            # cannot run while requests are in progress.
            async with self.model_update_lock.writer_lock:
                return await self._wait_for_model_update_from_disk(obj)

    async def _wait_for_model_update_from_disk(
        self, obj: UpdateWeightFromDiskReqInput
    ) -> Tuple[bool, str]:
        self.send_to_scheduler.send_pyobj(obj)
        self.model_update_result = asyncio.Future()
        if self.server_args.dp_size == 1:
            result = await self.model_update_result
            if result.success:
                self.served_model_name = obj.model_path
                self.server_args.model_path = obj.model_path
                self.server_args.load_format = obj.load_format
                self.model_path = obj.model_path
            return result.success, result.message, result.num_paused_requests
        else:  # self.server_args.dp_size > 1
            self.model_update_tmp = []
            result = await self.model_update_result

            all_success = all([r.success for r in result])
            if all_success is True:
                self.server_args.model_path = obj.model_path
                self.server_args.load_format = obj.load_format
                self.model_path = obj.model_path
            all_message = [r.message for r in result]
            all_message = " | ".join(all_message)
            all_paused_requests = [r.num_paused_requests for r in result]
            return all_success, all_message, all_paused_requests

    async def init_weights_update_group(
        self,
        obj: InitWeightsUpdateGroupReqInput,
        request: Optional[fastapi.Request] = None,
    ) -> Tuple[bool, str]:
        self.auto_create_handle_loop()
        assert (
            self.server_args.dp_size == 1
        ), "dp_size must be 1 for init parameter update group"
        result = (await self.init_weights_update_group_communicator(obj))[0]
        return result.success, result.message

    async def update_weights_from_distributed(
        self,
        obj: UpdateWeightsFromDistributedReqInput,
        request: Optional[fastapi.Request] = None,
    ) -> Tuple[bool, str]:
        self.auto_create_handle_loop()
        assert (
            self.server_args.dp_size == 1
        ), "dp_size must be for update weights from distributed"

        # This means that weight sync
        # cannot run while requests are in progress.
        async with self.model_update_lock.writer_lock:
            result = (await self.update_weights_from_distributed_communicator(obj))[0]
            return result.success, result.message

    async def update_weights_from_tensor(
        self,
        obj: UpdateWeightsFromTensorReqInput,
        request: Optional[fastapi.Request] = None,
    ) -> Tuple[bool, str]:
        self.auto_create_handle_loop()
        assert (
            self.server_args.dp_size == 1
        ), "dp_size must be 1 for update weights from distributed"

        # This means that weight sync
        # cannot run while requests are in progress.
        async with self.model_update_lock.writer_lock:
            result = (await self.update_weights_from_tensor_communicator(obj))[0]
            return result.success, result.message

    async def get_weights_by_name(
        self, obj: GetWeightsByNameReqInput, request: Optional[fastapi.Request] = None
    ):
        self.auto_create_handle_loop()
        results = await self.get_weights_by_name_communicator(obj)
        all_parameters = [r.parameter for r in results]
        if self.server_args.dp_size == 1:
            return all_parameters[0]
        else:
            return all_parameters

    async def release_memory_occupation(
        self,
        obj: ReleaseMemoryOccupationReqInput,
        request: Optional[fastapi.Request] = None,
    ):
        self.auto_create_handle_loop()
        await self.release_memory_occupation_communicator(obj)

    async def resume_memory_occupation(
        self,
        obj: ResumeMemoryOccupationReqInput,
        request: Optional[fastapi.Request] = None,
    ):
        self.auto_create_handle_loop()
        await self.resume_memory_occupation_communicator(obj)

    async def open_session(
        self, obj: OpenSessionReqInput, request: Optional[fastapi.Request] = None
    ):
        self.auto_create_handle_loop()

        if obj.session_id is None:
            obj.session_id = uuid.uuid4().hex
        elif obj.session_id in self.session_futures:
            return None

        self.send_to_scheduler.send_pyobj(obj)

        self.session_futures[obj.session_id] = asyncio.Future()
        session_id = await self.session_futures[obj.session_id]
        del self.session_futures[obj.session_id]
        return session_id

    async def close_session(
        self, obj: CloseSessionReqInput, request: Optional[fastapi.Request] = None
    ):
        await self.send_to_scheduler.send_pyobj(obj)

    async def get_internal_state(self) -> Dict[Any, Any]:
        req = GetInternalStateReq()
        res: List[GetInternalStateReqOutput] = (
            await self.get_internal_state_communicator(req)
        )
        return res[0].internal_state

    def get_log_request_metadata(self):
        max_length = None
        skip_names = None
        out_skip_names = None
        if self.log_requests:
            if self.log_requests_level == 0:
                max_length = 1 << 30
                skip_names = set(
                    [
                        "text",
                        "input_ids",
                        "input_embeds",
                        "image_data",
                        "audio_data",
                        "lora_path",
                    ]
                )
                out_skip_names = set(
                    [
                        "text",
                        "output_ids",
                    ]
                )
            elif self.log_requests_level == 1:
                max_length = 2048
            elif self.log_requests_level == 2:
                max_length = 1 << 30
            else:
                raise ValueError(
                    f"Invalid --log-requests-level: {self.log_requests_level=}"
                )
        return max_length, skip_names, out_skip_names

    def configure_logging(self, obj: ConfigureLoggingReq):
        if obj.log_requests is not None:
            self.log_requests = obj.log_requests
        if obj.log_requests_level is not None:
            self.log_requests_level = obj.log_requests_level
        if obj.dump_requests_folder is not None:
            self.dump_requests_folder = obj.dump_requests_folder
        if obj.dump_requests_threshold is not None:
            self.dump_requests_threshold = obj.dump_requests_threshold
        logging.info(f"Config logging: {obj=}")
        self.log_request_metadata = self.get_log_request_metadata()

    def create_abort_task(self, obj: GenerateReqInput):
        # Abort the request if the client is disconnected.
        async def abort_request():
            await asyncio.sleep(1)
            if obj.is_single:
                self.abort_request(obj.rid)
            else:
                for rid in obj.rid:
                    self.abort_request(rid)

        background_tasks = BackgroundTasks()
        background_tasks.add_task(abort_request)
        return background_tasks

    def auto_create_handle_loop(self):
        if self.no_create_loop:
            return

        self.no_create_loop = True
        loop = asyncio.get_event_loop()
        self.asyncio_tasks.add(
            loop.create_task(print_exception_wrapper(self.handle_loop))
        )

        # We cannot add signal handler when the tokenizer manager is not in
        # the main thread due to the CPython limitation.
        if threading.current_thread() is threading.main_thread():
            signal_handler = SignalHandler(self)
            loop.add_signal_handler(signal.SIGTERM, signal_handler.signal_handler)
        else:
            logger.warning(
                "Signal handler is not added because the tokenizer manager is "
                "not in the main thread. This disables graceful shutdown of the "
                "tokenizer manager when SIGTERM is received."
            )
        self.asyncio_tasks.add(
            loop.create_task(print_exception_wrapper(self.sigterm_watchdog))
        )

    async def sigterm_watchdog(self):
        while not self.gracefully_exit:
            await asyncio.sleep(5)

        # Drain requests
        while True:
            remain_num_req = len(self.rid_to_state)
            logger.info(
                f"Gracefully exiting... remaining number of requests {remain_num_req}"
            )
            if remain_num_req > 0:
                await asyncio.sleep(5)
            else:
                break

        kill_process_tree(os.getpid(), include_parent=True)
        sys.exit(0)

    async def handle_loop(self):
        """The event loop that handles requests"""

        while True:
            recv_obj = await self.recv_from_detokenizer.recv_pyobj()
            self._result_dispatcher(recv_obj)
            self.last_receive_tstamp = time.time()

    def _handle_batch_output(
        self,
        recv_obj: Union[
            BatchStrOut, BatchEmbeddingOut, BatchMultimodalOut, BatchTokenIDOut
        ],
    ):
        for i, rid in enumerate(recv_obj.rids):
            state = self.rid_to_state.get(rid, None)
            if state is None:
                continue

            # Build meta_info and return value
            meta_info = {
                "id": rid,
                "finish_reason": recv_obj.finished_reasons[i],
                "prompt_tokens": recv_obj.prompt_tokens[i],
            }

            if getattr(state.obj, "return_logprob", False):
                self.convert_logprob_style(
                    meta_info,
                    state.obj.top_logprobs_num,
                    state.obj.token_ids_logprob,
                    state.obj.return_text_in_logprobs,
                    recv_obj,
                    i,
                )

            if not isinstance(recv_obj, BatchEmbeddingOut):
                meta_info.update(
                    {
                        "completion_tokens": recv_obj.completion_tokens[i],
                        "cached_tokens": recv_obj.cached_tokens[i],
                    }
                )

            if getattr(recv_obj, "output_hidden_states", None):
                meta_info["hidden_states"] = recv_obj.output_hidden_states[i]

            if isinstance(recv_obj, BatchStrOut):
                out_dict = {
                    "text": recv_obj.output_strs[i],
                    "meta_info": meta_info,
                }
            elif isinstance(recv_obj, BatchTokenIDOut):
                if self.server_args.stream_output and state.obj.stream:
                    output_token_ids = recv_obj.output_ids[i][
                        state.last_output_offset :
                    ]
                    state.last_output_offset = len(recv_obj.output_ids[i])
                else:
                    output_token_ids = recv_obj.output_ids[i]

                out_dict = {
                    "output_ids": output_token_ids,
                    "meta_info": meta_info,
                }
            elif isinstance(recv_obj, BatchMultimodalOut):
                raise NotImplementedError()
            else:
                assert isinstance(recv_obj, BatchEmbeddingOut)
                out_dict = {
                    "embedding": recv_obj.embeddings[i],
                    "meta_info": meta_info,
                }

            state.finished = recv_obj.finished_reasons[i] is not None
            if state.finished:
                if self.server_args.speculative_algorithm:
                    meta_info["spec_verify_ct"] = recv_obj.spec_verify_ct[i]
                state.finished_time = time.time()
                meta_info["e2e_latency"] = state.finished_time - state.created_time

            state.out_list.append(out_dict)
            state.event.set()

            # Log metrics and dump
            if self.enable_metrics and state.obj.log_metrics:
                self.collect_metrics(state, recv_obj, i)
            if self.dump_requests_folder and state.finished and state.obj.log_metrics:
                self.dump_requests(state, out_dict)

    def convert_logprob_style(
        self,
        meta_info: dict,
        top_logprobs_num: int,
        token_ids_logprob: List[int],
        return_text_in_logprobs: bool,
        recv_obj: BatchStrOut,
        recv_obj_index: int,
    ):
        meta_info["input_token_logprobs"] = self.detokenize_logprob_tokens(
            recv_obj.input_token_logprobs_val[recv_obj_index],
            recv_obj.input_token_logprobs_idx[recv_obj_index],
            return_text_in_logprobs,
        )
        meta_info["output_token_logprobs"] = self.detokenize_logprob_tokens(
            recv_obj.output_token_logprobs_val[recv_obj_index],
            recv_obj.output_token_logprobs_idx[recv_obj_index],
            return_text_in_logprobs,
        )

        if top_logprobs_num > 0:
            meta_info["input_top_logprobs"] = self.detokenize_top_logprobs_tokens(
                recv_obj.input_top_logprobs_val[recv_obj_index],
                recv_obj.input_top_logprobs_idx[recv_obj_index],
                return_text_in_logprobs,
            )
            meta_info["output_top_logprobs"] = self.detokenize_top_logprobs_tokens(
                recv_obj.output_top_logprobs_val[recv_obj_index],
                recv_obj.output_top_logprobs_idx[recv_obj_index],
                return_text_in_logprobs,
            )

        if token_ids_logprob is not None:
            meta_info["input_token_ids_logprobs"] = self.detokenize_top_logprobs_tokens(
                recv_obj.input_token_ids_logprobs_val[recv_obj_index],
                recv_obj.input_token_ids_logprobs_idx[recv_obj_index],
                return_text_in_logprobs,
            )
            meta_info["output_token_ids_logprobs"] = (
                self.detokenize_top_logprobs_tokens(
                    recv_obj.output_token_ids_logprobs_val[recv_obj_index],
                    recv_obj.output_token_ids_logprobs_idx[recv_obj_index],
                    return_text_in_logprobs,
                )
            )

    def detokenize_logprob_tokens(
        self,
        token_logprobs_val: List[float],
        token_logprobs_idx: List[int],
        decode_to_text: bool,
    ):
        if not decode_to_text:
            return [
                (logprob, token_id, None)
                for logprob, token_id in zip(token_logprobs_val, token_logprobs_idx)
            ]
        else:
            assert self.tokenizer is not None
            token_texts = self.tokenizer.batch_decode(token_logprobs_idx)
            return list(zip(token_logprobs_val, token_logprobs_idx, token_texts))

    def detokenize_top_logprobs_tokens(
        self,
        token_logprobs_val: List[float],
        token_logprobs_idx: List[int],
        decode_to_text: bool,
    ):
        # TODO: The current implementation only batches the detokenization for top-k tokens per single position.
        # We should batch all top-k tokens in all positions.
        ret = []
        for i in range(len(token_logprobs_val)):
            if token_logprobs_val[i]:
                ret.append(
                    self.detokenize_logprob_tokens(
                        token_logprobs_val[i], token_logprobs_idx[i], decode_to_text
                    )
                )
            else:
                ret.append(None)
        return ret

    def collect_metrics(self, state: ReqState, recv_obj: BatchStrOut, i: int):
        completion_tokens = (
            recv_obj.completion_tokens[i]
            if getattr(recv_obj, "completion_tokens", None)
            else 0
        )

        if state.first_token_time == 0.0:
            state.first_token_time = state.last_time = time.time()
            state.last_completion_tokens = completion_tokens
            self.metrics_collector.observe_time_to_first_token(
                state.first_token_time - state.created_time
            )
        else:
            num_new_tokens = completion_tokens - state.last_completion_tokens
            if num_new_tokens:
                new_time = time.time()
                interval = new_time - state.last_time
                self.metrics_collector.observe_inter_token_latency(
                    interval,
                    num_new_tokens,
                )
                state.last_time = new_time
                state.last_completion_tokens = completion_tokens

        if state.finished:
            self.metrics_collector.observe_one_finished_request(
                recv_obj.prompt_tokens[i],
                completion_tokens,
                recv_obj.cached_tokens[i],
                state.finished_time - state.created_time,
            )

    def dump_requests(self, state: ReqState, out_dict: dict):
        self.dump_request_list.append(
            (state.obj, out_dict, state.created_time, time.time())
        )

        if len(self.dump_request_list) >= self.dump_requests_threshold:
            filename = os.path.join(
                self.dump_requests_folder,
                datetime.now().strftime("%Y-%m-%d_%H-%M-%S") + ".pkl",
            )
            logger.info(f"Dump {len(self.dump_request_list)} requests to {filename}")

            to_dump = self.dump_request_list
            self.dump_request_list = []

            def background_task():
                os.makedirs(self.dump_requests_folder, exist_ok=True)
                with open(filename, "wb") as f:
                    pickle.dump(to_dump, f)

            # Schedule the task to run in the background without awaiting it
            asyncio.create_task(asyncio.to_thread(background_task))

    def _handle_open_session_req_output(self, recv_obj):
        self.session_futures[recv_obj.session_id].set_result(
            recv_obj.session_id if recv_obj.success else None
        )

    def _handle_update_weights_from_disk_req_output(self, recv_obj):
        if self.server_args.dp_size == 1:
            self.model_update_result.set_result(recv_obj)
        else:  # self.server_args.dp_size > 1
            self.model_update_tmp.append(recv_obj)
            # set future if the all results are recevied
            if len(self.model_update_tmp) == self.server_args.dp_size:
                self.model_update_result.set_result(self.model_update_tmp)


async def print_exception_wrapper(func):
    """
    Sometimes an asyncio function does not print exception.
    We do another wrapper to handle the exception.
    """
    try:
        await func()
    except Exception:
        traceback = get_exception_traceback()
        logger.error(f"TokenizerManager hit an exception: {traceback}")
        kill_process_tree(os.getpid(), include_parent=True)
        sys.exit(1)


class SignalHandler:
    def __init__(self, tokenizer_manager: TokenizerManager):
        self.tokenizer_manager = tokenizer_manager

    def signal_handler(self, signum=None, frame=None):
        logger.warning(
            f"SIGTERM received. {signum=} {frame=}. Draining requests and shutting down..."
        )
        self.tokenizer_manager.gracefully_exit = True


T = TypeVar("T")


class _Communicator(Generic[T]):
    """Note: The communicator now only run up to 1 in-flight request at any time."""

    def __init__(self, sender, fan_out: int):
        self._sender = sender
        self._fan_out = fan_out
        self._result_event: Optional[asyncio.Event] = None
        self._result_values: Optional[List[T]] = None
        self._ready_queue: Deque[asyncio.Future] = deque()

    async def __call__(self, obj):
        ready_event = asyncio.Event()
        if self._result_event is not None or len(self._ready_queue) > 0:
            self._ready_queue.append(ready_event)
            await ready_event.wait()
            assert self._result_event is None
            assert self._result_values is None

        if obj:
            self._sender.send_pyobj(obj)

        self._result_event = asyncio.Event()
        self._result_values = []
        await self._result_event.wait()
        result_values = self._result_values
        self._result_event = self._result_values = None

        if len(self._ready_queue) > 0:
            self._ready_queue.popleft().set()

        return result_values

    def handle_recv(self, recv_obj: T):
        self._result_values.append(recv_obj)
        if len(self._result_values) == self._fan_out:
            self._result_event.set()<|MERGE_RESOLUTION|>--- conflicted
+++ resolved
@@ -265,14 +265,10 @@
         self.resume_memory_occupation_communicator = _Communicator(
             self.send_to_scheduler, server_args.dp_size
         )
-<<<<<<< HEAD
         self.profile_communicator = _Communicator(
-=======
+            self.send_to_scheduler, server_args.dp_size
+        )
         self.flush_cache_communicator = _Communicator(
-            self.send_to_scheduler, server_args.dp_size
-        )
-        self.start_profile_communicator = _Communicator(
->>>>>>> 453d412c
             self.send_to_scheduler, server_args.dp_size
         )
         self.get_internal_state_communicator = _Communicator(
