# Copyright 2023-2024 SGLang Team
# Licensed under the Apache License, Version 2.0 (the "License");
# you may not use this file except in compliance with the License.
# You may obtain a copy of the License at
#
#     http://www.apache.org/licenses/LICENSE-2.0
#
# Unless required by applicable law or agreed to in writing, software
# distributed under the License is distributed on an "AS IS" BASIS,
# WITHOUT WARRANTIES OR CONDITIONS OF ANY KIND, either express or implied.
# See the License for the specific language governing permissions and
# limitations under the License.
# ==============================================================================
"""TokenizerManager is a process that tokenizes the text."""

import asyncio
import copy
import dataclasses
import json
import logging
import math
import os
import pickle
import signal
import sys
import threading
import time
import uuid
from collections import deque
from datetime import datetime
from http import HTTPStatus
from typing import (
    Any,
    Awaitable,
    Deque,
    Dict,
    Generic,
    List,
    Optional,
    Tuple,
    TypeVar,
    Union,
)

import fastapi
import torch
import uvloop
import zmq
import zmq.asyncio
from fastapi import BackgroundTasks

from sglang.srt.aio_rwlock import RWLock
from sglang.srt.configs.model_config import ModelConfig
from sglang.srt.disaggregation.utils import (
    DisaggregationMode,
    KVClassType,
    TransferBackend,
    get_kv_class,
)
from sglang.srt.hf_transformers_utils import (
    get_processor,
    get_tokenizer,
    get_tokenizer_from_processor,
)
from sglang.srt.managers.io_struct import (
    AbortReq,
    BatchEmbeddingOut,
    BatchMultimodalOut,
    BatchStrOut,
    BatchTokenIDOut,
    CloseSessionReqInput,
    ConfigureLoggingReq,
    EmbeddingReqInput,
    ExpertDistributionReq,
    ExpertDistributionReqOutput,
    FlushCacheReqInput,
    FlushCacheReqOutput,
    GenerateReqInput,
    GetInternalStateReq,
    GetInternalStateReqOutput,
    GetWeightsByNameReqInput,
    GetWeightsByNameReqOutput,
    HealthCheckOutput,
    InitWeightsUpdateGroupReqInput,
    InitWeightsUpdateGroupReqOutput,
    LoadLoRAAdapterReqInput,
    LoadLoRAAdapterReqOutput,
    LoRAUpdateResult,
    OpenSessionReqInput,
    OpenSessionReqOutput,
    ProfileReq,
    ProfileReqOutput,
    ProfileReqType,
    ReleaseMemoryOccupationReqInput,
    ReleaseMemoryOccupationReqOutput,
    ResumeMemoryOccupationReqInput,
    ResumeMemoryOccupationReqOutput,
    SessionParams,
    SetInternalStateReq,
    SetInternalStateReqOutput,
    SlowDownReqInput,
    SlowDownReqOutput,
    TokenizedEmbeddingReqInput,
    TokenizedGenerateReqInput,
    UnloadLoRAAdapterReqInput,
    UnloadLoRAAdapterReqOutput,
    UpdateWeightFromDiskReqInput,
    UpdateWeightFromDiskReqOutput,
    UpdateWeightsFromDistributedReqInput,
    UpdateWeightsFromDistributedReqOutput,
    UpdateWeightsFromTensorReqInput,
    UpdateWeightsFromTensorReqOutput,
)
from sglang.srt.managers.multimodal_processor import get_mm_processor, import_processors
from sglang.srt.metrics.collector import TokenizerMetricsCollector
from sglang.srt.sampling.sampling_params import SamplingParams
from sglang.srt.server_args import PortArgs, ServerArgs
from sglang.srt.utils import (
    dataclass_to_string_truncated,
    get_bool_env_var,
    get_zmq_socket,
    kill_process_tree,
)
from sglang.utils import TypeBasedDispatcher, get_exception_traceback

asyncio.set_event_loop_policy(uvloop.EventLoopPolicy())

logger = logging.getLogger(__name__)


@dataclasses.dataclass
class ReqState:
    """Store the state a request."""

    out_list: List[Dict[Any, Any]]
    finished: bool
    event: asyncio.Event
    obj: Union[GenerateReqInput, EmbeddingReqInput]

    # For metrics
    created_time: float
    finished_time: float = 0.0
    first_token_time: float = 0.0
    last_time: float = 0.0
    last_completion_tokens: int = 1

    # For streaming output
    last_output_offset: int = 0

    # For incremental state update.
    # TODO(lianmin): do not initialize some lists if not needed.
    text: str = ""
    output_ids: List[int] = dataclasses.field(default_factory=list)
    input_token_logprobs_val: List[float] = dataclasses.field(default_factory=list)
    input_token_logprobs_idx: List[int] = dataclasses.field(default_factory=list)
    output_token_logprobs_val: List[float] = dataclasses.field(default_factory=list)
    output_token_logprobs_idx: List[int] = dataclasses.field(default_factory=list)
    input_top_logprobs_val: List[List[float]] = dataclasses.field(default_factory=list)
    input_top_logprobs_idx: List[List[int]] = dataclasses.field(default_factory=list)
    output_top_logprobs_val: List[List[float]] = dataclasses.field(default_factory=list)
    output_top_logprobs_idx: List[List[int]] = dataclasses.field(default_factory=list)
    input_token_ids_logprobs_val: List = dataclasses.field(default_factory=list)
    input_token_ids_logprobs_idx: List = dataclasses.field(default_factory=list)
    output_token_ids_logprobs_val: List = dataclasses.field(default_factory=list)
    output_token_ids_logprobs_idx: List = dataclasses.field(default_factory=list)


class TokenizerManager:
    """TokenizerManager is a process that tokenizes the text."""

    def __init__(
        self,
        server_args: ServerArgs,
        port_args: PortArgs,
    ):
        # Parse args
        self.server_args = server_args
        self.enable_metrics = server_args.enable_metrics
        self.log_requests = server_args.log_requests
        self.log_requests_level = server_args.log_requests_level
        self.preferred_sampling_params = (
            json.loads(server_args.preferred_sampling_params)
            if server_args.preferred_sampling_params
            else None
        )
        self.crash_dump_folder = server_args.crash_dump_folder
        self.crash_dump_performed = False  # Flag to ensure dump is only called once

        # Init inter-process communication
        context = zmq.asyncio.Context(2)
        self.recv_from_detokenizer = get_zmq_socket(
            context, zmq.PULL, port_args.tokenizer_ipc_name, True
        )
        self.send_to_scheduler = get_zmq_socket(
            context, zmq.PUSH, port_args.scheduler_input_ipc_name, True
        )

        # Read model args
        self.model_path = server_args.model_path
        self.served_model_name = server_args.served_model_name
        self.model_config = ModelConfig.from_server_args(server_args)
        self.is_generation = self.model_config.is_generation
        self.is_image_gen = self.model_config.is_image_gen
        self.context_len = self.model_config.context_len
        self.image_token_id = self.model_config.image_token_id

        if self.model_config.is_multimodal:
            import_processors()
            _processor = get_processor(
                server_args.tokenizer_path,
                tokenizer_mode=server_args.tokenizer_mode,
                trust_remote_code=server_args.trust_remote_code,
                revision=server_args.revision,
                use_fast=not server_args.disable_fast_image_processor,
            )

            # We want to parallelize the image pre-processing so we create an executor for it
            # We create mm_processor for any skip_tokenizer_init to make sure we still encode
            # images even with skip_tokenizer_init=False.
            self.mm_processor = get_mm_processor(
                self.model_config.hf_config, server_args, _processor
            )

            if server_args.skip_tokenizer_init:
                self.tokenizer = self.processor = None
            else:
                self.processor = _processor
                self.tokenizer = get_tokenizer_from_processor(self.processor)
                os.environ["TOKENIZERS_PARALLELISM"] = "false"
        else:
            self.mm_processor = None

            if server_args.skip_tokenizer_init:
                self.tokenizer = self.processor = None
            else:
                self.tokenizer = get_tokenizer(
                    server_args.tokenizer_path,
                    tokenizer_mode=server_args.tokenizer_mode,
                    trust_remote_code=server_args.trust_remote_code,
                    revision=server_args.revision,
                )

        # Store states
        self.no_create_loop = False
        self.rid_to_state: Dict[str, ReqState] = {}
        self.health_check_failed = False
        self.gracefully_exit = False
        self.last_receive_tstamp = 0
        self.dump_requests_folder = ""  # By default do not dump
        self.dump_requests_threshold = 1000
        self.dump_request_list: List[Tuple] = []
        self.crash_dump_request_list: deque[Tuple] = deque()
        self.log_request_metadata = self.get_log_request_metadata()
        self.session_futures = {}  # session_id -> asyncio event
        self.max_req_input_len = None
        self.asyncio_tasks = set()

        # The event to notify the weight sync is finished.
        self.model_update_lock = RWLock()
        self.model_update_result: Optional[Awaitable[UpdateWeightFromDiskReqOutput]] = (
            None
        )

        # For pd disaggregtion
        self.disaggregation_mode = DisaggregationMode(
            self.server_args.disaggregation_mode
        )
        self.disaggregation_transfer_backend = TransferBackend(
            self.server_args.disaggregation_transfer_backend
        )
        # Start kv boostrap server on prefill
        if self.disaggregation_mode == DisaggregationMode.PREFILL:
            # only start bootstrap server on prefill tm
            kv_bootstrap_server_class = get_kv_class(
                self.disaggregation_transfer_backend, KVClassType.BOOTSTRAP_SERVER
            )
            self.bootstrap_server = kv_bootstrap_server_class(
                self.server_args.disaggregation_bootstrap_port
            )

        # For load balancing
        self.current_load = 0
        self.current_load_lock = asyncio.Lock()

        # Metrics
        if self.enable_metrics:
            self.metrics_collector = TokenizerMetricsCollector(
                labels={
                    "model_name": self.server_args.served_model_name,
                    # TODO: Add lora name/path in the future,
                },
                bucket_time_to_first_token=self.server_args.bucket_time_to_first_token,
                bucket_e2e_request_latency=self.server_args.bucket_e2e_request_latency,
                bucket_inter_token_latency=self.server_args.bucket_inter_token_latency,
                collect_tokens_histogram=self.server_args.collect_tokens_histogram,
            )

        # Communicators
        self.init_weights_update_group_communicator = _Communicator(
            self.send_to_scheduler, server_args.dp_size
        )
        self.update_weights_from_distributed_communicator = _Communicator(
            self.send_to_scheduler, server_args.dp_size
        )
        self.update_weights_from_tensor_communicator = _Communicator(
            self.send_to_scheduler, server_args.dp_size
        )
        self.get_weights_by_name_communicator = _Communicator(
            self.send_to_scheduler, server_args.dp_size
        )
        self.release_memory_occupation_communicator = _Communicator(
            self.send_to_scheduler, server_args.dp_size
        )
        self.resume_memory_occupation_communicator = _Communicator(
            self.send_to_scheduler, server_args.dp_size
        )
        self.slow_down_communicator = _Communicator(
            self.send_to_scheduler, server_args.dp_size
        )
        self.flush_cache_communicator = _Communicator(
            self.send_to_scheduler, server_args.dp_size
        )
        self.profile_communicator = _Communicator(
            self.send_to_scheduler, server_args.dp_size
        )
        self.get_internal_state_communicator = _Communicator(
            self.send_to_scheduler, server_args.dp_size
        )
        self.set_internal_state_communicator = _Communicator(
            self.send_to_scheduler, server_args.dp_size
        )
        self.expert_distribution_communicator = _Communicator(
            self.send_to_scheduler, server_args.dp_size
        )
        self.update_lora_adapter_communicator = _Communicator(
            self.send_to_scheduler, server_args.dp_size
        )

        self._result_dispatcher = TypeBasedDispatcher(
            [
                (
                    (
                        BatchStrOut,
                        BatchEmbeddingOut,
                        BatchTokenIDOut,
                        BatchMultimodalOut,
                    ),
                    self._handle_batch_output,
                ),
                (AbortReq, self._handle_abort_req),
                (OpenSessionReqOutput, self._handle_open_session_req_output),
                (
                    UpdateWeightFromDiskReqOutput,
                    self._handle_update_weights_from_disk_req_output,
                ),
                (
                    InitWeightsUpdateGroupReqOutput,
                    self.init_weights_update_group_communicator.handle_recv,
                ),
                (
                    UpdateWeightsFromDistributedReqOutput,
                    self.update_weights_from_distributed_communicator.handle_recv,
                ),
                (
                    UpdateWeightsFromTensorReqOutput,
                    self.update_weights_from_tensor_communicator.handle_recv,
                ),
                (
                    GetWeightsByNameReqOutput,
                    self.get_weights_by_name_communicator.handle_recv,
                ),
                (
                    ReleaseMemoryOccupationReqOutput,
                    self.release_memory_occupation_communicator.handle_recv,
                ),
                (
                    ResumeMemoryOccupationReqOutput,
                    self.resume_memory_occupation_communicator.handle_recv,
                ),
                (
                    SlowDownReqOutput,
                    self.slow_down_communicator.handle_recv,
                ),
                (
                    FlushCacheReqOutput,
                    self.flush_cache_communicator.handle_recv,
                ),
                (
                    ProfileReqOutput,
                    self.profile_communicator.handle_recv,
                ),
                (
                    GetInternalStateReqOutput,
                    self.get_internal_state_communicator.handle_recv,
                ),
                (
                    SetInternalStateReqOutput,
                    self.set_internal_state_communicator.handle_recv,
                ),
                (
                    ExpertDistributionReqOutput,
                    self.expert_distribution_communicator.handle_recv,
                ),
                (
                    LoRAUpdateResult,
                    self.update_lora_adapter_communicator.handle_recv,
                ),
                (HealthCheckOutput, lambda x: None),
            ]
        )

    async def generate_request(
        self,
        obj: Union[GenerateReqInput, EmbeddingReqInput],
        request: Optional[fastapi.Request] = None,
    ):
        created_time = time.time()
        self.auto_create_handle_loop()
        obj.normalize_batch_and_arguments()

        if isinstance(obj, EmbeddingReqInput) and self.is_generation:
            raise ValueError(
                "This model does not appear to be an embedding model by default. "
                "Please add `--is-embedding` when launching the server or try another model."
            )

        if self.log_requests:
            max_length, skip_names, _ = self.log_request_metadata
            logger.info(
                f"Receive: obj={dataclass_to_string_truncated(obj, max_length, skip_names=skip_names)}"
            )

        async with self.model_update_lock.reader_lock:
            if obj.is_single:
                tokenized_obj = await self._tokenize_one_request(obj)
                state = self._send_one_request(obj, tokenized_obj, created_time)
                async for response in self._wait_one_response(obj, state, request):
                    yield response
            else:
                async for response in self._handle_batch_request(
                    obj, request, created_time
                ):
                    yield response

    async def _tokenize_one_request(
        self,
        obj: Union[GenerateReqInput, EmbeddingReqInput],
    ):
        """Tokenize one request."""
        # Tokenize
        input_embeds = None
        input_text = obj.text
        token_type_ids = None
        is_cross_encoder_request = (
            isinstance(obj, EmbeddingReqInput) and obj.is_cross_encoder_request
        )
        if obj.input_embeds is not None:
            if not self.server_args.disable_radix_cache:
                raise ValueError(
                    "input_embeds is provided while disable_radix_cache is False. "
                    "Please add `--disable-radix-cache` when you launch the server "
                    "if you want to use input_embeds as inputs."
                )
            input_embeds = obj.input_embeds
            input_ids = obj.input_ids
        elif obj.input_ids is not None:
            input_ids = obj.input_ids
        else:
            if self.tokenizer is None:
                raise ValueError(
                    "The engine initialized with skip_tokenizer_init=True cannot "
                    "accept text prompts. Please provide input_ids or re-initialize "
                    "the engine with skip_tokenizer_init=False."
                )
            encoded = self.tokenizer(
                input_text, return_token_type_ids=is_cross_encoder_request
            )

            input_ids = encoded["input_ids"]
            if is_cross_encoder_request:
                input_ids = encoded["input_ids"][0]
                token_type_ids = encoded.get("token_type_ids", [None])[0]

        if self.mm_processor and obj.contains_mm_input():
            image_inputs: Dict = await self.mm_processor.process_mm_data_async(
                image_data=obj.image_data,
                input_text=input_text or input_ids,
                request_obj=obj,
                max_req_input_len=self.max_req_input_len,
            )
            if image_inputs and "input_ids" in image_inputs:
                input_ids = image_inputs["input_ids"]
        else:
            image_inputs: Optional[Dict] = None

        self._validate_one_request(obj, input_ids)
        return self._create_tokenized_object(
            obj, input_text, input_ids, input_embeds, image_inputs, token_type_ids
        )

    def _validate_one_request(
        self, obj: Union[GenerateReqInput, EmbeddingReqInput], input_ids: List[int]
    ) -> None:
        """Validates that the input token count and the requested token count doesn't exceed the model's context length."""

        input_token_num = len(input_ids) if input_ids is not None else 0
        # Check if input alone exceeds context length
        if input_token_num >= self.context_len:
            raise ValueError(
                f"The input ({input_token_num} tokens) is longer than the "
                f"model's context length ({self.context_len} tokens)."
            )

        # Check total tokens (input + max_new_tokens)
        max_new_tokens = obj.sampling_params.get("max_new_tokens")
        if (
            max_new_tokens is not None
            and (max_new_tokens + input_token_num) >= self.context_len
        ):
            total_tokens = max_new_tokens + input_token_num
            error_msg = (
                f"Requested token count exceeds the model's maximum context length "
                f"of {self.context_len} tokens. You requested a total of {total_tokens} "
                f"tokens: {input_token_num} tokens from the input messages and "
                f"{max_new_tokens} tokens for the completion. Please reduce the number "
                f"of tokens in the input messages or the completion to fit within the limit."
            )
            raise ValueError(error_msg)

        if isinstance(obj, GenerateReqInput):
            if (
                obj.return_hidden_states
                and not self.server_args.enable_return_hidden_states
            ):
                raise ValueError(
                    "The server is not configured to return the hidden states. "
                    "Please set `--enable-return-hidden-states` to enable this feature."
                )
            if (
                obj.custom_logit_processor
                and not self.server_args.enable_custom_logit_processor
            ):
                raise ValueError(
                    "The server is not configured to enable custom logit processor. "
                    "Please set `--enable-custom-logits-processor` to enable this feature."
                )

    def _validate_input_ids_in_vocab(
        self, input_ids: List[int], vocab_size: int
    ) -> None:
        if any(id >= vocab_size for id in input_ids):
            raise ValueError(
                f"The input_ids {input_ids} contains values greater than the vocab size ({vocab_size})."
            )

    def _create_tokenized_object(
        self,
        obj: Union[GenerateReqInput, EmbeddingReqInput],
        input_text: str,
        input_ids: List[int],
        input_embeds: Optional[Union[List[float], None]] = None,
        image_inputs: Optional[Dict] = None,
        token_type_ids: Optional[List[int]] = None,
    ) -> Union[TokenizedGenerateReqInput, TokenizedEmbeddingReqInput]:
        """Create a tokenized request object from common parameters."""
        # Parse sampling parameters
        # Note: if there are preferred sampling params, we use them if they are not
        # explicitly passed in sampling_params
        if self.preferred_sampling_params:
            sampling_kwargs = {**self.preferred_sampling_params, **obj.sampling_params}
        else:
            sampling_kwargs = obj.sampling_params
        sampling_params = SamplingParams(**sampling_kwargs)
        sampling_params.normalize(self.tokenizer)
        sampling_params.verify()

        # Build return object
        if isinstance(obj, GenerateReqInput):
            session_params = (
                SessionParams(**obj.session_params) if obj.session_params else None
            )

            tokenized_obj = TokenizedGenerateReqInput(
                obj.rid,
                input_text,
                input_ids,
                image_inputs,
                sampling_params,
                obj.return_logprob,
                obj.logprob_start_len,
                obj.top_logprobs_num,
                obj.token_ids_logprob,
                obj.stream,
                bootstrap_host=obj.bootstrap_host,
                bootstrap_port=obj.bootstrap_port,
                bootstrap_room=obj.bootstrap_room,
                lora_path=obj.lora_path,
                input_embeds=input_embeds,
                session_params=session_params,
                custom_logit_processor=obj.custom_logit_processor,
                return_hidden_states=obj.return_hidden_states,
                data_parallel_rank=obj.data_parallel_rank,
            )
        elif isinstance(obj, EmbeddingReqInput):
            tokenized_obj = TokenizedEmbeddingReqInput(
                obj.rid,
                input_text,
                input_ids,
                image_inputs,
                token_type_ids,
                sampling_params,
            )

        return tokenized_obj

    async def _batch_tokenize_and_process(
        self, batch_size: int, obj: Union[GenerateReqInput, EmbeddingReqInput]
    ) -> List[Union[TokenizedGenerateReqInput, TokenizedEmbeddingReqInput]]:
        """Handle batch tokenization for text inputs only."""
        logger.debug(f"Starting batch tokenization for {batch_size} text requests")

        # Collect requests and texts
        requests = [obj[i] for i in range(batch_size)]
        texts = [req.text for req in requests]

        # Batch tokenize all texts
        encoded = self.tokenizer(texts)
        input_ids_list = encoded["input_ids"]

        # Process all requests
        tokenized_objs = []
        for i, req in enumerate(requests):
            self._validate_token_len(obj[i], input_ids_list[i])
            tokenized_objs.append(
                self._create_tokenized_object(
                    req, req.text, input_ids_list[i], None, None
                )
            )
        logger.debug(f"Completed batch processing for {batch_size} requests")
        return tokenized_objs

    def _validate_batch_tokenization_constraints(
        self, batch_size: int, obj: Union[GenerateReqInput, EmbeddingReqInput]
    ) -> None:
        """Validate constraints for batch tokenization processing."""
        for i in range(batch_size):
            if self.is_generation and obj[i].image_data:
                raise ValueError(
                    "For image input processing do not set `enable_tokenizer_batch_encode`."
                )
            if obj[i].input_ids is not None:
                raise ValueError(
                    "Batch tokenization is not needed for pre-tokenized input_ids. Do not set `enable_tokenizer_batch_encode`."
                )
            if obj[i].input_embeds is not None:
                raise ValueError(
                    "Batch tokenization is not needed for input_embeds. Do not set `enable_tokenizer_batch_encode`."
                )

    def _send_one_request(
        self,
        obj: Union[GenerateReqInput, EmbeddingReqInput],
        tokenized_obj: Union[TokenizedGenerateReqInput, TokenizedEmbeddingReqInput],
        created_time: Optional[float] = None,
    ):
        self.send_to_scheduler.send_pyobj(tokenized_obj)
        state = ReqState([], False, asyncio.Event(), obj, created_time=created_time)
        self.rid_to_state[obj.rid] = state
        return state

    async def _wait_one_response(
        self,
        obj: Union[GenerateReqInput, EmbeddingReqInput],
        state: ReqState,
        request: Optional[fastapi.Request] = None,
    ):
        """Wait for the response of one request."""
        while True:
            try:
                await asyncio.wait_for(state.event.wait(), timeout=4)
            except asyncio.TimeoutError:
                if request is not None and await request.is_disconnected():
                    # Abort the request for disconnected requests (non-streaming, waiting queue)
                    self.abort_request(obj.rid)
                    # Use exception to kill the whole call stack and asyncio task
                    raise ValueError(
                        f"Request is disconnected from the client side (type 1). Abort request {obj.rid=}"
                    )
                continue

            out = state.out_list[-1]

            state.out_list = []
            if state.finished:
                if self.log_requests:
                    max_length, skip_names, out_skip_names = self.log_request_metadata
                    if self.model_config.is_multimodal_gen:
                        msg = f"Finish: obj={dataclass_to_string_truncated(obj, max_length, skip_names=skip_names)}"
                    else:
                        msg = f"Finish: obj={dataclass_to_string_truncated(obj, max_length, skip_names=skip_names)}, out={dataclass_to_string_truncated(out, max_length, skip_names=out_skip_names)}"
                    logger.info(msg)

                # Check if this was an abort/error created by scheduler
                if isinstance(out["meta_info"].get("finish_reason"), dict):
                    finish_reason = out["meta_info"]["finish_reason"]
                    if (
                        finish_reason.get("type") == "abort"
                        and finish_reason.get("status_code") == HTTPStatus.BAD_REQUEST
                    ):
                        raise ValueError(finish_reason["message"])

                    if (
                        finish_reason.get("type") == "abort"
<<<<<<< HEAD
                        and finish_reason.get("status_code")
                        == HTTPStatus.TOO_MANY_REQUESTS
                    ):
=======
                        and finish_reason.get("status_code") == HTTPStatus.TOO_MANY_REQUESTS
                    ): 
>>>>>>> 59373d84
                        raise fastapi.HTTPException(
                            status_code=finish_reason["status_code"],
                            detail=finish_reason["message"],
                        )
                yield out
                break

            state.event.clear()

            if obj.stream:
                yield out
            else:
                if request is not None and await request.is_disconnected():
                    # Abort the request for disconnected requests (non-streaming, running)
                    self.abort_request(obj.rid)
                    # Use exception to kill the whole call stack and asyncio task
                    raise ValueError(
                        f"Request is disconnected from the client side (type 3). Abort request {obj.rid=}"
                    )

    async def _handle_batch_request(
        self,
        obj: Union[GenerateReqInput, EmbeddingReqInput],
        request: Optional[fastapi.Request] = None,
        created_time: Optional[float] = None,
    ):
        batch_size = obj.batch_size

        generators = []
        rids = []
        if getattr(obj, "parallel_sample_num", 1) == 1:
            if self.server_args.enable_tokenizer_batch_encode:
                # Validate batch tokenization constraints
                self._validate_batch_tokenization_constraints(batch_size, obj)

                tokenized_objs = await self._batch_tokenize_and_process(batch_size, obj)

                for i, tokenized_obj in enumerate(tokenized_objs):
                    tmp_obj = obj[i]
                    state = self._send_one_request(tmp_obj, tokenized_obj, created_time)
                    generators.append(self._wait_one_response(tmp_obj, state, request))
                    rids.append(tmp_obj.rid)
            else:
                # Sequential tokenization and processing
                for i in range(batch_size):
                    tmp_obj = obj[i]
                    tokenized_obj = await self._tokenize_one_request(tmp_obj)
                    state = self._send_one_request(tmp_obj, tokenized_obj, created_time)
                    generators.append(self._wait_one_response(tmp_obj, state, request))
                    rids.append(tmp_obj.rid)
        else:
            # FIXME: When using batch and parallel_sample_num together, the perf is not optimal.
            if batch_size > 128:
                logger.warning(
                    "Sending a single large batch with parallel sampling (n > 1) has not been well optimized. "
                    "The performance might be better if you just duplicate the requests n times or use "
                    "many threads to send them one by one with parallel sampling (n > 1)."
                )

            # Tokenize all requests
            objs = [obj[i] for i in range(batch_size)]
            tokenized_objs = await asyncio.gather(
                *(self._tokenize_one_request(obj) for obj in objs)
            )

            # Cache the common prefix for parallel sampling
            for i in range(batch_size):
                tmp_obj = copy.copy(objs[i])
                tokenized_obj = copy.copy(tokenized_objs[i])
                tokenized_obj.rid = tmp_obj.regenerate_rid()
                tokenized_obj.sampling_params = copy.copy(tokenized_obj.sampling_params)
                tokenized_obj.sampling_params.max_new_tokens = 0
                tokenized_obj.stream = False
                state = self._send_one_request(tmp_obj, tokenized_obj, created_time)
                await self._wait_one_response(tmp_obj, state, request).__anext__()

            # Expand requests, assign new rids for them, and send them
            for i in range(batch_size):
                for _ in range(obj.parallel_sample_num):
                    tmp_obj = copy.copy(objs[i])
                    tokenized_obj = copy.copy(tokenized_objs[i])
                    tokenized_obj.rid = tmp_obj.regenerate_rid()
                    state = self._send_one_request(tmp_obj, tokenized_obj, created_time)
                    generators.append(self._wait_one_response(tmp_obj, state, request))
                    rids.append(tmp_obj.rid)

        # Wait for all requests
        is_stream = hasattr(obj, "stream") and obj.stream
        if not is_stream:
            outputs = await asyncio.gather(*(gen.__anext__() for gen in generators))
            yield outputs
        else:
            rid_to_index = {rid: i for i, rid in enumerate(rids)}
            task_map = {asyncio.create_task(gen.__anext__()): gen for gen in generators}
            while task_map:
                done, _ = await asyncio.wait(
                    task_map.keys(), return_when=asyncio.FIRST_COMPLETED
                )

                for task in done:
                    gen = task_map.pop(task)
                    try:
                        result = task.result()
                        result["index"] = rid_to_index[result["meta_info"]["id"]]
                        yield result
                        new_task = asyncio.create_task(gen.__anext__())
                        task_map[new_task] = gen
                    except StopAsyncIteration:
                        pass

    async def flush_cache(self) -> FlushCacheReqOutput:
        return (await self.flush_cache_communicator(FlushCacheReqInput()))[0]

    def abort_request(self, rid: str):
        if rid not in self.rid_to_state:
            return
        req = AbortReq(rid)
        self.send_to_scheduler.send_pyobj(req)

        if self.enable_metrics:
            self.metrics_collector.observe_one_aborted_request()

    async def start_profile(
        self,
        output_dir: Optional[str] = None,
        num_steps: Optional[int] = None,
        activities: Optional[List[str]] = None,
        with_stack: Optional[bool] = None,
        record_shapes: Optional[bool] = None,
        profile_by_stage: bool = False,
    ):
        self.auto_create_handle_loop()
        env_with_stack: bool = get_bool_env_var("SGLANG_PROFILE_WITH_STACK", "true")
        with_stack = False if with_stack is False or env_with_stack is False else True
        req = ProfileReq(
            type=ProfileReqType.START_PROFILE,
            output_dir=output_dir,
            num_steps=num_steps,
            activities=activities,
            with_stack=with_stack,
            record_shapes=record_shapes,
            profile_by_stage=profile_by_stage,
            profile_id=str(time.time()),
        )
        return await self._execute_profile(req)

    async def stop_profile(self):
        self.auto_create_handle_loop()
        req = ProfileReq(type=ProfileReqType.STOP_PROFILE)
        return await self._execute_profile(req)

    async def _execute_profile(self, req: ProfileReq):
        result = (await self.profile_communicator(req))[0]
        if not result.success:
            raise RuntimeError(result.message)
        return result

    async def start_expert_distribution_record(self):
        self.auto_create_handle_loop()
        await self.expert_distribution_communicator(ExpertDistributionReq.START_RECORD)

    async def stop_expert_distribution_record(self):
        self.auto_create_handle_loop()
        await self.expert_distribution_communicator(ExpertDistributionReq.STOP_RECORD)

    async def dump_expert_distribution_record(self):
        self.auto_create_handle_loop()
        await self.expert_distribution_communicator(ExpertDistributionReq.DUMP_RECORD)

    async def update_weights_from_disk(
        self,
        obj: UpdateWeightFromDiskReqInput,
        request: Optional[fastapi.Request] = None,
    ) -> Tuple[bool, str]:
        self.auto_create_handle_loop()

        # default the load format to the server_args
        if obj.load_format is None:
            obj.load_format = self.server_args.load_format
        logger.info("Start update_weights. Load format=%s", obj.load_format)

        if True:  # Keep this redundant check to simplify some internal code sync
            # Hold the lock if it is not async. This means that weight sync
            # cannot run while requests are in progress.
            async with self.model_update_lock.writer_lock:
                return await self._wait_for_model_update_from_disk(obj)

    async def _wait_for_model_update_from_disk(
        self, obj: UpdateWeightFromDiskReqInput
    ) -> Tuple[bool, str]:
        self.send_to_scheduler.send_pyobj(obj)
        self.model_update_result = asyncio.Future()
        if self.server_args.dp_size == 1:
            result = await self.model_update_result
            if result.success:
                self.served_model_name = obj.model_path
                self.server_args.model_path = obj.model_path
                self.server_args.load_format = obj.load_format
                self.model_path = obj.model_path
            return result.success, result.message, result.num_paused_requests
        else:  # self.server_args.dp_size > 1
            self.model_update_tmp = []
            result = await self.model_update_result

            all_success = all([r.success for r in result])
            if all_success is True:
                self.server_args.model_path = obj.model_path
                self.server_args.load_format = obj.load_format
                self.model_path = obj.model_path
            all_message = [r.message for r in result]
            all_message = " | ".join(all_message)
            all_paused_requests = [r.num_paused_requests for r in result]
            return all_success, all_message, all_paused_requests

    async def init_weights_update_group(
        self,
        obj: InitWeightsUpdateGroupReqInput,
        request: Optional[fastapi.Request] = None,
    ) -> Tuple[bool, str]:
        self.auto_create_handle_loop()
        assert (
            self.server_args.dp_size == 1
        ), "dp_size must be 1 for init parameter update group"
        result = (await self.init_weights_update_group_communicator(obj))[0]
        return result.success, result.message

    async def update_weights_from_distributed(
        self,
        obj: UpdateWeightsFromDistributedReqInput,
        request: Optional[fastapi.Request] = None,
    ) -> Tuple[bool, str]:
        self.auto_create_handle_loop()
        assert (
            self.server_args.dp_size == 1 or self.server_args.enable_dp_attention
        ), "dp_size must be 1 or dp attention must be enabled for update weights from distributed"

        # This means that weight sync
        # cannot run while requests are in progress.
        async with self.model_update_lock.writer_lock:
            result = (await self.update_weights_from_distributed_communicator(obj))[0]
            return result.success, result.message

    async def update_weights_from_tensor(
        self,
        obj: UpdateWeightsFromTensorReqInput,
        request: Optional[fastapi.Request] = None,
    ) -> Tuple[bool, str]:
        self.auto_create_handle_loop()
        assert (
            self.server_args.dp_size == 1 or self.server_args.enable_dp_attention
        ), "dp_size must be 1 or dp attention must be enabled for update weights from tensor"

        # This means that weight sync
        # cannot run while requests are in progress.
        async with self.model_update_lock.writer_lock:
            result = (await self.update_weights_from_tensor_communicator(obj))[0]
            return result.success, result.message

    async def load_lora_adapter(
        self,
        obj: LoadLoRAAdapterReqInput,
        _: Optional[fastapi.Request] = None,
    ) -> LoadLoRAAdapterReqOutput:
        self.auto_create_handle_loop()

        # TODO (lifuhuang): Remove this after we verify that dynamic lora loading works
        # with dp_size > 1.
        assert (
            self.server_args.dp_size == 1
        ), "dp_size must be 1 for dynamic lora loading"
        logger.info(
            "Start load Lora adapter. Lora name=%s, path=%s",
            obj.lora_name,
            obj.lora_path,
        )

        async with self.model_update_lock.writer_lock:
            result = (await self.update_lora_adapter_communicator(obj))[0]
            return result

    async def unload_lora_adapter(
        self,
        obj: UnloadLoRAAdapterReqInput,
        _: Optional[fastapi.Request] = None,
    ) -> UnloadLoRAAdapterReqOutput:
        self.auto_create_handle_loop()

        # TODO (lifuhuang): Remove this after we verify that dynamic lora loading works
        # with dp_size > 1.
        assert (
            self.server_args.dp_size == 1
        ), "dp_size must be 1 for dynamic lora loading"
        logger.info(
            "Start unload Lora adapter. Lora name=%s",
            obj.lora_name,
        )

        async with self.model_update_lock.writer_lock:
            result = (await self.update_lora_adapter_communicator(obj))[0]
            return result

    async def get_weights_by_name(
        self, obj: GetWeightsByNameReqInput, request: Optional[fastapi.Request] = None
    ):
        self.auto_create_handle_loop()
        results = await self.get_weights_by_name_communicator(obj)
        all_parameters = [r.parameter for r in results]
        if self.server_args.dp_size == 1:
            return all_parameters[0]
        else:
            return all_parameters

    async def release_memory_occupation(
        self,
        obj: ReleaseMemoryOccupationReqInput,
        request: Optional[fastapi.Request] = None,
    ):
        self.auto_create_handle_loop()
        await self.release_memory_occupation_communicator(obj)

    async def resume_memory_occupation(
        self,
        obj: ResumeMemoryOccupationReqInput,
        request: Optional[fastapi.Request] = None,
    ):
        self.auto_create_handle_loop()
        await self.resume_memory_occupation_communicator(obj)

    async def slow_down(
        self,
        obj: SlowDownReqInput,
        request: Optional[fastapi.Request] = None,
    ):
        self.auto_create_handle_loop()
        await self.slow_down_communicator(obj)

    async def open_session(
        self, obj: OpenSessionReqInput, request: Optional[fastapi.Request] = None
    ):
        self.auto_create_handle_loop()

        if obj.session_id is None:
            obj.session_id = uuid.uuid4().hex
        elif obj.session_id in self.session_futures:
            return None

        self.send_to_scheduler.send_pyobj(obj)

        self.session_futures[obj.session_id] = asyncio.Future()
        session_id = await self.session_futures[obj.session_id]
        del self.session_futures[obj.session_id]
        return session_id

    async def close_session(
        self, obj: CloseSessionReqInput, request: Optional[fastapi.Request] = None
    ):
        await self.send_to_scheduler.send_pyobj(obj)

    async def get_internal_state(self) -> List[Dict[Any, Any]]:
        req = GetInternalStateReq()
        responses: List[GetInternalStateReqOutput] = (
            await self.get_internal_state_communicator(req)
        )
        # Many DP ranks
        return [res.internal_state for res in responses]

    async def get_load(self) -> dict:
        # TODO(lsyin): fake load report server
        if not self.current_load_lock.locked():
            async with self.current_load_lock:
                internal_state = await self.get_internal_state()
                self.current_load = internal_state[0]["load"]
        return {"load": self.current_load}

    async def set_internal_state(
        self, obj: SetInternalStateReq
    ) -> SetInternalStateReqOutput:
        responses: List[SetInternalStateReqOutput] = (
            await self.set_internal_state_communicator(obj)
        )
        return [res.internal_state for res in responses]

    def get_log_request_metadata(self):
        max_length = None
        skip_names = None
        out_skip_names = None
        if self.log_requests:
            if self.log_requests_level == 0:
                max_length = 1 << 30
                skip_names = set(
                    [
                        "text",
                        "input_ids",
                        "input_embeds",
                        "image_data",
                        "audio_data",
                        "lora_path",
                        "sampling_params",
                    ]
                )
                out_skip_names = set(
                    [
                        "text",
                        "output_ids",
                    ]
                )
            elif self.log_requests_level == 1:
                max_length = 1 << 30
                skip_names = set(
                    [
                        "text",
                        "input_ids",
                        "input_embeds",
                        "image_data",
                        "audio_data",
                        "lora_path",
                    ]
                )
                out_skip_names = set(
                    [
                        "text",
                        "output_ids",
                    ]
                )
            elif self.log_requests_level == 2:
                max_length = 2048
            elif self.log_requests_level == 3:
                max_length = 1 << 30
            else:
                raise ValueError(
                    f"Invalid --log-requests-level: {self.log_requests_level=}"
                )
        return max_length, skip_names, out_skip_names

    def configure_logging(self, obj: ConfigureLoggingReq):
        if obj.log_requests is not None:
            self.log_requests = obj.log_requests
        if obj.log_requests_level is not None:
            self.log_requests_level = obj.log_requests_level
        if obj.dump_requests_folder is not None:
            self.dump_requests_folder = obj.dump_requests_folder
        if obj.dump_requests_threshold is not None:
            self.dump_requests_threshold = obj.dump_requests_threshold
        if obj.crash_dump_folder is not None:
            self.crash_dump_folder = obj.crash_dump_folder
        logging.info(f"Config logging: {obj=}")
        self.log_request_metadata = self.get_log_request_metadata()

    def create_abort_task(self, obj: GenerateReqInput):
        # Abort the request if the client is disconnected.
        async def abort_request():
            await asyncio.sleep(2)
            if obj.is_single:
                self.abort_request(obj.rid)
            else:
                for rid in obj.rid:
                    self.abort_request(rid)

        background_tasks = BackgroundTasks()
        background_tasks.add_task(abort_request)
        return background_tasks

    def auto_create_handle_loop(self):
        if self.no_create_loop:
            return

        self.no_create_loop = True
        loop = asyncio.get_event_loop()
        self.asyncio_tasks.add(
            loop.create_task(print_exception_wrapper(self.handle_loop))
        )

        self.event_loop = loop

        # We cannot add signal handler when the tokenizer manager is not in
        # the main thread due to the CPython limitation.
        if threading.current_thread() is threading.main_thread():
            signal_handler = SignalHandler(self)
            loop.add_signal_handler(signal.SIGTERM, signal_handler.sigterm_handler)
            # Update the signal handler for the process. It overrides the sigquit handler in the launch phase.
            loop.add_signal_handler(
                signal.SIGQUIT, signal_handler.running_phase_sigquit_handler
            )
        else:
            logger.warning(
                "Signal handler is not added because the tokenizer manager is "
                "not in the main thread. This disables graceful shutdown of the "
                "tokenizer manager when SIGTERM is received."
            )
        self.asyncio_tasks.add(
            loop.create_task(print_exception_wrapper(self.sigterm_watchdog))
        )

    def dump_requests_before_crash(self):
        if self.crash_dump_performed:
            logger.info(
                "SIGTERM/SIGQUIT/Exception triggered, but crash dump already performed, skipping."
            )
            return
        logger.error(f"Dumping requests before crash. {self.crash_dump_folder=}")
        self.crash_dump_performed = True
        if not self.crash_dump_folder:
            return

        data_to_dump = []
        if self.crash_dump_request_list:
            data_to_dump.extend(self.crash_dump_request_list)

        # Add unfinished requests from rid_to_state
        unfinished_requests = []
        for rid, state in self.rid_to_state.items():
            if not state.finished:
                unfinished_requests.append(
                    (state.obj, {}, state.created_time, time.time())
                )
        if unfinished_requests:
            data_to_dump.extend(unfinished_requests)

        if not data_to_dump:
            return

        filename = os.path.join(
            self.crash_dump_folder,
            os.getenv("HOSTNAME", None),
            f'crash_dump_{datetime.now().strftime("%Y-%m-%d_%H-%M-%S")}.pkl',
        )

        os.makedirs(os.path.dirname(filename), exist_ok=True)
        # Include server_args in the dump
        data_to_dump_with_server_args = {
            "server_args": self.server_args,
            "requests": data_to_dump,
        }
        with open(filename, "wb") as f:
            pickle.dump(data_to_dump_with_server_args, f)
        logger.error(
            f"Dumped {len(self.crash_dump_request_list)} finished and {len(unfinished_requests)} unfinished requests before crash to {filename}"
        )

    async def sigterm_watchdog(self):
        while not self.gracefully_exit:
            await asyncio.sleep(5)

        # Drain requests
        while True:
            remain_num_req = len(self.rid_to_state)

            if self.health_check_failed:
                # if health check failed, we should exit immediately
                logger.error(
                    "Signal SIGTERM received while health check failed. Exiting... remaining number of requests: %d",
                    remain_num_req,
                )
                self.dump_requests_before_crash()
                break

            elif get_bool_env_var("SGL_FORCE_SHUTDOWN"):
                # if force shutdown flag set, exit immediately
                logger.error(
                    "Signal SIGTERM received while force shutdown flag set. Force exiting... remaining number of requests: %d",
                    remain_num_req,
                )
                break

            logger.info(
                f"Gracefully exiting... remaining number of requests {remain_num_req}"
            )
            if remain_num_req > 0:
                await asyncio.sleep(5)
            else:
                self.dump_requests_before_crash()
                break

        kill_process_tree(os.getpid(), include_parent=True)
        sys.exit(0)

    async def handle_loop(self):
        """The event loop that handles requests"""

        while True:
            recv_obj = await self.recv_from_detokenizer.recv_pyobj()
            self._result_dispatcher(recv_obj)
            self.last_receive_tstamp = time.time()

    def _handle_batch_output(
        self,
        recv_obj: Union[
            BatchStrOut, BatchEmbeddingOut, BatchMultimodalOut, BatchTokenIDOut
        ],
    ):
        for i, rid in enumerate(recv_obj.rids):
            state = self.rid_to_state.get(rid, None)
            if state is None:
                logger.error(
                    f"Received output for {rid=} but the state was deleted in TokenizerManager."
                )
                continue

            # Build meta_info and return value
            meta_info = {
                "id": rid,
                "finish_reason": recv_obj.finished_reasons[i],
                "prompt_tokens": recv_obj.prompt_tokens[i],
            }

            if getattr(state.obj, "return_logprob", False):
                self.convert_logprob_style(
                    meta_info,
                    state,
                    state.obj.top_logprobs_num,
                    state.obj.token_ids_logprob,
                    state.obj.return_text_in_logprobs
                    and not self.server_args.skip_tokenizer_init,
                    recv_obj,
                    i,
                )

            if not isinstance(recv_obj, BatchEmbeddingOut):
                meta_info.update(
                    {
                        "completion_tokens": recv_obj.completion_tokens[i],
                        "cached_tokens": recv_obj.cached_tokens[i],
                    }
                )

            if getattr(recv_obj, "output_hidden_states", None):
                meta_info["hidden_states"] = recv_obj.output_hidden_states[i]

            if isinstance(recv_obj, BatchStrOut):
                state.text += recv_obj.output_strs[i]
                out_dict = {
                    "text": state.text,
                    "meta_info": meta_info,
                }
            elif isinstance(recv_obj, BatchTokenIDOut):
                if self.server_args.stream_output and state.obj.stream:
                    state.output_ids.extend(recv_obj.output_ids[i])
                    output_token_ids = state.output_ids[state.last_output_offset :]
                    state.last_output_offset = len(state.output_ids)
                else:
                    state.output_ids.extend(recv_obj.output_ids[i])
                    output_token_ids = state.output_ids.copy()

                out_dict = {
                    "output_ids": output_token_ids,
                    "meta_info": meta_info,
                }
            elif isinstance(recv_obj, BatchMultimodalOut):
                raise NotImplementedError("BatchMultimodalOut not implemented")
            else:
                assert isinstance(recv_obj, BatchEmbeddingOut)
                out_dict = {
                    "embedding": recv_obj.embeddings[i],
                    "meta_info": meta_info,
                }

            state.finished = recv_obj.finished_reasons[i] is not None
            if state.finished:
                if self.server_args.speculative_algorithm:
                    meta_info["spec_verify_ct"] = recv_obj.spec_verify_ct[i]
                state.finished_time = time.time()
                meta_info["e2e_latency"] = state.finished_time - state.created_time
                del self.rid_to_state[rid]

            state.out_list.append(out_dict)
            state.event.set()

            # Log metrics and dump
            if self.enable_metrics and state.obj.log_metrics:
                self.collect_metrics(state, recv_obj, i)
            if self.dump_requests_folder and state.finished and state.obj.log_metrics:
                self.dump_requests(state, out_dict)
            if self.crash_dump_folder and state.finished and state.obj.log_metrics:
                self.record_request_for_crash_dump(state, out_dict)

    def convert_logprob_style(
        self,
        meta_info: dict,
        state: ReqState,
        top_logprobs_num: int,
        token_ids_logprob: List[int],
        return_text_in_logprobs: bool,
        recv_obj: BatchStrOut,
        recv_obj_index: int,
    ):
        if recv_obj.input_token_logprobs_val is None:
            return

        if len(recv_obj.input_token_logprobs_val) > 0:
            state.input_token_logprobs_val.extend(
                recv_obj.input_token_logprobs_val[recv_obj_index]
            )
            state.input_token_logprobs_idx.extend(
                recv_obj.input_token_logprobs_idx[recv_obj_index]
            )
        state.output_token_logprobs_val.extend(
            recv_obj.output_token_logprobs_val[recv_obj_index]
        )
        state.output_token_logprobs_idx.extend(
            recv_obj.output_token_logprobs_idx[recv_obj_index]
        )
        meta_info["input_token_logprobs"] = self.detokenize_logprob_tokens(
            state.input_token_logprobs_val,
            state.input_token_logprobs_idx,
            return_text_in_logprobs,
        )
        meta_info["output_token_logprobs"] = self.detokenize_logprob_tokens(
            state.output_token_logprobs_val,
            state.output_token_logprobs_idx,
            return_text_in_logprobs,
        )

        if top_logprobs_num > 0:
            if len(recv_obj.input_top_logprobs_val) > 0:
                state.input_top_logprobs_val.extend(
                    recv_obj.input_top_logprobs_val[recv_obj_index]
                )
                state.input_top_logprobs_idx.extend(
                    recv_obj.input_top_logprobs_idx[recv_obj_index]
                )
            state.output_top_logprobs_val.extend(
                recv_obj.output_top_logprobs_val[recv_obj_index]
            )
            state.output_top_logprobs_idx.extend(
                recv_obj.output_top_logprobs_idx[recv_obj_index]
            )
            meta_info["input_top_logprobs"] = self.detokenize_top_logprobs_tokens(
                state.input_top_logprobs_val,
                state.input_top_logprobs_idx,
                return_text_in_logprobs,
            )
            meta_info["output_top_logprobs"] = self.detokenize_top_logprobs_tokens(
                state.output_top_logprobs_val,
                state.output_top_logprobs_idx,
                return_text_in_logprobs,
            )

        if token_ids_logprob is not None:
            if len(recv_obj.input_token_ids_logprobs_val) > 0:
                state.input_token_ids_logprobs_val.extend(
                    recv_obj.input_token_ids_logprobs_val[recv_obj_index]
                )
                state.input_token_ids_logprobs_idx.extend(
                    recv_obj.input_token_ids_logprobs_idx[recv_obj_index]
                )
            state.output_token_ids_logprobs_val.extend(
                recv_obj.output_token_ids_logprobs_val[recv_obj_index]
            )
            state.output_token_ids_logprobs_idx.extend(
                recv_obj.output_token_ids_logprobs_idx[recv_obj_index]
            )
            meta_info["input_token_ids_logprobs"] = self.detokenize_top_logprobs_tokens(
                state.input_token_ids_logprobs_val,
                state.input_token_ids_logprobs_idx,
                return_text_in_logprobs,
            )
            meta_info["output_token_ids_logprobs"] = (
                self.detokenize_top_logprobs_tokens(
                    state.output_token_ids_logprobs_val,
                    state.output_token_ids_logprobs_idx,
                    return_text_in_logprobs,
                )
            )

    def detokenize_logprob_tokens(
        self,
        token_logprobs_val: List[float],
        token_logprobs_idx: List[int],
        decode_to_text: bool,
    ):
        if not decode_to_text:
            return [
                (logprob, token_id, None)
                for logprob, token_id in zip(token_logprobs_val, token_logprobs_idx)
            ]
        else:
            assert self.tokenizer is not None
            token_texts = self.tokenizer.batch_decode(token_logprobs_idx)
            return list(zip(token_logprobs_val, token_logprobs_idx, token_texts))

    def detokenize_top_logprobs_tokens(
        self,
        token_logprobs_val: List[float],
        token_logprobs_idx: List[int],
        decode_to_text: bool,
    ):
        # TODO: The current implementation only batches the detokenization for top-k tokens per single position.
        # We should batch all top-k tokens in all positions.
        ret = []
        for i in range(len(token_logprobs_val)):
            if token_logprobs_val[i]:
                ret.append(
                    self.detokenize_logprob_tokens(
                        token_logprobs_val[i], token_logprobs_idx[i], decode_to_text
                    )
                )
            else:
                ret.append(None)
        return ret

    def collect_metrics(self, state: ReqState, recv_obj: BatchStrOut, i: int):
        completion_tokens = (
            recv_obj.completion_tokens[i]
            if getattr(recv_obj, "completion_tokens", None)
            else 0
        )

        if (
            state.first_token_time == 0.0
            and self.disaggregation_mode != DisaggregationMode.PREFILL
        ):
            state.first_token_time = state.last_time = time.time()
            state.last_completion_tokens = completion_tokens
            self.metrics_collector.observe_time_to_first_token(
                state.first_token_time - state.created_time
            )
        else:
            num_new_tokens = completion_tokens - state.last_completion_tokens
            if num_new_tokens:
                new_time = time.time()
                interval = new_time - state.last_time
                self.metrics_collector.observe_inter_token_latency(
                    interval,
                    num_new_tokens,
                )
                state.last_time = new_time
                state.last_completion_tokens = completion_tokens

        if state.finished:
            has_grammar = (
                state.obj.sampling_params.get("json_schema", None)
                or state.obj.sampling_params.get("regex", None)
                or state.obj.sampling_params.get("ebnf", None)
                or state.obj.sampling_params.get("structural_tag", None)
            )
            self.metrics_collector.observe_one_finished_request(
                recv_obj.prompt_tokens[i],
                completion_tokens,
                recv_obj.cached_tokens[i],
                state.finished_time - state.created_time,
                has_grammar,
            )

    def dump_requests(self, state: ReqState, out_dict: dict):
        self.dump_request_list.append(
            (state.obj, out_dict, state.created_time, time.time())
        )

        if len(self.dump_request_list) >= self.dump_requests_threshold:
            filename = os.path.join(
                self.dump_requests_folder,
                datetime.now().strftime("%Y-%m-%d_%H-%M-%S") + ".pkl",
            )
            logger.info(f"Dump {len(self.dump_request_list)} requests to {filename}")

            to_dump = self.dump_request_list
            self.dump_request_list = []

            to_dump_with_server_args = {
                "server_args": self.server_args,
                "requests": to_dump,
            }

            def background_task():
                os.makedirs(self.dump_requests_folder, exist_ok=True)
                with open(filename, "wb") as f:
                    pickle.dump(to_dump_with_server_args, f)

            # Schedule the task to run in the background without awaiting it
            asyncio.create_task(asyncio.to_thread(background_task))

    def record_request_for_crash_dump(self, state: ReqState, out_dict: dict):
        current_time = time.time()
        self.crash_dump_request_list.append(
            (state.obj, out_dict, state.created_time, current_time)
        )
        # Remove requests older than 5 minutes based on finish time
        while (
            self.crash_dump_request_list
            and current_time - self.crash_dump_request_list[0][3] >= 300
        ):
            self.crash_dump_request_list.popleft()

    def _handle_abort_req(self, recv_obj):
        if recv_obj.finished_reason:
            state = self.rid_to_state[recv_obj.rid]
            state.finished = True
<<<<<<< HEAD
            state.out_list.append(
                {
                    "meta_info": {
                        "id": recv_obj.rid,
                        "finish_reason": recv_obj.finished_reason,
                    },
                }
            )
=======
            state.out_list.append({"meta_info": {
                        "id": recv_obj.rid,
                        "finish_reason": recv_obj.finished_reason
                    },                        
            })
>>>>>>> 59373d84
            state.event.set()
        self.rid_to_state.pop(recv_obj.rid, None)

    def _handle_open_session_req_output(self, recv_obj):
        self.session_futures[recv_obj.session_id].set_result(
            recv_obj.session_id if recv_obj.success else None
        )

    def _handle_update_weights_from_disk_req_output(self, recv_obj):
        if self.server_args.dp_size == 1:
            self.model_update_result.set_result(recv_obj)
        else:  # self.server_args.dp_size > 1
            self.model_update_tmp.append(recv_obj)
            # set future if the all results are received
            if len(self.model_update_tmp) == self.server_args.dp_size:
                self.model_update_result.set_result(self.model_update_tmp)

    async def score_request(
        self,
        query: Optional[Union[str, List[int]]] = None,
        items: Optional[Union[str, List[str], List[List[int]]]] = None,
        label_token_ids: Optional[List[int]] = None,
        apply_softmax: bool = False,
        item_first: bool = False,
        request: Optional[Any] = None,
    ) -> List[List[float]]:
        """
        See Engine.score() for more details.
        """
        if label_token_ids is None:
            raise ValueError("label_token_ids must be provided")

        if self.tokenizer is not None:
            vocab_size = self.tokenizer.vocab_size
            for token_id in label_token_ids:
                if token_id >= vocab_size:
                    raise ValueError(
                        f"Token ID {token_id} is out of vocabulary (vocab size: {vocab_size})"
                    )

        # Handle string or tokenized query/items
        if isinstance(query, str) and (
            isinstance(items, str)
            or (isinstance(items, list) and (not items or isinstance(items[0], str)))
        ):
            # Both query and items are text
            items_list = [items] if isinstance(items, str) else items
            if item_first:
                prompts = [f"{item}{query}" for item in items_list]
            else:
                prompts = [f"{query}{item}" for item in items_list]
            batch_request = GenerateReqInput(
                text=prompts,
                return_logprob=True,
                token_ids_logprob=label_token_ids,
                stream=False,
                sampling_params={"max_new_tokens": 1},
            )
        elif (
            isinstance(query, list)
            and isinstance(items, list)
            and items
            and isinstance(items[0], list)
        ):
            # Both query and items are token IDs
            if item_first:
                input_ids_list = [item + query for item in items]
            else:
                input_ids_list = [query + item for item in items]
            batch_request = GenerateReqInput(
                input_ids=input_ids_list,
                return_logprob=True,
                token_ids_logprob=label_token_ids,
                stream=False,
                sampling_params={"max_new_tokens": 1},
            )
        else:
            raise ValueError(
                "Invalid combination of query/items types for score_request."
            )

        results = await self.generate_request(batch_request, request).__anext__()
        scores = []

        for result in results:
            # Get logprobs for each token
            logprobs = {}
            for logprob, token_id, _ in result["meta_info"].get(
                "output_token_ids_logprobs", []
            )[0]:
                if token_id in label_token_ids:
                    logprobs[token_id] = logprob

            # Get scores in order of label_token_ids
            score_list = [
                logprobs.get(token_id, float("-inf")) for token_id in label_token_ids
            ]

            # Apply softmax to logprobs if needed
            if apply_softmax:
                score_list = torch.softmax(torch.tensor(score_list), dim=0).tolist()
            else:
                # Convert logprobs to probabilities if not using softmax
                score_list = [
                    math.exp(x) if x != float("-inf") else 0.0 for x in score_list
                ]

            scores.append(score_list)

        return scores


async def print_exception_wrapper(func):
    """
    Sometimes an asyncio function does not print exception.
    We do another wrapper to handle the exception.
    """
    try:
        await func()
    except Exception:
        traceback = get_exception_traceback()
        logger.error(f"TokenizerManager hit an exception: {traceback}")
        if hasattr(func, "__self__") and isinstance(func.__self__, TokenizerManager):
            func.__self__.dump_requests_before_crash()
        kill_process_tree(os.getpid(), include_parent=True)
        sys.exit(1)


class SignalHandler:
    def __init__(self, tokenizer_manager: TokenizerManager):
        self.tokenizer_manager = tokenizer_manager

    def sigterm_handler(self, signum=None, frame=None):
        logger.warning(
            f"SIGTERM received. {signum=} {frame=}. Draining requests and shutting down..."
        )
        self.tokenizer_manager.gracefully_exit = True

    def running_phase_sigquit_handler(self, signum=None, frame=None):
        logger.error(
            "Received sigquit from a child process. It usually means the child failed."
        )
        self.tokenizer_manager.dump_requests_before_crash()
        kill_process_tree(os.getpid())


T = TypeVar("T")


class _Communicator(Generic[T]):
    """Note: The communicator now only run up to 1 in-flight request at any time."""

    def __init__(self, sender, fan_out: int):
        self._sender = sender
        self._fan_out = fan_out
        self._result_event: Optional[asyncio.Event] = None
        self._result_values: Optional[List[T]] = None
        self._ready_queue: Deque[asyncio.Future] = deque()

    async def __call__(self, obj):
        ready_event = asyncio.Event()
        if self._result_event is not None or len(self._ready_queue) > 0:
            self._ready_queue.append(ready_event)
            await ready_event.wait()
            assert self._result_event is None
            assert self._result_values is None

        if obj:
            self._sender.send_pyobj(obj)

        self._result_event = asyncio.Event()
        self._result_values = []
        await self._result_event.wait()
        result_values = self._result_values
        self._result_event = self._result_values = None

        if len(self._ready_queue) > 0:
            self._ready_queue.popleft().set()

        return result_values

    def handle_recv(self, recv_obj: T):
        self._result_values.append(recv_obj)
        if len(self._result_values) == self._fan_out:
            self._result_event.set()


# Note: request abort handling logic
# We should handle all of the following cases correctly.
#
# | entrypoint | is_streaming | status          | abort engine    | cancel asyncio task   | rid_to_state                |
# | ---------- | ------------ | --------------- | --------------- | --------------------- | --------------------------- |
# | http       | yes          | validation      | background task | fast api              | del in _handle_abort_req    |
# | http       | yes          | waiting queue   | background task | fast api              | del in _handle_abort_req    |
# | http       | yes          | running         | background task | fast api              | del in _handle_batch_output |
# | http       | no           | validation      | http exception  | http exception        | del in _handle_abort_req    |
# | http       | no           | waiting queue   | type 1          | type 1 exception      | del in _handle_abort_req    |
# | http       | no           | running         | type 3          | type 3 exception      | del in _handle_batch_output |
#<|MERGE_RESOLUTION|>--- conflicted
+++ resolved
@@ -711,14 +711,9 @@
 
                     if (
                         finish_reason.get("type") == "abort"
-<<<<<<< HEAD
                         and finish_reason.get("status_code")
                         == HTTPStatus.TOO_MANY_REQUESTS
                     ):
-=======
-                        and finish_reason.get("status_code") == HTTPStatus.TOO_MANY_REQUESTS
-                    ): 
->>>>>>> 59373d84
                         raise fastapi.HTTPException(
                             status_code=finish_reason["status_code"],
                             detail=finish_reason["message"],
@@ -1606,7 +1601,6 @@
         if recv_obj.finished_reason:
             state = self.rid_to_state[recv_obj.rid]
             state.finished = True
-<<<<<<< HEAD
             state.out_list.append(
                 {
                     "meta_info": {
@@ -1615,13 +1609,6 @@
                     },
                 }
             )
-=======
-            state.out_list.append({"meta_info": {
-                        "id": recv_obj.rid,
-                        "finish_reason": recv_obj.finished_reason
-                    },                        
-            })
->>>>>>> 59373d84
             state.event.set()
         self.rid_to_state.pop(recv_obj.rid, None)
 
