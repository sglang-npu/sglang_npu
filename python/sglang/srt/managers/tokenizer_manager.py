--- conflicted
+++ resolved
@@ -482,15 +482,11 @@
                 token_type_ids = encoded.get("token_type_ids", [None])[0]
 
         if self.mm_processor and obj.contains_mm_input():
-<<<<<<< HEAD
             if not isinstance(obj.image_data, list):
                 obj.image_data = [obj.image_data]
             if not isinstance(obj.audio_data, list):
                 obj.audio_data = [obj.audio_data]
-            mm_inputs = await self.mm_processor.process_mm_data_async(
-=======
-            image_inputs: Dict = await self.mm_processor.process_mm_data_async(
->>>>>>> 7248272c
+            mm_inputs: Dict = await self.mm_processor.process_mm_data_async(
                 image_data=obj.image_data,
                 audio_data=obj.audio_data,
                 input_text=input_text or input_ids,
