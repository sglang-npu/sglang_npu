--- conflicted
+++ resolved
@@ -53,14 +53,11 @@
     OpenSessionReqInput,
     OpenSessionReqOutput,
     ProfileReq,
-<<<<<<< HEAD
     ReleaseGPUOccupationReqInput,
     ReleaseGPUOccupationReqOutput,
     ResumeGPUOccupationReqInput,
     ResumeGPUOccupationReqOutput,
-=======
     SessionParams,
->>>>>>> 098d659c
     TokenizedEmbeddingReqInput,
     TokenizedGenerateReqInput,
     UpdateWeightFromDiskReqInput,
