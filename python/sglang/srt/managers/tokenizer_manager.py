# Copyright 2023-2024 SGLang Team
# Licensed under the Apache License, Version 2.0 (the "License");
# you may not use this file except in compliance with the License.
# You may obtain a copy of the License at
#
#     http://www.apache.org/licenses/LICENSE-2.0
#
# Unless required by applicable law or agreed to in writing, software
# distributed under the License is distributed on an "AS IS" BASIS,
# WITHOUT WARRANTIES OR CONDITIONS OF ANY KIND, either express or implied.
# See the License for the specific language governing permissions and
# limitations under the License.
# ==============================================================================
"""TokenizerManager is a process that tokenizes the text."""

import asyncio
import copy
import dataclasses
import logging
import os
import signal
import sys
import time
import uuid
<<<<<<< HEAD
from typing import Any, Awaitable, Dict, List, Optional, Tuple, Union, Generic, TypeVar
=======
from typing import Any, Awaitable, Dict, Generic, List, Optional, Tuple, TypeVar, Union
>>>>>>> 9dcba7b0

import fastapi
import uvloop
import zmq
import zmq.asyncio
from fastapi import BackgroundTasks

from sglang.srt.aio_rwlock import RWLock
from sglang.srt.configs.model_config import ModelConfig
from sglang.srt.hf_transformers_utils import get_processor, get_tokenizer
from sglang.srt.managers.image_processor import (
    get_dummy_image_processor,
    get_image_processor,
)
from sglang.srt.managers.io_struct import (
    AbortReq,
    BatchEmbeddingOut,
    BatchStrOut,
    BatchTokenIDOut,
    CloseSessionReqInput,
    EmbeddingReqInput,
    FlushCacheReq,
    GenerateReqInput,
    GetWeightsByNameReqInput,
    GetWeightsByNameReqOutput,
    InitWeightsUpdateGroupReqInput,
    InitWeightsUpdateGroupReqOutput,
    OpenSessionReqInput,
    OpenSessionReqOutput,
    ProfileReq,
    TokenizedEmbeddingReqInput,
    TokenizedGenerateReqInput,
    UpdateWeightFromDiskReqInput,
    UpdateWeightFromDiskReqOutput,
    UpdateWeightsFromDistributedReqInput,
    UpdateWeightsFromDistributedReqOutput, ReleaseGPUOccupationReqInput, ResumeGPUOccupationReqInput,
    ReleaseGPUOccupationReqOutput, ResumeGPUOccupationReqOutput,
)
from sglang.srt.metrics.collector import TokenizerMetricsCollector
from sglang.srt.sampling.sampling_params import SamplingParams
from sglang.srt.server_args import PortArgs, ServerArgs
from sglang.srt.utils import (
    dataclass_to_string_truncated,
    get_zmq_socket,
    kill_process_tree,
)

asyncio.set_event_loop_policy(uvloop.EventLoopPolicy())

logger = logging.getLogger(__name__)


@dataclasses.dataclass
class ReqState:
    """Store the state a request."""

    out_list: List
    finished: bool
    event: asyncio.Event
    obj: Any

    # For metrics
    created_time: float
    first_token_time: Optional[float] = None

    # For streaming output
    last_output_offset: int = 0


class TokenizerManager:
    """TokenizerManager is a process that tokenizes the text."""

    def __init__(
        self,
        server_args: ServerArgs,
        port_args: PortArgs,
    ):
        # Parse args
        self.server_args = server_args
        self.enable_metrics = server_args.enable_metrics

        # Init inter-process communication
        context = zmq.asyncio.Context(2)
        self.recv_from_detokenizer = get_zmq_socket(
            context, zmq.PULL, port_args.tokenizer_ipc_name
        )
        self.send_to_scheduler = get_zmq_socket(
            context, zmq.PUSH, port_args.scheduler_input_ipc_name
        )

        # Read model args
        self.model_path = server_args.model_path
        self.served_model_name = server_args.served_model_name
        self.model_config = ModelConfig(
            server_args.model_path,
            trust_remote_code=server_args.trust_remote_code,
            revision=server_args.revision,
            context_length=server_args.context_length,
            model_override_args=server_args.json_model_override_args,
            is_embedding=server_args.is_embedding,
            dtype=server_args.dtype,
            quantization=server_args.quantization,
        )

        self.is_generation = self.model_config.is_generation
        self.context_len = self.model_config.context_len
        self.image_token_id = self.model_config.image_token_id

        # Create image processor placeholder
        self.image_processor = get_dummy_image_processor()

        # Create tokenizer
        if server_args.skip_tokenizer_init:
            self.tokenizer = self.processor = None
        else:
            if self.model_config.is_multimodal:
                self.processor = get_processor(
                    server_args.tokenizer_path,
                    tokenizer_mode=server_args.tokenizer_mode,
                    trust_remote_code=server_args.trust_remote_code,
                )
                self.tokenizer = self.processor.tokenizer
                os.environ["TOKENIZERS_PARALLELISM"] = "false"

                # We want to parallelize the image pre-processing so we create an executor for it
                self.image_processor = get_image_processor(
                    self.model_config.hf_config, server_args, self.processor
                )
            else:
                self.tokenizer = get_tokenizer(
                    server_args.tokenizer_path,
                    tokenizer_mode=server_args.tokenizer_mode,
                    trust_remote_code=server_args.trust_remote_code,
                )

        # Store states
        self.to_create_loop = True
        self.rid_to_state: Dict[str, ReqState] = {}

        # The event to notify the weight sync is finished.
        self.model_update_lock = RWLock()
        self.model_update_result: Optional[Awaitable[UpdateWeightFromDiskReqOutput]] = (
            None
        )
        self.asyncio_tasks = set()

        # For session info
        self.session_futures = {}  # session_id -> asyncio event

        # Others
        self.gracefully_exit = False
<<<<<<< HEAD
        self.init_weights_update_group_communicator = _Communicator(self.send_to_scheduler, server_args.dp_size)
        self.update_weights_from_distributed_communicator = _Communicator(self.send_to_scheduler, server_args.dp_size)
        self.get_weights_by_name_communicator = _Communicator(self.send_to_scheduler, server_args.dp_size)
        self.release_gpu_occupation_communicator = _Communicator(self.send_to_scheduler, server_args.dp_size)
        self.resume_gpu_occupation_communicator = _Communicator(self.send_to_scheduler, server_args.dp_size)
=======
        self.init_weights_update_group_communicator = _Communicator(
            self.send_to_scheduler, server_args.dp_size
        )
        self.update_weights_from_distributed_communicator = _Communicator(
            self.send_to_scheduler, server_args.dp_size
        )
        self.get_weights_by_name_communicator = _Communicator(
            self.send_to_scheduler, server_args.dp_size
        )
>>>>>>> 9dcba7b0

        # Metrics
        if self.enable_metrics:
            self.metrics_collector = TokenizerMetricsCollector(
                labels={
                    "model_name": self.server_args.served_model_name,
                    # TODO: Add lora name/path in the future,
                },
            )

    async def generate_request(
        self,
        obj: Union[GenerateReqInput, EmbeddingReqInput],
        request: Optional[fastapi.Request] = None,
    ):
        created_time = time.time()

        self.auto_create_handle_loop()

        if isinstance(obj, EmbeddingReqInput) and self.is_generation:
            raise ValueError(
                "This model does not appear to be an embedding model by default. "
                "Please add `--is-embedding` when launching the server or try another model."
            )

        obj.normalize_batch_and_arguments()

        if self.server_args.log_requests:
            logger.info(f"Receive: obj={dataclass_to_string_truncated(obj)}")

        async with self.model_update_lock.reader_lock:
            is_single = obj.is_single
            if is_single:
                tokenized_obj = await self._tokenize_one_request(obj)
                self.send_to_scheduler.send_pyobj(tokenized_obj)
                async for response in self._wait_one_response(
                    obj, request, created_time
                ):
                    yield response
            else:
                async for response in self._handle_batch_request(
                    obj, request, created_time
                ):
                    yield response

    async def _tokenize_one_request(
        self,
        obj: Union[GenerateReqInput, EmbeddingReqInput],
    ):
        """Tokenize one request."""
        # Tokenize
        input_embeds = None
        input_text = obj.text
        if obj.input_embeds is not None:
            if not self.server_args.disable_radix_cache:
                raise ValueError(
                    "input_embeds is provided while disable_radix_cache is False. "
                    "Please add `--disable-radix-cache` when you launch the server "
                    "if you want to use input_embeds as inputs."
                )
            input_embeds = obj.input_embeds
            input_ids = obj.input_ids
        elif obj.input_ids is None:
            input_ids = self.tokenizer.encode(input_text)
        else:
            input_ids = obj.input_ids

        if self.is_generation:
            # TODO: also support getting embeddings for multimodal models
            image_inputs: Dict = await self.image_processor.process_images_async(
                obj.image_data, input_text or input_ids, obj
            )
            if image_inputs and "input_ids" in image_inputs:
                input_ids = image_inputs["input_ids"]
            return_logprob = obj.return_logprob
            logprob_start_len = obj.logprob_start_len
            top_logprobs_num = obj.top_logprobs_num
            session_id = obj.session[0] if obj.session else None
            session_rid = obj.session[1] if obj.session else None

        if obj.input_ids is not None and len(input_ids) >= self.context_len:
            raise ValueError(
                f"The input ({len(input_ids)} tokens) is longer than the "
                f"model's context length ({self.context_len} tokens)."
            )

        # Parse sampling parameters
        sampling_params = SamplingParams(**obj.sampling_params)
        sampling_params.normalize(self.tokenizer)
        sampling_params.verify()

        # Build return object
        if isinstance(obj, GenerateReqInput):
            tokenized_obj = TokenizedGenerateReqInput(
                obj.rid,
                input_text,
                input_ids,
                image_inputs,
                sampling_params,
                return_logprob,
                logprob_start_len,
                top_logprobs_num,
                obj.stream,
                lora_path=obj.lora_path,
                input_embeds=input_embeds,
                session_id=session_id,
                session_rid=session_rid,
            )
        elif isinstance(obj, EmbeddingReqInput):
            tokenized_obj = TokenizedEmbeddingReqInput(
                obj.rid,
                input_text,
                input_ids,
                sampling_params,
            )

        return tokenized_obj

    async def _wait_one_response(
        self,
        obj: Union[GenerateReqInput, EmbeddingReqInput],
        request: Optional[fastapi.Request] = None,
        created_time: Optional[float] = None,
    ):
        """Wait for the response of one request."""
        event = asyncio.Event()
        state = ReqState([], False, event, obj, created_time=created_time)
        self.rid_to_state[obj.rid] = state

        while True:
            try:
                await asyncio.wait_for(state.event.wait(), timeout=4)
            except asyncio.TimeoutError:
                if request is not None and await request.is_disconnected():
                    self.abort_request(obj.rid)
                    raise ValueError(f"Abort request {obj.rid}")
                continue

            out = state.out_list[-1]

            state.out_list = []
            if state.finished:
                if self.server_args.log_requests:
                    msg = f"Finish: obj={dataclass_to_string_truncated(obj)}, out={dataclass_to_string_truncated(out)}"
                    logger.info(msg)
                del self.rid_to_state[obj.rid]
                yield out
                break

            state.event.clear()

            if obj.stream:
                yield out
            else:
                if request is not None and await request.is_disconnected():
                    self.abort_request(obj.rid)
                    raise ValueError(f"Abort request {obj.rid}")

    async def _handle_batch_request(
        self,
        obj: Union[GenerateReqInput, EmbeddingReqInput],
        request: Optional[fastapi.Request] = None,
        created_time: Optional[float] = None,
    ):
        batch_size = obj.batch_size

        generators = []
        rids = []
        if getattr(obj, "parallel_sample_num", 1) == 1:
            # Send all requests
            for i in range(batch_size):
                tmp_obj = obj[i]
                tokenized_obj = await self._tokenize_one_request(tmp_obj)
                self.send_to_scheduler.send_pyobj(tokenized_obj)
                generators.append(
                    self._wait_one_response(tmp_obj, request, created_time)
                )
                rids.append(tmp_obj.rid)
        else:
            # FIXME: When using batch and parallel_sample_num together, the perf is not optimal.
            if batch_size > 128:
                logger.warning(
                    "Sending a single large batch with parallel sampling (n > 1) has not been well optimized. "
                    "The performance might be better if you just duplicate the requests n times or use "
                    "many threads to send them one by one with parallel sampling (n > 1)."
                )

            # Tokenize all requests
            objs = [obj[i] for i in range(batch_size)]
            tokenized_objs = await asyncio.gather(
                *(self._tokenize_one_request(obj) for obj in objs)
            )

            # Cache the common prefix for parallel sampling
            for i in range(batch_size):
                tmp_obj = copy.copy(objs[i])
                tokenized_obj = copy.copy(tokenized_objs[i])
                tokenized_obj.rid = tmp_obj.regenerate_rid()
                tokenized_obj.sampling_params = copy.copy(tokenized_obj.sampling_params)
                tokenized_obj.sampling_params.max_new_tokens = 0
                tokenized_obj.stream = False
                self.send_to_scheduler.send_pyobj(tokenized_obj)
                await self._wait_one_response(
                    tmp_obj, request, created_time
                ).__anext__()

            # Expand requests, assign new rids for them, and send them
            for i in range(batch_size):
                for _ in range(obj.parallel_sample_num):
                    tmp_obj = copy.copy(objs[i])
                    tokenized_obj = copy.copy(tokenized_objs[i])
                    tokenized_obj.rid = tmp_obj.regenerate_rid()
                    self.send_to_scheduler.send_pyobj(tokenized_obj)
                    generators.append(
                        self._wait_one_response(tmp_obj, request, created_time)
                    )
                    rids.append(tmp_obj.rid)

        # Wait for all requests
        is_stream = hasattr(obj, "stream") and obj.stream
        if not is_stream:
            outputs = await asyncio.gather(*(gen.__anext__() for gen in generators))
            yield outputs
        else:
            rid_to_index = {rid: i for i, rid in enumerate(rids)}
            task_map = {asyncio.create_task(gen.__anext__()): gen for gen in generators}
            while task_map:
                done, _ = await asyncio.wait(
                    task_map.keys(), return_when=asyncio.FIRST_COMPLETED
                )

                for task in done:
                    gen = task_map.pop(task)
                    try:
                        result = task.result()
                        result["index"] = rid_to_index[result["meta_info"]["id"]]
                        yield result
                        new_task = asyncio.create_task(gen.__anext__())
                        task_map[new_task] = gen
                    except StopAsyncIteration:
                        pass

    def flush_cache(self):
        req = FlushCacheReq()
        self.send_to_scheduler.send_pyobj(req)

    def abort_request(self, rid: str):
        if rid not in self.rid_to_state:
            return
        del self.rid_to_state[rid]
        req = AbortReq(rid)
        self.send_to_scheduler.send_pyobj(req)

    def start_profile(self):
        req = ProfileReq.START_PROFILE
        self.send_to_scheduler.send_pyobj(req)

    def stop_profile(self):
        req = ProfileReq.STOP_PROFILE
        self.send_to_scheduler.send_pyobj(req)

    async def update_weights_from_disk(
        self,
        obj: UpdateWeightFromDiskReqInput,
        request: Optional[fastapi.Request] = None,
    ) -> Tuple[bool, str]:
        self.auto_create_handle_loop()

        # default the load format to the server_args
        if obj.load_format is None:
            obj.load_format = self.server_args.load_format
        logger.info("Start update_weights. Load format=%s", obj.load_format)

        if True:
            # Hold the lock if it is not async. This means that weight sync
            # cannot run while requests are in progress.
            async with self.model_update_lock.writer_lock:
                return await self._wait_for_model_update_from_disk(obj)

    async def _wait_for_model_update_from_disk(
        self, obj: UpdateWeightFromDiskReqInput
    ) -> Tuple[bool, str]:
        self.send_to_scheduler.send_pyobj(obj)
        self.model_update_result = asyncio.Future()
        if self.server_args.dp_size == 1:
            result = await self.model_update_result
            if result.success:
                self.served_model_name = obj.model_path
                self.server_args.model_path = obj.model_path
                self.server_args.load_format = obj.load_format
                self.model_path = obj.model_path
            return result.success, result.message
        else:  # self.server_args.dp_size > 1
            self.model_update_tmp = []
            result = await self.model_update_result

            all_success = all([r.success for r in result])
            if all_success is True:
                self.server_args.model_path = obj.model_path
                self.server_args.load_format = obj.load_format
                self.model_path = obj.model_path
            all_message = [r.message for r in result]
            all_message = " | ".join(all_message)
            return all_success, all_message

    async def init_weights_update_group(
        self,
        obj: InitWeightsUpdateGroupReqInput,
        request: Optional[fastapi.Request] = None,
    ) -> Tuple[bool, str]:
        self.auto_create_handle_loop()
        assert (
            self.server_args.dp_size == 1
        ), "dp_size must be 1 for init parameter update group"
        result = (await self.init_weights_update_group_communicator(obj))[0]
        return result.success, result.message

    async def update_weights_from_distributed(
        self,
        obj: UpdateWeightsFromDistributedReqInput,
        request: Optional[fastapi.Request] = None,
    ) -> Tuple[bool, str]:
        self.auto_create_handle_loop()
        assert (
            self.server_args.dp_size == 1
        ), "dp_size must be for update weights from distributed"

        # This means that weight sync
        # cannot run while requests are in progress.
        async with self.model_update_lock.writer_lock:
            result = (await self.update_weights_from_distributed_communicator(obj))[0]
            return result.success, result.message

    async def get_weights_by_name(
        self, obj: GetWeightsByNameReqInput, request: Optional[fastapi.Request] = None
    ):
        self.auto_create_handle_loop()
        results = await self.get_weights_by_name_communicator(obj)
<<<<<<< HEAD
        return [r.parameter for r in results]

    async def release_gpu_occupation(
        self, obj: ReleaseGPUOccupationReqInput, request: Optional[fastapi.Request] = None
    ):
        self.auto_create_handle_loop()
        await self.release_gpu_occupation_communicator(obj)

    async def resume_gpu_occupation(
        self, obj: ResumeGPUOccupationReqInput, request: Optional[fastapi.Request] = None
    ):
        self.auto_create_handle_loop()
        await self.resume_gpu_occupation_communicator(obj)
=======
        all_parameters = [r.parameter for r in results]
        if self.server_args.dp_size == 1:
            return all_parameters[0]
        else:
            return all_parameters
>>>>>>> 9dcba7b0

    async def open_session(
        self, obj: OpenSessionReqInput, request: Optional[fastapi.Request] = None
    ):
        self.auto_create_handle_loop()

        session_id = uuid.uuid4().hex
        obj.session_id = session_id
        self.send_to_scheduler.send_pyobj(obj)
        self.session_futures[session_id] = asyncio.Future()
        session_id = await self.session_futures[session_id]
        del self.session_futures[session_id]
        return session_id

    async def close_session(
        self, obj: CloseSessionReqInput, request: Optional[fastapi.Request] = None
    ):
        assert not self.to_create_loop, "close session should not be the first request"
        await self.send_to_scheduler.send_pyobj(obj)

    def create_abort_task(self, obj: GenerateReqInput):
        # Abort the request if the client is disconnected.
        async def abort_request():
            await asyncio.sleep(1)
            if obj.is_single:
                self.abort_request(obj.rid)
            else:
                for rid in obj.rid:
                    self.abort_request(rid)

        background_tasks = BackgroundTasks()
        background_tasks.add_task(abort_request)
        return background_tasks

    def auto_create_handle_loop(self):
        if not self.to_create_loop:
            return

        self.to_create_loop = False
        loop = asyncio.get_event_loop()
        self.asyncio_tasks.add(loop.create_task(self.handle_loop()))

        signal_handler = SignalHandler(self)
        loop.add_signal_handler(signal.SIGTERM, signal_handler.signal_handler)
        self.asyncio_tasks.add(loop.create_task(self.sigterm_watchdog()))

    async def sigterm_watchdog(self):
        while not self.gracefully_exit:
            await asyncio.sleep(5)

        # drain requests
        while True:
            remain_num_req = len(self.rid_to_state)
            logger.info(
                f"Gracefully exiting... remaining number of requests {remain_num_req}"
            )
            if remain_num_req > 0:
                await asyncio.sleep(5)
            else:
                break

        kill_process_tree(os.getpid(), include_parent=True)
        sys.exit(0)

    async def handle_loop(self):
        """The event loop that handles requests"""

        while True:
            recv_obj: Union[
                BatchStrOut,
                BatchEmbeddingOut,
                BatchTokenIDOut,
                UpdateWeightFromDiskReqOutput,
                UpdateWeightsFromDistributedReqOutput,
                GetWeightsByNameReqOutput,
                InitWeightsUpdateGroupReqOutput,
                ReleaseGPUOccupationReqOutput,
                ResumeGPUOccupationReqOutput,
            ] = await self.recv_from_detokenizer.recv_pyobj()

            if isinstance(recv_obj, (BatchStrOut, BatchEmbeddingOut, BatchTokenIDOut)):
                for i, rid in enumerate(recv_obj.rids):
                    state = self.rid_to_state.get(rid, None)
                    if state is None:
                        continue

                    meta_info = {
                        "id": rid,
                        "finish_reason": recv_obj.finished_reasons[i],
                        "prompt_tokens": recv_obj.prompt_tokens[i],
                    }

                    if getattr(state.obj, "return_logprob", False):
                        self.convert_logprob_style(
                            meta_info,
                            state.obj.top_logprobs_num,
                            state.obj.return_text_in_logprobs,
                            recv_obj,
                            i,
                        )

                    if not isinstance(recv_obj, BatchEmbeddingOut):
                        meta_info.update(
                            {
                                "completion_tokens": recv_obj.completion_tokens[i],
                                "cached_tokens": recv_obj.cached_tokens[i],
                            }
                        )

                    if isinstance(recv_obj, BatchStrOut):
                        out_dict = {
                            "text": recv_obj.output_strs[i],
                            "meta_info": meta_info,
                        }
                    elif isinstance(recv_obj, BatchTokenIDOut):
                        out_dict = {
                            "token_ids": recv_obj.output_ids[i],
                            "meta_info": meta_info,
                        }
                    else:
                        assert isinstance(recv_obj, BatchEmbeddingOut)
                        out_dict = {
                            "embedding": recv_obj.embeddings[i],
                            "meta_info": meta_info,
                        }
                    state.out_list.append(out_dict)
                    state.finished = recv_obj.finished_reasons[i] is not None
                    state.event.set()

                    if self.enable_metrics:
                        completion_tokens = (
                            recv_obj.completion_tokens[i]
                            if recv_obj.completion_tokens
                            else 0
                        )

                        if state.first_token_time is None:
                            state.first_token_time = time.time()
                            self.metrics_collector.observe_time_to_first_token(
                                state.first_token_time - state.created_time
                            )
                        else:
                            if completion_tokens >= 2:
                                self.metrics_collector.observe_time_per_output_token(
                                    (time.time() - state.first_token_time)
                                    / (completion_tokens - 1)
                                )

                        if state.finished:
                            self.metrics_collector.inc_prompt_tokens(
                                recv_obj.prompt_tokens[i]
                            )
                            self.metrics_collector.inc_generation_tokens(
                                completion_tokens
                            )
                            self.metrics_collector.observe_e2e_request_latency(
                                time.time() - state.created_time
                            )
                            if completion_tokens >= 1:
                                self.metrics_collector.observe_time_per_output_token(
                                    (time.time() - state.created_time)
                                    / completion_tokens
                                )
            elif isinstance(recv_obj, OpenSessionReqOutput):
                self.session_futures[recv_obj.session_id].set_result(
                    recv_obj.session_id
                )
            elif isinstance(recv_obj, UpdateWeightFromDiskReqOutput):
                if self.server_args.dp_size == 1:
                    self.model_update_result.set_result(recv_obj)
                else:  # self.server_args.dp_size > 1
                    self.model_update_tmp.append(recv_obj)
                    # set future if the all results are recevied
                    if len(self.model_update_tmp) == self.server_args.dp_size:
                        self.model_update_result.set_result(self.model_update_tmp)
            elif isinstance(recv_obj, InitWeightsUpdateGroupReqOutput):
                assert (
                    self.server_args.dp_size == 1
                ), "dp_size must be 1 for init parameter update group"
                self.init_weights_update_group_communicator.handle_recv(recv_obj)
            elif isinstance(recv_obj, UpdateWeightsFromDistributedReqOutput):
                assert (
                    self.server_args.dp_size == 1
                ), "dp_size must be 1 for update weights from distributed"
                self.update_weights_from_distributed_communicator.handle_recv(recv_obj)
            elif isinstance(recv_obj, GetWeightsByNameReqOutput):
                self.get_weights_by_name_communicator.handle_recv(recv_obj)
<<<<<<< HEAD
            elif isinstance(recv_obj, ReleaseGPUOccupationReqOutput):
                self.release_gpu_occupation_communicator.handle_recv(recv_obj)
            elif isinstance(recv_obj, ResumeGPUOccupationReqOutput):
                self.resume_gpu_occupation_communicator.handle_recv(recv_obj)
=======
>>>>>>> 9dcba7b0
            else:
                raise ValueError(f"Invalid object: {recv_obj=}")

    def convert_logprob_style(
        self,
        meta_info: dict,
        top_logprobs_num: int,
        return_text_in_logprobs: bool,
        recv_obj: BatchStrOut,
        recv_obj_index: int,
    ):
        meta_info["input_token_logprobs"] = self.detokenize_logprob_tokens(
            recv_obj.input_token_logprobs_val[recv_obj_index],
            recv_obj.input_token_logprobs_idx[recv_obj_index],
            return_text_in_logprobs,
        )
        meta_info["output_token_logprobs"] = self.detokenize_logprob_tokens(
            recv_obj.output_token_logprobs_val[recv_obj_index],
            recv_obj.output_token_logprobs_idx[recv_obj_index],
            return_text_in_logprobs,
        )
        meta_info["normalized_prompt_logprob"] = recv_obj.normalized_prompt_logprob[
            recv_obj_index
        ]

        if top_logprobs_num > 0:
            meta_info["input_top_logprobs"] = self.detokenize_top_logprobs_tokens(
                recv_obj.input_top_logprobs_val[recv_obj_index],
                recv_obj.input_top_logprobs_idx[recv_obj_index],
                return_text_in_logprobs,
            )
            meta_info["output_top_logprobs"] = self.detokenize_top_logprobs_tokens(
                recv_obj.output_top_logprobs_val[recv_obj_index],
                recv_obj.output_top_logprobs_idx[recv_obj_index],
                return_text_in_logprobs,
            )

    def detokenize_logprob_tokens(
        self,
        token_logprobs_val: List[float],
        token_logprobs_idx: List[int],
        decode_to_text: bool,
    ):
        if not decode_to_text:
            return [
                (logprob, token_id, None)
                for logprob, token_id in zip(token_logprobs_val, token_logprobs_idx)
            ]
        else:
            assert self.tokenizer is not None
            token_texts = self.tokenizer.batch_decode(token_logprobs_idx)
            return list(zip(token_logprobs_val, token_logprobs_idx, token_texts))

    def detokenize_top_logprobs_tokens(
        self,
        token_logprobs_val: List[float],
        token_logprobs_idx: List[int],
        decode_to_text: bool,
    ):
        # TODO: The current implementation only batches the detokenization for top-k tokens per single position.
        # We should batch all top-k tokens in all positions.
        ret = []
        for i in range(len(token_logprobs_val)):
            if token_logprobs_val[i]:
                ret.append(
                    self.detokenize_logprob_tokens(
                        token_logprobs_val[i], token_logprobs_idx[i], decode_to_text
                    )
                )
            else:
                ret.append(None)
        return ret


class SignalHandler:
    def __init__(self, tokenizer_manager):
        self.tokenizer_manager = tokenizer_manager

    def signal_handler(self, signum=None, frame=None):
        logger.warning(
            f"SIGTERM received. {signum=} {frame=}. Draining requests and shutting down..."
        )
        self.tokenizer_manager.gracefully_exit = True


<<<<<<< HEAD
T = TypeVar('T')
=======
T = TypeVar("T")
>>>>>>> 9dcba7b0


class _Communicator(Generic[T]):
    def __init__(self, sender, fan_out: int):
        self._sender = sender
        self._fan_out = fan_out
        self._result_future: Optional[asyncio.Future] = None
        self._result_values: Optional[List[T]] = None

    async def __call__(self, obj):
        self._sender.send_pyobj(obj)
        self._result_future = asyncio.Future()
        self._result_values = []
        await self._result_future
        result_values = self._result_values
        self._result_future = self._result_values = None
        return result_values

    def handle_recv(self, recv_obj: T):
        self._result_values.append(recv_obj)
        if len(self._result_values) == self._fan_out:
            self._result_future.set_result(None)<|MERGE_RESOLUTION|>--- conflicted
+++ resolved
@@ -22,11 +22,7 @@
 import sys
 import time
 import uuid
-<<<<<<< HEAD
-from typing import Any, Awaitable, Dict, List, Optional, Tuple, Union, Generic, TypeVar
-=======
 from typing import Any, Awaitable, Dict, Generic, List, Optional, Tuple, TypeVar, Union
->>>>>>> 9dcba7b0
 
 import fastapi
 import uvloop
@@ -178,23 +174,17 @@
 
         # Others
         self.gracefully_exit = False
-<<<<<<< HEAD
-        self.init_weights_update_group_communicator = _Communicator(self.send_to_scheduler, server_args.dp_size)
-        self.update_weights_from_distributed_communicator = _Communicator(self.send_to_scheduler, server_args.dp_size)
-        self.get_weights_by_name_communicator = _Communicator(self.send_to_scheduler, server_args.dp_size)
+        self.init_weights_update_group_communicator = _Communicator(
+            self.send_to_scheduler, server_args.dp_size
+        )
+        self.update_weights_from_distributed_communicator = _Communicator(
+            self.send_to_scheduler, server_args.dp_size
+        )
+        self.get_weights_by_name_communicator = _Communicator(
+            self.send_to_scheduler, server_args.dp_size
+        )
         self.release_gpu_occupation_communicator = _Communicator(self.send_to_scheduler, server_args.dp_size)
         self.resume_gpu_occupation_communicator = _Communicator(self.send_to_scheduler, server_args.dp_size)
-=======
-        self.init_weights_update_group_communicator = _Communicator(
-            self.send_to_scheduler, server_args.dp_size
-        )
-        self.update_weights_from_distributed_communicator = _Communicator(
-            self.send_to_scheduler, server_args.dp_size
-        )
-        self.get_weights_by_name_communicator = _Communicator(
-            self.send_to_scheduler, server_args.dp_size
-        )
->>>>>>> 9dcba7b0
 
         # Metrics
         if self.enable_metrics:
@@ -533,27 +523,23 @@
     ):
         self.auto_create_handle_loop()
         results = await self.get_weights_by_name_communicator(obj)
-<<<<<<< HEAD
-        return [r.parameter for r in results]
-
-    async def release_gpu_occupation(
-        self, obj: ReleaseGPUOccupationReqInput, request: Optional[fastapi.Request] = None
-    ):
-        self.auto_create_handle_loop()
-        await self.release_gpu_occupation_communicator(obj)
-
-    async def resume_gpu_occupation(
-        self, obj: ResumeGPUOccupationReqInput, request: Optional[fastapi.Request] = None
-    ):
-        self.auto_create_handle_loop()
-        await self.resume_gpu_occupation_communicator(obj)
-=======
         all_parameters = [r.parameter for r in results]
         if self.server_args.dp_size == 1:
             return all_parameters[0]
         else:
             return all_parameters
->>>>>>> 9dcba7b0
+
+    async def release_gpu_occupation(
+        self, obj: ReleaseGPUOccupationReqInput, request: Optional[fastapi.Request] = None
+    ):
+        self.auto_create_handle_loop()
+        await self.release_gpu_occupation_communicator(obj)
+
+    async def resume_gpu_occupation(
+        self, obj: ResumeGPUOccupationReqInput, request: Optional[fastapi.Request] = None
+    ):
+        self.auto_create_handle_loop()
+        await self.resume_gpu_occupation_communicator(obj)
 
     async def open_session(
         self, obj: OpenSessionReqInput, request: Optional[fastapi.Request] = None
@@ -741,13 +727,10 @@
                 self.update_weights_from_distributed_communicator.handle_recv(recv_obj)
             elif isinstance(recv_obj, GetWeightsByNameReqOutput):
                 self.get_weights_by_name_communicator.handle_recv(recv_obj)
-<<<<<<< HEAD
             elif isinstance(recv_obj, ReleaseGPUOccupationReqOutput):
                 self.release_gpu_occupation_communicator.handle_recv(recv_obj)
             elif isinstance(recv_obj, ResumeGPUOccupationReqOutput):
                 self.resume_gpu_occupation_communicator.handle_recv(recv_obj)
-=======
->>>>>>> 9dcba7b0
             else:
                 raise ValueError(f"Invalid object: {recv_obj=}")
 
@@ -833,11 +816,7 @@
         self.tokenizer_manager.gracefully_exit = True
 
 
-<<<<<<< HEAD
-T = TypeVar('T')
-=======
 T = TypeVar("T")
->>>>>>> 9dcba7b0
 
 
 class _Communicator(Generic[T]):
