# Copyright 2023-2024 SGLang Team
# Licensed under the Apache License, Version 2.0 (the "License");
# you may not use this file except in compliance with the License.
# You may obtain a copy of the License at
#
#     http://www.apache.org/licenses/LICENSE-2.0
#
# Unless required by applicable law or agreed to in writing, software
# distributed under the License is distributed on an "AS IS" BASIS,
# WITHOUT WARRANTIES OR CONDITIONS OF ANY KIND, either express or implied.
# See the License for the specific language governing permissions and
# limitations under the License.
# ==============================================================================
"""TokenizerManager is a process that tokenizes the text."""

import asyncio
import copy
import dataclasses
import logging
import os
import signal
import sys
import time
import uuid
from typing import Any, Awaitable, Dict, Generic, List, Optional, Tuple, TypeVar, Union

import fastapi
import uvloop
import zmq
import zmq.asyncio
from fastapi import BackgroundTasks

from sglang.srt.aio_rwlock import RWLock
from sglang.srt.configs.model_config import ModelConfig
from sglang.srt.hf_transformers_utils import get_processor, get_tokenizer
from sglang.srt.managers.image_processor import (
    get_dummy_image_processor,
    get_image_processor,
)
from sglang.srt.managers.io_struct import (
    AbortReq,
    BatchEmbeddingOut,
    BatchStrOut,
    BatchTokenIDOut,
    CloseSessionReqInput,
    EmbeddingReqInput,
    FlushCacheReq,
    GenerateReqInput,
    GetWeightsByNameReqInput,
    GetWeightsByNameReqOutput,
    InitWeightsUpdateGroupReqInput,
    InitWeightsUpdateGroupReqOutput,
    OpenSessionReqInput,
    OpenSessionReqOutput,
    ProfileReq,
    SessionParams,
    TokenizedEmbeddingReqInput,
    TokenizedGenerateReqInput,
    UpdateWeightFromDiskReqInput,
    UpdateWeightFromDiskReqOutput,
    UpdateWeightsFromDistributedReqInput,
    UpdateWeightsFromDistributedReqOutput,
    UpdateWeightsFromTensorReqInput,
    UpdateWeightsFromTensorReqOutput,
)
from sglang.srt.metrics.collector import TokenizerMetricsCollector
from sglang.srt.sampling.sampling_params import SamplingParams
from sglang.srt.server_args import PortArgs, ServerArgs
from sglang.srt.utils import (
    dataclass_to_string_truncated,
    get_zmq_socket,
    kill_process_tree,
)

asyncio.set_event_loop_policy(uvloop.EventLoopPolicy())

logger = logging.getLogger(__name__)


@dataclasses.dataclass
class ReqState:
    """Store the state a request."""

    out_list: List
    finished: bool
    event: asyncio.Event
    obj: Any

    # For metrics
    created_time: float
    first_token_time: Optional[float] = None

    # For streaming output
    last_output_offset: int = 0


class TokenizerManager:
    """TokenizerManager is a process that tokenizes the text."""

    def __init__(
        self,
        server_args: ServerArgs,
        port_args: PortArgs,
    ):
        # Parse args
        self.server_args = server_args
        self.enable_metrics = server_args.enable_metrics

        # Init inter-process communication
        context = zmq.asyncio.Context(2)
        self.recv_from_detokenizer = get_zmq_socket(
            context, zmq.PULL, port_args.tokenizer_ipc_name
        )
        self.send_to_scheduler = get_zmq_socket(
            context, zmq.PUSH, port_args.scheduler_input_ipc_name
        )

        # Read model args
        self.model_path = server_args.model_path
        self.served_model_name = server_args.served_model_name
        self.model_config = ModelConfig(
            server_args.model_path,
            trust_remote_code=server_args.trust_remote_code,
            revision=server_args.revision,
            context_length=server_args.context_length,
            model_override_args=server_args.json_model_override_args,
            is_embedding=server_args.is_embedding,
            dtype=server_args.dtype,
            quantization=server_args.quantization,
        )

        self.is_generation = self.model_config.is_generation
        self.context_len = self.model_config.context_len
        self.image_token_id = self.model_config.image_token_id

        # Create image processor placeholder
        self.image_processor = get_dummy_image_processor()

        # Create tokenizer
        if server_args.skip_tokenizer_init:
            self.tokenizer = self.processor = None
        else:
            if self.model_config.is_multimodal:
                self.processor = get_processor(
                    server_args.tokenizer_path,
                    tokenizer_mode=server_args.tokenizer_mode,
                    trust_remote_code=server_args.trust_remote_code,
                )
                self.tokenizer = self.processor.tokenizer
                os.environ["TOKENIZERS_PARALLELISM"] = "false"

                # We want to parallelize the image pre-processing so we create an executor for it
                self.image_processor = get_image_processor(
                    self.model_config.hf_config, server_args, self.processor
                )
            else:
                self.tokenizer = get_tokenizer(
                    server_args.tokenizer_path,
                    tokenizer_mode=server_args.tokenizer_mode,
                    trust_remote_code=server_args.trust_remote_code,
                )

        # Store states
        self.to_create_loop = True
        self.rid_to_state: Dict[str, ReqState] = {}

        # The event to notify the weight sync is finished.
        self.model_update_lock = RWLock()
        self.model_update_result: Optional[Awaitable[UpdateWeightFromDiskReqOutput]] = (
            None
        )
        self.asyncio_tasks = set()

        # For session info
        self.session_futures = {}  # session_id -> asyncio event

        # Others
        self.gracefully_exit = False
        self.init_weights_update_group_communicator = _Communicator(
            self.send_to_scheduler, server_args.dp_size
        )
        self.update_weights_from_distributed_communicator = _Communicator(
            self.send_to_scheduler, server_args.dp_size
        )
        self.update_weights_from_tensor_communicator = _Communicator(
            self.send_to_scheduler, server_args.dp_size
        )
        self.get_weights_by_name_communicator = _Communicator(
            self.send_to_scheduler, server_args.dp_size
        )

        # Metrics
        if self.enable_metrics:
            self.metrics_collector = TokenizerMetricsCollector(
                labels={
                    "model_name": self.server_args.served_model_name,
                    # TODO: Add lora name/path in the future,
                },
            )

    async def generate_request(
        self,
        obj: Union[GenerateReqInput, EmbeddingReqInput],
        request: Optional[fastapi.Request] = None,
    ):
        created_time = time.time()

        self.auto_create_handle_loop()

        if isinstance(obj, EmbeddingReqInput) and self.is_generation:
            raise ValueError(
                "This model does not appear to be an embedding model by default. "
                "Please add `--is-embedding` when launching the server or try another model."
            )

        obj.normalize_batch_and_arguments()

        if self.server_args.log_requests:
            logger.info(f"Receive: obj={dataclass_to_string_truncated(obj)}")

        async with self.model_update_lock.reader_lock:
            is_single = obj.is_single
            if is_single:
                tokenized_obj = await self._tokenize_one_request(obj)
                self.send_to_scheduler.send_pyobj(tokenized_obj)
                async for response in self._wait_one_response(
                    obj, request, created_time
                ):
                    yield response
            else:
                async for response in self._handle_batch_request(
                    obj, request, created_time
                ):
                    yield response

    async def _tokenize_one_request(
        self,
        obj: Union[GenerateReqInput, EmbeddingReqInput],
    ):
        """Tokenize one request."""
        # Tokenize
        input_embeds = None
        input_text = obj.text
        if obj.input_embeds is not None:
            if not self.server_args.disable_radix_cache:
                raise ValueError(
                    "input_embeds is provided while disable_radix_cache is False. "
                    "Please add `--disable-radix-cache` when you launch the server "
                    "if you want to use input_embeds as inputs."
                )
            input_embeds = obj.input_embeds
            input_ids = obj.input_ids
        elif obj.input_ids is None:
            input_ids = self.tokenizer.encode(input_text)
        else:
            input_ids = obj.input_ids

        if self.is_generation:
            # TODO: also support getting embeddings for multimodal models
            image_inputs: Dict = await self.image_processor.process_images_async(
                obj.image_data, input_text or input_ids, obj
            )
            if image_inputs and "input_ids" in image_inputs:
                input_ids = image_inputs["input_ids"]
            return_logprob = obj.return_logprob
            logprob_start_len = obj.logprob_start_len
            top_logprobs_num = obj.top_logprobs_num
            session_params = (
                SessionParams(**obj.session_params) if obj.session_params else None
            )

        if obj.input_ids is not None and len(input_ids) >= self.context_len:
            raise ValueError(
                f"The input ({len(input_ids)} tokens) is longer than the "
                f"model's context length ({self.context_len} tokens)."
            )

        # Parse sampling parameters
        sampling_params = SamplingParams(**obj.sampling_params)
        sampling_params.normalize(self.tokenizer)
        sampling_params.verify()

        # Build return object
        if isinstance(obj, GenerateReqInput):
            tokenized_obj = TokenizedGenerateReqInput(
                obj.rid,
                input_text,
                input_ids,
                image_inputs,
                sampling_params,
                return_logprob,
                logprob_start_len,
                top_logprobs_num,
                obj.stream,
                lora_path=obj.lora_path,
                input_embeds=input_embeds,
<<<<<<< HEAD
                session_id=session_id,
                session_rid=session_rid,
                custom_logit_processor=obj.custom_logit_processor,
=======
                session_params=session_params,
>>>>>>> bdd2827a
            )
        elif isinstance(obj, EmbeddingReqInput):
            tokenized_obj = TokenizedEmbeddingReqInput(
                obj.rid,
                input_text,
                input_ids,
                sampling_params,
            )

        return tokenized_obj

    async def _wait_one_response(
        self,
        obj: Union[GenerateReqInput, EmbeddingReqInput],
        request: Optional[fastapi.Request] = None,
        created_time: Optional[float] = None,
    ):
        """Wait for the response of one request."""
        event = asyncio.Event()
        state = ReqState([], False, event, obj, created_time=created_time)
        self.rid_to_state[obj.rid] = state

        while True:
            try:
                await asyncio.wait_for(state.event.wait(), timeout=4)
            except asyncio.TimeoutError:
                if request is not None and await request.is_disconnected():
                    self.abort_request(obj.rid)
                    raise ValueError(f"Abort request {obj.rid}")
                continue

            out = state.out_list[-1]

            state.out_list = []
            if state.finished:
                if self.server_args.log_requests:
                    msg = f"Finish: obj={dataclass_to_string_truncated(obj)}, out={dataclass_to_string_truncated(out)}"
                    logger.info(msg)
                del self.rid_to_state[obj.rid]
                yield out
                break

            state.event.clear()

            if obj.stream:
                yield out
            else:
                if request is not None and await request.is_disconnected():
                    self.abort_request(obj.rid)
                    raise ValueError(f"Abort request {obj.rid}")

    async def _handle_batch_request(
        self,
        obj: Union[GenerateReqInput, EmbeddingReqInput],
        request: Optional[fastapi.Request] = None,
        created_time: Optional[float] = None,
    ):
        batch_size = obj.batch_size

        generators = []
        rids = []
        if getattr(obj, "parallel_sample_num", 1) == 1:
            # Send all requests
            for i in range(batch_size):
                tmp_obj = obj[i]
                tokenized_obj = await self._tokenize_one_request(tmp_obj)
                self.send_to_scheduler.send_pyobj(tokenized_obj)
                generators.append(
                    self._wait_one_response(tmp_obj, request, created_time)
                )
                rids.append(tmp_obj.rid)
        else:
            # FIXME: When using batch and parallel_sample_num together, the perf is not optimal.
            if batch_size > 128:
                logger.warning(
                    "Sending a single large batch with parallel sampling (n > 1) has not been well optimized. "
                    "The performance might be better if you just duplicate the requests n times or use "
                    "many threads to send them one by one with parallel sampling (n > 1)."
                )

            # Tokenize all requests
            objs = [obj[i] for i in range(batch_size)]
            tokenized_objs = await asyncio.gather(
                *(self._tokenize_one_request(obj) for obj in objs)
            )

            # Cache the common prefix for parallel sampling
            for i in range(batch_size):
                tmp_obj = copy.copy(objs[i])
                tokenized_obj = copy.copy(tokenized_objs[i])
                tokenized_obj.rid = tmp_obj.regenerate_rid()
                tokenized_obj.sampling_params = copy.copy(tokenized_obj.sampling_params)
                tokenized_obj.sampling_params.max_new_tokens = 0
                tokenized_obj.stream = False
                self.send_to_scheduler.send_pyobj(tokenized_obj)
                await self._wait_one_response(
                    tmp_obj, request, created_time
                ).__anext__()

            # Expand requests, assign new rids for them, and send them
            for i in range(batch_size):
                for _ in range(obj.parallel_sample_num):
                    tmp_obj = copy.copy(objs[i])
                    tokenized_obj = copy.copy(tokenized_objs[i])
                    tokenized_obj.rid = tmp_obj.regenerate_rid()
                    self.send_to_scheduler.send_pyobj(tokenized_obj)
                    generators.append(
                        self._wait_one_response(tmp_obj, request, created_time)
                    )
                    rids.append(tmp_obj.rid)

        # Wait for all requests
        is_stream = hasattr(obj, "stream") and obj.stream
        if not is_stream:
            outputs = await asyncio.gather(*(gen.__anext__() for gen in generators))
            yield outputs
        else:
            rid_to_index = {rid: i for i, rid in enumerate(rids)}
            task_map = {asyncio.create_task(gen.__anext__()): gen for gen in generators}
            while task_map:
                done, _ = await asyncio.wait(
                    task_map.keys(), return_when=asyncio.FIRST_COMPLETED
                )

                for task in done:
                    gen = task_map.pop(task)
                    try:
                        result = task.result()
                        result["index"] = rid_to_index[result["meta_info"]["id"]]
                        yield result
                        new_task = asyncio.create_task(gen.__anext__())
                        task_map[new_task] = gen
                    except StopAsyncIteration:
                        pass

    def flush_cache(self):
        req = FlushCacheReq()
        self.send_to_scheduler.send_pyobj(req)

    def abort_request(self, rid: str):
        if rid not in self.rid_to_state:
            return
        del self.rid_to_state[rid]
        req = AbortReq(rid)
        self.send_to_scheduler.send_pyobj(req)

    def start_profile(self):
        req = ProfileReq.START_PROFILE
        self.send_to_scheduler.send_pyobj(req)

    def stop_profile(self):
        req = ProfileReq.STOP_PROFILE
        self.send_to_scheduler.send_pyobj(req)

    async def update_weights_from_disk(
        self,
        obj: UpdateWeightFromDiskReqInput,
        request: Optional[fastapi.Request] = None,
    ) -> Tuple[bool, str]:
        self.auto_create_handle_loop()

        # default the load format to the server_args
        if obj.load_format is None:
            obj.load_format = self.server_args.load_format
        logger.info("Start update_weights. Load format=%s", obj.load_format)

        if True:
            # Hold the lock if it is not async. This means that weight sync
            # cannot run while requests are in progress.
            async with self.model_update_lock.writer_lock:
                return await self._wait_for_model_update_from_disk(obj)

    async def _wait_for_model_update_from_disk(
        self, obj: UpdateWeightFromDiskReqInput
    ) -> Tuple[bool, str]:
        self.send_to_scheduler.send_pyobj(obj)
        self.model_update_result = asyncio.Future()
        if self.server_args.dp_size == 1:
            result = await self.model_update_result
            if result.success:
                self.served_model_name = obj.model_path
                self.server_args.model_path = obj.model_path
                self.server_args.load_format = obj.load_format
                self.model_path = obj.model_path
            return result.success, result.message
        else:  # self.server_args.dp_size > 1
            self.model_update_tmp = []
            result = await self.model_update_result

            all_success = all([r.success for r in result])
            if all_success is True:
                self.server_args.model_path = obj.model_path
                self.server_args.load_format = obj.load_format
                self.model_path = obj.model_path
            all_message = [r.message for r in result]
            all_message = " | ".join(all_message)
            return all_success, all_message

    async def init_weights_update_group(
        self,
        obj: InitWeightsUpdateGroupReqInput,
        request: Optional[fastapi.Request] = None,
    ) -> Tuple[bool, str]:
        self.auto_create_handle_loop()
        assert (
            self.server_args.dp_size == 1
        ), "dp_size must be 1 for init parameter update group"
        result = (await self.init_weights_update_group_communicator(obj))[0]
        return result.success, result.message

    async def update_weights_from_distributed(
        self,
        obj: UpdateWeightsFromDistributedReqInput,
        request: Optional[fastapi.Request] = None,
    ) -> Tuple[bool, str]:
        self.auto_create_handle_loop()
        assert (
            self.server_args.dp_size == 1
        ), "dp_size must be for update weights from distributed"

        # This means that weight sync
        # cannot run while requests are in progress.
        async with self.model_update_lock.writer_lock:
            result = (await self.update_weights_from_distributed_communicator(obj))[0]
            return result.success, result.message

    async def update_weights_from_tensor(
        self,
        obj: UpdateWeightsFromTensorReqInput,
        request: Optional[fastapi.Request] = None,
    ) -> Tuple[bool, str]:
        self.auto_create_handle_loop()
        assert (
            self.server_args.dp_size == 1
        ), "dp_size must be for update weights from distributed"

        # This means that weight sync
        # cannot run while requests are in progress.
        async with self.model_update_lock.writer_lock:
            result = (await self.update_weights_from_tensor_communicator(obj))[0]
            return result.success, result.message

    async def get_weights_by_name(
        self, obj: GetWeightsByNameReqInput, request: Optional[fastapi.Request] = None
    ):
        self.auto_create_handle_loop()
        results = await self.get_weights_by_name_communicator(obj)
        all_parameters = [r.parameter for r in results]
        if self.server_args.dp_size == 1:
            return all_parameters[0]
        else:
            return all_parameters

    async def open_session(
        self, obj: OpenSessionReqInput, request: Optional[fastapi.Request] = None
    ):
        self.auto_create_handle_loop()

        if obj.session_id is None:
            obj.session_id = uuid.uuid4().hex
        elif obj.session_id in self.session_futures:
            return None

        self.send_to_scheduler.send_pyobj(obj)

        self.session_futures[obj.session_id] = asyncio.Future()
        session_id = await self.session_futures[obj.session_id]
        del self.session_futures[obj.session_id]
        return session_id

    async def close_session(
        self, obj: CloseSessionReqInput, request: Optional[fastapi.Request] = None
    ):
        assert not self.to_create_loop, "close session should not be the first request"
        await self.send_to_scheduler.send_pyobj(obj)

    def create_abort_task(self, obj: GenerateReqInput):
        # Abort the request if the client is disconnected.
        async def abort_request():
            await asyncio.sleep(1)
            if obj.is_single:
                self.abort_request(obj.rid)
            else:
                for rid in obj.rid:
                    self.abort_request(rid)

        background_tasks = BackgroundTasks()
        background_tasks.add_task(abort_request)
        return background_tasks

    def auto_create_handle_loop(self):
        if not self.to_create_loop:
            return

        self.to_create_loop = False
        loop = asyncio.get_event_loop()
        self.asyncio_tasks.add(loop.create_task(self.handle_loop()))

        signal_handler = SignalHandler(self)
        loop.add_signal_handler(signal.SIGTERM, signal_handler.signal_handler)
        self.asyncio_tasks.add(loop.create_task(self.sigterm_watchdog()))

    async def sigterm_watchdog(self):
        while not self.gracefully_exit:
            await asyncio.sleep(5)

        # drain requests
        while True:
            remain_num_req = len(self.rid_to_state)
            logger.info(
                f"Gracefully exiting... remaining number of requests {remain_num_req}"
            )
            if remain_num_req > 0:
                await asyncio.sleep(5)
            else:
                break

        kill_process_tree(os.getpid(), include_parent=True)
        sys.exit(0)

    async def handle_loop(self):
        """The event loop that handles requests"""

        while True:
            recv_obj: Union[
                BatchStrOut,
                BatchEmbeddingOut,
                BatchTokenIDOut,
                UpdateWeightFromDiskReqOutput,
                UpdateWeightsFromDistributedReqOutput,
                GetWeightsByNameReqOutput,
                InitWeightsUpdateGroupReqOutput,
            ] = await self.recv_from_detokenizer.recv_pyobj()

            if isinstance(recv_obj, (BatchStrOut, BatchEmbeddingOut, BatchTokenIDOut)):
                for i, rid in enumerate(recv_obj.rids):
                    state = self.rid_to_state.get(rid, None)
                    if state is None:
                        continue

                    meta_info = {
                        "id": rid,
                        "finish_reason": recv_obj.finished_reasons[i],
                        "prompt_tokens": recv_obj.prompt_tokens[i],
                    }

                    if getattr(state.obj, "return_logprob", False):
                        self.convert_logprob_style(
                            meta_info,
                            state.obj.top_logprobs_num,
                            state.obj.return_text_in_logprobs,
                            recv_obj,
                            i,
                        )

                    if not isinstance(recv_obj, BatchEmbeddingOut):
                        meta_info.update(
                            {
                                "completion_tokens": recv_obj.completion_tokens[i],
                                "cached_tokens": recv_obj.cached_tokens[i],
                            }
                        )

                    if isinstance(recv_obj, BatchStrOut):
                        out_dict = {
                            "text": recv_obj.output_strs[i],
                            "meta_info": meta_info,
                        }
                        if self.server_args.return_token_ids:
                            out_dict.update(
                                {
                                    "input_ids": recv_obj.origin_input_ids[i],
                                    "output_ids": recv_obj.output_ids[i],
                                }
                            )
                    elif isinstance(recv_obj, BatchTokenIDOut):
                        out_dict = {
                            "token_ids": recv_obj.output_ids[i],
                            "meta_info": meta_info,
                        }
                    else:
                        assert isinstance(recv_obj, BatchEmbeddingOut)
                        out_dict = {
                            "embedding": recv_obj.embeddings[i],
                            "meta_info": meta_info,
                        }
                    state.out_list.append(out_dict)
                    state.finished = recv_obj.finished_reasons[i] is not None
                    state.event.set()

                    if self.enable_metrics:
                        completion_tokens = (
                            recv_obj.completion_tokens[i]
                            if recv_obj.completion_tokens
                            else 0
                        )

                        if state.first_token_time is None:
                            state.first_token_time = time.time()
                            self.metrics_collector.observe_time_to_first_token(
                                state.first_token_time - state.created_time
                            )
                        else:
                            if completion_tokens >= 2:
                                self.metrics_collector.observe_time_per_output_token(
                                    (time.time() - state.first_token_time)
                                    / (completion_tokens - 1)
                                )

                        if state.finished:
                            self.metrics_collector.inc_prompt_tokens(
                                recv_obj.prompt_tokens[i]
                            )
                            self.metrics_collector.inc_generation_tokens(
                                completion_tokens
                            )
                            self.metrics_collector.observe_e2e_request_latency(
                                time.time() - state.created_time
                            )
                            if completion_tokens >= 1:
                                self.metrics_collector.observe_time_per_output_token(
                                    (time.time() - state.created_time)
                                    / completion_tokens
                                )
            elif isinstance(recv_obj, OpenSessionReqOutput):
                self.session_futures[recv_obj.session_id].set_result(
                    recv_obj.session_id if recv_obj.success else None
                )
            elif isinstance(recv_obj, UpdateWeightFromDiskReqOutput):
                if self.server_args.dp_size == 1:
                    self.model_update_result.set_result(recv_obj)
                else:  # self.server_args.dp_size > 1
                    self.model_update_tmp.append(recv_obj)
                    # set future if the all results are recevied
                    if len(self.model_update_tmp) == self.server_args.dp_size:
                        self.model_update_result.set_result(self.model_update_tmp)
            elif isinstance(recv_obj, InitWeightsUpdateGroupReqOutput):
                assert (
                    self.server_args.dp_size == 1
                ), "dp_size must be 1 for init parameter update group"
                self.init_weights_update_group_communicator.handle_recv(recv_obj)
            elif isinstance(recv_obj, UpdateWeightsFromDistributedReqOutput):
                assert (
                    self.server_args.dp_size == 1
                ), "dp_size must be 1 for update weights from distributed"
                self.update_weights_from_distributed_communicator.handle_recv(recv_obj)
            elif isinstance(recv_obj, UpdateWeightsFromTensorReqOutput):
                assert (
                    self.server_args.dp_size == 1
                ), "dp_size must be 1 for update weights from distributed"
                self.update_weights_from_tensor_communicator.handle_recv(recv_obj)
            elif isinstance(recv_obj, GetWeightsByNameReqOutput):
                self.get_weights_by_name_communicator.handle_recv(recv_obj)
            else:
                raise ValueError(f"Invalid object: {recv_obj=}")

    def convert_logprob_style(
        self,
        meta_info: dict,
        top_logprobs_num: int,
        return_text_in_logprobs: bool,
        recv_obj: BatchStrOut,
        recv_obj_index: int,
    ):
        meta_info["input_token_logprobs"] = self.detokenize_logprob_tokens(
            recv_obj.input_token_logprobs_val[recv_obj_index],
            recv_obj.input_token_logprobs_idx[recv_obj_index],
            return_text_in_logprobs,
        )
        meta_info["output_token_logprobs"] = self.detokenize_logprob_tokens(
            recv_obj.output_token_logprobs_val[recv_obj_index],
            recv_obj.output_token_logprobs_idx[recv_obj_index],
            return_text_in_logprobs,
        )
        meta_info["normalized_prompt_logprob"] = recv_obj.normalized_prompt_logprob[
            recv_obj_index
        ]

        if top_logprobs_num > 0:
            meta_info["input_top_logprobs"] = self.detokenize_top_logprobs_tokens(
                recv_obj.input_top_logprobs_val[recv_obj_index],
                recv_obj.input_top_logprobs_idx[recv_obj_index],
                return_text_in_logprobs,
            )
            meta_info["output_top_logprobs"] = self.detokenize_top_logprobs_tokens(
                recv_obj.output_top_logprobs_val[recv_obj_index],
                recv_obj.output_top_logprobs_idx[recv_obj_index],
                return_text_in_logprobs,
            )

    def detokenize_logprob_tokens(
        self,
        token_logprobs_val: List[float],
        token_logprobs_idx: List[int],
        decode_to_text: bool,
    ):
        if not decode_to_text:
            return [
                (logprob, token_id, None)
                for logprob, token_id in zip(token_logprobs_val, token_logprobs_idx)
            ]
        else:
            assert self.tokenizer is not None
            token_texts = self.tokenizer.batch_decode(token_logprobs_idx)
            return list(zip(token_logprobs_val, token_logprobs_idx, token_texts))

    def detokenize_top_logprobs_tokens(
        self,
        token_logprobs_val: List[float],
        token_logprobs_idx: List[int],
        decode_to_text: bool,
    ):
        # TODO: The current implementation only batches the detokenization for top-k tokens per single position.
        # We should batch all top-k tokens in all positions.
        ret = []
        for i in range(len(token_logprobs_val)):
            if token_logprobs_val[i]:
                ret.append(
                    self.detokenize_logprob_tokens(
                        token_logprobs_val[i], token_logprobs_idx[i], decode_to_text
                    )
                )
            else:
                ret.append(None)
        return ret


class SignalHandler:
    def __init__(self, tokenizer_manager):
        self.tokenizer_manager = tokenizer_manager

    def signal_handler(self, signum=None, frame=None):
        logger.warning(
            f"SIGTERM received. {signum=} {frame=}. Draining requests and shutting down..."
        )
        self.tokenizer_manager.gracefully_exit = True


T = TypeVar("T")


class _Communicator(Generic[T]):
    def __init__(self, sender, fan_out: int):
        self._sender = sender
        self._fan_out = fan_out
        self._result_future: Optional[asyncio.Future] = None
        self._result_values: Optional[List[T]] = None

    async def __call__(self, obj):
        self._sender.send_pyobj(obj)
        self._result_future = asyncio.Future()
        self._result_values = []
        await self._result_future
        result_values = self._result_values
        self._result_future = self._result_values = None
        return result_values

    def handle_recv(self, recv_obj: T):
        self._result_values.append(recv_obj)
        if len(self._result_values) == self._fan_out:
            self._result_future.set_result(None)<|MERGE_RESOLUTION|>--- conflicted
+++ resolved
@@ -294,13 +294,10 @@
                 obj.stream,
                 lora_path=obj.lora_path,
                 input_embeds=input_embeds,
-<<<<<<< HEAD
                 session_id=session_id,
                 session_rid=session_rid,
                 custom_logit_processor=obj.custom_logit_processor,
-=======
                 session_params=session_params,
->>>>>>> bdd2827a
             )
         elif isinstance(obj, EmbeddingReqInput):
             tokenized_obj = TokenizedEmbeddingReqInput(
