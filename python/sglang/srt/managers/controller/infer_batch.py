--- conflicted
+++ resolved
@@ -275,11 +275,6 @@
     prefix_lens: torch.Tensor = None
     position_ids_offsets: torch.Tensor = None
     out_cache_loc: torch.Tensor = None
-<<<<<<< HEAD
-=======
-    out_cache_cont_start: int = None
-    out_cache_cont_end: int = None
->>>>>>> 65c65776
 
     # For processing logprobs
     return_logprob: bool = False
@@ -723,8 +718,6 @@
 
     # Output location of the KV cache
     out_cache_loc: torch.Tensor = None
-    out_cache_cont_start: int = None
-    out_cache_cont_end: int = None
 
     # Output options
     return_logprob: bool = False
@@ -751,8 +744,6 @@
         prefix_lens,
         position_ids_offsets,
         out_cache_loc,
-        out_cache_cont_start=None,
-        out_cache_cont_end=None,
         top_logprobs_nums=None,
         return_logprob=False,
         skip_flashinfer_init=False,
@@ -805,8 +796,6 @@
             req_to_token_pool=model_runner.req_to_token_pool,
             token_to_kv_pool=model_runner.token_to_kv_pool,
             out_cache_loc=out_cache_loc,
-            out_cache_cont_start=out_cache_cont_start,
-            out_cache_cont_end=out_cache_cont_end,
             extend_seq_lens=extend_seq_lens,
             extend_start_loc=extend_start_loc,
             extend_no_prefix=extend_no_prefix,
