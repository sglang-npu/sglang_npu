--- conflicted
+++ resolved
@@ -215,14 +215,9 @@
             penalizer_orchestrator=None,
         )
 
-<<<<<<< HEAD
-        # A cuda stream sync here to avoid the cuda illegal memory access error.
+        # A cuda stream sync here to avoid the CUDA illegal memory access error.
         sync_event = torch.get_device_module(self.device).Event()
         sync_event.record(self.scheduler_stream)
-=======
-        # A CUDA stream sync here to avoid the CUDA illegal memory access error.
-        self.scheduler_stream.synchronize()
->>>>>>> bad7c26f
 
         # Push a new batch to the queue
         self.input_queue.put((model_worker_batch, self.future_token_ids_ct, sync_event))
