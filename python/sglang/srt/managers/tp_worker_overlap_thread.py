--- conflicted
+++ resolved
@@ -23,14 +23,10 @@
 import psutil
 import torch
 
-<<<<<<< HEAD
 from sglang.srt.managers.io_struct import (
-    GetParameterByNameReqInput,
+    GetWeightsByNameReqInput,
     UpdateWeightFromDiskReqInput,
 )
-=======
-from sglang.srt.managers.io_struct import UpdateWeightFromDiskReqInput
->>>>>>> 7d5d1d3d
 from sglang.srt.managers.schedule_batch import ModelWorkerBatch
 from sglang.srt.managers.tp_worker import TpModelWorker
 from sglang.srt.server_args import ServerArgs
@@ -215,8 +211,8 @@
         success, message = self.worker.update_weights_from_disk(recv_req)
         return success, message
 
-    def get_weights_by_parameter_name(self, recv_req: GetParameterByNameReqInput):
-        return self.worker.get_weights_by_parameter_name(recv_req)
+    def get_weights_by_name(self, recv_req: GetWeightsByNameReqInput):
+        return self.worker.get_weights_by_name(recv_req)
 
     def __delete__(self):
         self.input_queue.put((None, None))
