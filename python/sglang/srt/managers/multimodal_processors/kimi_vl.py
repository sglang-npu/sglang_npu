<<<<<<< HEAD
import re
from typing import Dict, List, Union

import torch

=======
from typing import List, Union

>>>>>>> 7e257cd6
from sglang.srt.managers.multimodal_processors.base_processor import (
    BaseMultimodalProcessor as SGLangBaseProcessor,
)
from sglang.srt.managers.multimodal_processors.base_processor import (
    MultimodalSpecialTokens,
)
from sglang.srt.managers.schedule_batch import Modality, MultimodalDataItem
from sglang.srt.models.kimi_vl import KimiVLForConditionalGeneration


# Compatible with KimiVLForConditionalGeneration
class KimiVLImageProcessor(SGLangBaseProcessor):
    models = [KimiVLForConditionalGeneration]

    def __init__(self, hf_config, server_args, _processor):
        super().__init__(hf_config, server_args, _processor)
        self.IMAGE_TOKEN = "<|media_pad|>"
        self.IMAGE_TOKEN_REGEX = re.compile(r"(?:<\|media_pad\|>)+")
        self.im_token_id = _processor.tokenizer.convert_tokens_to_ids(self.IMAGE_TOKEN)

    async def process_mm_data_async(
        self,
        image_data: List[Union[str, bytes, Dict]],
        input_text,
        request_obj,
        max_req_input_len,
        *args,
        **kwargs,
    ):
        if not image_data:
            return None
        if isinstance(image_data, str):
            image_data = [image_data]

        base_output = self.load_mm_data(
            prompt=input_text,
            image_data=image_data,
            multimodal_tokens=MultimodalSpecialTokens(
                image_token_pattern=self.IMAGE_TOKEN_REGEX
            ),
            max_req_input_len=max_req_input_len,
        )
        images_are_preprocessed = self.mm_inputs_are_preprocessed(base_output.images)

        ret = self.process_mm_data(
            input_text=base_output.input_text,
            images=None if images_are_preprocessed else base_output.images,
        )
<<<<<<< HEAD

        if base_output.images:
            if images_are_preprocessed:
                image_grid_hws = torch.concat(
                    [
                        torch.as_tensor(item.image_grid_thws)
                        for item in base_output.images
                    ]
                )
                precomputed_features = (
                    torch.concat(values)
                    if (
                        values := [
                            item.precomputed_features
                            for item in base_output.images
                            if item.precomputed_features is not None
                        ]
                    )
                    else None
                )
                pixel_values = None
            else:
                image_grid_hws = ret["image_grid_hws"]
                pixel_values = ret["pixel_values"]
                precomputed_features = None

=======
        input_ids = ret["input_ids"].flatten()
        image_offsets = self.get_mm_items_offset(
            input_ids=input_ids,
            mm_token_id=self.im_token_id,
        )
>>>>>>> 7e257cd6
        return {
            "input_ids": input_ids.tolist(),
            "mm_items": [
                MultimodalDataItem(
                    pixel_values=pixel_values,
                    image_grid_thws=image_grid_hws,
                    precomputed_features=precomputed_features,
                    modality=Modality.IMAGE,
                    image_offsets=image_offsets,
                )
            ],
            "im_token_id": self.im_token_id,
        }<|MERGE_RESOLUTION|>--- conflicted
+++ resolved
@@ -1,13 +1,7 @@
-<<<<<<< HEAD
 import re
 from typing import Dict, List, Union
 
 import torch
-
-=======
-from typing import List, Union
-
->>>>>>> 7e257cd6
 from sglang.srt.managers.multimodal_processors.base_processor import (
     BaseMultimodalProcessor as SGLangBaseProcessor,
 )
@@ -56,7 +50,6 @@
             input_text=base_output.input_text,
             images=None if images_are_preprocessed else base_output.images,
         )
-<<<<<<< HEAD
 
         if base_output.images:
             if images_are_preprocessed:
@@ -83,13 +76,12 @@
                 pixel_values = ret["pixel_values"]
                 precomputed_features = None
 
-=======
         input_ids = ret["input_ids"].flatten()
         image_offsets = self.get_mm_items_offset(
             input_ids=input_ids,
             mm_token_id=self.im_token_id,
         )
->>>>>>> 7e257cd6
+
         return {
             "input_ids": input_ids.tolist(),
             "mm_items": [
