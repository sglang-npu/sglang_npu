--- conflicted
+++ resolved
@@ -5,11 +5,7 @@
 import os
 import re
 from abc import ABC, abstractmethod
-<<<<<<< HEAD
-from typing import Any, Dict, List, Optional, Union
-=======
-from typing import Any, List, Optional, Tuple, Union
->>>>>>> 6df81e8a
+from typing import Any, Dict, List, Optional, Tuple, Union
 
 import numpy as np
 import torch
