--- conflicted
+++ resolved
@@ -8,10 +8,7 @@
 
 import numpy as np
 import PIL
-<<<<<<< HEAD
 from video_reader import PyVideoReader
-=======
->>>>>>> 8ba31330
 from PIL import Image
 from transformers import BaseImageProcessorFast
 
@@ -244,14 +241,10 @@
         if isinstance(prompt, list) and return_text:
             assert len(prompt) and isinstance(prompt[0], int)
             prompt = self._processor.tokenizer.decode(prompt)
-<<<<<<< HEAD
-
-=======
         else:
             prompt = prompt
 
         assert isinstance(prompt, str)
->>>>>>> 8ba31330
         if return_text:
             import re
 
@@ -263,20 +256,6 @@
             # split text into list of normal text and special tokens
             text_parts = re.split(pattern, prompt)
 
-<<<<<<< HEAD
-        MAX_NUM_FRAMES = max_num_frames or getattr(self.server_args, "max_num_frames", 30)
-
-        estimated_frames_list = self.get_estimated_frames_list(image_data=image_data)
-        total_frame_count = sum(estimated_frames_list)
-        # a heuristic value, suggesting the maximum fraction of frames to embed from all visual inputs.
-        # e.g., 0.1 suggests that 1 frame out of 10 input frames should be used
-        scaling_factor = min(1.0, MAX_NUM_FRAMES / max(1, total_frame_count))
-
-        assert len(image_data) == len(estimated_frames_list)
-
-        image_index, audio_index = 0, 0
-        hashes, image_sizes, images, audios = [], [], [], []
-=======
         futures, task_info = self.submit_data_loading_tasks(
             text_parts=text_parts,
             multimodal_tokens=multimodal_tokens,
@@ -286,7 +265,6 @@
         )
         # Process results
         image_sizes, images, audios = [], [], []
->>>>>>> 8ba31330
         new_text = ""
         task_ptr = 0
 
@@ -306,19 +284,8 @@
                     # audio
                     audios.append(result)
                     new_text += multimodal_tokens.audio_token
-<<<<<<< HEAD
-                else:
-                    # normal text
-                    new_text += text_part
-
-            except Exception as e:
-                logger.error(f"An exception occurred while loading images: {e}")
-                raise RuntimeError(f"An exception occurred while loading images: {e}")
-=======
-                # TODO: handle video
             else:
                 new_text += text_part
->>>>>>> 8ba31330
 
         out = BaseMultiModalProcessorOutput(
             images=images,
