# Copyright 2023-2024 SGLang Team
# Licensed under the Apache License, Version 2.0 (the "License");
# you may not use this file except in compliance with the License.
# You may obtain a copy of the License at
#
#     http://www.apache.org/licenses/LICENSE-2.0
#
# Unless required by applicable law or agreed to in writing, software
# distributed under the License is distributed on an "AS IS" BASIS,
# WITHOUT WARRANTIES OR CONDITIONS OF ANY KIND, either express or implied.
# See the License for the specific language governing permissions and
# limitations under the License.
# ==============================================================================
"""
The definition of objects transferred between different
processes (TokenizerManager, DetokenizerManager, Controller).
"""

import copy
import uuid
from dataclasses import dataclass, field
from enum import Enum
from typing import TYPE_CHECKING, Any, Dict, List, Optional, Set, Union

from sglang.srt.managers.schedule_batch import BaseFinishReason
from sglang.srt.multimodal.mm_utils import has_valid_data
from sglang.srt.sampling.sampling_params import SamplingParams

# Handle serialization of Image for pydantic
if TYPE_CHECKING:
    from PIL.Image import Image
else:
    Image = Any


@dataclass
class SessionParams:
    id: Optional[str] = None
    rid: Optional[str] = None
    offset: Optional[int] = None
    replace: Optional[bool] = None


AudioDataItem = Union[str, Dict]
ImageDataItem = Union[Image, str, Dict]


@dataclass
class GenerateReqInput:
    # The input prompt. It can be a single prompt or a batch of prompts.
    text: Optional[Union[List[str], str]] = None
    # The token ids for text; one can specify either text or input_ids
    input_ids: Optional[Union[List[List[int]], List[int]]] = None
    # The embeddings for input_ids; one can specify either text or input_ids or input_embeds.
    input_embeds: Optional[Union[List[List[List[float]]], List[List[float]]]] = None
    # The image input. It can be an image instance, file name, URL, or base64 encoded string.
    # Can be formatted as:
    # - Single image for a single request
    # - List of images (one per request in a batch)
    # - List of lists of images (multiple images per request)
    # See also python/sglang/srt/utils.py:load_image for more details.
    image_data: Optional[
        Union[List[List[ImageDataItem]], List[ImageDataItem], ImageDataItem]
    ] = None
    # The audio input. Like image data, it can be a file name, a url, or base64 encoded string.
    audio_data: Optional[Union[List[AudioDataItem], AudioDataItem]] = None
    # The sampling_params. See descriptions below.
    sampling_params: Optional[Union[List[Dict], Dict]] = None
    # The request id.
    rid: Optional[Union[List[str], str]] = None
    # Whether to return logprobs.
    return_logprob: Optional[Union[List[bool], bool]] = None
    # If return logprobs, the start location in the prompt for returning logprobs.
    # By default, this value is "-1", which means it will only return logprobs for output tokens.
    logprob_start_len: Optional[Union[List[int], int]] = None
    # If return logprobs, the number of top logprobs to return at each position.
    top_logprobs_num: Optional[Union[List[int], int]] = None
    # If return logprobs, the token ids to return logprob for.
    token_ids_logprob: Optional[Union[List[List[int]], List[int]]] = None
    # Whether to detokenize tokens in text in the returned logprobs.
    return_text_in_logprobs: bool = False
    # Whether to stream output.
    stream: bool = False
    # Whether to log metrics for this request (e.g. health_generate calls do not log metrics)
    log_metrics: bool = True

    # The modalities of the image data [image, multi-images, video]
    modalities: Optional[List[str]] = None
    # The path to the LoRA
    lora_path: Optional[Union[List[Optional[str]], Optional[str]]] = None

    # Session info for continual prompting
    session_params: Optional[Union[List[Dict], Dict]] = None

    # Custom logit processor for advanced sampling control. Must be a serialized instance
    # of `CustomLogitProcessor` in python/sglang/srt/sampling/custom_logit_processor.py
    # Use the processor's `to_str()` method to generate the serialized string.
    custom_logit_processor: Optional[Union[List[Optional[str]], str]] = None

    # Whether to return hidden states
    return_hidden_states: Union[List[bool], bool] = False

    # For disaggregated inference
    bootstrap_host: Optional[Union[List[str], str]] = None
    bootstrap_port: Optional[Union[List[Optional[int]], int]] = None
    bootstrap_room: Optional[Union[List[int], int]] = None

    # For data parallel rank routing
    data_parallel_rank: Optional[int] = None

    def contains_mm_input(self) -> bool:
        return has_valid_data(self.image_data) or has_valid_data(self.audio_data)

    def normalize_batch_and_arguments(self):
        """
        Normalize the batch size and arguments for the request.

        This method resolves various input formats and ensures all parameters
        are properly formatted as either single values or batches depending on the input.
        It also handles parallel sampling expansion and sets default values for
        unspecified parameters.

        Raises:
            ValueError: If inputs are not properly specified (e.g., none or all of
                       text, input_ids, input_embeds are provided)
        """
        self._validate_inputs()
        self._determine_batch_size()
        self._handle_parallel_sampling()

        if self.is_single:
            self._normalize_single_inputs()
        else:
            self._normalize_batch_inputs()

        self._validate_session_params()

    def _validate_inputs(self):
        """Validate that the input configuration is valid."""
        if (
            self.text is None and self.input_ids is None and self.input_embeds is None
        ) or (
            self.text is not None
            and self.input_ids is not None
            and self.input_embeds is not None
        ):
            raise ValueError(
                "Either text, input_ids or input_embeds should be provided."
            )

    def _determine_batch_size(self):
        """Determine if this is a single example or a batch and the batch size."""
        if self.text is not None:
            if isinstance(self.text, str):
                self.is_single = True
                self.batch_size = 1
            else:
                self.is_single = False
                self.batch_size = len(self.text)
            self.input_embeds = None
        elif self.input_ids is not None:
            if len(self.input_ids) == 0:
                raise ValueError("input_ids cannot be empty.")
            if isinstance(self.input_ids[0], int):
                self.is_single = True
                self.batch_size = 1
            else:
                self.is_single = False
                self.batch_size = len(self.input_ids)
            self.input_embeds = None
        else:
            if isinstance(self.input_embeds[0][0], float):
                self.is_single = True
                self.batch_size = 1
            else:
                self.is_single = False
                self.batch_size = len(self.input_embeds)

    def _handle_parallel_sampling(self):
        """Handle parallel sampling parameters and adjust batch size if needed."""
        # Determine parallel sample count
        if self.sampling_params is None:
            self.parallel_sample_num = 1
            return
        elif isinstance(self.sampling_params, dict):
            self.parallel_sample_num = self.sampling_params.get("n", 1)
        else:  # isinstance(self.sampling_params, list):
            self.parallel_sample_num = self.sampling_params[0].get("n", 1)
            for sampling_params in self.sampling_params:
                if self.parallel_sample_num != sampling_params.get("n", 1):
                    raise ValueError(
                        "The parallel_sample_num should be the same for all samples in sample params."
                    )

        # If using parallel sampling with a single example, convert to batch
        if self.parallel_sample_num > 1 and self.is_single:
            self.is_single = False
            if self.text is not None:
                self.text = [self.text]
            if self.input_ids is not None:
                self.input_ids = [self.input_ids]

    def _normalize_single_inputs(self):
        """Normalize inputs for a single example."""
        if self.sampling_params is None:
            self.sampling_params = {}
        if self.rid is None:
            self.rid = uuid.uuid4().hex
        if self.return_logprob is None:
            self.return_logprob = False
        if self.logprob_start_len is None:
            self.logprob_start_len = -1
        if self.top_logprobs_num is None:
            self.top_logprobs_num = 0
        if not self.token_ids_logprob:  # covers both None and []
            self.token_ids_logprob = None

    def _normalize_batch_inputs(self):
        """Normalize inputs for a batch of examples, including parallel sampling expansion."""
        # Calculate expanded batch size
        if self.parallel_sample_num == 1:
            num = self.batch_size
        else:
            # Expand parallel_sample_num
            num = self.batch_size * self.parallel_sample_num

        # Expand input based on type
        self._expand_inputs(num)
        self._normalize_rid(num)
        self._normalize_lora_paths(num)
        self._normalize_image_data(num)
        self._normalize_audio_data(num)
        self._normalize_sampling_params(num)
        self._normalize_logprob_params(num)
        self._normalize_custom_logit_processor(num)

    def _expand_inputs(self, num):
        """Expand the main inputs (text, input_ids, input_embeds) for parallel sampling."""
        if self.text is not None:
            if not isinstance(self.text, list):
                raise ValueError("Text should be a list for batch processing.")
            self.text = self.text * self.parallel_sample_num
        elif self.input_ids is not None:
            if not isinstance(self.input_ids, list) or not isinstance(
                self.input_ids[0], list
            ):
                raise ValueError(
                    "input_ids should be a list of lists for batch processing."
                )
            self.input_ids = self.input_ids * self.parallel_sample_num
        elif self.input_embeds is not None:
            if not isinstance(self.input_embeds, list):
                raise ValueError("input_embeds should be a list for batch processing.")
            self.input_embeds = self.input_embeds * self.parallel_sample_num

    def _normalize_lora_paths(self, num):
        """Normalize LoRA paths for batch processing."""
        if self.lora_path is not None:
            if isinstance(self.lora_path, str):
                self.lora_path = [self.lora_path] * num
            elif isinstance(self.lora_path, list):
                self.lora_path = self.lora_path * self.parallel_sample_num
            else:
                raise ValueError("lora_path should be a list or a string.")

    def _normalize_image_data(self, num):
        """Normalize image data for batch processing."""
        if self.image_data is None:
            self.image_data = [None] * num
        elif not isinstance(self.image_data, list):
            # Single image, convert to list of single-image lists
            self.image_data = [[self.image_data]] * num
            self.modalities = ["image"] * num
        elif isinstance(self.image_data, list):
            if len(self.image_data) != self.batch_size:
                raise ValueError(
                    "The length of image_data should be equal to the batch size."
                )

            self.modalities = []
            if len(self.image_data) > 0 and isinstance(self.image_data[0], list):
                # Already a list of lists, keep as is
                for i in range(len(self.image_data)):
                    if self.image_data[i] is None or self.image_data[i] == [None]:
                        self.modalities.append(None)
                    elif len(self.image_data[i]) == 1:
                        self.modalities.append("image")
                    elif len(self.image_data[i]) > 1:
                        self.modalities.append("multi-images")
                # Expand parallel_sample_num
                self.image_data = self.image_data * self.parallel_sample_num
                self.modalities = self.modalities * self.parallel_sample_num
            else:
                # List of images for a batch, wrap each in a list
                wrapped_images = [[img] for img in self.image_data]
                # Expand for parallel sampling
                self.image_data = wrapped_images * self.parallel_sample_num
                self.modalities = ["image"] * num

    def _normalize_audio_data(self, num):
        """Normalize audio data for batch processing."""
        if self.audio_data is None:
            self.audio_data = [None] * num
        elif not isinstance(self.audio_data, list):
            self.audio_data = [self.audio_data] * num
        elif isinstance(self.audio_data, list):
            self.audio_data = self.audio_data * self.parallel_sample_num

    def _normalize_sampling_params(self, num):
        """Normalize sampling parameters for batch processing."""
        if self.sampling_params is None:
            self.sampling_params = [{}] * num
        elif isinstance(self.sampling_params, dict):
            self.sampling_params = [self.sampling_params] * num
        else:  # Already a list
            self.sampling_params = self.sampling_params * self.parallel_sample_num

    def _normalize_rid(self, num):
        """Normalize request IDs for batch processing."""
        if self.rid is None:
            self.rid = [uuid.uuid4().hex for _ in range(num)]
        elif isinstance(self.rid, str):
            new_rids = [f"{self.rid}_{i}" for i in range(num)]
            self.rid = new_rids
        elif isinstance(self.rid, list):
            if len(self.rid) != num:
                raise ValueError(
                    "The specified rids length mismatch with the batch_size for batch processing."
                )
        else:
            raise ValueError("The rid should be a string or a list of strings.")

    def _normalize_logprob_params(self, num):
        """Normalize logprob-related parameters for batch processing."""

        # Helper function to normalize a parameter
        def normalize_param(param, default_value, param_name):
            if param is None:
                return [default_value] * num
            elif not isinstance(param, list):
                return [param] * num
            else:
                if self.parallel_sample_num > 1:
                    raise ValueError(
                        f"Cannot use list {param_name} with parallel_sample_num > 1"
                    )
                return param

        # Normalize each logprob parameter
        self.return_logprob = normalize_param(
            self.return_logprob, False, "return_logprob"
        )
        self.logprob_start_len = normalize_param(
            self.logprob_start_len, -1, "logprob_start_len"
        )
        self.top_logprobs_num = normalize_param(
            self.top_logprobs_num, 0, "top_logprobs_num"
        )

        # Handle token_ids_logprob specially due to its nested structure
        if not self.token_ids_logprob:  # covers both None and []
            self.token_ids_logprob = [None] * num
        elif not isinstance(self.token_ids_logprob, list):
            self.token_ids_logprob = [[self.token_ids_logprob] for _ in range(num)]
        elif not isinstance(self.token_ids_logprob[0], list):
            self.token_ids_logprob = [
                copy.deepcopy(self.token_ids_logprob) for _ in range(num)
            ]
        elif self.parallel_sample_num > 1:
            raise ValueError(
                "Cannot use list token_ids_logprob with parallel_sample_num > 1"
            )

    def _normalize_custom_logit_processor(self, num):
        """Normalize custom logit processor for batch processing."""
        if self.custom_logit_processor is None:
            self.custom_logit_processor = [None] * num
        elif not isinstance(self.custom_logit_processor, list):
            self.custom_logit_processor = [self.custom_logit_processor] * num
        elif self.parallel_sample_num > 1:
            raise ValueError(
                "Cannot use list custom_logit_processor with parallel_sample_num > 1"
            )

    def _validate_session_params(self):
        """Validate that session parameters are properly formatted."""
        if self.session_params is not None:
            if not isinstance(self.session_params, dict) and not isinstance(
                self.session_params[0], dict
            ):
                raise ValueError("Session params must be a dict or a list of dicts.")

    def regenerate_rid(self):
        """Generate a new request ID and return it."""
        self.rid = uuid.uuid4().hex
        return self.rid

    def __getitem__(self, i):
        return GenerateReqInput(
            text=self.text[i] if self.text is not None else None,
            input_ids=self.input_ids[i] if self.input_ids is not None else None,
            image_data=self.image_data[i],
            audio_data=self.audio_data[i],
            sampling_params=self.sampling_params[i],
            rid=self.rid[i],
            return_logprob=self.return_logprob[i],
            logprob_start_len=self.logprob_start_len[i],
            top_logprobs_num=self.top_logprobs_num[i],
            token_ids_logprob=self.token_ids_logprob[i],
            return_text_in_logprobs=self.return_text_in_logprobs,
            stream=self.stream,
            log_metrics=self.log_metrics,
            modalities=self.modalities[i] if self.modalities else None,
            lora_path=self.lora_path[i] if self.lora_path is not None else None,
            custom_logit_processor=(
                self.custom_logit_processor[i]
                if self.custom_logit_processor is not None
                else None
            ),
            return_hidden_states=(
                self.return_hidden_states[i]
                if isinstance(self.return_hidden_states, list)
                else self.return_hidden_states
            ),
            # if `__getitem__` is called, the bootstrap_host, bootstrap_port, bootstrap_room must be a list
            bootstrap_host=(
                self.bootstrap_host[i] if self.bootstrap_host is not None else None
            ),
            bootstrap_port=(
                self.bootstrap_port[i] if self.bootstrap_port is not None else None
            ),
            bootstrap_room=(
                self.bootstrap_room[i] if self.bootstrap_room is not None else None
            ),
            data_parallel_rank=(
                self.data_parallel_rank if self.data_parallel_rank is not None else None
            ),
        )


@dataclass
class TokenizedGenerateReqInput:
    # The request id
    rid: str
    # The input text
    input_text: str
    # The input token ids
    input_ids: List[int]
    # The multimodal inputs
    mm_inputs: dict
    # The sampling parameters
    sampling_params: SamplingParams
    # Whether to return the logprobs
    return_logprob: bool
    # If return logprobs, the start location in the prompt for returning logprobs.
    logprob_start_len: int
    # If return logprobs, the number of top logprobs to return at each position.
    top_logprobs_num: int
    # If return logprobs, the token id to return logprob for
    token_ids_logprob: List[int]
    # Whether to stream output
    stream: bool

    # LoRA related
    lora_path: Optional[str] = None  # None means just use the base model
    # The input embeds
    input_embeds: Optional[Union[List[List[List[float]]], List[List[float]]]] = None

    # Session info for continual prompting
    session_params: Optional[SessionParams] = None

    # Custom logit processor for advanced sampling control. Must be a serialized instance
    # of `CustomLogitProcessor` in python/sglang/srt/sampling/custom_logit_processor.py
    # Use the processor's `to_str()` method to generate the serialized string.
    custom_logit_processor: Optional[str] = None

    # Whether to return hidden states
    return_hidden_states: bool = False

    # For disaggregated inference
    bootstrap_host: Optional[str] = None
    bootstrap_port: Optional[int] = None
    bootstrap_room: Optional[int] = None

    # For data parallel rank routing
    data_parallel_rank: Optional[int] = None


@dataclass
class EmbeddingReqInput:
    # The input prompt. It can be a single prompt or a batch of prompts.
    text: Optional[Union[List[List[str]], List[str], str]] = None
    # The image input. It can be an image instance, file name, URL, or base64 encoded string.
    # Can be formatted as:
    # - Single image for a single request
    # - List of images (one per request in a batch)
    # - List of lists of images (multiple images per request)
    # See also python/sglang/srt/utils.py:load_image for more details.
    image_data: Optional[
        Union[List[List[Union[Image, str]]], List[Union[Image, str]], Union[Image, str]]
    ] = None
    # The audio input. Like image data, it can be a file name, a url, or base64 encoded string.
    audio_data: Optional[Union[List[str], str]] = None
    # The token ids for text; one can either specify text or input_ids.
    input_ids: Optional[Union[List[List[int]], List[int]]] = None
    # The request id.
    rid: Optional[Union[List[str], str]] = None
    # Dummy sampling params for compatibility
    sampling_params: Union[List[Dict], Dict] = None
    # Dummy input embeds for compatibility
    input_embeds: Optional[Union[List[List[List[float]]], List[List[float]]]] = None
    # Whether to log metrics for this request (e.g. health_generate calls do not log metrics)
    log_metrics: bool = True
    # The modalities of the image data [image, multi-images, video]
    modalities: Optional[List[str]] = None
    # For cross-encoder requests
    is_cross_encoder_request: bool = False

    def normalize_batch_and_arguments(self):
        # at least one of text, input_ids, or image should be provided
        if self.text is None and self.input_ids is None and self.image_data is None:
            raise ValueError(
                "At least one of text, input_ids, or image should be provided"
            )

        # text and input_ids cannot be provided at the same time
        if self.text is not None and self.input_ids is not None:
            raise ValueError("text and input_ids cannot be provided at the same time")

        # Derive the batch size
        self.batch_size = 0
        self.is_single = True

        # check the batch size of text
        if self.text is not None:
            if isinstance(self.text, list):
                self.batch_size += len(self.text)
                self.is_single = False
            else:
                self.batch_size += 1

        # check the batch size of input_ids
        if self.input_ids is not None:
            if isinstance(self.input_ids[0], list):
                self.batch_size += len(self.input_ids)
                self.is_single = False
            else:
                self.batch_size += 1

        # Fill in default arguments
        if self.is_single:
            if self.rid is None:
                self.rid = uuid.uuid4().hex
            if self.sampling_params is None:
                self.sampling_params = {}
            self.sampling_params["max_new_tokens"] = 0
        else:
            if self.rid is None:
                self.rid = [uuid.uuid4().hex for _ in range(self.batch_size)]
            else:
                assert isinstance(self.rid, list), "The rid should be a list."

            if self.sampling_params is None:
                self.sampling_params = [{}] * self.batch_size
            for i in range(self.batch_size):
                self.sampling_params[i]["max_new_tokens"] = 0

    def regenerate_rid(self):
        self.rid = uuid.uuid4().hex
        return self.rid

    def contains_mm_input(self) -> bool:
        return has_valid_data(self.image_data) or has_valid_data(self.audio_data)

    def __getitem__(self, i):
        if self.is_cross_encoder_request:
            return EmbeddingReqInput(
                text=[self.text[i]] if self.text is not None else None,
                input_ids=None,
                image_data=None,
                sampling_params=self.sampling_params[i],
                rid=self.rid[i],
                is_cross_encoder_request=True,
            )

        return EmbeddingReqInput(
            text=self.text[i] if self.text is not None else None,
            input_ids=self.input_ids[i] if self.input_ids is not None else None,
            image_data=self.image_data[i] if self.image_data is not None else None,
            sampling_params=self.sampling_params[i],
            rid=self.rid[i],
        )


@dataclass
class TokenizedEmbeddingReqInput:
    # The request id
    rid: str
    # The input text
    input_text: str
    # The input token ids
    input_ids: List[int]
    # The image inputs
    image_inputs: dict
    # The token type ids
    token_type_ids: List[int]
    # Dummy sampling params for compatibility
    sampling_params: SamplingParams


@dataclass
class BatchTokenIDOut:
    # The request id
    rids: List[str]
    # The finish reason
    finished_reasons: List[BaseFinishReason]
    # For incremental decoding
    decoded_texts: List[str]
    decode_ids: List[int]
    read_offsets: List[int]
    # Only used when `--skip-tokenizer-init` is on
    output_ids: Optional[List[int]]
    # Detokenization configs
    skip_special_tokens: List[bool]
    spaces_between_special_tokens: List[bool]
    no_stop_trim: List[bool]

    # Token counts
    prompt_tokens: List[int]
    completion_tokens: List[int]
    cached_tokens: List[int]
    spec_verify_ct: List[int]

    # Logprobs
    input_token_logprobs_val: List[float]
    input_token_logprobs_idx: List[int]
    output_token_logprobs_val: List[float]
    output_token_logprobs_idx: List[int]
    input_top_logprobs_val: List[List]
    input_top_logprobs_idx: List[List]
    output_top_logprobs_val: List[List]
    output_top_logprobs_idx: List[List]
    input_token_ids_logprobs_val: List[List]
    input_token_ids_logprobs_idx: List[List]
    output_token_ids_logprobs_val: List[List]
    output_token_ids_logprobs_idx: List[List]

    # Hidden states
    output_hidden_states: List[List[float]]


@dataclass
class BatchMultimodalDecodeReq:
    # The request id
    rids: List[str]
    finished_reasons: List[BaseFinishReason]

    # Token counts
    prompt_tokens: List[int]
    completion_tokens: List[int]
    cached_tokens: List[int]


@dataclass
class BatchStrOut:
    # The request id
    rids: List[str]
    # The finish reason
    finished_reasons: List[dict]
    # The output decoded strings
    output_strs: List[str]
    # The token ids
    output_ids: Optional[List[int]]

    # Token counts
    prompt_tokens: List[int]
    completion_tokens: List[int]
    cached_tokens: List[int]
    spec_verify_ct: List[int]

    # Logprobs
    input_token_logprobs_val: List[float]
    input_token_logprobs_idx: List[int]
    output_token_logprobs_val: List[float]
    output_token_logprobs_idx: List[int]
    input_top_logprobs_val: List[List]
    input_top_logprobs_idx: List[List]
    output_top_logprobs_val: List[List]
    output_top_logprobs_idx: List[List]
    input_token_ids_logprobs_val: List[List]
    input_token_ids_logprobs_idx: List[List]
    output_token_ids_logprobs_val: List[List]
    output_token_ids_logprobs_idx: List[List]

    # Hidden states
    output_hidden_states: List[List[float]]


@dataclass
class BatchMultimodalOut:
    # The request id
    rids: List[str]
    # The finish reason
    finished_reasons: List[dict]
    # The outputs
    outputs: List[List[Dict]]

    # Token counts
    prompt_tokens: List[int]
    completion_tokens: List[int]
    cached_tokens: List[int]


@dataclass
class BatchEmbeddingOut:
    # The request id
    rids: List[str]
    # The finish reason
    finished_reasons: List[BaseFinishReason]
    # The output embedding
    embeddings: List[List[float]]
    # Token counts
    prompt_tokens: List[int]
    cached_tokens: List[int]


@dataclass
class FlushCacheReqInput:
    pass


@dataclass
class FlushCacheReqOutput:
    success: bool


@dataclass
class UpdateWeightFromDiskReqInput:
    # The model path with the new weights
    model_path: str
    # The format to load the weights
    load_format: Optional[str] = None


@dataclass
class UpdateWeightFromDiskReqOutput:
    success: bool
    message: str
    # Number of paused requests during weight sync.
    num_paused_requests: Optional[int] = 0


@dataclass
class UpdateWeightsFromDistributedReqInput:
    name: str
    dtype: str
    shape: List[int]


@dataclass
class UpdateWeightsFromDistributedReqOutput:
    success: bool
    message: str


@dataclass
class UpdateWeightsFromTensorReqInput:
    """Update model weights from tensor input.

    - Tensors are serialized for transmission
    - Data is structured in JSON for easy transmission over HTTP
    """

    serialized_named_tensors: List[Union[str, bytes]]
    # Optional format specification for loading
    load_format: Optional[str] = None
    # Whether to flush the cache after updating weights
    flush_cache: bool = True


@dataclass
class UpdateWeightsFromTensorReqOutput:
    success: bool
    message: str


@dataclass
class InitWeightsUpdateGroupReqInput:
    # The master address
    master_address: str
    # The master port
    master_port: int
    # The rank offset
    rank_offset: int
    # The world size
    world_size: int
    # The group name
    group_name: str = "weight_update_group"
    # The backend
    backend: str = "nccl"


@dataclass
class InitWeightsUpdateGroupReqOutput:
    success: bool
    message: str


@dataclass
class GetWeightsByNameReqInput:
    name: str
    truncate_size: int = 100


@dataclass
class GetWeightsByNameReqOutput:
    parameter: list


@dataclass
class ReleaseMemoryOccupationReqInput:
    # Optional tags to identify the memory region, which is primarily used for RL
    # Currently we only support `weights` and `kv_cache`
    tags: Optional[List[str]] = None


@dataclass
class ReleaseMemoryOccupationReqOutput:
    pass


@dataclass
class ResumeMemoryOccupationReqInput:
    # Optional tags to identify the memory region, which is primarily used for RL
    # Currently we only support `weights` and `kv_cache`
    tags: Optional[List[str]] = None


@dataclass
class ResumeMemoryOccupationReqOutput:
    pass


@dataclass
class SlowDownReqInput:
    forward_sleep_time: Optional[float]


@dataclass
class SlowDownReqOutput:
    pass


@dataclass
class AbortReq:
    # The request id
    rid: str
    # The finished reason data
    finished_reason: Optional[Dict[str, Any]] = None
<<<<<<< HEAD

=======
>>>>>>> 59373d84

@dataclass
class GetInternalStateReq:
    pass


@dataclass
class GetInternalStateReqOutput:
    internal_state: Dict[Any, Any]


@dataclass
class SetInternalStateReq:
    server_args: Dict[str, Any]


@dataclass
class SetInternalStateReqOutput:
    updated: bool
    server_args: Dict[str, Any]


@dataclass
class ProfileReqInput:
    # The output directory
    output_dir: Optional[str] = None
    # If set, it profile as many as this number of steps.
    # If it is set, profiling is automatically stopped after this step, and
    # the caller doesn't need to run stop_profile.
    num_steps: Optional[int] = None
    activities: Optional[List[str]] = None
    profile_by_stage: bool = False
    with_stack: Optional[bool] = None
    record_shapes: Optional[bool] = None


class ProfileReqType(Enum):
    START_PROFILE = 1
    STOP_PROFILE = 2


class ExpertDistributionReq(Enum):
    START_RECORD = 1
    STOP_RECORD = 2
    DUMP_RECORD = 3


@dataclass
class ExpertDistributionReqOutput:
    pass


@dataclass
class ProfileReq:
    type: ProfileReqType
    output_dir: Optional[str] = None
    num_steps: Optional[int] = None
    activities: Optional[List[str]] = None
    profile_by_stage: bool = False
    with_stack: Optional[bool] = None
    record_shapes: Optional[bool] = None
    profile_id: Optional[str] = None


@dataclass
class ProfileReqOutput:
    success: bool
    message: str


@dataclass
class ConfigureLoggingReq:
    log_requests: Optional[bool] = None
    log_requests_level: Optional[int] = None
    dump_requests_folder: Optional[str] = None
    dump_requests_threshold: Optional[int] = None


@dataclass
class OpenSessionReqInput:
    capacity_of_str_len: int
    session_id: Optional[str] = None


@dataclass
class CloseSessionReqInput:
    session_id: str


@dataclass
class OpenSessionReqOutput:
    session_id: Optional[str]
    success: bool


@dataclass
class HealthCheckOutput:
    pass


@dataclass
class Function:
    description: Optional[str] = None
    name: Optional[str] = None
    parameters: Optional[object] = None


@dataclass
class Tool:
    function: Function
    type: Optional[str] = "function"


@dataclass
class ParseFunctionCallReq:
    text: str  # The text to parse.
    tools: List[Tool] = field(
        default_factory=list
    )  # A list of available function tools (name, parameters, etc.).
    tool_call_parser: Optional[str] = (
        None  # Specify the parser type, e.g. 'llama3', 'qwen25', or 'mistral'. If not specified, tries all.
    )


@dataclass
class SeparateReasoningReqInput:
    text: str  # The text to parse.
    reasoning_parser: str  # Specify the parser type, e.g., "deepseek-r1".


@dataclass
class VertexGenerateReqInput:
    instances: List[dict]
    parameters: Optional[dict] = None


@dataclass
class RpcReqInput:
    method: str
    parameters: Optional[Dict] = None


@dataclass
class RpcReqOutput:
    success: bool
    message: str


@dataclass
class LoadLoRAAdapterReqInput:
    # The name of the lora module to newly loaded.
    lora_name: str
    # The path of loading.
    lora_path: str


@dataclass
class UnloadLoRAAdapterReqInput:
    # The name of lora module to unload.
    lora_name: str


@dataclass
class LoRAUpdateResult:
    success: bool
    error_message: Optional[str] = None
    loaded_adapters: Dict[str, str] = field(default_factory=dict)


LoadLoRAAdapterReqOutput = UnloadLoRAAdapterReqOutput = LoRAUpdateResult<|MERGE_RESOLUTION|>--- conflicted
+++ resolved
@@ -857,10 +857,7 @@
     rid: str
     # The finished reason data
     finished_reason: Optional[Dict[str, Any]] = None
-<<<<<<< HEAD
-
-=======
->>>>>>> 59373d84
+
 
 @dataclass
 class GetInternalStateReq:
