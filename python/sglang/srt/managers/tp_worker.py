--- conflicted
+++ resolved
@@ -72,18 +72,6 @@
                 if not is_draft_worker
                 else server_args.speculative_draft_model_path
             ),
-<<<<<<< HEAD
-            trust_remote_code=server_args.trust_remote_code,
-            revision=server_args.revision,
-            model_impl=server_args.model_impl,
-            context_length=server_args.context_length,
-            model_override_args=server_args.json_model_override_args,
-            is_embedding=server_args.is_embedding,
-            enable_multimodal=server_args.enable_multimodal,
-            dtype=server_args.dtype,
-            quantization=server_args.quantization,
-=======
->>>>>>> fa7d7fd9
             is_draft_model=is_draft_worker,
         )
 
