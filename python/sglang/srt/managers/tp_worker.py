--- conflicted
+++ resolved
@@ -17,12 +17,7 @@
 
 """A tensor parallel worker."""
 
-<<<<<<< HEAD
-from typing import TYPE_CHECKING
 
-import json
-=======
->>>>>>> 96766101
 import logging
 from typing import Optional
 
@@ -35,8 +30,6 @@
 from sglang.srt.server_args import ServerArgs
 from sglang.srt.utils import broadcast_pyobj, set_random_seed
 
-if TYPE_CHECKING:
-    from sglang.srt.speculative.speculative_worker import SpeculativeWorker
 
 logger = logging.getLogger(__name__)
 
@@ -58,13 +51,8 @@
 
         # Init model and tokenizer
         self.model_config = ModelConfig(
-<<<<<<< HEAD
             server_args.model_path if not is_draft_worker else server_args.draft_model_path,
-            server_args.trust_remote_code,
-=======
-            server_args.model_path,
             trust_remote_code=server_args.trust_remote_code,
->>>>>>> 96766101
             context_length=server_args.context_length,
             model_override_args=server_args.json_model_override_args,
             is_embedding=server_args.is_embedding,
