--- conflicted
+++ resolved
@@ -99,7 +99,10 @@
         if self.finished:
             return
 
-        if len(self.output_ids) >= self.sampling_params.max_new_tokens:
+        if (
+            len(self.prev_output_ids) + len(self.output_ids)
+            >= self.sampling_params.max_new_tokens
+        ):
             self.finished = True
             self.finish_reason = FinishReason.LENGTH
             return
@@ -118,7 +121,8 @@
             )
 
             for stop_str in self.sampling_params.stop_strs:
-                if stop_str in tail_str:
+                # FIXME: (minor) try incremental match in prev_output_str
+                if stop_str in tail_str or stop_str in self.prev_output_str:
                     self.finished = True
                     self.finish_reason = FinishReason.STOP_STR
                     self.hit_stop_str = stop_str
@@ -144,10 +148,10 @@
         )
         all_ids = self.tokenizer.encode(all_text)
         prompt_tokens = len(self.origin_input_ids_unpadded)
-        self.origin_input_ids = all_ids[: prompt_tokens]
+        self.origin_input_ids = all_ids[:prompt_tokens]
         self.origin_input_ids_unpadded = self.origin_input_ids
         # NOTE: the output ids may not strictly correspond to the output text
-        self.prev_output_ids = all_ids[prompt_tokens :]
+        self.prev_output_ids = all_ids[prompt_tokens:]
         self.prev_output_str = self.prev_output_str + cur_output_str + jump_forward_str
         self.output_ids = []
 
@@ -161,42 +165,6 @@
         # print(f"Output and jump forward str:\n{self.output_and_jump_forward_str}")
         # print("*" * 100)
 
-<<<<<<< HEAD
-    def check_finished(self):
-        if self.finished:
-            return
-
-        if (
-            len(self.prev_output_ids) + len(self.output_ids)
-            >= self.sampling_params.max_new_tokens
-        ):
-            self.finished = True
-            self.finish_reason = FinishReason.LENGTH
-            return
-
-        if (
-            self.output_ids[-1] == self.tokenizer.eos_token_id
-            and self.sampling_params.ignore_eos == False
-        ):
-            self.finished = True
-            self.finish_reason = FinishReason.EOS_TOKEN
-            return
-
-        if len(self.sampling_params.stop_strs) > 0:
-            tail_str = self.tokenizer.decode(
-                self.output_ids[-(self.sampling_params.stop_str_max_len + 1) :]
-            )
-
-            for stop_str in self.sampling_params.stop_strs:
-                # FIXME: (minor) try incremental match in prev_output_str
-                if stop_str in tail_str or stop_str in self.prev_output_str:
-                    self.finished = True
-                    self.finish_reason = FinishReason.STOP_STR
-                    self.hit_stop_str = stop_str
-                    return
-
-=======
->>>>>>> 2cea6146
     def __repr__(self):
         return f"rid(n={self.rid}, " f"input_ids={self.origin_input_ids}, "
 
