"""
Copyright 2023-2024 SGLang Team
Licensed under the Apache License, Version 2.0 (the "License");
you may not use this file except in compliance with the License.
You may obtain a copy of the License at

    http://www.apache.org/licenses/LICENSE-2.0

Unless required by applicable law or agreed to in writing, software
distributed under the License is distributed on an "AS IS" BASIS,
WITHOUT WARRANTIES OR CONDITIONS OF ANY KIND, either express or implied.
See the License for the specific language governing permissions and
limitations under the License.
"""

"""
Store information about requests and batches.

The following is the flow of data structures for a batch:

ScheduleBatch -> ModelWorkerBatch -> ForwardBatch

- ScheduleBatch is managed by `scheduler.py::Scheduler`.
  It contains high-level scheduling data. Most of the data is on the CPU.
- ModelWorkerBatch is managed by `tp_worker.py::TpModelWorker`.
  It is a subset of `ScheduleBatch` that only contains data related to the model forward on GPU.
  It will be transformed from CPU scheduler to GPU model runner.
- ForwardBatch is managed by `model_runner.py::ModelRunner`.
  It contains low-level tensor data. Most of the data consists of GPU tensors.
"""

import dataclasses
import logging
from typing import List, Optional, Tuple, Union

import torch

from sglang.global_config import global_config
from sglang.srt.constrained import GrammarMatcher, RegexGuide
from sglang.srt.constrained.jump_forward import JumpForwardMap
from sglang.srt.mem_cache.base_prefix_cache import BasePrefixCache
from sglang.srt.mem_cache.chunk_cache import ChunkCache
from sglang.srt.mem_cache.memory_pool import BaseTokenToKVPool, ReqToTokenPool
from sglang.srt.model_executor.forward_batch_info import ForwardMode
from sglang.srt.sampling.sampling_batch_info import SamplingBatchInfo
from sglang.srt.sampling.sampling_params import SamplingParams
from sglang.srt.server_args import ServerArgs

INIT_INCREMENTAL_DETOKENIZATION_OFFSET = 5

# Put some global args for easy access
global_server_args_dict = {
    "attention_backend": ServerArgs.attention_backend,
    "sampling_backend": ServerArgs.sampling_backend,
    "triton_attention_reduce_in_fp32": ServerArgs.triton_attention_reduce_in_fp32,
    "disable_mla": ServerArgs.disable_mla,
    "torchao_config": ServerArgs.torchao_config,
    "disable_nan_detection": ServerArgs.disable_nan_detection,
}


logger = logging.getLogger(__name__)


class BaseFinishReason:
    def __init__(self, is_error: bool = False):
        self.is_error = is_error

    def to_json(self):
        raise NotImplementedError()


class FINISH_MATCHED_TOKEN(BaseFinishReason):
    def __init__(self, matched: Union[int, List[int]]):
        super().__init__()
        self.matched = matched

    def to_json(self):
        return {
            "type": "stop",  # to match OpenAI API's return value
            "matched": self.matched,
        }


class FINISH_MATCHED_STR(BaseFinishReason):
    def __init__(self, matched: str):
        super().__init__()
        self.matched = matched

    def to_json(self):
        return {
            "type": "stop",  # to match OpenAI API's return value
            "matched": self.matched,
        }


class FINISH_LENGTH(BaseFinishReason):
    def __init__(self, length: int):
        super().__init__()
        self.length = length

    def to_json(self):
        return {
            "type": "length",  # to match OpenAI API's return value
            "length": self.length,
        }


class FINISH_ABORT(BaseFinishReason):
    def __init__(self):
        super().__init__(is_error=True)

    def to_json(self):
        return {
            "type": "abort",
        }


@dataclasses.dataclass
class ImageInputs:
    """The image related inputs."""

    pixel_values: torch.Tensor
    image_hash: int
    image_sizes: Optional[list] = None
    image_offsets: Optional[list] = None
    pad_values: Optional[list] = None
    modalities: Optional[list] = None

    image_embeds: Optional[List[torch.Tensor]] = None
    aspect_ratio_ids: Optional[List[torch.Tensor]] = None
    aspect_ratio_mask: Optional[List[torch.Tensor]] = None
    # QWen2-VL related
    image_grid_thws: List[Tuple[int, int, int]] = None

    @staticmethod
    def from_dict(obj, vocab_size):
        # Use image hash as fake token_ids, which is then used for prefix matching
        ret = ImageInputs(
            pixel_values=obj["pixel_values"],
            image_hash=hash(tuple(obj["image_hashes"])),
            image_grid_thws=obj.get("image_grid_thws"),
        )
        image_hash = ret.image_hash
        ret.pad_values = [
            (image_hash) % vocab_size,
            (image_hash >> 16) % vocab_size,
            (image_hash >> 32) % vocab_size,
            (image_hash >> 64) % vocab_size,
        ]
        ret.image_sizes = obj["image_sizes"]
        # Only when pixel values is not None we have modalities
        ret.modalities = obj["modalities"] or ["image"]
        return ret


class Req:
    """The input and output status of a request."""

    def __init__(
        self,
        rid: str,
        origin_input_text: str,
        origin_input_ids: Tuple[int],
        sampling_params: SamplingParams,
        lora_path: Optional[str] = None,
    ):
        # Input and output info
        self.rid = rid
        self.origin_input_text = origin_input_text
        self.origin_input_ids_unpadded = origin_input_ids  # Before image padding
        self.origin_input_ids = origin_input_ids
        self.output_ids = []  # Each decode stage's output ids
        self.fill_ids = None  # fill_ids = origin_input_ids + output_ids

        self.sampling_params = sampling_params
        self.lora_path = lora_path

        # Memory info
        self.req_pool_idx = None

        # Check finish
        self.tokenizer = None
        self.finished_reason = None
        self.stream = False

        # For incremental decoding
        # ----- | --------- read_ids -------|
        # ----- |   surr_ids  |
        # xxxxx | xxxxxxxxxxx | xxxxxxxxxxx |
        # ----- ^ ----------- ^ ----------- ^
        # ----- 1 ----------- 2 ----------- 3
        # 1: surr_offset
        # 2: read_offset
        # 3: last token
        self.vid = 0  # version id to sync decode status with in detokenizer_manager
        self.decoded_text = ""
        self.surr_offset = None  # Surrounding offset to defeat the cleanup algorithm
        self.read_offset = None

        # The number of decoded tokens for token usage report. Note that
        # this does not include the jump forward tokens.
        self.completion_tokens_wo_jump_forward = 0

        # The number of cached tokens, that were already cached in the KV store
        self.cached_tokens = 0

        # For vision inputs
        self.image_inputs: Optional[ImageInputs] = None

        # Prefix info
        self.prefix_indices = []
        self.extend_input_len = 0
        self.last_node = None
        self.is_inflight_req = 0

        # Logprobs (arguments)
        self.return_logprob = False
        self.logprob_start_len = 0
        self.top_logprobs_num = 0

        # Logprobs (return value)
        self.normalized_prompt_logprob = None
        self.input_token_logprobs = None
        self.input_top_logprobs = None
        self.output_token_logprobs = []
        self.output_top_logprobs = []

        # Logprobs (internal values)
        # The tokens is prefilled but need to be considered as decode tokens
        # and should be updated for the decode logprobs
        self.last_update_decode_tokens = 0
        # The relative logprob_start_len in an extend batch
        self.extend_logprob_start_len = 0

        # Embedding
        self.embedding = None

        # Constrained decoding
        self.regex_fsm: Optional[RegexGuide] = None
        self.regex_fsm_state: int = 0
        self.regex_bnf: Optional[GrammarMatcher] = None

        self.allow_jump_forward = False
        self.jump_forward_map: JumpForwardMap = None

        # For Qwen2-VL
        self.mrope_position_delta = []  # use mutable object

    # whether request reached finished condition
    def finished(self) -> bool:
        return self.finished_reason is not None

    def init_next_round_input(self, tree_cache: Optional[BasePrefixCache] = None):
        self.fill_ids = self.origin_input_ids + self.output_ids
        if tree_cache is not None:
            self.prefix_indices, self.last_node = tree_cache.match_prefix(
                rid=self.rid, key=self.adjust_max_prefix_ids()
            )
        self.extend_input_len = len(self.fill_ids) - len(self.prefix_indices)

    def adjust_max_prefix_ids(self):
        self.fill_ids = self.origin_input_ids + self.output_ids
        input_len = len(self.fill_ids)

        # FIXME: To work around some bugs in logprob computation, we need to ensure each
        # request has at least one token. Later, we can relax this requirement and use `input_len`.
        max_prefix_len = input_len - 1

        if self.sampling_params.max_new_tokens > 0:
            # Need at least one token to compute logits
            max_prefix_len = min(max_prefix_len, input_len - 1)

        if self.return_logprob:
            if self.normalized_prompt_logprob is None:
                # Need at least two tokens to compute normalized logprob
                max_prefix_len = min(max_prefix_len, input_len - 2)
            max_prefix_len = min(max_prefix_len, self.logprob_start_len)

        max_prefix_len = max(max_prefix_len, 0)
        return self.fill_ids[:max_prefix_len]

    # Based on https://github.com/vllm-project/vllm/blob/7a64d24aad69e4d2548aa0bf528d9fe63428ab01/vllm/transformers_utils/detokenizer.py#L194-L313
    def init_incremental_detokenize(self):
        first_iter = self.surr_offset is None or self.read_offset is None

        if first_iter:
            self.read_offset = len(self.origin_input_ids_unpadded)
            self.surr_offset = max(
                self.read_offset - INIT_INCREMENTAL_DETOKENIZATION_OFFSET, 0
            )

        all_ids = self.origin_input_ids_unpadded + self.output_ids
        return all_ids[self.surr_offset :], self.read_offset - self.surr_offset

    def get_next_inc_detokenization(self):
        if self.tokenizer is None:
            return False, ""
        read_ids, read_offset = self.init_incremental_detokenize()
        surr_ids = read_ids[:read_offset]

        surr_text = self.tokenizer.decode(
            surr_ids,
            skip_special_tokens=self.sampling_params.skip_special_tokens,
            spaces_between_special_tokens=self.sampling_params.spaces_between_special_tokens,
        )
        new_text = self.tokenizer.decode(
            read_ids,
            skip_special_tokens=self.sampling_params.skip_special_tokens,
            spaces_between_special_tokens=self.sampling_params.spaces_between_special_tokens,
        )

        if len(new_text) > len(surr_text) and not new_text.endswith("�"):
            return True, new_text[len(surr_text) :]

        return False, ""

    def check_finished(self):
        if self.finished():
            return

        if len(self.output_ids) >= self.sampling_params.max_new_tokens:
            self.finished_reason = FINISH_LENGTH(
                length=self.sampling_params.max_new_tokens
            )
            return

        last_token_id = self.output_ids[-1]

        matched_eos = last_token_id in self.sampling_params.stop_token_ids

        if self.tokenizer is not None:
            matched_eos |= last_token_id == self.tokenizer.eos_token_id

        if matched_eos and not self.sampling_params.ignore_eos:
            self.finished_reason = FINISH_MATCHED_TOKEN(matched=last_token_id)
            return

        if len(self.sampling_params.stop_strs) > 0:
            tail_str = self.tokenizer.decode(
                self.output_ids[-(self.sampling_params.stop_str_max_len + 1) :]
            )

            for stop_str in self.sampling_params.stop_strs:
                if stop_str in tail_str or stop_str in self.decoded_text:
                    self.finished_reason = FINISH_MATCHED_STR(matched=stop_str)
                    return

    def jump_forward_and_retokenize_fsm(self, jump_forward_str, next_state):
        if self.origin_input_text is None:
            # Recovering text can only use unpadded ids
            self.origin_input_text = self.tokenizer.decode(
                self.origin_input_ids_unpadded
            )

        all_text = self.origin_input_text + self.decoded_text + jump_forward_str
        all_ids = self.tokenizer.encode(all_text)
        if not all_ids:
            logger.warning("Encoded all_text resulted in empty all_ids")
            return False

        prompt_tokens = len(self.origin_input_ids_unpadded)
        if prompt_tokens > len(all_ids):
            logger.warning("prompt_tokens is larger than encoded all_ids")
            return False

        if all_ids[prompt_tokens - 1] != self.origin_input_ids_unpadded[-1]:
            # TODO(lsyin): fix token fusion
            logger.warning(
                "Token fusion between input and output, try to avoid this by removing the space at the end of the input."
            )
            return False

        old_output_ids = self.output_ids
        self.output_ids = all_ids[prompt_tokens:]
        self.decoded_text = self.decoded_text + jump_forward_str
        self.surr_offset = prompt_tokens
        self.read_offset = len(all_ids)

        # NOTE: A trick to reduce the surrouding tokens decoding overhead
        for i in range(0, INIT_INCREMENTAL_DETOKENIZATION_OFFSET):
            surr_text_ = self.tokenizer.decode(
                all_ids[self.read_offset - i : self.read_offset]
            )
            if not surr_text_.endswith("�"):
                self.surr_offset = self.read_offset - i
                break

        self.regex_fsm_state = next_state

        if self.return_logprob:
            # For fast-forward part's logprobs
            k = 0
            for i, old_id in enumerate(old_output_ids):
                if old_id == self.output_ids[i]:
                    k = k + 1
                else:
                    break
            self.output_token_logprobs = self.output_token_logprobs[:k]
            self.output_top_logprobs = self.output_top_logprobs[:k]
            self.logprob_start_len = prompt_tokens + k
            self.last_update_decode_tokens = len(self.output_ids) - k

        return True

    def jump_forward_and_retokenize_bnf(self, jump_forward_str):
        assert self.regex_bnf is not None, "should be a regex request"
        assert self.tokenizer is not None, "should have a tokenizer"

        if self.origin_input_text is None:
            # Recovering text can only use unpadded ids
            self.origin_input_text = self.tokenizer.decode(
                self.origin_input_ids_unpadded
            )

        all_text = self.origin_input_text + self.decoded_text + jump_forward_str
        all_ids = self.tokenizer.encode(all_text)
        if not all_ids:
            logger.warning("Encoded all_text resulted in empty all_ids")
            return False

        prompt_tokens = len(self.origin_input_ids_unpadded)
        if prompt_tokens > len(all_ids):
            logger.warning("prompt_tokens is larger than encoded all_ids")
            return False

        if all_ids[prompt_tokens - 1] != self.origin_input_ids_unpadded[-1]:
            # TODO(lsyin): fix token fusion
            logger.warning(
                "Token fusion between input and output, try to avoid this by removing the space at the end of the input."
            )
            return False

        old_output_ids = self.output_ids
        self.output_ids = all_ids[prompt_tokens:]
        self.decoded_text = self.decoded_text + jump_forward_str
        self.surr_offset = prompt_tokens
        self.read_offset = len(all_ids)

        # NOTE: A trick to reduce the surrouding tokens decoding overhead
        for i in range(0, INIT_INCREMENTAL_DETOKENIZATION_OFFSET):
            surr_text_ = self.tokenizer.decode(
                all_ids[self.read_offset - i : self.read_offset]
            )
            if not surr_text_.endswith("�"):
                self.surr_offset = self.read_offset - i
                break

        k = 0
        for i, old_id in enumerate(old_output_ids):
            if old_id == self.output_ids[i]:
                k = i + 1
            else:
                break

        # rollback to the last token that is the same
        if k < len(old_output_ids):
            self.regex_bnf.rollback(len(old_output_ids) - k)

        for i in range(k, len(self.output_ids)):
            assert self.regex_bnf.accept_token(self.output_ids[i])

        if self.return_logprob:
            # For fast-forward part's logprobs
            self.output_token_logprobs = self.output_token_logprobs[:k]
            self.output_top_logprobs = self.output_top_logprobs[:k]
            self.logprob_start_len = prompt_tokens + k
            self.last_update_decode_tokens = len(self.output_ids) - k

        return True

    def __repr__(self):
        return f"rid(n={self.rid}, " f"input_ids={self.origin_input_ids}, "


bid = 0


@dataclasses.dataclass
class ScheduleBatch:
    """Store all inforamtion of a batch."""

    # Request, memory pool, and cache
    reqs: List[Req]
    req_to_token_pool: ReqToTokenPool = None
    token_to_kv_pool: BaseTokenToKVPool = None
    tree_cache: BasePrefixCache = None
    forward_mode: ForwardMode = None
    sampling_info: SamplingBatchInfo = None

    # Batched arguments to model runner
    input_ids: torch.Tensor = None
    req_pool_indices: torch.Tensor = None
    seq_lens: torch.Tensor = None
    # The output locations of the KV cache
    out_cache_loc: torch.Tensor = None
    output_ids: torch.Tensor = None

    # The sum of all sequence lengths
    seq_lens_sum: int = None

    # For processing logprobs
    return_logprob: bool = False
    top_logprobs_nums: Optional[List[int]] = None

    # For extend and mixed chunekd prefill
    prefix_lens: List[int] = None
    extend_lens: List[int] = None
    extend_num_tokens: int = None
    decoding_reqs: List[Req] = None

    # Stream
    has_stream: bool = False

    # Has regex
    has_regex: bool = False

    # device
    device: str = "cuda"

    @classmethod
    def init_new(cls, reqs, req_to_token_pool, token_to_kv_pool, tree_cache):
<<<<<<< HEAD
        return_logprob = any(req.return_logprob for req in reqs)
        has_stream = any(req.stream for req in reqs)
        has_regex = any(req.regex_fsm or req.regex_bnf for req in reqs)

=======
>>>>>>> e68b9e76
        return cls(
            reqs=reqs,
            req_to_token_pool=req_to_token_pool,
            token_to_kv_pool=token_to_kv_pool,
            tree_cache=tree_cache,
            return_logprob=any(req.return_logprob for req in reqs),
            has_stream=any(req.stream for req in reqs),
            has_regex=any(req.regex_fsm for req in reqs),
            device=req_to_token_pool.device,
        )

    def batch_size(self):
        return len(self.reqs)

    def is_empty(self):
        return len(self.reqs) == 0

    def alloc_req_slots(self, num_reqs):
        req_pool_indices = self.req_to_token_pool.alloc(num_reqs)
        if req_pool_indices is None:
            raise RuntimeError(
                "Out of memory. "
                "Please set a smaller number for `--max-running-requests`."
            )
        return req_pool_indices

    def alloc_token_slots(self, num_tokens: int):
        out_cache_loc = self.token_to_kv_pool.alloc(num_tokens)

        if out_cache_loc is None:
            if self.tree_cache is not None:
                self.tree_cache.evict(num_tokens, self.token_to_kv_pool.free)
                out_cache_loc = self.token_to_kv_pool.alloc(num_tokens)

            if out_cache_loc is None:
                logger.error("Prefill out of memory. Try to lower your batch size.")
                if self.tree_cache is not None:
                    self.tree_cache.pretty_print()
                exit(1)

        return out_cache_loc

    def prepare_for_extend(self, vocab_size: int):
        self.forward_mode = ForwardMode.EXTEND

        bs = len(self.reqs)
        reqs = self.reqs
        input_ids = [r.fill_ids[len(r.prefix_indices) :] for r in reqs]
        extend_num_tokens = sum(len(ids) for ids in input_ids)
        seq_lens = []

        # Allocate memory
        req_pool_indices = self.alloc_req_slots(bs)
        out_cache_loc = self.alloc_token_slots(extend_num_tokens)

        pt = 0
        for i, req in enumerate(reqs):
            already_computed = (
                req.extend_logprob_start_len + 1 + req.cached_tokens
                if req.extend_logprob_start_len > 0
                else 0
            )
            req.cached_tokens += len(req.prefix_indices) - already_computed

            req.req_pool_idx = req_pool_indices[i]
            pre_len, seq_len = len(req.prefix_indices), len(req.fill_ids)
            seq_lens.append(seq_len)
            assert seq_len - pre_len == req.extend_input_len

            if pre_len > 0:
                self.req_to_token_pool.write(
                    (req.req_pool_idx, slice(0, pre_len)), req.prefix_indices
                )
            self.req_to_token_pool.write(
                (req.req_pool_idx, slice(pre_len, seq_len)),
                out_cache_loc[pt : pt + req.extend_input_len],
            )

            # Compute the relative logprob_start_len in an extend batch
            if req.logprob_start_len >= pre_len:
                extend_logprob_start_len = min(
                    req.logprob_start_len - pre_len, req.extend_input_len - 1
                )
            else:
                extend_logprob_start_len = req.extend_input_len - 1

            req.extend_logprob_start_len = extend_logprob_start_len
            pt += req.extend_input_len

        # Set fields
        self.input_ids = torch.tensor(sum(input_ids, []), dtype=torch.int32).to(
            self.device, non_blocking=True
        )
        self.req_pool_indices = torch.tensor(req_pool_indices, dtype=torch.int32).to(
            self.device, non_blocking=True
        )
        self.seq_lens = torch.tensor(seq_lens, dtype=torch.int32).to(
            self.device, non_blocking=True
        )

        self.out_cache_loc = out_cache_loc

        self.seq_lens_sum = sum(seq_lens)
        if self.return_logprob:
            self.top_logprobs_nums = [r.top_logprobs_num for r in reqs]
        self.extend_num_tokens = extend_num_tokens
        self.prefix_lens = [len(r.prefix_indices) for r in reqs]
        self.extend_lens = [r.extend_input_len for r in reqs]
        self.extend_logprob_start_lens = [r.extend_logprob_start_len for r in reqs]

        self.sampling_info = SamplingBatchInfo.from_schedule_batch(
            self, vocab_size, global_server_args_dict["disable_penalizer"]
        )

    def mix_with_running(self, running_batch: "ScheduleBatch"):
        self.forward_mode = ForwardMode.MIXED
        running_bs = running_batch.batch_size()

        for req in running_batch.reqs:
            req.fill_ids = req.origin_input_ids + req.output_ids
            req.extend_input_len = 1

        input_ids = torch.cat([self.input_ids, running_batch.input_ids])
        out_cache_loc = torch.cat([self.out_cache_loc, running_batch.out_cache_loc])

        self.merge_batch(running_batch)
        self.input_ids = input_ids
        self.out_cache_loc = out_cache_loc
        self.extend_num_tokens += running_bs

        # NOTE: prefix_indices is what has been cached, but we don't cache each decode step
        self.prefix_lens.extend(
            [
                len(r.origin_input_ids) + len(r.output_ids) - 1
                for r in running_batch.reqs
            ]
        )
        self.extend_lens.extend([1] * running_bs)
        self.extend_logprob_start_lens.extend([0] * running_bs)

    def check_decode_mem(self):
        bs = len(self.reqs)
        if self.token_to_kv_pool.available_size() >= bs:
            return True

        self.tree_cache.evict(bs, self.token_to_kv_pool.free)

        if self.token_to_kv_pool.available_size() >= bs:
            return True

        return False

    def retract_decode(self):
        sorted_indices = [i for i in range(len(self.reqs))]

        # TODO(lsyin): improve retraction policy for radix cache
        sorted_indices.sort(
            key=lambda i: (
                len(self.reqs[i].output_ids),
                -len(self.reqs[i].origin_input_ids),
            ),
            reverse=True,
        )

        retracted_reqs = []
        seq_lens_cpu = self.seq_lens.cpu().numpy()
        first_iter = True
        while (
            self.token_to_kv_pool.available_size()
            < len(sorted_indices) * global_config.retract_decode_steps
            or first_iter
        ):
            if len(sorted_indices) == 1:
                # Corner case: only one request left
                assert (
                    self.token_to_kv_pool.available_size() > 0
                ), "No space left for only one request"
                break

            first_iter = False
            idx = sorted_indices.pop()
            req = self.reqs[idx]
            retracted_reqs.append(req)

            if isinstance(self.tree_cache, ChunkCache):
                # ChunkCache does not have eviction
                token_indices = self.req_to_token_pool.req_to_token[
                    req.req_pool_idx, : seq_lens_cpu[idx]
                ]
                self.token_to_kv_pool.free(token_indices)
                self.req_to_token_pool.free(req.req_pool_idx)
                del self.tree_cache.entries[req.rid]
            else:
                # TODO: apply more fine-grained retraction
                last_uncached_pos = len(req.prefix_indices)
                token_indices = self.req_to_token_pool.req_to_token[
                    req.req_pool_idx, last_uncached_pos : seq_lens_cpu[idx]
                ]
                self.token_to_kv_pool.free(token_indices)
                self.req_to_token_pool.free(req.req_pool_idx)

                # release the last node
                self.tree_cache.dec_lock_ref(req.last_node)

                # NOTE(lsyin): we should use the newly evictable memory instantly.
                residual_size = (
                    len(sorted_indices) * global_config.retract_decode_steps
                    - self.token_to_kv_pool.available_size()
                )
                residual_size = max(0, residual_size)
                self.tree_cache.evict(residual_size, self.token_to_kv_pool.free)

            req.prefix_indices = []
            req.last_node = None
            req.extend_input_len = 0

            # For incremental logprobs
            req.last_update_decode_tokens = 0
            req.logprob_start_len = 10**9

        self.filter_batch(keep_indices=sorted_indices)

        # Reqs in batch are filtered
        total_decoded_tokens = sum(len(r.output_ids) for r in self.reqs)
        total_max_new_tokens = sum(r.sampling_params.max_new_tokens for r in self.reqs)

        new_estimate_ratio = (
            total_decoded_tokens + global_config.retract_decode_steps * len(self.reqs)
        ) / total_max_new_tokens
        new_estimate_ratio = min(1.0, new_estimate_ratio)

        return retracted_reqs, new_estimate_ratio

    def check_for_jump_forward(self, pad_input_ids_func):
        jump_forward_reqs = []
        keep_indices = set(i for i in range(len(self.reqs)))

        for i, req in enumerate(self.reqs):
            if req.jump_forward_map is not None:
                assert req.regex_fsm is not None and req.regex_bnf is None
                jump_forward_bytes = req.jump_forward_map.jump_forward_byte(
                    req.regex_fsm_state
                )
                if jump_forward_bytes is not None and len(jump_forward_bytes) > 1:
                    suffix_bytes = []
                    continuation_range = range(0x80, 0xC0)
                    cur_state = req.regex_fsm_state
                    while (
                        len(jump_forward_bytes)
                        and jump_forward_bytes[0][0] in continuation_range
                    ):
                        # continuation bytes
                        byte_edge = jump_forward_bytes.pop(0)
                        suffix_bytes.append(byte_edge[0])
                        cur_state = byte_edge[1]

                    suffix_tokens = [f"<0x{hex(b)[2:].upper()}>" for b in suffix_bytes]
                    suffix_ids = req.tokenizer.convert_tokens_to_ids(suffix_tokens)

                    # Current ids, for cache and revert
                    cur_all_ids = tuple(req.origin_input_ids + req.output_ids)[:-1]
                    cur_output_ids = req.output_ids

                    req.output_ids.extend(suffix_ids)
                    decode_res, new_text = req.get_next_inc_detokenization()
                    if not decode_res:
                        req.output_ids = cur_output_ids
                        continue

                    (
                        jump_forward_str,
                        next_state,
                    ) = req.jump_forward_map.jump_forward_symbol(cur_state)

                    # Make the incrementally decoded text part of jump_forward_str
                    # so that the UTF-8 will not corrupt
                    jump_forward_str = new_text + jump_forward_str
                    if not req.jump_forward_and_retokenize_fsm(
                        jump_forward_str, next_state
                    ):
                        req.output_ids = cur_output_ids
                        continue

                    # The decode status has diverged from detokenizer_manager
                    req.vid += 1

                    # insert the old request into tree_cache
                    self.tree_cache.cache_finished_req(req, cur_all_ids)

                    # re-applying image padding
                    if req.image_inputs is not None:
                        req.origin_input_ids = pad_input_ids_func(
                            req.origin_input_ids_unpadded, req.image_inputs
                        )

                    jump_forward_reqs.append(req)
                    keep_indices.remove(i)

            if req.allow_jump_forward:
                assert req.regex_bnf is not None and req.regex_fsm is None
                jump_forward_str = req.regex_bnf.find_jump_forward_string()
                if len(jump_forward_str) > 1:
                    cur_all_ids = tuple(req.origin_input_ids + req.output_ids)[:-1]
                    cur_output_ids = req.output_ids
                    decode_res, new_text = req.get_next_inc_detokenization()
                    if not decode_res:
                        req.output_ids = cur_output_ids
                        continue

                    jump_forward_str = new_text + jump_forward_str
                    if not req.jump_forward_and_retokenize_bnf(jump_forward_str):
                        # Failed to jump forward, revert
                        req.output_ids = cur_output_ids
                        continue

                    # The decode status has diverged from detokenizer_manager
                    req.vid += 1

                    # insert the old request into tree_cache
                    self.tree_cache.cache_finished_req(req, cur_all_ids)

                    # re-applying image padding
                    if req.image_inputs is not None:
                        req.origin_input_ids = pad_input_ids_func(
                            req.origin_input_ids_unpadded, req.image_inputs
                        )

                    jump_forward_reqs.append(req)
                    keep_indices.remove(i)

        self.filter_batch(keep_indices=list(keep_indices))

        return jump_forward_reqs

    def prepare_for_decode(self, enable_overlap: bool = False):
        self.forward_mode = ForwardMode.DECODE

        self.input_ids = self.output_ids
        self.output_ids = None
        if self.sampling_info.penalizer_orchestrator:
            self.sampling_info.penalizer_orchestrator.cumulate_output_tokens(
                self.input_ids
            )

        # Alloc mem
        bs = len(self.reqs)
        self.out_cache_loc = self.alloc_token_slots(bs)

        if enable_overlap:
            # Do not use in-place operations in the overlap mode
            self.req_to_token_pool.write(
                (self.req_pool_indices, self.seq_lens), self.out_cache_loc
            )
            self.seq_lens = self.seq_lens + 1
        else:
            # A faster in-place version
            self.req_to_token_pool.write(
                (self.req_pool_indices, self.seq_lens), self.out_cache_loc
            )
            self.seq_lens.add_(1)
        self.seq_lens_sum += bs

    def filter_batch(
        self,
        current_inflight_req: Optional[Req] = None,
        keep_indices: Optional[List[int]] = None,
    ):
        if keep_indices is None:
            keep_indices = [
                i
                for i in range(len(self.reqs))
                if not self.reqs[i].finished()
                and self.reqs[i] is not current_inflight_req
            ]

        if keep_indices is None or len(keep_indices) == 0:
            # Filter out all requests
            self.reqs = []
            return

        if len(keep_indices) == len(self.reqs):
            # No need to filter
            return

        self.reqs = [self.reqs[i] for i in keep_indices]
        new_indices = torch.tensor(keep_indices, dtype=torch.int32).to(
            self.device, non_blocking=True
        )
        self.req_pool_indices = self.req_pool_indices[new_indices]
        self.seq_lens = self.seq_lens[new_indices]
        self.out_cache_loc = None
        self.seq_lens_sum = self.seq_lens.sum().item()
        self.output_ids = self.output_ids[new_indices]
        self.return_logprob = any(req.return_logprob for req in self.reqs)
        if self.return_logprob:
            self.top_logprobs_nums = [self.top_logprobs_nums[i] for i in keep_indices]
        else:
            self.top_logprobs_nums = None

        self.has_stream = any(req.stream for req in self.reqs)
        self.has_regex = any(req.regex_fsm or req.regex_bnf for req in self.reqs)

        self.sampling_info.filter_batch(keep_indices, new_indices)

    def merge_batch(self, other: "ScheduleBatch"):
        # Penalizer orchestrator must be merged before Batch.reqs is merged. This is because
        # orchestrator.merge() depends on Batch.reqs during preparation of each penalizers, so it
        # needs to be called with pre-merged Batch.reqs.
        self.sampling_info.merge_batch(other.sampling_info)

        self.req_pool_indices = torch.concat(
            [self.req_pool_indices, other.req_pool_indices]
        )
        self.seq_lens = torch.concat([self.seq_lens, other.seq_lens])
        self.out_cache_loc = None
        self.seq_lens_sum += other.seq_lens_sum
        if self.output_ids is not None:
            self.output_ids = torch.concat([self.output_ids, other.output_ids])
        if self.return_logprob and other.return_logprob:
            self.top_logprobs_nums.extend(other.top_logprobs_nums)
        elif self.return_logprob:
            self.top_logprobs_nums.extend([0] * len(other.reqs))
        elif other.return_logprob:
            self.top_logprobs_nums = [0] * len(self.reqs) + other.top_logprobs_nums
        self.reqs.extend(other.reqs)

        self.return_logprob = self.return_logprob or other.return_logprob
        self.has_stream = self.has_stream or other.has_stream
        self.has_regex = self.has_regex or other.has_regex

    def get_model_worker_batch(self):
        if self.forward_mode.is_decode():
            extend_seq_lens = extend_prefix_lens = extend_logprob_start_lens = (
                image_inputs
            ) = None
        else:
            extend_seq_lens = self.extend_lens
            extend_prefix_lens = self.prefix_lens
            extend_logprob_start_lens = self.extend_logprob_start_lens
            image_inputs = [r.image_inputs for r in self.reqs]

        if self.has_regex:
            self.sampling_info.regex_fsms = [req.regex_fsm for req in self.reqs]
            self.sampling_info.regex_bnfs = [req.regex_bnf for req in self.reqs]
            self.sampling_info.regex_fsm_states = [
                req.regex_fsm_state for req in self.reqs
            ]
        else:
            self.sampling_info.regex_fsms = None
            self.sampling_info.regex_bnfs = None

        global bid
        bid += 1

        mrope_positions_delta = [req.mrope_position_delta for req in self.reqs]

        return ModelWorkerBatch(
            bid=bid,
            forward_mode=self.forward_mode,
            input_ids=self.input_ids,
            req_pool_indices=self.req_pool_indices,
            seq_lens=self.seq_lens,
            out_cache_loc=self.out_cache_loc,
            seq_lens_sum=self.seq_lens_sum,
            req_to_token_pool_records=self.req_to_token_pool.get_write_records(),
            return_logprob=self.return_logprob,
            top_logprobs_nums=self.top_logprobs_nums,
            extend_num_tokens=self.extend_num_tokens,
            extend_seq_lens=extend_seq_lens,
            extend_prefix_lens=extend_prefix_lens,
            extend_logprob_start_lens=extend_logprob_start_lens,
            image_inputs=image_inputs,
            lora_paths=[req.lora_path for req in self.reqs],
            sampling_info=self.sampling_info,
            mrope_positions_delta=mrope_positions_delta,
        )

    def copy(self):
        # Only contain fields that will be used by process_batch_result
        return ScheduleBatch(
            reqs=self.reqs,
            forward_mode=self.forward_mode,
            out_cache_loc=self.out_cache_loc,
            return_logprob=self.return_logprob,
            decoding_reqs=self.decoding_reqs,
        )

    def __str__(self):
        return (
            f"ScheduleBatch(forward_mode={self.forward_mode.name}, "
            f"#req={(len(self.reqs))})"
        )


@dataclasses.dataclass
class ModelWorkerBatch:
    # The batch id
    bid: int
    # The forward mode
    forward_mode: ForwardMode
    # The input ids
    input_ids: torch.Tensor
    # The indices of requests in the req_to_token_pool
    req_pool_indices: torch.Tensor
    # The sequence length
    seq_lens: torch.Tensor
    # The indices of output tokens in the token_to_kv_pool
    out_cache_loc: torch.Tensor

    # The sum of all sequence lengths
    seq_lens_sum: int

    # The memory pool operation records
    req_to_token_pool_records: Optional[List[Tuple[Tuple, torch.Tensor]]]

    # For logprob
    return_logprob: bool
    top_logprobs_nums: Optional[List[int]]

    # For extend
    extend_num_tokens: Optional[int]
    extend_seq_lens: Optional[List[int]]
    extend_prefix_lens: Optional[List[int]]
    extend_logprob_start_lens: Optional[List[int]]

    # For multimodal
    image_inputs: Optional[List[ImageInputs]]

    # For LoRA
    lora_paths: Optional[List[str]]

    # Sampling info
    sampling_info: SamplingBatchInfo

    # For Qwen2-VL
    mrope_positions_delta: List[List[int]]

    def copy(self):
        return dataclasses.replace(self, sampling_info=self.sampling_info.copy())

    def to(self, device: str):
        self.input_ids = self.input_ids.to(device, non_blocking=True)
        self.req_pool_indices = self.req_pool_indices.to(device, non_blocking=True)
        self.seq_lens = self.seq_lens.to(device, non_blocking=True)
        self.out_cache_loc = self.out_cache_loc.to(device, non_blocking=True)
        self.req_to_token_pool_records = [
            (x, y.to(device, non_blocking=True))
            for x, y in self.req_to_token_pool_records
        ]
        self.sampling_info.to(device)<|MERGE_RESOLUTION|>--- conflicted
+++ resolved
@@ -520,13 +520,6 @@
 
     @classmethod
     def init_new(cls, reqs, req_to_token_pool, token_to_kv_pool, tree_cache):
-<<<<<<< HEAD
-        return_logprob = any(req.return_logprob for req in reqs)
-        has_stream = any(req.stream for req in reqs)
-        has_regex = any(req.regex_fsm or req.regex_bnf for req in reqs)
-
-=======
->>>>>>> e68b9e76
         return cls(
             reqs=reqs,
             req_to_token_pool=req_to_token_pool,
@@ -534,7 +527,7 @@
             tree_cache=tree_cache,
             return_logprob=any(req.return_logprob for req in reqs),
             has_stream=any(req.stream for req in reqs),
-            has_regex=any(req.regex_fsm for req in reqs),
+            has_regex=any(req.regex_fsm or req.regex_bnf for req in reqs),
             device=req_to_token_pool.device,
         )
 
