from __future__ import annotations

# Copyright 2023-2024 SGLang Team
# Licensed under the Apache License, Version 2.0 (the "License");
# you may not use this file except in compliance with the License.
# You may obtain a copy of the License at
#
#     http://www.apache.org/licenses/LICENSE-2.0
#
# Unless required by applicable law or agreed to in writing, software
# distributed under the License is distributed on an "AS IS" BASIS,
# WITHOUT WARRANTIES OR CONDITIONS OF ANY KIND, either express or implied.
# See the License for the specific language governing permissions and
# limitations under the License.
# ==============================================================================
"""
Store information about requests and batches.

The following is the flow of data structures for a batch:

ScheduleBatch -> ModelWorkerBatch -> ForwardBatch

- ScheduleBatch is managed by `scheduler.py::Scheduler`.
  It contains high-level scheduling data. Most of the data is on the CPU.
- ModelWorkerBatch is managed by `tp_worker.py::TpModelWorker`.
  It is a subset of `ScheduleBatch` that only contains data related to the model forward on GPU.
  It will be transformed from CPU scheduler to GPU model runner.
- ForwardBatch is managed by `model_runner.py::ModelRunner`.
  It contains low-level tensor data. Most of the data consists of GPU tensors.

TODO(lmzheng): ModelWorkerBatch seems a bit redundant and we consider removing it in the future.
"""

import copy
import dataclasses
import hashlib
import logging
import threading
from enum import Enum, auto
from http import HTTPStatus
from typing import TYPE_CHECKING, Any, List, Optional, Set, Tuple, Union

import numpy as np
import torch
import triton
import triton.language as tl

from sglang.global_config import global_config
from sglang.srt.configs.model_config import ModelConfig
from sglang.srt.constrained.base_grammar_backend import BaseGrammarObject
from sglang.srt.disaggregation.base import BaseKVSender
from sglang.srt.disaggregation.decode_schedule_batch_mixin import (
    ScheduleBatchDisaggregationDecodeMixin,
)
from sglang.srt.distributed.parallel_state import get_tensor_model_parallel_rank
from sglang.srt.layers.multimodal import gpu_tensor_hash
from sglang.srt.mem_cache.base_prefix_cache import BasePrefixCache
from sglang.srt.mem_cache.chunk_cache import ChunkCache
from sglang.srt.mem_cache.memory_pool import ReqToTokenPool, TokenToKVPoolAllocator
from sglang.srt.metrics.collector import TimeStats
from sglang.srt.model_executor.forward_batch_info import CaptureHiddenMode, ForwardMode
from sglang.srt.sampling.sampling_batch_info import SamplingBatchInfo
from sglang.srt.sampling.sampling_params import SamplingParams
from sglang.srt.server_args import ServerArgs
from sglang.srt.utils import flatten_nested_list, support_triton

if TYPE_CHECKING:
    from sglang.srt.speculative.eagle_utils import EagleDraftInput, EagleVerifyInput
    from sglang.srt.speculative.spec_info import SpeculativeAlgorithm

INIT_INCREMENTAL_DETOKENIZATION_OFFSET = 5

GLOBAL_SERVER_ARGS_KEYS = [
    "attention_backend",
    "mm_attention_backend",
    "debug_tensor_dump_inject",
    "debug_tensor_dump_output_folder",
    "chunked_prefill_size",
    "device",
    "disable_chunked_prefix_cache",
    "disable_radix_cache",
    "enable_dp_attention",
    "enable_two_batch_overlap",
    "enable_dp_lm_head",
    "enable_deepep_moe",
    "deepep_mode",
    "enable_ep_moe",
    "moe_dense_tp_size",
    "ep_dispatch_algorithm",
    "deepep_config",
    "ep_num_redundant_experts",
    "enable_nan_detection",
    "flashinfer_mla_disable_ragged",
    "max_micro_batch_size",
    "disable_shared_experts_fusion",
    "sampling_backend",
    "speculative_accept_threshold_acc",
    "speculative_accept_threshold_single",
    "torchao_config",
    "triton_attention_reduce_in_fp32",
    "num_reserved_decode_tokens",
]

# Put some global args for easy access
global_server_args_dict = {k: getattr(ServerArgs, k) for k in GLOBAL_SERVER_ARGS_KEYS}

logger = logging.getLogger(__name__)


class BaseFinishReason:
    def __init__(self, is_error: bool = False):
        self.is_error = is_error

    def to_json(self):
        raise NotImplementedError()


class FINISH_MATCHED_TOKEN(BaseFinishReason):
    def __init__(self, matched: Union[int, List[int]]):
        super().__init__()
        self.matched = matched

    def to_json(self):
        return {
            "type": "stop",  # to match OpenAI API's return value
            "matched": self.matched,
        }


class FINISH_MATCHED_STR(BaseFinishReason):
    def __init__(self, matched: str):
        super().__init__()
        self.matched = matched

    def to_json(self):
        return {
            "type": "stop",  # to match OpenAI API's return value
            "matched": self.matched,
        }


class FINISH_LENGTH(BaseFinishReason):
    def __init__(self, length: int):
        super().__init__()
        self.length = length

    def to_json(self):
        return {
            "type": "length",  # to match OpenAI API's return value
            "length": self.length,
        }


class FINISH_ABORT(BaseFinishReason):
    def __init__(self, message=None, status_code=None, err_type=None):
        super().__init__(is_error=True)
        self.message = message or "Aborted"
        self.status_code = status_code
        self.err_type = err_type

    def to_json(self):
        return {
            "type": "abort",
            "message": self.message,
            "status_code": self.status_code,
            "err_type": self.err_type,
        }


class Modality(Enum):
    IMAGE = auto()
    MULTI_IMAGES = auto()
    VIDEO = auto()
    AUDIO = auto()


@dataclasses.dataclass
class MultimodalDataItem:
    """
    A single multimodal data, from a single image/video/audio or others
    """

    modality: Modality

    hash: int = None
    pad_value: int = None

    aspect_ratio_id: Optional[List[torch.Tensor]] = None
    aspect_ratio_mask: Optional[List[torch.Tensor]] = None

    image_sizes: Tuple[int, int] = None
    image_offsets: Optional[list] = None

    # the real data, pixel_values or audio_features
    # data: Union[List[torch.Tensor], List[np.ndarray]]
    pixel_values: Union[torch.Tensor, np.ndarray] = None
    image_grid_thw: Union[torch.Tensor, np.ndarray] = None
    video_grid_thws: Union[torch.Tensor, np.ndarray] = None

    image_emb_mask: Optional[torch.Tensor] = None
    image_spatial_crop: Optional[torch.Tensor] = None
    second_per_grid_ts: Optional[List[torch.Tensor]] = None

    # [num_images, (n, w, h)]
    tgt_size: Tuple[int, int] = None

    # kimi-vl related
    image_grid_hws: Optional[List[torch.Tensor]] = None

    audio_features: Union[torch.Tensor, np.ndarray] = None
    audio_feature_lens: Optional[List[torch.Tensor]] = None
    audio_offsets: Optional[List[Tuple[int, int]]] = None

    precomputed_features: Optional[Union[torch.Tensor, np.ndarray]] = None

    @staticmethod
    def is_empty_list(l):
        if l is None:
            return True
        return len([item for item in flatten_nested_list(l) if item is not None]) == 0

    def set_pad_value(self):
        """
        Set the pad value after first hashing the data
        """

        def data_hash(data) -> int:
            hash_bytes = hashlib.sha256(data).digest()[:8]
            return int.from_bytes(hash_bytes, byteorder="big", signed=False)

        def tensor_hash(tensor_list) -> int:
            """
            hash a tensor or a tensor list
            """
            tensor = tensor_list
            if isinstance(tensor_list, list):
                tensor_list = flatten_nested_list(tensor_list)
                tensor_list = [
                    x.flatten() if isinstance(x, torch.Tensor) else x
                    for x in tensor_list
                ]
                tensor = torch.concat(tensor_list)
            if tensor.is_cuda:
                return gpu_tensor_hash(tensor)
            tensor = tensor.detach().contiguous()

            if tensor.dtype == torch.bfloat16:
                # memoryview() doesn't support PyTorch's BFloat16 dtype
                tensor = tensor.float()

            assert isinstance(tensor, torch.Tensor)
            if tensor.is_cuda:
                # TODO: improve this
                tensor_cpu = tensor.cpu()
            else:
                tensor_cpu = tensor

            mv = memoryview(tensor_cpu.numpy())
            return data_hash(mv.tobytes())

        def hash_feature(f):
            if isinstance(f, list):
                if isinstance(f[0], torch.Tensor):
                    return tensor_hash(f)
                return data_hash(tuple(flatten_nested_list(f)))
            elif isinstance(f, np.ndarray):
                arr = np.ascontiguousarray(f)
                arr_bytes = arr.tobytes()
                return data_hash(arr_bytes)
            elif isinstance(f, torch.Tensor):
                return tensor_hash([f])
            return data_hash(f)

        if self.precomputed_features is not None:
            self.hash = hash_feature(self.precomputed_features)
        elif self.is_audio():
            self.hash = hash_feature(self.audio_features)
        else:
            self.hash = hash_feature(self.pixel_values)

        assert self.hash is not None
        self.pad_value = self.hash % (1 << 30)

    def is_audio(self):
        return (self.modality == Modality.AUDIO) and (
            self.precomputed_features is not None
            or not MultimodalDataItem.is_empty_list(self.audio_features)
        )

    def is_image(self):
        return (
            self.modality == Modality.IMAGE or self.modality == Modality.MULTI_IMAGES
        ) and (
            self.precomputed_features is not None
            or not MultimodalDataItem.is_empty_list(self.pixel_values)
        )

    def is_video(self):
        return (self.modality == Modality.VIDEO) and (
            self.precomputed_features is not None
            or not MultimodalDataItem.is_empty_list(self.pixel_values)
        )

    def is_valid(self) -> bool:
        return self.is_image() or self.is_video() or self.is_audio()

    def validate(self):
        ...
        # TODO

    @staticmethod
    def from_dict(obj: dict):
        kwargs = dict(obj)
        modality = kwargs.pop("modality")
        if isinstance(modality, str):
            modality = Modality[modality]
        ret = MultimodalDataItem(modality=modality, **kwargs)
        ret.validate()
        return ret


@dataclasses.dataclass
class MultimodalInputs:
    """The multimodal data related inputs."""

    # items of data
    mm_items: List[MultimodalDataItem]
    image_pad_len: Optional[list] = None
    num_image_tokens: Optional[int] = None

    # QWen2-VL related
    mrope_positions: Optional[torch.Tensor] = None
    mrope_position_delta: Optional[torch.Tensor] = None

    # image
    im_token_id: Optional[int] = None
    im_start_id: Optional[int] = None
    im_end_id: Optional[int] = None
    slice_start_id: Optional[int] = None
    slice_end_id: Optional[int] = None

    # video
    video_token_id: Optional[int] = None

    # audio
    audio_token_id: Optional[int] = None
    audio_start_id: Optional[int] = None
    audio_end_id: Optional[int] = None

    @staticmethod
    def from_dict(obj: dict):
        ret = MultimodalInputs(
            mm_items=obj["mm_items"],
        )

        assert isinstance(ret.mm_items, list)
        ret.mm_items = [item for item in ret.mm_items if item.is_valid()]

        for item in ret.mm_items:
            item.set_pad_value()

        optional_args = [
            "mrope_positions",
            "mrope_position_delta",
            "im_token_id",
            "im_start_id",
            "im_end_id",
            "slice_start_id",
            "slice_end_id",
            "audio_start_id",
            "audio_end_id",
            "audio_token_id",
        ]
        for arg in optional_args:
            if arg in obj:
                setattr(ret, arg, obj[arg])

        return ret

    def contains_image_inputs(self) -> bool:
        """ """
        return any(item.is_image() for item in self.mm_items)

    def contains_audio_inputs(self) -> bool:
        """ """
        return any(item.is_audio() for item in self.mm_items)

    def contains_mm_input(self) -> bool:
        return any(True for item in self.mm_items if item.is_valid())

    def merge(self, other: MultimodalInputs):
        """
        merge image inputs when requests are being merged
        """

        # args needed to be merged
        optional_args = [
            "mm_items",
            "image_pad_len",
        ]
        for arg in optional_args:
            self_arg = getattr(self, arg, None)
            if self_arg is not None:
                setattr(self, arg, self_arg + getattr(other, arg))

        mrope_positions = self.mrope_positions
        if mrope_positions is not None:
            if other.mrope_positions is None:
                self.mrope_positions = mrope_positions
            else:
                self.mrope_positions = torch.cat(
                    [self.mrope_positions, other.mrope_positions], dim=1
                )

        mrope_position_delta = self.mrope_position_delta
        if mrope_position_delta is not None:
            if other.mrope_position_delta is None:
                self.mrope_position_delta = mrope_position_delta
            else:
                self.mrope_position_delta = torch.cat(
                    [self.mrope_position_delta, other.mrope_position_delta], dim=0
                )

        for key, val in other.__dict__.items():
            if "_id" in key:
                # set token_ids
                if getattr(self, key, None) is None:
                    setattr(self, key, getattr(other, key, None))
        # other args would be kept intact


class Req:
    """The input and output status of a request."""

    def __init__(
        self,
        rid: str,
        origin_input_text: str,
        origin_input_ids: List[int],
        sampling_params: SamplingParams,
        return_logprob: bool = False,
        top_logprobs_num: int = 0,
        token_ids_logprob: List[int] = None,
        stream: bool = False,
        origin_input_ids_unpadded: Optional[Tuple[int]] = None,
        lora_path: Optional[str] = None,
        input_embeds: Optional[List[List[float]]] = None,
        token_type_ids: List[int] = None,
        session_id: Optional[str] = None,
        custom_logit_processor: Optional[str] = None,
        return_hidden_states: bool = False,
        eos_token_ids: Optional[Set[int]] = None,
        bootstrap_host: Optional[str] = None,
        bootstrap_port: Optional[int] = None,
        bootstrap_room: Optional[int] = None,
        data_parallel_rank: Optional[int] = None,
    ):
        # Input and output info
        self.rid = rid
        self.origin_input_text = origin_input_text
        self.origin_input_ids_unpadded = (
            origin_input_ids_unpadded
            if origin_input_ids_unpadded
            else origin_input_ids  # Before image padding
        )
        self.origin_input_ids = origin_input_ids
        # Each decode stage's output ids
        self.output_ids = []
        # fill_ids = origin_input_ids + output_ids. Updated if chunked.
        self.fill_ids = []
        self.session_id = session_id
        self.input_embeds = input_embeds

<<<<<<< HEAD
        # The length of KV that have been removed in local attention chunked prefill
        self.evicted_seqlen_local = 0
=======
        # for corss-endoder model
        self.token_type_ids = token_type_ids
>>>>>>> fadf18fd

        # Sampling info
        if isinstance(sampling_params.custom_params, dict):
            sampling_params = copy.copy(sampling_params)
            sampling_params.custom_params = sampling_params.custom_params | {
                "__req__": self
            }
        self.sampling_params = sampling_params
        self.custom_logit_processor = custom_logit_processor
        self.return_hidden_states = return_hidden_states
        self.lora_path = lora_path

        # Memory pool info
        self.req_pool_idx: Optional[int] = None

        # Check finish
        self.tokenizer = None
        self.finished_reason = None
        # Whether this request has finished output
        self.finished_output = None
        # If we want to abort the request in the middle of the event loop, set this to true
        # Note: We should never set finished_reason in the middle, the req will get filtered and never respond
        self.to_abort = False
        # This carries the error message for `.to_abort` and will be attached to the finished_reason at the end of the event loop
        self.to_abort_message: str = None
        self.stream = stream
        self.eos_token_ids = eos_token_ids

        # For incremental decoding
        # ----- | --------- read_ids -------|
        # ----- |   surr_ids  |
        # xxxxx | xxxxxxxxxxx | xxxxxxxxxxx |
        # ----- ^ ----------- ^ ----------- ^
        # ----- 1 ----------- 2 ----------- 3
        # 1: surr_offset
        # 2: read_offset
        # 3: last token
        self.surr_offset = None  # Surrounding offset to defeat the cleanup algorithm
        self.read_offset = None
        self.decoded_text = ""

        # For multimodal inputs
        self.multimodal_inputs: Optional[MultimodalInputs] = None

        # Prefix info
        # The indices to kv cache for the shared prefix.
<<<<<<< HEAD
        self.prefix_indices = []
        # The indices to local kv cache for the shared prefix.
        self.prefix_indices_local = []
=======
        self.prefix_indices: torch.Tensor = []
>>>>>>> fadf18fd
        # Number of tokens to run prefill.
        self.extend_input_len = 0
        # The relative logprob_start_len in an extend batch
        self.extend_logprob_start_len = 0
        self.last_node: Any = None
        self.last_host_node: Any = None
        self.host_hit_length = 0

        # Whether or not if it is chunked. It increments whenever
        # it is chunked, and decrement whenever chunked request is
        # processed.
        self.is_chunked = 0

        # For retraction
        self.is_retracted = False

        # Incremental streamining
        self.send_token_offset: int = 0
        self.send_decode_id_offset: int = 0
        # TODO (Byron): send_output_token_logprobs_offset and send_decode_id_offset can be different in disaggregation mode
        # because the decode server does not have the first output token logprobs
        self.send_output_token_logprobs_offset: int = 0

        # Logprobs (arguments)
        self.return_logprob = return_logprob
        # Start index to compute logprob from.
        self.logprob_start_len = 0
        self.top_logprobs_num = top_logprobs_num
        self.token_ids_logprob = token_ids_logprob
        self.temp_scaled_logprobs = False
        self.top_p_normalized_logprobs = False

        # Logprobs (return values)
        # True means the input logprob has been already sent to detokenizer.
        self.input_logprob_sent: bool = False
        self.input_token_logprobs_val: Optional[List[float]] = None
        self.input_token_logprobs_idx: Optional[List[int]] = None
        self.input_top_logprobs_val: Optional[List[float]] = None
        self.input_top_logprobs_idx: Optional[List[int]] = None
        self.input_token_ids_logprobs_val: Optional[List[float]] = None
        self.input_token_ids_logprobs_idx: Optional[List[int]] = None
        # Temporary holder to store input_token_logprobs.
        self.input_token_logprobs: Optional[List[Tuple[int]]] = None
        self.temp_input_top_logprobs_val: Optional[List[torch.Tensor]] = None
        self.temp_input_top_logprobs_idx: Optional[List[int]] = None
        self.temp_input_token_ids_logprobs_val: Optional[List[float]] = None
        self.temp_input_token_ids_logprobs_idx: Optional[List[int]] = None

        if return_logprob:
            # shape: (bs, 1)
            self.output_token_logprobs_val = []
            self.output_token_logprobs_idx = []
            # shape: (bs, k)
            self.output_top_logprobs_val = []
            self.output_top_logprobs_idx = []
            self.output_token_ids_logprobs_val = []
            self.output_token_ids_logprobs_idx = []
        else:
            self.output_token_logprobs_val = self.output_token_logprobs_idx = (
                self.output_top_logprobs_val
            ) = self.output_top_logprobs_idx = self.output_token_ids_logprobs_val = (
                self.output_token_ids_logprobs_idx
            ) = None
        self.hidden_states: List[List[float]] = []
        self.hidden_states_tensor = None  # Note: use tensor instead of list to transfer hidden_states when PD + MTP

        # Embedding (return values)
        self.embedding = None

        # Constrained decoding
        self.grammar: Optional[BaseGrammarObject] = None
        self.grammar_wait_ct = 0

        # The number of cached tokens that were already cached in the KV cache
        self.cached_tokens = 0
        self.already_computed = 0

        # The number of verification forward passes in the speculative decoding.
        # This is used to compute the average acceptance length per request.
        self.spec_verify_ct = 0

        # For metrics
        self.time_stats: TimeStats = TimeStats()
        self.has_log_time_stats: bool = False
        self.queue_time_start = None
        self.queue_time_end = None

        # For disaggregation
        self.bootstrap_host: str = bootstrap_host
        self.bootstrap_port: Optional[int] = bootstrap_port
        self.bootstrap_room: Optional[int] = bootstrap_room
        self.disagg_kv_sender: Optional[BaseKVSender] = None

        # For data parallel rank routing
        self.data_parallel_rank: Optional[int] = data_parallel_rank

        # the start index of the sent kv cache
        # We want to send it chunk by chunk for chunked prefill.
        # After every chunk forward, we do the following:
        # kv_send(req.input_ids[req.start_send_idx:len(req.fill_ids)])
        # start_send_idx = len(req.fill_ids)
        self.start_send_idx: int = 0

        # For overlap schedule, we delay the kv transfer until `process_batch_result_disagg_prefill` rather than `process_prefill_chunk` in non-overlap
        # This is because kv is not ready in `process_prefill_chunk`.
        # We use `tmp_end_idx` to store the end index of the kv cache to send.
        self.tmp_end_idx: int = -1
        self.metadata_buffer_index: int = -1

    @property
    def seqlen(self):
        return len(self.origin_input_ids) + len(self.output_ids)

    def extend_image_inputs(self, image_inputs):
        if self.multimodal_inputs is None:
            self.multimodal_inputs = image_inputs
        else:
            self.multimodal_inputs.merge(image_inputs)

    def finished(self) -> bool:
        # Whether request reached finished condition
        return self.finished_reason is not None

    def init_next_round_input(
        self,
        tree_cache: Optional[BasePrefixCache] = None,
    ):
        self.fill_ids = self.origin_input_ids + self.output_ids
        if tree_cache is not None:
            (
                self.prefix_indices,
                self.last_node,
                self.last_host_node,
                self.host_hit_length,
            ) = tree_cache.match_prefix(
                key=self.adjust_max_prefix_ids(),
            )
        self.extend_input_len = len(self.fill_ids) - len(self.prefix_indices)

    def adjust_max_prefix_ids(self):
        self.fill_ids = self.origin_input_ids + self.output_ids
        input_len = len(self.fill_ids)

        # FIXME: To work around some bugs in logprob computation, we need to ensure each
        # request has at least one token. Later, we can relax this requirement and use `input_len`.
        max_prefix_len = input_len - 1

        if self.sampling_params.max_new_tokens > 0:
            # Need at least one token to compute logits
            max_prefix_len = min(max_prefix_len, input_len - 1)

        if self.return_logprob:
            max_prefix_len = min(max_prefix_len, self.logprob_start_len)

        max_prefix_len = max(max_prefix_len, 0)
        return self.fill_ids[:max_prefix_len]

    # Based on https://github.com/vllm-project/vllm/blob/7a64d24aad69e4d2548aa0bf528d9fe63428ab01/vllm/transformers_utils/detokenizer.py#L194-L313
    def init_incremental_detokenize(self):
        first_iter = self.surr_offset is None or self.read_offset is None

        if first_iter:
            self.read_offset = len(self.origin_input_ids_unpadded)
            self.surr_offset = max(
                self.read_offset - INIT_INCREMENTAL_DETOKENIZATION_OFFSET, 0
            )

        all_ids = self.origin_input_ids_unpadded + self.output_ids
        return all_ids[self.surr_offset :], self.read_offset - self.surr_offset

    def check_finished(self):
        if self.finished():
            return

        if self.to_abort:
            self.finished_reason = FINISH_ABORT(
                message=self.to_abort_message,
            )
            return

        if len(self.output_ids) >= self.sampling_params.max_new_tokens:
            self.finished_reason = FINISH_LENGTH(
                length=self.sampling_params.max_new_tokens
            )
            return

        if self.grammar is not None:
            if self.grammar.is_terminated():
                self.finished_reason = FINISH_MATCHED_TOKEN(matched=self.output_ids[-1])
                return

        last_token_id = self.output_ids[-1]

        if not self.sampling_params.ignore_eos:
            matched_eos = False

            # Check stop token ids
            if self.sampling_params.stop_token_ids:
                matched_eos = last_token_id in self.sampling_params.stop_token_ids
            if self.eos_token_ids:
                matched_eos |= last_token_id in self.eos_token_ids
            if self.tokenizer is not None:
                matched_eos |= last_token_id == self.tokenizer.eos_token_id
                if self.tokenizer.additional_stop_token_ids:
                    matched_eos |= (
                        last_token_id in self.tokenizer.additional_stop_token_ids
                    )
            if matched_eos:
                self.finished_reason = FINISH_MATCHED_TOKEN(matched=last_token_id)
                return

        # Check stop strings
        if len(self.sampling_params.stop_strs) > 0:
            tail_str = self.tokenizer.decode(
                self.output_ids[-(self.sampling_params.stop_str_max_len + 1) :]
            )

            for stop_str in self.sampling_params.stop_strs:
                if stop_str in tail_str or stop_str in self.decoded_text:
                    self.finished_reason = FINISH_MATCHED_STR(matched=stop_str)
                    return

    def reset_for_retract(self):
        self.prefix_indices = []
        self.last_node = None
        self.extend_input_len = 0
        self.is_retracted = True
        self.input_token_logprobs = None
        self.temp_input_top_logprobs_val = None
        self.temp_input_top_logprobs_idx = None
        self.extend_logprob_start_len = 0
        self.is_chunked = 0
        self.req_pool_idx = None
        self.already_computed = 0

    def offload_kv_cache(self, req_to_token_pool, token_to_kv_pool_allocator):
        token_indices = req_to_token_pool.req_to_token[
            self.req_pool_idx, : self.seqlen - 1
        ]
        self.kv_cache_cpu = token_to_kv_pool_allocator.get_cpu_copy(token_indices)

    def load_kv_cache(self, req_to_token_pool, token_to_kv_pool_allocator):
        token_indices = req_to_token_pool.req_to_token[
            self.req_pool_idx, : self.seqlen - 1
        ]
        token_to_kv_pool_allocator.load_cpu_copy(self.kv_cache_cpu, token_indices)
        del self.kv_cache_cpu

    def log_time_stats(self):
        # If overlap schedule, we schedule one decode batch ahead so this gets called twice.
        if self.has_log_time_stats is True:
            return

        if self.bootstrap_room is not None:
            prefix = f"Req Time Stats(rid={self.rid}, bootstrap_room={self.bootstrap_room}, input len={len(self.origin_input_ids)}, output len={len(self.output_ids)}, type={self.time_stats.get_type().value})"
        else:
            prefix = f"Req Time Stats(rid={self.rid}, input len={len(self.origin_input_ids)}, output len={len(self.output_ids)}, type={self.time_stats.get_type().value})"
        logger.info(f"{prefix}: {self.time_stats}")
        self.has_log_time_stats = True

    def set_finish_with_abort(self, error_msg: str):
        if get_tensor_model_parallel_rank() == 0:
            logger.error(f"{error_msg}, {self.rid=}")
        self.multimodal_inputs = None
        self.grammar = None
        self.origin_input_ids = [0]  # set it to one token to skip the long prefill
        self.finished_reason = FINISH_ABORT(
            error_msg, HTTPStatus.BAD_REQUEST, "BadRequestError"
        )

    def __repr__(self):
        return (
            f"Req(rid={self.rid}, "
            f"input_ids={self.origin_input_ids}, output_ids={self.output_ids}, "
            f"{self.grammar=}, "
            f"{self.sampling_params=})"
        )


# Batch id
bid = 0


@dataclasses.dataclass
class ScheduleBatch(ScheduleBatchDisaggregationDecodeMixin):
    """Store all information of a batch on the scheduler."""

    # Request, memory pool, and cache
    reqs: List[Req]
    req_to_token_pool: ReqToTokenPool = None
    token_to_kv_pool_allocator: TokenToKVPoolAllocator = None
    token_to_kv_pool_allocator_local: Optional[TokenToKVPoolAllocator] = None
    tree_cache: BasePrefixCache = None

    # Batch configs
    model_config: ModelConfig = None
    forward_mode: ForwardMode = None
    enable_overlap: bool = False
    # Tell whether the current running batch is full so that we can skip
    # the check of whether to prefill new requests.
    # This is an optimization to reduce the overhead of the prefill check.
    batch_is_full: bool = False

    # Events
    launch_done: Optional[threading.Event] = None

    # For chunked prefill in PP
    chunked_req: Optional[Req] = None

    # Sampling info
    sampling_info: SamplingBatchInfo = None
    next_batch_sampling_info: SamplingBatchInfo = None

    # Batched arguments to model runner
    input_ids: torch.Tensor = None  # shape: [b], int64
    input_embeds: torch.Tensor = None  # shape: [b, hidden_size], float32
    token_type_ids: torch.Tensor = None  # shape: [b], int64
    req_pool_indices: torch.Tensor = None  # shape: [b], int64
    seq_lens: torch.Tensor = None  # shape: [b], int64
    # The output locations of the KV cache
    out_cache_loc: torch.Tensor = None  # shape: [b], int64
    # The output locations of the KV cache for local allocator
    out_cache_loc_local: Optional[torch.Tensor] = None  # shape: [b], int64
    output_ids: torch.Tensor = None  # shape: [b], int64

    # For multimodal inputs
    multimodal_inputs: Optional[List] = None

    # The sum of all sequence lengths
    seq_lens_sum: int = None

    # For DP attention
    global_num_tokens: Optional[List[int]] = None
    global_num_tokens_for_logprob: Optional[List[int]] = None
    can_run_dp_cuda_graph: bool = False
    is_extend_in_batch: bool = False
    tbo_split_seq_index: Optional[int] = None
    global_forward_mode: Optional[ForwardMode] = None

    # For processing logprobs
    return_logprob: bool = False
    top_logprobs_nums: Optional[List[int]] = None
    token_ids_logprobs: Optional[List[List[int]]] = None

    # For logits and logprob post processing
    temp_scaled_logprobs: bool = False
    top_p_normalized_logprobs: bool = False

    # For extend and mixed chunekd prefill
    prefix_lens: List[int] = None
    extend_lens: List[int] = None
    extend_num_tokens: Optional[int] = None
    decoding_reqs: List[Req] = None
    extend_logprob_start_lens: List[int] = None
    # It comes empty list if logprob is not required.
    extend_input_logprob_token_ids: Optional[torch.Tensor] = None

    # For encoder-decoder architectures
    encoder_cached: Optional[List[bool]] = None
    encoder_lens: Optional[torch.Tensor] = None
    encoder_lens_cpu: Optional[List[int]] = None
    encoder_out_cache_loc: Optional[torch.Tensor] = None

    # Stream
    has_stream: bool = False

    # Has grammar
    has_grammar: bool = False

    # Device
    device: str = "cuda"

    # Speculative decoding
    spec_algorithm: SpeculativeAlgorithm = None
    spec_info: Optional[Union[EagleDraftInput, EagleVerifyInput]] = None

    # Enable custom logit processor
    enable_custom_logit_processor: bool = False

    # Whether to return hidden states
    return_hidden_states: bool = False

    # hicache pointer for synchronizing data loading from CPU to GPU
    hicache_consumer_index: int = 0

    @classmethod
    def init_new(
        cls,
        reqs: List[Req],
        req_to_token_pool: ReqToTokenPool,
        token_to_kv_pool_allocator: TokenToKVPoolAllocator,
        tree_cache: BasePrefixCache,
        model_config: ModelConfig,
        enable_overlap: bool,
        spec_algorithm: SpeculativeAlgorithm,
        enable_custom_logit_processor: bool,
        chunked_req: Optional[Req] = None,
        token_to_kv_pool_allocator_local: Optional[TokenToKVPoolAllocator] = None,
    ):
        return_logprob = any(req.return_logprob for req in reqs)

        return cls(
            reqs=reqs,
            req_to_token_pool=req_to_token_pool,
            token_to_kv_pool_allocator=token_to_kv_pool_allocator,
            token_to_kv_pool_allocator_local=token_to_kv_pool_allocator_local,
            tree_cache=tree_cache,
            model_config=model_config,
            enable_overlap=enable_overlap,
            return_logprob=return_logprob,
            has_stream=any(req.stream for req in reqs),
            has_grammar=any(req.grammar for req in reqs),
            device=req_to_token_pool.device,
            spec_algorithm=spec_algorithm,
            enable_custom_logit_processor=enable_custom_logit_processor,
            return_hidden_states=any(req.return_hidden_states for req in reqs),
            chunked_req=chunked_req,
        )

    def batch_size(self):
        return len(self.reqs)

    def is_empty(self):
        return len(self.reqs) == 0

    def alloc_req_slots(self, num_reqs: int):
        req_pool_indices = self.req_to_token_pool.alloc(num_reqs)
        if req_pool_indices is None:
            raise RuntimeError(
                "alloc_req_slots runs out of memory. "
                "Please set a smaller number for `--max-running-requests`. "
                f"{self.req_to_token_pool.available_size()=}, "
                f"{num_reqs=}, "
            )
        return req_pool_indices

    def alloc_token_slots_local(self, num_tokens: int, backup_state: bool = False):
        out_cache_loc_local = self.token_to_kv_pool_allocator_local.alloc(num_tokens)
        if out_cache_loc_local is None:
            phase_str = "Prefill" if self.forward_mode.is_extend() else "Decode"
            error_msg = (
                f"{phase_str} out of memory. Try to lower your batch size.\n"
                f"Try to allocate {num_tokens} tokens.\n"
                f"Available tokens: {self.token_to_kv_pool_allocator_local.available_size() + self.tree_cache.evictable_size()}\n"
            )
            logger.error(error_msg)
            if self.tree_cache is not None:
                self.tree_cache.pretty_print()
            raise RuntimeError(error_msg)
        return out_cache_loc_local

    def alloc_token_slots(self, num_tokens: int, backup_state: bool = False):
        if self.token_to_kv_pool_allocator.available_size() < num_tokens:
            if self.tree_cache is not None:
                self.tree_cache.evict(num_tokens)

        if backup_state:
            state = self.token_to_kv_pool_allocator.backup_state()

        out_cache_loc = self.token_to_kv_pool_allocator.alloc(num_tokens)
        if out_cache_loc is None:
            phase_str = "Prefill" if self.forward_mode.is_extend() else "Decode"
            error_msg = (
                f"{phase_str} out of memory. Try to lower your batch size.\n"
                f"Try to allocate {num_tokens} tokens.\n"
                f"Available tokens: {self.token_to_kv_pool_allocator.available_size() + self.tree_cache.evictable_size()}\n"
            )
            logger.error(error_msg)
            if self.tree_cache is not None:
                self.tree_cache.pretty_print()
            raise RuntimeError(error_msg)

        if backup_state:
            return out_cache_loc, state
        else:
            return out_cache_loc

    def alloc_paged_token_slots_extend(
        self,
        prefix_lens: torch.Tensor,
        seq_lens: torch.Tensor,
        last_loc: torch.Tensor,
        extend_num_tokens: int,
        backup_state: bool = False,
    ):
        if (
            self.token_to_kv_pool_allocator.available_size()
            < extend_num_tokens
            + len(seq_lens) * self.token_to_kv_pool_allocator.page_size
        ):
            if self.tree_cache is not None:
                self.tree_cache.evict(
                    extend_num_tokens
                    + len(seq_lens) * self.token_to_kv_pool_allocator.page_size,
                )

        if backup_state:
            state = self.token_to_kv_pool_allocator.backup_state()

        out_cache_loc = self.token_to_kv_pool_allocator.alloc_extend(
            prefix_lens, seq_lens, last_loc, extend_num_tokens
        )
        if out_cache_loc is None:
            error_msg = (
                f"Prefill out of memory. Try to lower your batch size.\n"
                f"Try to allocate {extend_num_tokens} tokens.\n"
                f"Available tokens: {self.token_to_kv_pool_allocator.available_size() + self.tree_cache.evictable_size()}\n"
                f"{self.token_to_kv_pool_allocator.available_size()=}\n"
                f"{self.tree_cache.evictable_size()=}\n"
            )
            logger.error(error_msg)
            raise RuntimeError(error_msg)

        if backup_state:
            return out_cache_loc, state
        else:
            return out_cache_loc

    def alloc_paged_token_slots_decode(
        self,
        seq_lens: torch.Tensor,
        last_loc: torch.Tensor,
        backup_state: bool = False,
    ):
        if self.tree_cache is not None:
            if (
                self.token_to_kv_pool_allocator.available_size()
                < len(seq_lens) * self.token_to_kv_pool_allocator.page_size
            ):
                self.tree_cache.evict(
                    len(seq_lens) * self.token_to_kv_pool_allocator.page_size,
                )

        if backup_state:
            state = self.token_to_kv_pool_allocator.backup_state()

        out_cache_loc = self.token_to_kv_pool_allocator.alloc_decode(seq_lens, last_loc)
        if out_cache_loc is None:
            error_msg = (
                f"Decode out of memory. Try to lower your batch size.\n"
                f"Try to allocate {len(seq_lens)} tokens.\n"
                f"Available tokens: {self.token_to_kv_pool_allocator.available_size() + self.tree_cache.evictable_size()}\n"
                f"{self.token_to_kv_pool_allocator.available_size()=}\n"
                f"{self.tree_cache.evictable_size()=}\n"
            )
            logger.error(error_msg)
            raise RuntimeError(error_msg)

        if backup_state:
            return out_cache_loc, state
        else:
            return out_cache_loc

    def prepare_encoder_info_extend(self, input_ids: List[int], seq_lens: List[int]):
        self.encoder_lens_cpu = []
        self.encoder_cached = []

        for req in self.reqs:
            im = req.multimodal_inputs
            if im is None or im.num_image_tokens is None:
                # No image input
                self.encoder_lens_cpu.append(0)
                self.encoder_cached.append(True)
            else:
                self.encoder_lens_cpu.append(im.num_image_tokens)
                self.encoder_cached.append(
                    self.forward_mode.is_decode()
                    or len(req.prefix_indices) >= im.num_image_tokens
                )

        self.encoder_lens = torch.tensor(self.encoder_lens_cpu, dtype=torch.int64).to(
            self.device, non_blocking=True
        )

        # Strip encoder infos
        pt = 0
        decoder_out_cache_loc = []
        encoder_out_cache_loc = []
        for i, req in enumerate(self.reqs):
            encoder_len = self.encoder_lens_cpu[i]
            seq_lens[i] -= encoder_len

            if len(req.prefix_indices) < encoder_len:
                # NOTE: the encoder part should be considered as a whole
                assert len(req.prefix_indices) == 0
                input_ids[i] = input_ids[i][encoder_len:]
                encoder_out_cache_loc.append(self.out_cache_loc[pt : pt + encoder_len])
                decoder_out_cache_loc.append(
                    self.out_cache_loc[pt + encoder_len : pt + req.extend_input_len]
                )
                self.extend_lens[i] -= encoder_len
                self.extend_num_tokens -= encoder_len
            else:
                decoder_out_cache_loc.append(
                    self.out_cache_loc[pt : pt + req.extend_input_len]
                )
                self.prefix_lens[i] -= encoder_len

            pt += req.extend_input_len

        # Reassign
        self.input_ids = torch.tensor(sum(input_ids, []), dtype=torch.int64).to(
            self.device, non_blocking=True
        )
        self.seq_lens = torch.tensor(seq_lens, dtype=torch.int64).to(
            self.device, non_blocking=True
        )

        if not decoder_out_cache_loc:
            self.out_cache_loc = torch.zeros(0, dtype=torch.int64).to(
                self.device, non_blocking=True
            )
        else:
            self.out_cache_loc = torch.cat(decoder_out_cache_loc)

        if not encoder_out_cache_loc:
            self.encoder_out_cache_loc = torch.zeros(0, dtype=torch.int64).to(
                self.device, non_blocking=True
            )
        else:
            self.encoder_out_cache_loc = torch.cat(encoder_out_cache_loc)

        assert (
            len(self.out_cache_loc) == self.extend_num_tokens
        ), f"Expected {len(self.out_cache_loc)}, got {self.extend_num_tokens}"

    def prepare_for_extend(self):
        self.forward_mode = ForwardMode.EXTEND

        # Allocate req slots
        bs = len(self.reqs)
        req_pool_indices = self.alloc_req_slots(bs)

        # Init tensors
        reqs = self.reqs
        input_ids = [r.fill_ids[len(r.prefix_indices) :] for r in reqs]
        extend_num_tokens = sum(len(ids) for ids in input_ids)
        seq_lens = [len(r.fill_ids) for r in reqs]
        prefix_lens = [len(r.prefix_indices) for r in reqs]
        extend_lens = [r.extend_input_len for r in reqs]

        token_type_ids = [
            r.token_type_ids for r in reqs if r.token_type_ids is not None
        ]

        req_pool_indices_tensor = torch.tensor(req_pool_indices, dtype=torch.int64).to(
            self.device, non_blocking=True
        )
        input_ids_tensor = torch.tensor(sum(input_ids, []), dtype=torch.int64).to(
            self.device, non_blocking=True
        )
        seq_lens_tensor = torch.tensor(seq_lens, dtype=torch.int64).to(
            self.device, non_blocking=True
        )
        prefix_lens_tensor = torch.tensor(
            prefix_lens, dtype=torch.int64, device=self.device
        )

        token_type_ids_tensor = None
        if len(token_type_ids) > 0:
            token_type_ids_tensor = torch.tensor(
                sum(token_type_ids, []), dtype=torch.int64
            ).to(self.device, non_blocking=True)

        extend_lens_tensor = seq_lens_tensor - prefix_lens_tensor

        # Copy prefix and do some basic check
        input_embeds = []
        extend_input_logprob_token_ids = []
        multimodal_inputs = []

        for i, (req, seq_len, pre_len) in enumerate(zip(reqs, seq_lens, prefix_lens)):
            req.req_pool_idx = req_pool_indices[i]
            assert seq_len - pre_len == req.extend_input_len

            if pre_len > 0:
                self.req_to_token_pool.write(
                    (req.req_pool_idx, slice(0, pre_len)), req.prefix_indices
                )
                if self.token_to_kv_pool_allocator_local is not None:
                    self.req_to_token_pool.write_local(
                        (req.req_pool_idx, slice(0, pre_len)), req.prefix_indices_local
                    )
                    self.tree_cache.evict_hybrid(
                        req, pre_len, self.model_config.attention_chunk_size
                    )

            # If input_embeds are available, store them
            if req.input_embeds is not None:
                # If req.input_embeds is already a list, append its content directly
                input_embeds.extend(req.input_embeds)  # Use extend to avoid nesting

            multimodal_inputs.append(req.multimodal_inputs)

            req.cached_tokens += pre_len - req.already_computed
            req.already_computed = seq_len
            req.is_retracted = False

            # Compute the relative logprob_start_len in an extend batch
            if req.logprob_start_len >= pre_len:
                req.extend_logprob_start_len = min(
                    req.logprob_start_len - pre_len,
                    req.extend_input_len,
                    req.seqlen - 1,
                )
            else:
                req.extend_logprob_start_len = 0

            if self.return_logprob:
                # Find input logprob token ids.
                # First, find a global index within origin_input_ids and slide it by 1
                # to compute input logprobs. It is because you need the next token
                # to compute input logprobs. E.g., (chunk size 2)
                #
                # input_logprobs = [1, 2, 3, 4]
                # fill_ids = [1, 2]
                # extend_input_logprob_token_id = [2, 3]
                #
                # Note that it can also overflow. In this case, we pad it with 0.
                # input_logprobs = [1, 2, 3, 4]
                # fill_ids = [3, 4]
                # extend_input_logprob_token_id = [4, 0]
                global_start_idx, global_end_idx = (
                    len(req.prefix_indices),
                    len(req.fill_ids),
                )
                # Apply logprob_start_len
                if global_start_idx < req.logprob_start_len:
                    global_start_idx = req.logprob_start_len

                logprob_token_ids = req.origin_input_ids[
                    global_start_idx + 1 : global_end_idx + 1
                ]
                extend_input_logprob_token_ids.extend(logprob_token_ids)

                # We will need req.extend_input_len - req.extend_logprob_start_len number of
                # tokens, and logprob_token_ids is for input logprob, so pad the rest of them by 0.
                extend_input_logprob_token_ids.extend(
                    [0]
                    * (
                        req.extend_input_len
                        - req.extend_logprob_start_len
                        - len(logprob_token_ids)
                    )
                )

        if self.return_logprob:
            extend_input_logprob_token_ids = torch.tensor(
                extend_input_logprob_token_ids
            )
        else:
            extend_input_logprob_token_ids = None

        # Allocate memory
        if self.token_to_kv_pool_allocator.page_size == 1:
            out_cache_loc = self.alloc_token_slots(extend_num_tokens)
            if self.token_to_kv_pool_allocator_local is not None:
                out_cache_loc_local = self.alloc_token_slots_local(extend_num_tokens)
        else:
            last_loc = get_last_loc(
                self.req_to_token_pool.req_to_token,
                req_pool_indices_tensor,
                prefix_lens_tensor,
            )
            out_cache_loc = self.alloc_paged_token_slots_extend(
                prefix_lens_tensor, seq_lens_tensor, last_loc, extend_num_tokens
            )

        # Set fields
        self.input_ids = input_ids_tensor
        self.req_pool_indices = req_pool_indices_tensor
        self.seq_lens = seq_lens_tensor
        self.out_cache_loc = out_cache_loc
        if self.token_to_kv_pool_allocator_local is not None:
            self.out_cache_loc_local = out_cache_loc_local
        else:
            self.out_cache_loc_local = None
        self.input_embeds = (
            torch.tensor(input_embeds).to(self.device, non_blocking=True)
            if input_embeds
            else None
        )
        for mm_input in multimodal_inputs:
            if mm_input is None:
                continue
            for mm_item in mm_input.mm_items:
                pixel_values = getattr(mm_item, "pixel_values", None)
                if isinstance(pixel_values, torch.Tensor):
                    mm_item.pixel_values = pixel_values.to(
                        self.device, non_blocking=True
                    )
        self.multimodal_inputs = multimodal_inputs
        self.token_type_ids = token_type_ids_tensor
        self.seq_lens_sum = sum(seq_lens)

        if self.return_logprob:
            self.top_logprobs_nums = [r.top_logprobs_num for r in reqs]
            self.token_ids_logprobs = [r.token_ids_logprob for r in reqs]

        self.extend_logprob_start_lens = [r.extend_logprob_start_len for r in reqs]
        self.extend_num_tokens = extend_num_tokens
        self.prefix_lens = prefix_lens
        self.extend_lens = extend_lens
        self.extend_input_logprob_token_ids = extend_input_logprob_token_ids

        # Write to req_to_token_pool
        if support_triton(global_server_args_dict.get("attention_backend")):
            # TODO: some tensors can be reused for ForwardBatchInfo (e.g., extend_lens, cumsum_start)

            write_req_to_token_pool_triton[(bs,)](
                self.req_to_token_pool.req_to_token,
                req_pool_indices_tensor,
                prefix_lens_tensor,
                seq_lens_tensor,
                extend_lens_tensor,
                out_cache_loc,
                self.req_to_token_pool.req_to_token.shape[1],
            )
            if self.token_to_kv_pool_allocator_local is not None:
                write_req_to_token_pool_triton[(bs,)](
                    self.req_to_token_pool.req_to_token_local,
                    req_pool_indices_tensor,
                    prefix_lens_tensor,
                    seq_lens_tensor,
                    extend_lens_tensor,
                    out_cache_loc_local,
                    self.req_to_token_pool.req_to_token_local.shape[1],
                )
        else:
            pt = 0
            for i in range(bs):
                self.req_to_token_pool.write(
                    (req_pool_indices[i], slice(prefix_lens[i], seq_lens[i])),
                    out_cache_loc[pt : pt + extend_lens[i]],
                )
                pt += extend_lens[i]

        if self.model_config.is_encoder_decoder:
            self.prepare_encoder_info_extend(input_ids, seq_lens)

        # Build sampling info
        self.sampling_info = SamplingBatchInfo.from_schedule_batch(
            self,
            self.model_config.vocab_size,
        )

    def mix_with_running(self, running_batch: "ScheduleBatch"):
        self.forward_mode = ForwardMode.MIXED
        running_bs = running_batch.batch_size()

        for req in running_batch.reqs:
            req.fill_ids = req.origin_input_ids + req.output_ids
            req.extend_input_len = 1

        input_ids = torch.cat([self.input_ids, running_batch.input_ids])
        out_cache_loc = torch.cat([self.out_cache_loc, running_batch.out_cache_loc])

        self.merge_batch(running_batch)
        self.input_ids = input_ids
        self.out_cache_loc = out_cache_loc

        # For overlap scheduler, the output_ids has one step delay
        delta = 0 if self.enable_overlap else -1

        # NOTE: prefix_indices is what has been cached, but we don't cache each decode step
        self.prefix_lens.extend(
            [
                len(r.origin_input_ids) + len(r.output_ids) + delta
                for r in running_batch.reqs
            ]
        )
        self.extend_lens.extend([1] * running_bs)
        self.extend_num_tokens += running_bs
        # TODO (lianmin): Revisit this. It should be seq_len - 1
        self.extend_logprob_start_lens.extend([0] * running_bs)

    def new_page_count_next_decode(self):
        page_size = self.token_to_kv_pool_allocator.page_size
        if page_size == 1:
            return len(self.reqs)
        # In the decoding phase, the length of a request's KV cache should be
        # the total length of the request minus 1
        return sum(1 for req in self.reqs if (req.seqlen - 1) % page_size == 0)

    def check_decode_mem(self, buf_multiplier=1):
        tokens_required = (
            self.new_page_count_next_decode()
            * buf_multiplier
            * self.token_to_kv_pool_allocator.page_size
        )
        if self.get_available_memory() >= tokens_required:
            return True

        self.tree_cache.evict(tokens_required)

        return self.get_available_memory() >= tokens_required

    def get_available_memory(self):
        if self.token_to_kv_pool_allocator_local is not None:
            available_size = min(
                self.token_to_kv_pool_allocator.available_size(),
                self.token_to_kv_pool_allocator_local.available_size(),
            )
        else:
            available_size = self.token_to_kv_pool_allocator.available_size()
        return available_size

    def retract_decode(self, server_args: ServerArgs):
        """Retract the decoding requests when there is not enough memory."""
        sorted_indices = list(range(len(self.reqs)))

        # TODO(lsyin): improve retraction policy for radix cache
        # For spec decoding, filter_batch API can only filter
        # requests from the back, so we can only retract from the back.
        # TODO(sang): Clean up finish path and support better retract
        # policy.
        if not server_args.speculative_algorithm:
            sorted_indices.sort(
                key=lambda i: (
                    len(self.reqs[i].output_ids),
                    -len(self.reqs[i].origin_input_ids),
                ),
                reverse=True,
            )

        def get_required_tokens(num_reqs: int):
            headroom_for_spec_decode = 0
            if server_args.speculative_algorithm:
                headroom_for_spec_decode += (
                    num_reqs
                    * server_args.speculative_eagle_topk
                    * server_args.speculative_num_steps
                    + num_reqs * server_args.speculative_num_draft_tokens
                )
            return (
                num_reqs * global_config.retract_decode_steps + headroom_for_spec_decode
            )

        retracted_reqs = []
        seq_lens_cpu = self.seq_lens.cpu().numpy()
        first_iter = True
        while (
            self.get_available_memory() < get_required_tokens(len(sorted_indices))
            or first_iter
        ):
            if len(sorted_indices) == 1:
                # Corner case: only one request left
                assert (
                    self.get_available_memory() > 0
                ), "No space left for only one request"
                break

            first_iter = False
            idx = sorted_indices.pop()
            req = self.reqs[idx]
            retracted_reqs.append(req)

            if server_args.disaggregation_mode == "decode":
                req.offload_kv_cache(
                    self.req_to_token_pool, self.token_to_kv_pool_allocator
                )

            if isinstance(self.tree_cache, ChunkCache):
                # ChunkCache does not have eviction
                token_indices = self.req_to_token_pool.req_to_token[
                    req.req_pool_idx, : seq_lens_cpu[idx]
                ]
                self.token_to_kv_pool_allocator.free(token_indices)
                self.req_to_token_pool.free(req.req_pool_idx)
                if self.token_to_kv_pool_allocator_local is not None:
                    token_indices_local = self.req_to_token_pool.req_to_token_local[
                        req.req_pool_idx, : seq_lens_cpu[idx]
                    ]
                    self.token_to_kv_pool_allocator_local.free(token_indices_local)
            else:
                # TODO: apply more fine-grained retraction
                last_uncached_pos = (
                    len(req.prefix_indices) // server_args.page_size
                ) * server_args.page_size
                token_indices = self.req_to_token_pool.req_to_token[
                    req.req_pool_idx, last_uncached_pos : seq_lens_cpu[idx]
                ]
                self.token_to_kv_pool_allocator.free(token_indices)
                self.req_to_token_pool.free(req.req_pool_idx)

                # release the last node
                self.tree_cache.dec_lock_ref(req.last_node)

                # NOTE(lsyin): we should use the newly evictable memory instantly.
                residual_size = (
                    len(sorted_indices) * global_config.retract_decode_steps
                    - self.get_available_memory()
                )
                residual_size = max(0, residual_size)
                self.tree_cache.evict(residual_size)

            req.reset_for_retract()

            if len(retracted_reqs) == 0:
                # Corner case: only one request left
                raise ValueError(
                    "Failed to retract any request. No space left for only one request."
                )

        self.filter_batch(keep_indices=sorted_indices)

        # Reqs in batch are filtered
        total_decoded_tokens = sum(len(r.output_ids) for r in self.reqs)
        total_max_new_tokens = sum(r.sampling_params.max_new_tokens for r in self.reqs)

        new_estimate_ratio = (
            total_decoded_tokens + global_config.retract_decode_steps * len(self.reqs)
        ) / total_max_new_tokens
        new_estimate_ratio = min(1.0, new_estimate_ratio)

        return retracted_reqs, new_estimate_ratio

    def prepare_encoder_info_decode(self):
        # Reset the encoder cached status
        self.encoder_cached = [True] * len(self.reqs)

    def prepare_for_idle(self):
        self.forward_mode = ForwardMode.IDLE
        self.input_ids = torch.empty(0, dtype=torch.int64, device=self.device)
        self.seq_lens = torch.empty(0, dtype=torch.int64, device=self.device)
        self.out_cache_loc = torch.empty(0, dtype=torch.int64, device=self.device)
        if self.token_to_kv_pool_allocator_local is not None:
            self.out_cache_loc_local = torch.empty(
                0, dtype=torch.int64, device=self.device
            )
        else:
            self.out_cache_loc_local = None
        self.req_pool_indices = torch.empty(0, dtype=torch.int32, device=self.device)
        self.seq_lens_sum = 0
        self.extend_num_tokens = 0
        self.sampling_info = SamplingBatchInfo.from_schedule_batch(
            self,
            self.model_config.vocab_size,
        )

    def prepare_for_decode(self):
        self.forward_mode = ForwardMode.DECODE
        bs = len(self.reqs)

        if self.spec_algorithm.is_eagle():
            # if spec decoding is used, the decode batch is prepared inside
            # `forward_batch_speculative_generation` after running draft models.
            return

        if self.sampling_info.penalizer_orchestrator.is_required:
            if self.enable_overlap:
                # TODO: this can be slow, optimize this.
                delayed_output_ids = torch.tensor(
                    [
                        (
                            req.output_ids[-1]
                            if len(req.output_ids)
                            else req.origin_input_ids[-1]
                        )
                        for req in self.reqs
                    ],
                    dtype=torch.int64,
                    device=self.device,
                )
                self.sampling_info.penalizer_orchestrator.cumulate_output_tokens(
                    delayed_output_ids
                )
            else:
                self.sampling_info.penalizer_orchestrator.cumulate_output_tokens(
                    self.output_ids.to(torch.int64)
                )

        # Update fields
        self.input_ids = self.output_ids
        self.output_ids = None

        if self.model_config.is_encoder_decoder:
            locs = self.encoder_lens + self.seq_lens
            self.prepare_encoder_info_decode()
        else:
            locs = self.seq_lens.clone()

        if self.enable_overlap:
            # Do not use in-place operations in the overlap mode
            self.seq_lens = self.seq_lens + 1
        else:
            # A faster in-place version
            self.seq_lens.add_(1)
        self.seq_lens_sum += bs

        # free memory
        if self.token_to_kv_pool_allocator_local is not None:
            for req in self.reqs:
                self.tree_cache.evict_hybrid(
                    req, req.seqlen - 1, self.model_config.attention_chunk_size
                )

        # Allocate memory
        if self.token_to_kv_pool_allocator.page_size == 1:
            self.out_cache_loc = self.alloc_token_slots(bs)
            if self.token_to_kv_pool_allocator_local is not None:
                self.out_cache_loc_local = self.alloc_token_slots_local(bs)
            else:
                self.out_cache_loc_local = None
        else:
            last_loc = self.req_to_token_pool.req_to_token[
                self.req_pool_indices, self.seq_lens - 2
            ]
            self.out_cache_loc = self.alloc_paged_token_slots_decode(
                self.seq_lens, last_loc
            )

        self.req_to_token_pool.write(
            (self.req_pool_indices, locs), self.out_cache_loc.to(torch.int32)
        )
        if self.token_to_kv_pool_allocator_local is not None:
            self.req_to_token_pool.write_local(
                (self.req_pool_indices, locs), self.out_cache_loc_local.to(torch.int32)
            )

    def filter_batch(
        self,
        chunked_req_to_exclude: Optional[Union[Req, List[Req]]] = None,
        keep_indices: Optional[List[int]] = None,
    ):
        if keep_indices is None:
            if isinstance(chunked_req_to_exclude, Req):
                chunked_req_to_exclude = [chunked_req_to_exclude]
            elif chunked_req_to_exclude is None:
                chunked_req_to_exclude = []
            keep_indices = [
                i
                for i in range(len(self.reqs))
                if not self.reqs[i].finished()
                and self.reqs[i] not in chunked_req_to_exclude
            ]

        if keep_indices is None or len(keep_indices) == 0:
            # Filter out all requests
            self.reqs = []
            return

        if len(keep_indices) == len(self.reqs):
            # No need to filter
            return

        keep_indices_device = torch.tensor(keep_indices, dtype=torch.int64).to(
            self.device, non_blocking=True
        )

        if self.model_config.is_encoder_decoder:
            self.encoder_lens = self.encoder_lens[keep_indices_device]
            self.encoder_lens_cpu = [self.encoder_lens_cpu[i] for i in keep_indices]

        self.reqs = [self.reqs[i] for i in keep_indices]
        if self.multimodal_inputs is not None:
            self.multimodal_inputs = [self.multimodal_inputs[i] for i in keep_indices]
        self.req_pool_indices = self.req_pool_indices[keep_indices_device]
        self.seq_lens = self.seq_lens[keep_indices_device]
        self.out_cache_loc = None
        self.out_cache_loc_local = None
        self.seq_lens_sum = self.seq_lens.sum().item()
        self.output_ids = self.output_ids[keep_indices_device]
        self.return_logprob = any(req.return_logprob for req in self.reqs)
        if self.return_logprob:
            self.top_logprobs_nums = [self.top_logprobs_nums[i] for i in keep_indices]
            self.token_ids_logprobs = [self.token_ids_logprobs[i] for i in keep_indices]
        else:
            self.top_logprobs_nums = None
            self.token_ids_logprobs = None

        self.has_stream = any(req.stream for req in self.reqs)
        self.has_grammar = any(req.grammar for req in self.reqs)

        self.sampling_info.filter_batch(keep_indices, keep_indices_device)
        if self.spec_info:
            self.spec_info.filter_batch(keep_indices_device)

    def merge_batch(self, other: "ScheduleBatch"):
        # Penalizer orchestrator must be merged before Batch.reqs is merged. This is because
        # orchestrator.merge() depends on Batch.reqs during preparation of each penalizers, so it
        # needs to be called with pre-merged Batch.reqs.
        self.sampling_info.merge_batch(other.sampling_info)

        # Encoder-decoder infos
        if self.model_config.is_encoder_decoder:
            self.encoder_lens = torch.cat([self.encoder_lens, other.encoder_lens])
            self.encoder_lens_cpu.extend(other.encoder_lens_cpu)
        self.req_pool_indices = torch.cat(
            [self.req_pool_indices, other.req_pool_indices]
        )
        self.seq_lens = torch.cat([self.seq_lens, other.seq_lens])
        self.out_cache_loc = None
        self.out_cache_loc_local = None
        self.seq_lens_sum += other.seq_lens_sum
        if self.output_ids is not None:
            self.output_ids = torch.cat([self.output_ids, other.output_ids])
        if self.return_logprob and other.return_logprob:
            self.top_logprobs_nums.extend(other.top_logprobs_nums)
            self.token_ids_logprobs.extend(other.token_ids_logprobs)
        elif self.return_logprob:
            self.top_logprobs_nums.extend([0] * len(other.reqs))
            self.token_ids_logprobs.extend([None] * len(other.reqs))
        elif other.return_logprob:
            self.top_logprobs_nums = [0] * len(self.reqs) + other.top_logprobs_nums
            self.token_ids_logprobs = [None] * len(self.reqs) + other.token_ids_logprobs
        self.reqs.extend(other.reqs)
        if self.multimodal_inputs is not None:
            self.multimodal_inputs.extend(other.multimodal_inputs)

        self.return_logprob |= other.return_logprob
        self.has_stream |= other.has_stream
        self.has_grammar |= other.has_grammar
        self.return_hidden_states |= other.return_hidden_states

        if self.spec_info:
            self.spec_info.merge_batch(other.spec_info)

    def get_model_worker_batch(
        self, seq_lens_cpu_cache: Optional[torch.Tensor] = None
    ) -> ModelWorkerBatch:
        if self.forward_mode.is_decode_or_idle():
            extend_seq_lens = extend_prefix_lens = extend_logprob_start_lens = None
        else:
            extend_seq_lens = self.extend_lens
            extend_prefix_lens = self.prefix_lens
            extend_logprob_start_lens = self.extend_logprob_start_lens

        # Create seq_lens_cpu when needed
        if (
            global_server_args_dict["attention_backend"] == "fa3"
            or (
                global_server_args_dict["use_mla_backend"]
                and global_server_args_dict["attention_backend"] == "flashinfer"
            )
            or global_server_args_dict["attention_backend"] == "flashmla"
            or global_server_args_dict["attention_backend"] == "cutlass_mla"
            or global_server_args_dict["enable_two_batch_overlap"]
        ):
            seq_lens_cpu = (
                seq_lens_cpu_cache
                if seq_lens_cpu_cache is not None
                else self.seq_lens.cpu()
            )
        else:
            seq_lens_cpu = None

        if self.sampling_info:
            if self.has_grammar:
                self.sampling_info.grammars = [req.grammar for req in self.reqs]
            else:
                self.sampling_info.grammars = None

        global bid
        bid += 1
        return ModelWorkerBatch(
            bid=bid,
            forward_mode=self.forward_mode,
            input_ids=self.input_ids,
            req_pool_indices=self.req_pool_indices,
            seq_lens=self.seq_lens,
            out_cache_loc=self.out_cache_loc,
            out_cache_loc_local=self.out_cache_loc_local,
            seq_lens_cpu=seq_lens_cpu,
            seq_lens_sum=self.seq_lens_sum,
            return_logprob=self.return_logprob,
            top_logprobs_nums=self.top_logprobs_nums,
            token_ids_logprobs=self.token_ids_logprobs,
            global_num_tokens=self.global_num_tokens,
            global_num_tokens_for_logprob=self.global_num_tokens_for_logprob,
            can_run_dp_cuda_graph=self.can_run_dp_cuda_graph,
            tbo_split_seq_index=self.tbo_split_seq_index,
            global_forward_mode=self.global_forward_mode,
            extend_num_tokens=self.extend_num_tokens,
            extend_seq_lens=extend_seq_lens,
            extend_prefix_lens=extend_prefix_lens,
            extend_logprob_start_lens=extend_logprob_start_lens,
            multimodal_inputs=self.multimodal_inputs,
            encoder_cached=self.encoder_cached,
            encoder_lens=self.encoder_lens,
            encoder_lens_cpu=self.encoder_lens_cpu,
            encoder_out_cache_loc=self.encoder_out_cache_loc,
            lora_paths=[req.lora_path for req in self.reqs],
            sampling_info=self.sampling_info,
            input_embeds=self.input_embeds,
            token_type_ids=self.token_type_ids,
            spec_algorithm=self.spec_algorithm,
            spec_info=self.spec_info,
            hicache_consumer_index=self.hicache_consumer_index,
            capture_hidden_mode=(
                CaptureHiddenMode.FULL
                if self.return_hidden_states
                else (
                    getattr(
                        self.spec_info, "capture_hidden_mode", CaptureHiddenMode.NULL
                    )
                    if self.spec_info
                    else CaptureHiddenMode.NULL
                )
            ),
            extend_input_logprob_token_ids=self.extend_input_logprob_token_ids,
            launch_done=self.launch_done,
        )

    def copy(self):
        # Only contain fields that will be used by process_batch_result
        return ScheduleBatch(
            reqs=self.reqs,
            model_config=self.model_config,
            forward_mode=self.forward_mode,
            out_cache_loc=self.out_cache_loc,
            out_cache_loc_local=self.out_cache_loc_local,
            return_logprob=self.return_logprob,
            decoding_reqs=self.decoding_reqs,
            spec_algorithm=self.spec_algorithm,
            enable_custom_logit_processor=self.enable_custom_logit_processor,
            global_num_tokens=self.global_num_tokens,
            global_num_tokens_for_logprob=self.global_num_tokens_for_logprob,
            can_run_dp_cuda_graph=self.can_run_dp_cuda_graph,
            is_extend_in_batch=self.is_extend_in_batch,
        )

    def __str__(self):
        return (
            f"ScheduleBatch(forward_mode={self.forward_mode.name if self.forward_mode else 'None'}, "
            f"#req={(len(self.reqs))})"
        )


@dataclasses.dataclass
class ModelWorkerBatch:
    # The batch id
    bid: int
    # The forward mode
    forward_mode: ForwardMode
    # The input ids
    input_ids: torch.Tensor
    # The indices of requests in the req_to_token_pool
    req_pool_indices: torch.Tensor
    # The sequence length
    seq_lens: torch.Tensor
    # The indices of output tokens in the token_to_kv_pool_allocator
    out_cache_loc: torch.Tensor
    # The indices of output tokens in the token_to_kv_pool_allocator_local
    out_cache_loc_local: Optional[torch.Tensor]
    # The sequence length tensor on CPU
    seq_lens_cpu: Optional[torch.Tensor]
    seq_lens_sum: int

    # For logprob
    return_logprob: bool
    top_logprobs_nums: Optional[List[int]]
    token_ids_logprobs: Optional[List[List[int]]]

    # For DP attention
    global_num_tokens: Optional[List[int]]
    global_num_tokens_for_logprob: Optional[List[int]]
    can_run_dp_cuda_graph: bool
    tbo_split_seq_index: Optional[int]
    global_forward_mode: Optional[ForwardMode]

    # For extend
    extend_num_tokens: Optional[int]
    extend_seq_lens: Optional[List[int]]
    extend_prefix_lens: Optional[List[int]]
    extend_logprob_start_lens: Optional[List[int]]
    extend_input_logprob_token_ids: Optional[torch.Tensor]

    # For multimodal
    multimodal_inputs: Optional[List[MultimodalInputs]]

    # For encoder-decoder
    encoder_cached: Optional[List[bool]]
    encoder_lens: Optional[torch.Tensor]
    encoder_lens_cpu: Optional[List[int]]
    encoder_out_cache_loc: Optional[torch.Tensor]

    # For LoRA
    lora_paths: Optional[List[str]]

    # Sampling info
    sampling_info: SamplingBatchInfo

    # The input Embeds
    input_embeds: Optional[torch.tensor] = None

    # For corss-encoder model
    token_type_ids: Optional[torch.Tensor] = None

    # Speculative decoding
    spec_algorithm: SpeculativeAlgorithm = None
    spec_info: Optional[Union[EagleVerifyInput, EagleDraftInput]] = None
    # If set, the output of the batch contains the hidden states of the run.
    capture_hidden_mode: CaptureHiddenMode = None
    spec_num_draft_tokens: Optional[int] = None
    hicache_consumer_index: int = 0

    # Overlap event
    launch_done: Optional[threading.Event] = None


@triton.jit
def write_req_to_token_pool_triton(
    req_to_token_ptr,  # [max_batch, max_context_len]
    req_pool_indices,
    pre_lens,
    seq_lens,
    extend_lens,
    out_cache_loc,
    req_to_token_ptr_stride: tl.constexpr,
):
    BLOCK_SIZE: tl.constexpr = 512
    pid = tl.program_id(0)

    req_pool_index = tl.load(req_pool_indices + pid)
    pre_len = tl.load(pre_lens + pid)
    seq_len = tl.load(seq_lens + pid)

    # NOTE: This can be slow for large bs
    cumsum_start = tl.cast(0, tl.int64)
    for i in range(pid):
        cumsum_start += tl.load(extend_lens + i)

    num_loop = tl.cdiv(seq_len - pre_len, BLOCK_SIZE)
    for i in range(num_loop):
        offset = tl.arange(0, BLOCK_SIZE) + i * BLOCK_SIZE
        mask = offset < (seq_len - pre_len)
        value = tl.load(out_cache_loc + cumsum_start + offset, mask=mask)
        tl.store(
            req_to_token_ptr
            + req_pool_index * req_to_token_ptr_stride
            + offset
            + pre_len,
            value,
            mask=mask,
        )


def get_last_loc(
    req_to_token: torch.Tensor,
    req_pool_indices_tensor: torch.Tensor,
    prefix_lens_tensor: torch.Tensor,
) -> torch.Tensor:
    if global_server_args_dict["attention_backend"] != "torch_native":
        impl = get_last_loc_triton
    else:
        impl = get_last_loc_torch

    return impl(req_to_token, req_pool_indices_tensor, prefix_lens_tensor)


def get_last_loc_torch(
    req_to_token: torch.Tensor,
    req_pool_indices_tensor: torch.Tensor,
    prefix_lens_tensor: torch.Tensor,
) -> torch.Tensor:
    return torch.where(
        prefix_lens_tensor > 0,
        req_to_token[req_pool_indices_tensor, prefix_lens_tensor - 1],
        torch.full_like(prefix_lens_tensor, -1),
    )


@triton.jit
def get_last_loc_kernel(
    req_to_token,
    req_pool_indices_tensor,
    prefix_lens_tensor,
    result,
    num_tokens,
    req_to_token_stride,
    BLOCK_SIZE: tl.constexpr,
):
    pid = tl.program_id(0)
    offset = tl.arange(0, BLOCK_SIZE) + pid * BLOCK_SIZE
    mask = offset < num_tokens

    prefix_lens = tl.load(prefix_lens_tensor + offset, mask=mask, other=0)
    req_pool_indices = tl.load(req_pool_indices_tensor + offset, mask=mask, other=0)

    token_mask = prefix_lens > 0
    token_index = req_pool_indices * req_to_token_stride + (prefix_lens - 1)
    tokens = tl.load(req_to_token + token_index, mask=token_mask, other=-1)

    tl.store(result + offset, tokens, mask=mask)


def get_last_loc_triton(
    req_to_token: torch.Tensor,
    req_pool_indices_tensor: torch.Tensor,
    prefix_lens_tensor: torch.Tensor,
) -> torch.Tensor:
    BLOCK_SIZE = 256
    num_tokens = prefix_lens_tensor.shape[0]
    result = torch.empty_like(prefix_lens_tensor)
    grid = (triton.cdiv(num_tokens, BLOCK_SIZE),)

    get_last_loc_kernel[grid](
        req_to_token,
        req_pool_indices_tensor,
        prefix_lens_tensor,
        result,
        num_tokens,
        req_to_token.stride(0),
        BLOCK_SIZE,
    )
    return result<|MERGE_RESOLUTION|>--- conflicted
+++ resolved
@@ -471,13 +471,11 @@
         self.session_id = session_id
         self.input_embeds = input_embeds
 
-<<<<<<< HEAD
+        # for corss-endoder model
+        self.token_type_ids = token_type_ids
+
         # The length of KV that have been removed in local attention chunked prefill
         self.evicted_seqlen_local = 0
-=======
-        # for corss-endoder model
-        self.token_type_ids = token_type_ids
->>>>>>> fadf18fd
 
         # Sampling info
         if isinstance(sampling_params.custom_params, dict):
@@ -524,13 +522,9 @@
 
         # Prefix info
         # The indices to kv cache for the shared prefix.
-<<<<<<< HEAD
-        self.prefix_indices = []
+        self.prefix_indices: torch.Tensor = []
         # The indices to local kv cache for the shared prefix.
-        self.prefix_indices_local = []
-=======
-        self.prefix_indices: torch.Tensor = []
->>>>>>> fadf18fd
+        self.prefix_indices_local: torch.Tensor = []
         # Number of tokens to run prefill.
         self.extend_input_len = 0
         # The relative logprob_start_len in an extend batch
