--- conflicted
+++ resolved
@@ -422,7 +422,6 @@
         reqs = self.reqs
         seq_lens = [len(r.input_ids) for r in reqs]
         input_ids = [r.input_ids[len(r.prefix_indices) :] for r in reqs]
-<<<<<<< HEAD
         extend_num_tokens = sum(len(r.input_ids) - len(r.prefix_indices) for r in reqs)
         total_num_tokens = sum(len(r.input_ids) for r in reqs)
         prefix_indices = [r.prefix_indices for r in reqs]
@@ -456,31 +455,6 @@
         self.prefix_lens_cpu = prefix_lens_cpu
         self.extend_lens_cpu = extend_lens_cpu
         self.out_cache_loc = out_cache_loc
-=======
-        extend_num_tokens = sum(len(ids) for ids in input_ids)
-        seq_lens = []
-
-        # Allocate memory
-        req_pool_indices_cpu = self.alloc_req_slots(bs)
-        out_cache_loc = self.alloc_token_slots(extend_num_tokens)
-
-        pt = 0
-        for i, req in enumerate(reqs):
-            req.req_pool_idx = req_pool_indices_cpu[i]
-            pre_len, seq_len = len(req.prefix_indices), len(req.input_ids)
-            ext_len = seq_len - pre_len
-            seq_lens.append(seq_len)
-
-            if pre_len > 0:
-                self.req_to_token_pool.req_to_token[req.req_pool_idx][
-                    :pre_len
-                ] = req.prefix_indices
-
-            self.req_to_token_pool.req_to_token[req.req_pool_idx][pre_len:seq_len] = (
-                out_cache_loc[pt : pt + ext_len]
-            )
-            pt += ext_len
->>>>>>> 1ac304ee
 
         with torch.device("cuda"):
             # Batched tensors
@@ -489,15 +463,7 @@
                 [r.req_pool_idx for r in reqs], dtype=torch.int32
             )
             self.seq_lens = torch.tensor(seq_lens, dtype=torch.int32)
-<<<<<<< HEAD
-            self.position_ids_offsets = torch.zeros((bs,), dtype=torch.int32)
-=======
             self.position_ids_offsets = torch.zeros((bs,), dtype=torch.int64)
-
-        self.extend_num_tokens = extend_num_tokens
-        self.out_cache_loc = out_cache_loc
-        self.top_logprobs_nums = [r.top_logprobs_num for r in reqs]
->>>>>>> 1ac304ee
 
         self.batch_sampling_params(vocab_size, int_token_logit_bias)
 
@@ -672,11 +638,8 @@
             ]
         self.input_ids = torch.tensor(input_ids, dtype=torch.int32, device="cuda")
         self.seq_lens.add_(1)
-<<<<<<< HEAD
         self.total_num_tokens += self.batch_size()
         self.prefix_lens_cpu = None
-=======
->>>>>>> 1ac304ee
 
         # Alloc mem
         bs = self.batch_size()
@@ -741,10 +704,6 @@
         self.req_pool_indices = torch.concat(
             [self.req_pool_indices, other.req_pool_indices]
         )
-<<<<<<< HEAD
-=======
-        self.seq_lens = torch.concat([self.seq_lens, other.seq_lens])
->>>>>>> 1ac304ee
         self.position_ids_offsets = torch.concat(
             [self.position_ids_offsets, other.position_ids_offsets]
         )
