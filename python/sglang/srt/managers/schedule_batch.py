from __future__ import annotations

# Copyright 2023-2024 SGLang Team
# Licensed under the Apache License, Version 2.0 (the "License");
# you may not use this file except in compliance with the License.
# You may obtain a copy of the License at
#
#     http://www.apache.org/licenses/LICENSE-2.0
#
# Unless required by applicable law or agreed to in writing, software
# distributed under the License is distributed on an "AS IS" BASIS,
# WITHOUT WARRANTIES OR CONDITIONS OF ANY KIND, either express or implied.
# See the License for the specific language governing permissions and
# limitations under the License.
# ==============================================================================
"""
Store information about requests and batches.

The following is the flow of data structures for a batch:

ScheduleBatch -> ModelWorkerBatch -> ForwardBatch

- ScheduleBatch is managed by `scheduler.py::Scheduler`.
  It contains high-level scheduling data. Most of the data is on the CPU.
- ModelWorkerBatch is managed by `tp_worker.py::TpModelWorker`.
  It is a subset of `ScheduleBatch` that only contains data related to the model forward on GPU.
  It will be transformed from CPU scheduler to GPU model runner.
- ForwardBatch is managed by `model_runner.py::ModelRunner`.
  It contains low-level tensor data. Most of the data consists of GPU tensors.

TODO(lmzheng): ModelWorkerBatch seems a bit redundant and we consider removing it in the future.
"""

import copy
import dataclasses
import hashlib
import logging
import threading
from enum import Enum, auto
from http import HTTPStatus
from typing import TYPE_CHECKING, Any, List, Optional, Set, Tuple, Union

import numpy as np
import torch
import triton
import triton.language as tl

from sglang.global_config import global_config
from sglang.srt.configs.model_config import ModelConfig
from sglang.srt.constrained.base_grammar_backend import BaseGrammarObject
from sglang.srt.disaggregation.base import BaseKVSender
from sglang.srt.disaggregation.decode_schedule_batch_mixin import (
    ScheduleBatchDisaggregationDecodeMixin,
)
from sglang.srt.distributed.parallel_state import get_tensor_model_parallel_rank
from sglang.srt.layers.multimodal import gpu_tensor_hash
from sglang.srt.mem_cache.allocator import BaseTokenToKVPoolAllocator
from sglang.srt.mem_cache.base_prefix_cache import BasePrefixCache
from sglang.srt.mem_cache.chunk_cache import ChunkCache
from sglang.srt.mem_cache.memory_pool import ReqToTokenPool
from sglang.srt.metrics.collector import TimeStats
from sglang.srt.model_executor.forward_batch_info import CaptureHiddenMode, ForwardMode
from sglang.srt.sampling.sampling_batch_info import SamplingBatchInfo
from sglang.srt.sampling.sampling_params import SamplingParams
from sglang.srt.server_args import ServerArgs
from sglang.srt.utils import flatten_nested_list, support_triton

if TYPE_CHECKING:
    from sglang.srt.speculative.eagle_utils import EagleDraftInput, EagleVerifyInput
    from sglang.srt.speculative.spec_info import SpeculativeAlgorithm

INIT_INCREMENTAL_DETOKENIZATION_OFFSET = 5

GLOBAL_SERVER_ARGS_KEYS = [
    "attention_backend",
    "mm_attention_backend",
    "debug_tensor_dump_inject",
    "debug_tensor_dump_output_folder",
    "chunked_prefill_size",
    "device",
    "disable_chunked_prefix_cache",
    "disable_radix_cache",
    "enable_dp_attention",
    "enable_two_batch_overlap",
    "enable_dp_lm_head",
    "enable_deepep_moe",
    "deepep_mode",
    "enable_ep_moe",
    "enable_flashinfer_moe",
    "moe_dense_tp_size",
    "ep_dispatch_algorithm",
    "deepep_config",
    "ep_num_redundant_experts",
    "enable_nan_detection",
    "flashinfer_mla_disable_ragged",
    "max_micro_batch_size",
    "disable_shared_experts_fusion",
    "sampling_backend",
    "speculative_accept_threshold_acc",
    "speculative_accept_threshold_single",
    "torchao_config",
    "triton_attention_reduce_in_fp32",
    "num_reserved_decode_tokens",
    "weight_loader_disable_mmap",
]

# Put some global args for easy access
global_server_args_dict = {k: getattr(ServerArgs, k) for k in GLOBAL_SERVER_ARGS_KEYS}

logger = logging.getLogger(__name__)


class BaseFinishReason:
    def __init__(self, is_error: bool = False):
        self.is_error = is_error

    def to_json(self):
        raise NotImplementedError()


class FINISH_MATCHED_TOKEN(BaseFinishReason):
    def __init__(self, matched: Union[int, List[int]]):
        super().__init__()
        self.matched = matched

    def to_json(self):
        return {
            "type": "stop",  # to match OpenAI API's return value
            "matched": self.matched,
        }


class FINISH_MATCHED_STR(BaseFinishReason):
    def __init__(self, matched: str):
        super().__init__()
        self.matched = matched

    def to_json(self):
        return {
            "type": "stop",  # to match OpenAI API's return value
            "matched": self.matched,
        }


class FINISH_LENGTH(BaseFinishReason):
    def __init__(self, length: int):
        super().__init__()
        self.length = length

    def to_json(self):
        return {
            "type": "length",  # to match OpenAI API's return value
            "length": self.length,
        }


class FINISH_ABORT(BaseFinishReason):
    def __init__(self, message=None, status_code=None, err_type=None):
        super().__init__(is_error=True)
        self.message = message or "Aborted"
        self.status_code = status_code
        self.err_type = err_type

    def to_json(self):
        return {
            "type": "abort",
            "message": self.message,
            "status_code": self.status_code,
            "err_type": self.err_type,
        }


class Modality(Enum):
    IMAGE = auto()
    MULTI_IMAGES = auto()
    VIDEO = auto()
    AUDIO = auto()


@dataclasses.dataclass
class MultimodalDataItem:
    """
    A single multimodal data, from a single image/video/audio or others
    """

    modality: Modality

    hash: int = None
    pad_value: int = None

    aspect_ratio_id: Optional[List[torch.Tensor]] = None
    aspect_ratio_mask: Optional[List[torch.Tensor]] = None

    image_sizes: Tuple[int, int] = None
    image_offsets: Optional[list] = None

    # the real data, pixel_values or audio_features
    # data: Union[List[torch.Tensor], List[np.ndarray]]
    pixel_values: Union[torch.Tensor, np.ndarray] = None
    image_grid_thw: Union[torch.Tensor, np.ndarray] = None
    video_grid_thws: Union[torch.Tensor, np.ndarray] = None

    image_emb_mask: Optional[torch.Tensor] = None
    image_spatial_crop: Optional[torch.Tensor] = None
    second_per_grid_ts: Optional[List[torch.Tensor]] = None

    # [num_images, (n, w, h)]
    tgt_size: Tuple[int, int] = None

    # kimi-vl related
    image_grid_hws: Optional[List[torch.Tensor]] = None

    audio_features: Union[torch.Tensor, np.ndarray] = None
    audio_feature_lens: Optional[List[torch.Tensor]] = None
    audio_offsets: Optional[List[Tuple[int, int]]] = None

    precomputed_features: Optional[Union[torch.Tensor, np.ndarray]] = None

    @staticmethod
    def is_empty_list(l):
        if l is None:
            return True
        return len([item for item in flatten_nested_list(l) if item is not None]) == 0

    def set_pad_value(self):
        """
        Set the pad value after first hashing the data
        """

        def data_hash(data) -> int:
            hash_bytes = hashlib.sha256(data).digest()[:8]
            return int.from_bytes(hash_bytes, byteorder="big", signed=False)

        def tensor_hash(tensor_list) -> int:
            """
            hash a tensor or a tensor list
            """
            tensor = tensor_list
            if isinstance(tensor_list, list):
                tensor_list = flatten_nested_list(tensor_list)
                tensor_list = [
                    x.flatten() if isinstance(x, torch.Tensor) else x
                    for x in tensor_list
                ]
                tensor = torch.concat(tensor_list)
            if tensor.is_cuda:
                return gpu_tensor_hash(tensor)
            tensor = tensor.detach().contiguous()

            if tensor.dtype == torch.bfloat16:
                # memoryview() doesn't support PyTorch's BFloat16 dtype
                tensor = tensor.float()

            assert isinstance(tensor, torch.Tensor)
            if tensor.is_cuda:
                # TODO: improve this
                tensor_cpu = tensor.cpu()
            else:
                tensor_cpu = tensor

            mv = memoryview(tensor_cpu.numpy())
            return data_hash(mv.tobytes())

        def hash_feature(f):
            if isinstance(f, list):
                if isinstance(f[0], torch.Tensor):
                    return tensor_hash(f)
                return data_hash(tuple(flatten_nested_list(f)))
            elif isinstance(f, np.ndarray):
                arr = np.ascontiguousarray(f)
                arr_bytes = arr.tobytes()
                return data_hash(arr_bytes)
            elif isinstance(f, torch.Tensor):
                return tensor_hash([f])
            return data_hash(f)

        if self.precomputed_features is not None:
            self.hash = hash_feature(self.precomputed_features)
        elif self.is_audio():
            self.hash = hash_feature(self.audio_features)
        else:
            self.hash = hash_feature(self.pixel_values)

        assert self.hash is not None
        self.pad_value = self.hash % (1 << 30)

    def is_audio(self):
        return (self.modality == Modality.AUDIO) and (
            self.precomputed_features is not None
            or not MultimodalDataItem.is_empty_list(self.audio_features)
        )

    def is_image(self):
        return (
            self.modality == Modality.IMAGE or self.modality == Modality.MULTI_IMAGES
        ) and (
            self.precomputed_features is not None
            or not MultimodalDataItem.is_empty_list(self.pixel_values)
        )

    def is_video(self):
        return (self.modality == Modality.VIDEO) and (
            self.precomputed_features is not None
            or not MultimodalDataItem.is_empty_list(self.pixel_values)
        )

    def is_valid(self) -> bool:
        return self.is_image() or self.is_video() or self.is_audio()

    def validate(self):
        ...
        # TODO

    @staticmethod
    def from_dict(obj: dict):
        kwargs = dict(obj)
        modality = kwargs.pop("modality")
        if isinstance(modality, str):
            modality = Modality[modality]
        ret = MultimodalDataItem(modality=modality, **kwargs)
        ret.validate()
        return ret


@dataclasses.dataclass
class MultimodalInputs:
    """The multimodal data related inputs."""

    # items of data
    mm_items: List[MultimodalDataItem]
    image_pad_len: Optional[list] = None
    num_image_tokens: Optional[int] = None

    # QWen2-VL related
    mrope_positions: Optional[torch.Tensor] = None
    mrope_position_delta: Optional[torch.Tensor] = None

    # image
    im_token_id: Optional[int] = None
    im_start_id: Optional[int] = None
    im_end_id: Optional[int] = None
    slice_start_id: Optional[int] = None
    slice_end_id: Optional[int] = None

    # video
    video_token_id: Optional[int] = None

    # audio
    audio_token_id: Optional[int] = None
    audio_start_id: Optional[int] = None
    audio_end_id: Optional[int] = None

    @staticmethod
    def from_dict(obj: dict):
        ret = MultimodalInputs(
            mm_items=obj["mm_items"],
        )

        assert isinstance(ret.mm_items, list)
        ret.mm_items = [item for item in ret.mm_items if item.is_valid()]

        for item in ret.mm_items:
            item.set_pad_value()

        optional_args = [
            "mrope_positions",
            "mrope_position_delta",
            "im_token_id",
            "im_start_id",
            "im_end_id",
            "slice_start_id",
            "slice_end_id",
            "audio_start_id",
            "audio_end_id",
            "audio_token_id",
        ]
        for arg in optional_args:
            if arg in obj:
                setattr(ret, arg, obj[arg])

        return ret

    def contains_image_inputs(self) -> bool:
        """ """
        return any(item.is_image() for item in self.mm_items)

    def contains_audio_inputs(self) -> bool:
        """ """
        return any(item.is_audio() for item in self.mm_items)

    def contains_mm_input(self) -> bool:
        return any(True for item in self.mm_items if item.is_valid())

    def merge(self, other: MultimodalInputs):
        """
        merge image inputs when requests are being merged
        """

        # args needed to be merged
        optional_args = [
            "mm_items",
            "image_pad_len",
        ]
        for arg in optional_args:
            self_arg = getattr(self, arg, None)
            if self_arg is not None:
                setattr(self, arg, self_arg + getattr(other, arg))

        mrope_positions = self.mrope_positions
        if mrope_positions is not None:
            if other.mrope_positions is None:
                self.mrope_positions = mrope_positions
            else:
                self.mrope_positions = torch.cat(
                    [self.mrope_positions, other.mrope_positions], dim=1
                )

        mrope_position_delta = self.mrope_position_delta
        if mrope_position_delta is not None:
            if other.mrope_position_delta is None:
                self.mrope_position_delta = mrope_position_delta
            else:
                self.mrope_position_delta = torch.cat(
                    [self.mrope_position_delta, other.mrope_position_delta], dim=0
                )

        for key, val in other.__dict__.items():
            if "_id" in key:
                # set token_ids
                if getattr(self, key, None) is None:
                    setattr(self, key, getattr(other, key, None))
        # other args would be kept intact


class Req:
    """The input and output status of a request."""

    def __init__(
        self,
        rid: str,
        origin_input_text: str,
        origin_input_ids: List[int],
        sampling_params: SamplingParams,
        return_logprob: bool = False,
        top_logprobs_num: int = 0,
        token_ids_logprob: List[int] = None,
        stream: bool = False,
        origin_input_ids_unpadded: Optional[Tuple[int]] = None,
        lora_path: Optional[str] = None,
        input_embeds: Optional[List[List[float]]] = None,
        token_type_ids: List[int] = None,
        session_id: Optional[str] = None,
        custom_logit_processor: Optional[str] = None,
        return_hidden_states: bool = False,
        eos_token_ids: Optional[Set[int]] = None,
        bootstrap_host: Optional[str] = None,
        bootstrap_port: Optional[int] = None,
        bootstrap_room: Optional[int] = None,
        data_parallel_rank: Optional[int] = None,
    ):
        # Input and output info
        self.rid = rid
        self.origin_input_text = origin_input_text
        self.origin_input_ids_unpadded = (
            origin_input_ids_unpadded
            if origin_input_ids_unpadded
            else origin_input_ids  # Before image padding
        )
        self.origin_input_ids = origin_input_ids
        # Each decode stage's output ids
        self.output_ids = []
        # fill_ids = origin_input_ids + output_ids. Updated if chunked.
        self.fill_ids = []
        self.session_id = session_id
        self.input_embeds = input_embeds

        # for corss-endoder model
        self.token_type_ids = token_type_ids

        # Sampling info
        if isinstance(sampling_params.custom_params, dict):
            sampling_params = copy.copy(sampling_params)
            sampling_params.custom_params = sampling_params.custom_params | {
                "__req__": self
            }
        self.sampling_params = sampling_params
        self.custom_logit_processor = custom_logit_processor
        self.return_hidden_states = return_hidden_states
        self.lora_path = lora_path

        # Memory pool info
        self.req_pool_idx: Optional[int] = None

        # Check finish
        self.tokenizer = None
        self.finished_reason = None
        # Whether this request has finished output
        self.finished_output = None
        # If we want to abort the request in the middle of the event loop, set this to true
        # Note: We should never set finished_reason in the middle, the req will get filtered and never respond
        self.to_abort = False
        # This carries the error message for `.to_abort` and will be attached to the finished_reason at the end of the event loop
        self.to_abort_message: str = None
        self.stream = stream
        self.eos_token_ids = eos_token_ids

        # For incremental decoding
        # ----- | --------- read_ids -------|
        # ----- |   surr_ids  |
        # xxxxx | xxxxxxxxxxx | xxxxxxxxxxx |
        # ----- ^ ----------- ^ ----------- ^
        # ----- 1 ----------- 2 ----------- 3
        # 1: surr_offset
        # 2: read_offset
        # 3: last token
        self.surr_offset = None  # Surrounding offset to defeat the cleanup algorithm
        self.read_offset = None
        self.decoded_text = ""

        # For multimodal inputs
        self.multimodal_inputs: Optional[MultimodalInputs] = None

        # Prefix info
        # The indices to kv cache for the shared prefix.
        self.prefix_indices: torch.Tensor = []
        # Number of tokens to run prefill.
        self.extend_input_len = 0
        # The relative logprob_start_len in an extend batch
        self.extend_logprob_start_len = 0
        self.last_node: Any = None
        self.last_host_node: Any = None
        self.host_hit_length = 0

        # Whether or not if it is chunked. It increments whenever
        # it is chunked, and decrement whenever chunked request is
        # processed.
        self.is_chunked = 0

        # For retraction
        self.is_retracted = False

        # Incremental streamining
        self.send_token_offset: int = 0
        self.send_decode_id_offset: int = 0
        # TODO (Byron): send_output_token_logprobs_offset and send_decode_id_offset can be different in disaggregation mode
        # because the decode server does not have the first output token logprobs
        self.send_output_token_logprobs_offset: int = 0

        # Logprobs (arguments)
        self.return_logprob = return_logprob
        # Start index to compute logprob from.
        self.logprob_start_len = 0
        self.top_logprobs_num = top_logprobs_num
        self.token_ids_logprob = token_ids_logprob
        self.temp_scaled_logprobs = False
        self.top_p_normalized_logprobs = False

        # Logprobs (return values)
        # True means the input logprob has been already sent to detokenizer.
        self.input_logprob_sent: bool = False
        self.input_token_logprobs_val: Optional[List[float]] = None
        self.input_token_logprobs_idx: Optional[List[int]] = None
        self.input_top_logprobs_val: Optional[List[float]] = None
        self.input_top_logprobs_idx: Optional[List[int]] = None
        self.input_token_ids_logprobs_val: Optional[List[float]] = None
        self.input_token_ids_logprobs_idx: Optional[List[int]] = None
        # Temporary holder to store input_token_logprobs.
        self.input_token_logprobs: Optional[List[Tuple[int]]] = None
        self.temp_input_top_logprobs_val: Optional[List[torch.Tensor]] = None
        self.temp_input_top_logprobs_idx: Optional[List[int]] = None
        self.temp_input_token_ids_logprobs_val: Optional[List[float]] = None
        self.temp_input_token_ids_logprobs_idx: Optional[List[int]] = None

        if return_logprob:
            # shape: (bs, 1)
            self.output_token_logprobs_val = []
            self.output_token_logprobs_idx = []
            # shape: (bs, k)
            self.output_top_logprobs_val = []
            self.output_top_logprobs_idx = []
            self.output_token_ids_logprobs_val = []
            self.output_token_ids_logprobs_idx = []
        else:
            self.output_token_logprobs_val = self.output_token_logprobs_idx = (
                self.output_top_logprobs_val
            ) = self.output_top_logprobs_idx = self.output_token_ids_logprobs_val = (
                self.output_token_ids_logprobs_idx
            ) = None
        self.hidden_states: List[List[float]] = []
        self.hidden_states_tensor = None  # Note: use tensor instead of list to transfer hidden_states when PD + MTP

        # Embedding (return values)
        self.embedding = None

        # Constrained decoding
        self.grammar: Optional[BaseGrammarObject] = None
        self.grammar_wait_ct = 0

        # The number of cached tokens that were already cached in the KV cache
        self.cached_tokens = 0
        self.already_computed = 0

        # The number of verification forward passes in the speculative decoding.
        # This is used to compute the average acceptance length per request.
        self.spec_verify_ct = 0

        # For metrics
        self.time_stats: TimeStats = TimeStats()
        self.has_log_time_stats: bool = False
        self.queue_time_start = None
        self.queue_time_end = None

        # For disaggregation
        self.bootstrap_host: str = bootstrap_host
        self.bootstrap_port: Optional[int] = bootstrap_port
        self.bootstrap_room: Optional[int] = bootstrap_room
        self.disagg_kv_sender: Optional[BaseKVSender] = None

        # For data parallel rank routing
        self.data_parallel_rank: Optional[int] = data_parallel_rank

        # the start index of the sent kv cache
        # We want to send it chunk by chunk for chunked prefill.
        # After every chunk forward, we do the following:
        # kv_send(req.input_ids[req.start_send_idx:len(req.fill_ids)])
        # start_send_idx = len(req.fill_ids)
        self.start_send_idx: int = 0

        # For overlap schedule, we delay the kv transfer until `process_batch_result_disagg_prefill` rather than `process_prefill_chunk` in non-overlap
        # This is because kv is not ready in `process_prefill_chunk`.
        # We use `tmp_end_idx` to store the end index of the kv cache to send.
        self.tmp_end_idx: int = -1
        self.metadata_buffer_index: int = -1

    @property
    def seqlen(self):
        return len(self.origin_input_ids) + len(self.output_ids)

    def extend_image_inputs(self, image_inputs):
        if self.multimodal_inputs is None:
            self.multimodal_inputs = image_inputs
        else:
            self.multimodal_inputs.merge(image_inputs)

    def finished(self) -> bool:
        # Whether request reached finished condition
        return self.finished_reason is not None

    def init_next_round_input(
        self,
        tree_cache: Optional[BasePrefixCache] = None,
    ):
        self.fill_ids = self.origin_input_ids + self.output_ids
        if tree_cache is not None:
            (
                self.prefix_indices,
                self.last_node,
                self.last_host_node,
                self.host_hit_length,
            ) = tree_cache.match_prefix(
                key=self.adjust_max_prefix_ids(),
            )
        self.extend_input_len = len(self.fill_ids) - len(self.prefix_indices)

    def adjust_max_prefix_ids(self):
        self.fill_ids = self.origin_input_ids + self.output_ids
        input_len = len(self.fill_ids)

        # FIXME: To work around some bugs in logprob computation, we need to ensure each
        # request has at least one token. Later, we can relax this requirement and use `input_len`.
        max_prefix_len = input_len - 1

        if self.sampling_params.max_new_tokens > 0:
            # Need at least one token to compute logits
            max_prefix_len = min(max_prefix_len, input_len - 1)

        if self.return_logprob:
            max_prefix_len = min(max_prefix_len, self.logprob_start_len)

        max_prefix_len = max(max_prefix_len, 0)
        return self.fill_ids[:max_prefix_len]

    # Based on https://github.com/vllm-project/vllm/blob/7a64d24aad69e4d2548aa0bf528d9fe63428ab01/vllm/transformers_utils/detokenizer.py#L194-L313
    def init_incremental_detokenize(self):
        first_iter = self.surr_offset is None or self.read_offset is None

        if first_iter:
            self.read_offset = len(self.origin_input_ids_unpadded)
            self.surr_offset = max(
                self.read_offset - INIT_INCREMENTAL_DETOKENIZATION_OFFSET, 0
            )

        all_ids = self.origin_input_ids_unpadded + self.output_ids
        return all_ids[self.surr_offset :], self.read_offset - self.surr_offset

    def check_finished(self):
        if self.finished():
            return

        if self.to_abort:
            self.finished_reason = FINISH_ABORT(
                message=self.to_abort_message,
            )
            return

        if len(self.output_ids) >= self.sampling_params.max_new_tokens:
            self.finished_reason = FINISH_LENGTH(
                length=self.sampling_params.max_new_tokens
            )
            return

        if self.grammar is not None:
            if self.grammar.is_terminated():
                self.finished_reason = FINISH_MATCHED_TOKEN(matched=self.output_ids[-1])
                return

        last_token_id = self.output_ids[-1]

        if not self.sampling_params.ignore_eos:
            matched_eos = False

            # Check stop token ids
            if self.sampling_params.stop_token_ids:
                matched_eos = last_token_id in self.sampling_params.stop_token_ids
            if self.eos_token_ids:
                matched_eos |= last_token_id in self.eos_token_ids
            if self.tokenizer is not None:
                matched_eos |= last_token_id == self.tokenizer.eos_token_id
                if self.tokenizer.additional_stop_token_ids:
                    matched_eos |= (
                        last_token_id in self.tokenizer.additional_stop_token_ids
                    )
            if matched_eos:
                self.finished_reason = FINISH_MATCHED_TOKEN(matched=last_token_id)
                return

        # Check stop strings
        if len(self.sampling_params.stop_strs) > 0:
            tail_str = self.tokenizer.decode(
                self.output_ids[-(self.sampling_params.stop_str_max_len + 1) :]
            )

            for stop_str in self.sampling_params.stop_strs:
                if stop_str in tail_str or stop_str in self.decoded_text:
                    self.finished_reason = FINISH_MATCHED_STR(matched=stop_str)
                    return

    def reset_for_retract(self):
        self.prefix_indices = []
        self.last_node = None
        self.extend_input_len = 0
        self.is_retracted = True
        self.input_token_logprobs = None
        self.temp_input_top_logprobs_val = None
        self.temp_input_top_logprobs_idx = None
        self.extend_logprob_start_len = 0
        self.is_chunked = 0
        self.req_pool_idx = None
        self.already_computed = 0

    def offload_kv_cache(self, req_to_token_pool, token_to_kv_pool_allocator):
        token_indices = req_to_token_pool.req_to_token[
            self.req_pool_idx, : self.seqlen - 1
        ]
        self.kv_cache_cpu = token_to_kv_pool_allocator.get_cpu_copy(token_indices)

    def load_kv_cache(self, req_to_token_pool, token_to_kv_pool_allocator):
        token_indices = req_to_token_pool.req_to_token[
            self.req_pool_idx, : self.seqlen - 1
        ]
        token_to_kv_pool_allocator.load_cpu_copy(self.kv_cache_cpu, token_indices)
        del self.kv_cache_cpu

    def log_time_stats(self):
        # If overlap schedule, we schedule one decode batch ahead so this gets called twice.
        if self.has_log_time_stats is True:
            return

        if self.bootstrap_room is not None:
            prefix = f"Req Time Stats(rid={self.rid}, bootstrap_room={self.bootstrap_room}, input len={len(self.origin_input_ids)}, output len={len(self.output_ids)}, type={self.time_stats.get_type().value})"
        else:
            prefix = f"Req Time Stats(rid={self.rid}, input len={len(self.origin_input_ids)}, output len={len(self.output_ids)}, type={self.time_stats.get_type().value})"
        logger.info(f"{prefix}: {self.time_stats}")
        self.has_log_time_stats = True

    def set_finish_with_abort(self, error_msg: str):
        if get_tensor_model_parallel_rank() == 0:
            logger.error(f"{error_msg}, {self.rid=}")
        self.multimodal_inputs = None
        self.grammar = None
        self.origin_input_ids = [0]  # set it to one token to skip the long prefill
        self.return_logprob = False
        self.finished_reason = FINISH_ABORT(
            error_msg, HTTPStatus.BAD_REQUEST, "BadRequestError"
        )

    def __repr__(self):
        return (
            f"Req(rid={self.rid}, "
            f"input_ids={self.origin_input_ids}, output_ids={self.output_ids}, "
            f"{self.grammar=}, "
            f"{self.sampling_params=})"
        )


# Batch id
bid = 0


@dataclasses.dataclass
class ScheduleBatch(ScheduleBatchDisaggregationDecodeMixin):
    """Store all information of a batch on the scheduler."""

    # Request, memory pool, and cache
    reqs: List[Req]
    req_to_token_pool: ReqToTokenPool = None
    token_to_kv_pool_allocator: BaseTokenToKVPoolAllocator = None
    tree_cache: BasePrefixCache = None

    # Batch configs
    model_config: ModelConfig = None
    forward_mode: ForwardMode = None
    enable_overlap: bool = False
    # Tell whether the current running batch is full so that we can skip
    # the check of whether to prefill new requests.
    # This is an optimization to reduce the overhead of the prefill check.
    batch_is_full: bool = False

    # Events
    launch_done: Optional[threading.Event] = None

    # For chunked prefill in PP
    chunked_req: Optional[Req] = None

    # Sampling info
    sampling_info: SamplingBatchInfo = None
    next_batch_sampling_info: SamplingBatchInfo = None

    # Batched arguments to model runner
    input_ids: torch.Tensor = None  # shape: [b], int64
    input_embeds: torch.Tensor = None  # shape: [b, hidden_size], float32
    token_type_ids: torch.Tensor = None  # shape: [b], int64
    req_pool_indices: torch.Tensor = None  # shape: [b], int64
    seq_lens: torch.Tensor = None  # shape: [b], int64
    # The output locations of the KV cache
    out_cache_loc: torch.Tensor = None  # shape: [b], int64
    output_ids: torch.Tensor = None  # shape: [b], int64

    # For multimodal inputs
    multimodal_inputs: Optional[List] = None

    # The sum of all sequence lengths
    seq_lens_sum: int = None

    # For DP attention
    global_num_tokens: Optional[List[int]] = None
    global_num_tokens_for_logprob: Optional[List[int]] = None
    can_run_dp_cuda_graph: bool = False
    is_extend_in_batch: bool = False
    tbo_split_seq_index: Optional[int] = None
    global_forward_mode: Optional[ForwardMode] = None

    # For processing logprobs
    return_logprob: bool = False
    top_logprobs_nums: Optional[List[int]] = None
    token_ids_logprobs: Optional[List[List[int]]] = None

    # For logits and logprob post processing
    temp_scaled_logprobs: bool = False
    top_p_normalized_logprobs: bool = False

    # For extend and mixed chunekd prefill
    prefix_lens: List[int] = None
    extend_lens: List[int] = None
    extend_num_tokens: Optional[int] = None
    decoding_reqs: List[Req] = None
    extend_logprob_start_lens: List[int] = None
    # It comes empty list if logprob is not required.
    extend_input_logprob_token_ids: Optional[torch.Tensor] = None

    # For encoder-decoder architectures
    encoder_cached: Optional[List[bool]] = None
    encoder_lens: Optional[torch.Tensor] = None
    encoder_lens_cpu: Optional[List[int]] = None
    encoder_out_cache_loc: Optional[torch.Tensor] = None

    # Stream
    has_stream: bool = False

    # Has grammar
    has_grammar: bool = False

    # Device
    device: str = "cuda"

    # Speculative decoding
    spec_algorithm: SpeculativeAlgorithm = None
    spec_info: Optional[Union[EagleDraftInput, EagleVerifyInput]] = None

    # Enable custom logit processor
    enable_custom_logit_processor: bool = False

    # Whether to return hidden states
    return_hidden_states: bool = False

    # hicache pointer for synchronizing data loading from CPU to GPU
    hicache_consumer_index: int = 0

    @classmethod
    def init_new(
        cls,
        reqs: List[Req],
        req_to_token_pool: ReqToTokenPool,
        token_to_kv_pool_allocator: BaseTokenToKVPoolAllocator,
        tree_cache: BasePrefixCache,
        model_config: ModelConfig,
        enable_overlap: bool,
        spec_algorithm: SpeculativeAlgorithm,
        enable_custom_logit_processor: bool,
        chunked_req: Optional[Req] = None,
    ):
        return_logprob = any(req.return_logprob for req in reqs)

        return cls(
            reqs=reqs,
            req_to_token_pool=req_to_token_pool,
            token_to_kv_pool_allocator=token_to_kv_pool_allocator,
            tree_cache=tree_cache,
            model_config=model_config,
            enable_overlap=enable_overlap,
            return_logprob=return_logprob,
            has_stream=any(req.stream for req in reqs),
            has_grammar=any(req.grammar for req in reqs),
            device=req_to_token_pool.device,
            spec_algorithm=spec_algorithm,
            enable_custom_logit_processor=enable_custom_logit_processor,
            return_hidden_states=any(req.return_hidden_states for req in reqs),
            chunked_req=chunked_req,
        )

    def batch_size(self):
        return len(self.reqs)

    def is_empty(self):
        return len(self.reqs) == 0

    def alloc_req_slots(self, num_reqs: int):
        req_pool_indices = self.req_to_token_pool.alloc(num_reqs)
        if req_pool_indices is None:
            raise RuntimeError(
                "alloc_req_slots runs out of memory. "
                "Please set a smaller number for `--max-running-requests`. "
                f"{self.req_to_token_pool.available_size()=}, "
                f"{num_reqs=}, "
            )
        return req_pool_indices

    def alloc_token_slots(self, num_tokens: int, backup_state: bool = False):
        if self.token_to_kv_pool_allocator.available_size() < num_tokens:
            if self.tree_cache is not None:
                self.tree_cache.evict(num_tokens)

        if backup_state:
            state = self.token_to_kv_pool_allocator.backup_state()

        out_cache_loc = self.token_to_kv_pool_allocator.alloc(num_tokens)
        if out_cache_loc is None:
            phase_str = "Prefill" if self.forward_mode.is_extend() else "Decode"
            error_msg = (
                f"{phase_str} out of memory. Try to lower your batch size.\n"
                f"Try to allocate {num_tokens} tokens.\n"
                f"Available tokens: {self.token_to_kv_pool_allocator.available_size() + self.tree_cache.evictable_size()}\n"
            )
            logger.error(error_msg)
            if self.tree_cache is not None:
                self.tree_cache.pretty_print()
            raise RuntimeError(error_msg)

        if backup_state:
            return out_cache_loc, state
        else:
            return out_cache_loc

    def alloc_paged_token_slots_extend(
        self,
        prefix_lens: torch.Tensor,
        seq_lens: torch.Tensor,
        last_loc: torch.Tensor,
        extend_num_tokens: int,
        backup_state: bool = False,
    ):
        if (
            self.token_to_kv_pool_allocator.available_size()
            < extend_num_tokens
            + len(seq_lens) * self.token_to_kv_pool_allocator.page_size
        ):
            if self.tree_cache is not None:
                self.tree_cache.evict(
                    extend_num_tokens
                    + len(seq_lens) * self.token_to_kv_pool_allocator.page_size,
                )

        if backup_state:
            state = self.token_to_kv_pool_allocator.backup_state()

        out_cache_loc = self.token_to_kv_pool_allocator.alloc_extend(
            prefix_lens, seq_lens, last_loc, extend_num_tokens
        )
        if out_cache_loc is None:
            error_msg = (
                f"Prefill out of memory. Try to lower your batch size.\n"
                f"Try to allocate {extend_num_tokens} tokens.\n"
                f"Available tokens: {self.token_to_kv_pool_allocator.available_size() + self.tree_cache.evictable_size()}\n"
                f"{self.token_to_kv_pool_allocator.available_size()=}\n"
                f"{self.tree_cache.evictable_size()=}\n"
            )
            logger.error(error_msg)
            raise RuntimeError(error_msg)

        if backup_state:
            return out_cache_loc, state
        else:
            return out_cache_loc

    def alloc_paged_token_slots_decode(
        self,
        seq_lens: torch.Tensor,
        last_loc: torch.Tensor,
        backup_state: bool = False,
    ):
        if self.tree_cache is not None:
            if (
                self.token_to_kv_pool_allocator.available_size()
                < len(seq_lens) * self.token_to_kv_pool_allocator.page_size
            ):
                self.tree_cache.evict(
                    len(seq_lens) * self.token_to_kv_pool_allocator.page_size,
                )

        if backup_state:
            state = self.token_to_kv_pool_allocator.backup_state()

        out_cache_loc = self.token_to_kv_pool_allocator.alloc_decode(seq_lens, last_loc)
        if out_cache_loc is None:
            error_msg = (
                f"Decode out of memory. Try to lower your batch size.\n"
                f"Try to allocate {len(seq_lens)} tokens.\n"
                f"Available tokens: {self.token_to_kv_pool_allocator.available_size() + self.tree_cache.evictable_size()}\n"
                f"{self.token_to_kv_pool_allocator.available_size()=}\n"
                f"{self.tree_cache.evictable_size()=}\n"
            )
            logger.error(error_msg)
            raise RuntimeError(error_msg)

        if backup_state:
            return out_cache_loc, state
        else:
            return out_cache_loc

    def prepare_encoder_info_extend(self, input_ids: List[int], seq_lens: List[int]):
        self.encoder_lens_cpu = []
        self.encoder_cached = []

        for req in self.reqs:
            im = req.multimodal_inputs
            if im is None or im.num_image_tokens is None:
                # No image input
                self.encoder_lens_cpu.append(0)
                self.encoder_cached.append(True)
            else:
                self.encoder_lens_cpu.append(im.num_image_tokens)
                self.encoder_cached.append(
                    self.forward_mode.is_decode()
                    or len(req.prefix_indices) >= im.num_image_tokens
                )

        self.encoder_lens = torch.tensor(self.encoder_lens_cpu, dtype=torch.int64).to(
            self.device, non_blocking=True
        )

        # Strip encoder infos
        pt = 0
        decoder_out_cache_loc = []
        encoder_out_cache_loc = []
        for i, req in enumerate(self.reqs):
            encoder_len = self.encoder_lens_cpu[i]
            seq_lens[i] -= encoder_len

            if len(req.prefix_indices) < encoder_len:
                # NOTE: the encoder part should be considered as a whole
                assert len(req.prefix_indices) == 0
                input_ids[i] = input_ids[i][encoder_len:]
                encoder_out_cache_loc.append(self.out_cache_loc[pt : pt + encoder_len])
                decoder_out_cache_loc.append(
                    self.out_cache_loc[pt + encoder_len : pt + req.extend_input_len]
                )
                self.extend_lens[i] -= encoder_len
                self.extend_num_tokens -= encoder_len
            else:
                decoder_out_cache_loc.append(
                    self.out_cache_loc[pt : pt + req.extend_input_len]
                )
                self.prefix_lens[i] -= encoder_len

            pt += req.extend_input_len

        # Reassign
        self.input_ids = torch.tensor(sum(input_ids, []), dtype=torch.int64).to(
            self.device, non_blocking=True
        )
        self.seq_lens = torch.tensor(seq_lens, dtype=torch.int64).to(
            self.device, non_blocking=True
        )

        if not decoder_out_cache_loc:
            self.out_cache_loc = torch.zeros(0, dtype=torch.int64).to(
                self.device, non_blocking=True
            )
        else:
            self.out_cache_loc = torch.cat(decoder_out_cache_loc)

        if not encoder_out_cache_loc:
            self.encoder_out_cache_loc = torch.zeros(0, dtype=torch.int64).to(
                self.device, non_blocking=True
            )
        else:
            self.encoder_out_cache_loc = torch.cat(encoder_out_cache_loc)

        assert (
            len(self.out_cache_loc) == self.extend_num_tokens
        ), f"Expected {len(self.out_cache_loc)}, got {self.extend_num_tokens}"

    def prepare_for_extend(self):
        self.forward_mode = ForwardMode.EXTEND

        # Allocate req slots
        bs = len(self.reqs)
        req_pool_indices = self.alloc_req_slots(bs)

        # Init tensors
        reqs = self.reqs
        input_ids = [r.fill_ids[len(r.prefix_indices) :] for r in reqs]
        extend_num_tokens = sum(len(ids) for ids in input_ids)
        seq_lens = [len(r.fill_ids) for r in reqs]
        prefix_lens = [len(r.prefix_indices) for r in reqs]
        extend_lens = [r.extend_input_len for r in reqs]

        token_type_ids = [
            r.token_type_ids for r in reqs if r.token_type_ids is not None
        ]

        req_pool_indices_tensor = torch.tensor(req_pool_indices, dtype=torch.int64).to(
            self.device, non_blocking=True
        )
        input_ids_tensor = torch.tensor(sum(input_ids, []), dtype=torch.int64).to(
            self.device, non_blocking=True
        )
        seq_lens_tensor = torch.tensor(seq_lens, dtype=torch.int64).to(
            self.device, non_blocking=True
        )
        prefix_lens_tensor = torch.tensor(
            prefix_lens, dtype=torch.int64, device=self.device
        )

        token_type_ids_tensor = None
        if len(token_type_ids) > 0:
            token_type_ids_tensor = torch.tensor(
                sum(token_type_ids, []), dtype=torch.int64
            ).to(self.device, non_blocking=True)

        extend_lens_tensor = seq_lens_tensor - prefix_lens_tensor

        # Copy prefix and do some basic check
        input_embeds = []
        extend_input_logprob_token_ids = []
        multimodal_inputs = []

        for i, (req, seq_len, pre_len) in enumerate(zip(reqs, seq_lens, prefix_lens)):
            req.req_pool_idx = req_pool_indices[i]
            assert seq_len - pre_len == req.extend_input_len

            if pre_len > 0:
                self.req_to_token_pool.write(
                    (req.req_pool_idx, slice(0, pre_len)), req.prefix_indices
                )

            # If input_embeds are available, store them
            if req.input_embeds is not None:
                # If req.input_embeds is already a list, append its content directly
                input_embeds.extend(req.input_embeds)  # Use extend to avoid nesting

            multimodal_inputs.append(req.multimodal_inputs)

            req.cached_tokens += pre_len - req.already_computed
            req.already_computed = seq_len
            req.is_retracted = False

            # Compute the relative logprob_start_len in an extend batch
            if req.logprob_start_len >= pre_len:
                req.extend_logprob_start_len = min(
                    req.logprob_start_len - pre_len,
                    req.extend_input_len,
                    req.seqlen - 1,
                )
            else:
                req.extend_logprob_start_len = 0

            if self.return_logprob:
                # Find input logprob token ids.
                # First, find a global index within origin_input_ids and slide it by 1
                # to compute input logprobs. It is because you need the next token
                # to compute input logprobs. E.g., (chunk size 2)
                #
                # input_logprobs = [1, 2, 3, 4]
                # fill_ids = [1, 2]
                # extend_input_logprob_token_id = [2, 3]
                #
                # Note that it can also overflow. In this case, we pad it with 0.
                # input_logprobs = [1, 2, 3, 4]
                # fill_ids = [3, 4]
                # extend_input_logprob_token_id = [4, 0]
                global_start_idx, global_end_idx = (
                    len(req.prefix_indices),
                    len(req.fill_ids),
                )
                # Apply logprob_start_len
                if global_start_idx < req.logprob_start_len:
                    global_start_idx = req.logprob_start_len

                logprob_token_ids = req.origin_input_ids[
                    global_start_idx + 1 : global_end_idx + 1
                ]
                extend_input_logprob_token_ids.extend(logprob_token_ids)

                # We will need req.extend_input_len - req.extend_logprob_start_len number of
                # tokens, and logprob_token_ids is for input logprob, so pad the rest of them by 0.
                extend_input_logprob_token_ids.extend(
                    [0]
                    * (
                        req.extend_input_len
                        - req.extend_logprob_start_len
                        - len(logprob_token_ids)
                    )
                )

        if self.return_logprob:
            extend_input_logprob_token_ids = torch.tensor(
                extend_input_logprob_token_ids
            )
        else:
            extend_input_logprob_token_ids = None

        # Allocate memory
        if self.token_to_kv_pool_allocator.page_size == 1:
            out_cache_loc = self.alloc_token_slots(extend_num_tokens)
        else:
            last_loc = get_last_loc(
                self.req_to_token_pool.req_to_token,
                req_pool_indices_tensor,
                prefix_lens_tensor,
            )
            out_cache_loc = self.alloc_paged_token_slots_extend(
                prefix_lens_tensor, seq_lens_tensor, last_loc, extend_num_tokens
            )

        # Set fields
        self.input_ids = input_ids_tensor
        self.req_pool_indices = req_pool_indices_tensor
        self.seq_lens = seq_lens_tensor
        self.out_cache_loc = out_cache_loc
        self.input_embeds = (
            torch.tensor(input_embeds).to(self.device, non_blocking=True)
            if input_embeds
            else None
        )
        for mm_input in multimodal_inputs:
            if mm_input is None:
                continue
            for mm_item in mm_input.mm_items:
                pixel_values = getattr(mm_item, "pixel_values", None)
                if isinstance(pixel_values, torch.Tensor):
                    mm_item.pixel_values = pixel_values.to(
                        self.device, non_blocking=True
                    )
        self.multimodal_inputs = multimodal_inputs
        self.token_type_ids = token_type_ids_tensor
        self.seq_lens_sum = sum(seq_lens)

        if self.return_logprob:
            self.top_logprobs_nums = [r.top_logprobs_num for r in reqs]
            self.token_ids_logprobs = [r.token_ids_logprob for r in reqs]

        self.extend_logprob_start_lens = [r.extend_logprob_start_len for r in reqs]
        self.extend_num_tokens = extend_num_tokens
        self.prefix_lens = prefix_lens
        self.extend_lens = extend_lens
        self.extend_input_logprob_token_ids = extend_input_logprob_token_ids

        # Write to req_to_token_pool
        if support_triton(global_server_args_dict.get("attention_backend")):
            # TODO: some tensors can be reused for ForwardBatchInfo (e.g., extend_lens, cumsum_start)

            write_req_to_token_pool_triton[(bs,)](
                self.req_to_token_pool.req_to_token,
                req_pool_indices_tensor,
                prefix_lens_tensor,
                seq_lens_tensor,
                extend_lens_tensor,
                out_cache_loc,
                self.req_to_token_pool.req_to_token.shape[1],
            )
        else:
            pt = 0
            for i in range(bs):
                self.req_to_token_pool.write(
                    (req_pool_indices[i], slice(prefix_lens[i], seq_lens[i])),
                    out_cache_loc[pt : pt + extend_lens[i]],
                )
                pt += extend_lens[i]

        if self.model_config.is_encoder_decoder:
            self.prepare_encoder_info_extend(input_ids, seq_lens)

        # Build sampling info
        self.sampling_info = SamplingBatchInfo.from_schedule_batch(
            self,
            self.model_config.vocab_size,
        )

    def mix_with_running(self, running_batch: "ScheduleBatch"):
        self.forward_mode = ForwardMode.MIXED
        running_bs = running_batch.batch_size()

        for req in running_batch.reqs:
            req.fill_ids = req.origin_input_ids + req.output_ids
            req.extend_input_len = 1

        input_ids = torch.cat([self.input_ids, running_batch.input_ids])
        out_cache_loc = torch.cat([self.out_cache_loc, running_batch.out_cache_loc])

        self.merge_batch(running_batch)
        self.input_ids = input_ids
        self.out_cache_loc = out_cache_loc

        # For overlap scheduler, the output_ids has one step delay
        delta = 0 if self.enable_overlap else -1

        # NOTE: prefix_indices is what has been cached, but we don't cache each decode step
        self.prefix_lens.extend(
            [
                len(r.origin_input_ids) + len(r.output_ids) + delta
                for r in running_batch.reqs
            ]
        )
        self.extend_lens.extend([1] * running_bs)
        self.extend_num_tokens += running_bs
        # TODO (lianmin): Revisit this. It should be seq_len - 1
        self.extend_logprob_start_lens.extend([0] * running_bs)

    def new_page_count_next_decode(self, indices: List[int] = None):
        page_size = self.token_to_kv_pool_allocator.page_size
        if page_size == 1:
            return len(self.reqs) if indices is None else len(indices)
        # In the decoding phase, the length of a request's KV cache should be
        # the total length of the request minus 1
        return (
<<<<<<< HEAD
            (
                sum(1 for req in self.reqs if req.seqlen % page_size == 0)
                if indices is None
                else sum(1 for idx in indices if self.reqs[idx].seqlen % page_size == 0)
            )
            if self.enable_overlap
            else (
                sum(1 for req in self.reqs if (req.seqlen - 1) % page_size == 0)
                if indices is None
                else sum(
                    1 for idx in indices if (self.reqs[idx].seqlen - 1) % page_size == 0
                )
            )
=======
            sum(1 for req in self.reqs if req.seqlen % page_size == 0)
            if self.enable_overlap
            else sum(1 for req in self.reqs if (req.seqlen - 1) % page_size == 0)
>>>>>>> ed0a0b69
        )

    def check_decode_mem(self, buf_multiplier=1):
        tokens_required = (
            self.new_page_count_next_decode()
            * buf_multiplier
            * self.token_to_kv_pool_allocator.page_size
        )

        if self.token_to_kv_pool_allocator.available_size() >= tokens_required:
            return True

        self.tree_cache.evict(tokens_required)

        return self.token_to_kv_pool_allocator.available_size() >= tokens_required

    def retract_decode(self, server_args: ServerArgs):
        """Retract the decoding requests when there is not enough memory."""
        sorted_indices = list(range(len(self.reqs)))

        # TODO(lsyin): improve retraction policy for radix cache
        # For spec decoding, filter_batch API can only filter
        # requests from the back, so we can only retract from the back.
        # TODO(sang): Clean up finish path and support better retract
        # policy.
        if not server_args.speculative_algorithm:
            sorted_indices.sort(
                key=lambda i: (
                    len(self.reqs[i].output_ids),
                    -len(self.reqs[i].origin_input_ids),
                ),
                reverse=True,
            )

        def get_required_tokens(num_reqs: int):
            headroom_for_spec_decode = 0
            if server_args.speculative_algorithm:
                headroom_for_spec_decode += (
                    num_reqs
                    * server_args.speculative_eagle_topk
                    * server_args.speculative_num_steps
                    + num_reqs * server_args.speculative_num_draft_tokens
                )
            return (
                num_reqs * global_config.retract_decode_steps + headroom_for_spec_decode
            )

        retracted_reqs = []
        seq_lens_cpu = self.seq_lens.cpu().numpy()
        first_iter = True
        wait_write = False
        while (
            self.token_to_kv_pool_allocator.available_size()
            < get_required_tokens(len(sorted_indices))
            or (
                self.token_to_kv_pool_allocator.available_size()
                < self.new_page_count_next_decode(sorted_indices)
                * server_args.page_size
            )
            or first_iter
        ):
            if len(sorted_indices) == 1:
                # Corner case: only one request left
                if server_args.enable_hierarchical_cache and not wait_write:
                    logger.warn(
                        "retract_decode only one request left, "
                        "wait for completion of hicache activities to release memory"
                    )
                    wait_write = True
                    self.tree_cache.writing_check(block=True)
                    self.tree_cache.loading_check(block=True)

                    residual_size = (
                        len(sorted_indices) * global_config.retract_decode_steps
                        - self.token_to_kv_pool_allocator.available_size()
                    )
                    residual_size = max(0, residual_size)
                    self.tree_cache.evict(residual_size)

                    continue
                assert (
                    self.token_to_kv_pool_allocator.available_size() > 0
                ), "No space left for only one request"
                break

            first_iter = False
            idx = sorted_indices.pop()
            req = self.reqs[idx]
            retracted_reqs.append(req)

            if server_args.disaggregation_mode == "decode":
                req.offload_kv_cache(
                    self.req_to_token_pool, self.token_to_kv_pool_allocator
                )

            if isinstance(self.tree_cache, ChunkCache):
                # ChunkCache does not have eviction
                token_indices = self.req_to_token_pool.req_to_token[
                    req.req_pool_idx, : seq_lens_cpu[idx]
                ]
                self.token_to_kv_pool_allocator.free(token_indices)
                self.req_to_token_pool.free(req.req_pool_idx)
            else:
                # TODO: apply more fine-grained retraction
                last_uncached_pos = (
                    len(req.prefix_indices) // server_args.page_size
                ) * server_args.page_size
                token_indices = self.req_to_token_pool.req_to_token[
                    req.req_pool_idx, last_uncached_pos : seq_lens_cpu[idx]
                ]
                self.token_to_kv_pool_allocator.free(token_indices)
                self.req_to_token_pool.free(req.req_pool_idx)

                # release the last node
                self.tree_cache.dec_lock_ref(req.last_node)

                # NOTE(lsyin): we should use the newly evictable memory instantly.
                residual_size = (
                    len(sorted_indices) * global_config.retract_decode_steps
                    - self.token_to_kv_pool_allocator.available_size()
                )
                residual_size = max(0, residual_size)
                self.tree_cache.evict(residual_size)

            req.reset_for_retract()

            if len(retracted_reqs) == 0:
                # Corner case: only one request left
                raise ValueError(
                    "Failed to retract any request. No space left for only one request."
                )

        self.filter_batch(keep_indices=sorted_indices)

        # Reqs in batch are filtered
        total_decoded_tokens = sum(len(r.output_ids) for r in self.reqs)
        total_max_new_tokens = sum(r.sampling_params.max_new_tokens for r in self.reqs)

        new_estimate_ratio = (
            total_decoded_tokens + global_config.retract_decode_steps * len(self.reqs)
        ) / total_max_new_tokens
        new_estimate_ratio = min(1.0, new_estimate_ratio)

        return retracted_reqs, new_estimate_ratio

    def prepare_encoder_info_decode(self):
        # Reset the encoder cached status
        self.encoder_cached = [True] * len(self.reqs)

    def prepare_for_idle(self):
        self.forward_mode = ForwardMode.IDLE
        self.input_ids = torch.empty(0, dtype=torch.int64, device=self.device)
        self.seq_lens = torch.empty(0, dtype=torch.int64, device=self.device)
        self.out_cache_loc = torch.empty(0, dtype=torch.int64, device=self.device)
        self.req_pool_indices = torch.empty(0, dtype=torch.int32, device=self.device)
        self.seq_lens_sum = 0
        self.extend_num_tokens = 0
        self.sampling_info = SamplingBatchInfo.from_schedule_batch(
            self,
            self.model_config.vocab_size,
        )

    def prepare_for_decode(self):
        self.forward_mode = ForwardMode.DECODE
        bs = len(self.reqs)

        if self.spec_algorithm.is_eagle():
            # if spec decoding is used, the decode batch is prepared inside
            # `forward_batch_speculative_generation` after running draft models.
            return

        if self.sampling_info.penalizer_orchestrator.is_required:
            if self.enable_overlap:
                # TODO: this can be slow, optimize this.
                delayed_output_ids = torch.tensor(
                    [
                        (
                            req.output_ids[-1]
                            if len(req.output_ids)
                            else req.origin_input_ids[-1]
                        )
                        for req in self.reqs
                    ],
                    dtype=torch.int64,
                    device=self.device,
                )
                self.sampling_info.penalizer_orchestrator.cumulate_output_tokens(
                    delayed_output_ids
                )
            else:
                self.sampling_info.penalizer_orchestrator.cumulate_output_tokens(
                    self.output_ids.to(torch.int64)
                )

        # Update fields
        self.input_ids = self.output_ids
        self.output_ids = None

        if self.model_config.is_encoder_decoder:
            locs = self.encoder_lens + self.seq_lens
            self.prepare_encoder_info_decode()
        else:
            locs = self.seq_lens.clone()

        if self.enable_overlap:
            # Do not use in-place operations in the overlap mode
            self.seq_lens = self.seq_lens + 1
        else:
            # A faster in-place version
            self.seq_lens.add_(1)
        self.seq_lens_sum += bs

        # Allocate memory
        if self.token_to_kv_pool_allocator.page_size == 1:
            self.out_cache_loc = self.alloc_token_slots(bs)
        else:
            last_loc = self.req_to_token_pool.req_to_token[
                self.req_pool_indices, self.seq_lens - 2
            ]
            self.out_cache_loc = self.alloc_paged_token_slots_decode(
                self.seq_lens, last_loc
            )

        self.req_to_token_pool.write(
            (self.req_pool_indices, locs), self.out_cache_loc.to(torch.int32)
        )

    def filter_batch(
        self,
        chunked_req_to_exclude: Optional[Union[Req, List[Req]]] = None,
        keep_indices: Optional[List[int]] = None,
    ):
        if keep_indices is None:
            if isinstance(chunked_req_to_exclude, Req):
                chunked_req_to_exclude = [chunked_req_to_exclude]
            elif chunked_req_to_exclude is None:
                chunked_req_to_exclude = []
            keep_indices = [
                i
                for i in range(len(self.reqs))
                if not self.reqs[i].finished()
                and self.reqs[i] not in chunked_req_to_exclude
            ]

        if keep_indices is None or len(keep_indices) == 0:
            # Filter out all requests
            self.reqs = []
            return

        if len(keep_indices) == len(self.reqs):
            # No need to filter
            return

        keep_indices_device = torch.tensor(keep_indices, dtype=torch.int64).to(
            self.device, non_blocking=True
        )

        if self.model_config.is_encoder_decoder:
            self.encoder_lens = self.encoder_lens[keep_indices_device]
            self.encoder_lens_cpu = [self.encoder_lens_cpu[i] for i in keep_indices]

        self.reqs = [self.reqs[i] for i in keep_indices]
        if self.multimodal_inputs is not None:
            self.multimodal_inputs = [self.multimodal_inputs[i] for i in keep_indices]
        self.req_pool_indices = self.req_pool_indices[keep_indices_device]
        self.seq_lens = self.seq_lens[keep_indices_device]
        self.out_cache_loc = None
        self.seq_lens_sum = self.seq_lens.sum().item()
        self.output_ids = self.output_ids[keep_indices_device]
        self.return_logprob = any(req.return_logprob for req in self.reqs)
        if self.return_logprob:
            self.top_logprobs_nums = [self.top_logprobs_nums[i] for i in keep_indices]
            self.token_ids_logprobs = [self.token_ids_logprobs[i] for i in keep_indices]
        else:
            self.top_logprobs_nums = None
            self.token_ids_logprobs = None

        self.has_stream = any(req.stream for req in self.reqs)
        self.has_grammar = any(req.grammar for req in self.reqs)

        self.sampling_info.filter_batch(keep_indices, keep_indices_device)
        if self.spec_info:
            self.spec_info.filter_batch(keep_indices_device)

    def merge_batch(self, other: "ScheduleBatch"):
        # Penalizer orchestrator must be merged before Batch.reqs is merged. This is because
        # orchestrator.merge() depends on Batch.reqs during preparation of each penalizers, so it
        # needs to be called with pre-merged Batch.reqs.
        self.sampling_info.merge_batch(other.sampling_info)

        # Encoder-decoder infos
        if self.model_config.is_encoder_decoder:
            self.encoder_lens = torch.cat([self.encoder_lens, other.encoder_lens])
            self.encoder_lens_cpu.extend(other.encoder_lens_cpu)
        self.req_pool_indices = torch.cat(
            [self.req_pool_indices, other.req_pool_indices]
        )
        self.seq_lens = torch.cat([self.seq_lens, other.seq_lens])
        self.out_cache_loc = None
        self.seq_lens_sum += other.seq_lens_sum
        if self.output_ids is not None:
            self.output_ids = torch.cat([self.output_ids, other.output_ids])
        if self.return_logprob and other.return_logprob:
            self.top_logprobs_nums.extend(other.top_logprobs_nums)
            self.token_ids_logprobs.extend(other.token_ids_logprobs)
        elif self.return_logprob:
            self.top_logprobs_nums.extend([0] * len(other.reqs))
            self.token_ids_logprobs.extend([None] * len(other.reqs))
        elif other.return_logprob:
            self.top_logprobs_nums = [0] * len(self.reqs) + other.top_logprobs_nums
            self.token_ids_logprobs = [None] * len(self.reqs) + other.token_ids_logprobs
        self.reqs.extend(other.reqs)
        if self.multimodal_inputs is not None:
            self.multimodal_inputs.extend(other.multimodal_inputs)

        self.return_logprob |= other.return_logprob
        self.has_stream |= other.has_stream
        self.has_grammar |= other.has_grammar
        self.return_hidden_states |= other.return_hidden_states

        if self.spec_info:
            self.spec_info.merge_batch(other.spec_info)

    def get_model_worker_batch(
        self, seq_lens_cpu_cache: Optional[torch.Tensor] = None
    ) -> ModelWorkerBatch:
        if self.forward_mode.is_decode_or_idle():
            extend_seq_lens = extend_prefix_lens = extend_logprob_start_lens = None
        else:
            extend_seq_lens = self.extend_lens
            extend_prefix_lens = self.prefix_lens
            extend_logprob_start_lens = self.extend_logprob_start_lens

        # Create seq_lens_cpu when needed
        if (
            global_server_args_dict["attention_backend"] == "fa3"
            or (
                global_server_args_dict["use_mla_backend"]
                and global_server_args_dict["attention_backend"] == "flashinfer"
            )
            or global_server_args_dict["attention_backend"] == "flashmla"
            or global_server_args_dict["attention_backend"] == "cutlass_mla"
            or global_server_args_dict["enable_two_batch_overlap"]
        ):
            seq_lens_cpu = (
                seq_lens_cpu_cache
                if seq_lens_cpu_cache is not None
                else self.seq_lens.cpu()
            )
        else:
            seq_lens_cpu = None

        if self.sampling_info:
            if self.has_grammar:
                self.sampling_info.grammars = [req.grammar for req in self.reqs]
            else:
                self.sampling_info.grammars = None

        global bid
        bid += 1
        return ModelWorkerBatch(
            bid=bid,
            forward_mode=self.forward_mode,
            input_ids=self.input_ids,
            req_pool_indices=self.req_pool_indices,
            seq_lens=self.seq_lens,
            out_cache_loc=self.out_cache_loc,
            seq_lens_cpu=seq_lens_cpu,
            seq_lens_sum=self.seq_lens_sum,
            return_logprob=self.return_logprob,
            top_logprobs_nums=self.top_logprobs_nums,
            token_ids_logprobs=self.token_ids_logprobs,
            global_num_tokens=self.global_num_tokens,
            global_num_tokens_for_logprob=self.global_num_tokens_for_logprob,
            can_run_dp_cuda_graph=self.can_run_dp_cuda_graph,
            tbo_split_seq_index=self.tbo_split_seq_index,
            global_forward_mode=self.global_forward_mode,
            extend_num_tokens=self.extend_num_tokens,
            extend_seq_lens=extend_seq_lens,
            extend_prefix_lens=extend_prefix_lens,
            extend_logprob_start_lens=extend_logprob_start_lens,
            multimodal_inputs=self.multimodal_inputs,
            encoder_cached=self.encoder_cached,
            encoder_lens=self.encoder_lens,
            encoder_lens_cpu=self.encoder_lens_cpu,
            encoder_out_cache_loc=self.encoder_out_cache_loc,
            lora_paths=[req.lora_path for req in self.reqs],
            sampling_info=self.sampling_info,
            input_embeds=self.input_embeds,
            token_type_ids=self.token_type_ids,
            spec_algorithm=self.spec_algorithm,
            spec_info=self.spec_info,
            hicache_consumer_index=self.hicache_consumer_index,
            capture_hidden_mode=(
                CaptureHiddenMode.FULL
                if self.return_hidden_states
                else (
                    getattr(
                        self.spec_info, "capture_hidden_mode", CaptureHiddenMode.NULL
                    )
                    if self.spec_info
                    else CaptureHiddenMode.NULL
                )
            ),
            extend_input_logprob_token_ids=self.extend_input_logprob_token_ids,
            launch_done=self.launch_done,
        )

    def copy(self):
        # Only contain fields that will be used by process_batch_result
        return ScheduleBatch(
            reqs=self.reqs,
            model_config=self.model_config,
            forward_mode=self.forward_mode,
            out_cache_loc=self.out_cache_loc,
            return_logprob=self.return_logprob,
            decoding_reqs=self.decoding_reqs,
            spec_algorithm=self.spec_algorithm,
            enable_custom_logit_processor=self.enable_custom_logit_processor,
            global_num_tokens=self.global_num_tokens,
            global_num_tokens_for_logprob=self.global_num_tokens_for_logprob,
            can_run_dp_cuda_graph=self.can_run_dp_cuda_graph,
            is_extend_in_batch=self.is_extend_in_batch,
        )

    def __str__(self):
        return (
            f"ScheduleBatch(forward_mode={self.forward_mode.name if self.forward_mode else 'None'}, "
            f"#req={(len(self.reqs))})"
        )


@dataclasses.dataclass
class ModelWorkerBatch:
    # The batch id
    bid: int
    # The forward mode
    forward_mode: ForwardMode
    # The input ids
    input_ids: torch.Tensor
    # The indices of requests in the req_to_token_pool
    req_pool_indices: torch.Tensor
    # The sequence length
    seq_lens: torch.Tensor
    # The indices of output tokens in the token_to_kv_pool_allocator
    out_cache_loc: torch.Tensor

    # The sequence length tensor on CPU
    seq_lens_cpu: Optional[torch.Tensor]
    seq_lens_sum: int

    # For logprob
    return_logprob: bool
    top_logprobs_nums: Optional[List[int]]
    token_ids_logprobs: Optional[List[List[int]]]

    # For DP attention
    global_num_tokens: Optional[List[int]]
    global_num_tokens_for_logprob: Optional[List[int]]
    can_run_dp_cuda_graph: bool
    tbo_split_seq_index: Optional[int]
    global_forward_mode: Optional[ForwardMode]

    # For extend
    extend_num_tokens: Optional[int]
    extend_seq_lens: Optional[List[int]]
    extend_prefix_lens: Optional[List[int]]
    extend_logprob_start_lens: Optional[List[int]]
    extend_input_logprob_token_ids: Optional[torch.Tensor]

    # For multimodal
    multimodal_inputs: Optional[List[MultimodalInputs]]

    # For encoder-decoder
    encoder_cached: Optional[List[bool]]
    encoder_lens: Optional[torch.Tensor]
    encoder_lens_cpu: Optional[List[int]]
    encoder_out_cache_loc: Optional[torch.Tensor]

    # For LoRA
    lora_paths: Optional[List[str]]

    # Sampling info
    sampling_info: SamplingBatchInfo

    # The input Embeds
    input_embeds: Optional[torch.tensor] = None

    # For corss-encoder model
    token_type_ids: Optional[torch.Tensor] = None

    # Speculative decoding
    spec_algorithm: SpeculativeAlgorithm = None
    spec_info: Optional[Union[EagleVerifyInput, EagleDraftInput]] = None
    # If set, the output of the batch contains the hidden states of the run.
    capture_hidden_mode: CaptureHiddenMode = None
    spec_num_draft_tokens: Optional[int] = None
    hicache_consumer_index: int = 0

    # Overlap event
    launch_done: Optional[threading.Event] = None


@triton.jit
def write_req_to_token_pool_triton(
    req_to_token_ptr,  # [max_batch, max_context_len]
    req_pool_indices,
    pre_lens,
    seq_lens,
    extend_lens,
    out_cache_loc,
    req_to_token_ptr_stride: tl.constexpr,
):
    BLOCK_SIZE: tl.constexpr = 512
    pid = tl.program_id(0)

    req_pool_index = tl.load(req_pool_indices + pid)
    pre_len = tl.load(pre_lens + pid)
    seq_len = tl.load(seq_lens + pid)

    # NOTE: This can be slow for large bs
    cumsum_start = tl.cast(0, tl.int64)
    for i in range(pid):
        cumsum_start += tl.load(extend_lens + i)

    num_loop = tl.cdiv(seq_len - pre_len, BLOCK_SIZE)
    for i in range(num_loop):
        offset = tl.arange(0, BLOCK_SIZE) + i * BLOCK_SIZE
        mask = offset < (seq_len - pre_len)
        value = tl.load(out_cache_loc + cumsum_start + offset, mask=mask)
        tl.store(
            req_to_token_ptr
            + req_pool_index * req_to_token_ptr_stride
            + offset
            + pre_len,
            value,
            mask=mask,
        )


def get_last_loc(
    req_to_token: torch.Tensor,
    req_pool_indices_tensor: torch.Tensor,
    prefix_lens_tensor: torch.Tensor,
) -> torch.Tensor:
    if global_server_args_dict["attention_backend"] != "torch_native":
        impl = get_last_loc_triton
    else:
        impl = get_last_loc_torch

    return impl(req_to_token, req_pool_indices_tensor, prefix_lens_tensor)


def get_last_loc_torch(
    req_to_token: torch.Tensor,
    req_pool_indices_tensor: torch.Tensor,
    prefix_lens_tensor: torch.Tensor,
) -> torch.Tensor:
    return torch.where(
        prefix_lens_tensor > 0,
        req_to_token[req_pool_indices_tensor, prefix_lens_tensor - 1],
        torch.full_like(prefix_lens_tensor, -1),
    )


@triton.jit
def get_last_loc_kernel(
    req_to_token,
    req_pool_indices_tensor,
    prefix_lens_tensor,
    result,
    num_tokens,
    req_to_token_stride,
    BLOCK_SIZE: tl.constexpr,
):
    pid = tl.program_id(0)
    offset = tl.arange(0, BLOCK_SIZE) + pid * BLOCK_SIZE
    mask = offset < num_tokens

    prefix_lens = tl.load(prefix_lens_tensor + offset, mask=mask, other=0)
    req_pool_indices = tl.load(req_pool_indices_tensor + offset, mask=mask, other=0)

    token_mask = prefix_lens > 0
    token_index = req_pool_indices * req_to_token_stride + (prefix_lens - 1)
    tokens = tl.load(req_to_token + token_index, mask=token_mask, other=-1)

    tl.store(result + offset, tokens, mask=mask)


def get_last_loc_triton(
    req_to_token: torch.Tensor,
    req_pool_indices_tensor: torch.Tensor,
    prefix_lens_tensor: torch.Tensor,
) -> torch.Tensor:
    BLOCK_SIZE = 256
    num_tokens = prefix_lens_tensor.shape[0]
    result = torch.empty_like(prefix_lens_tensor)
    grid = (triton.cdiv(num_tokens, BLOCK_SIZE),)

    get_last_loc_kernel[grid](
        req_to_token,
        req_pool_indices_tensor,
        prefix_lens_tensor,
        result,
        num_tokens,
        req_to_token.stride(0),
        BLOCK_SIZE,
    )
    return result<|MERGE_RESOLUTION|>--- conflicted
+++ resolved
@@ -1364,7 +1364,6 @@
         # In the decoding phase, the length of a request's KV cache should be
         # the total length of the request minus 1
         return (
-<<<<<<< HEAD
             (
                 sum(1 for req in self.reqs if req.seqlen % page_size == 0)
                 if indices is None
@@ -1378,11 +1377,6 @@
                     1 for idx in indices if (self.reqs[idx].seqlen - 1) % page_size == 0
                 )
             )
-=======
-            sum(1 for req in self.reqs if req.seqlen % page_size == 0)
-            if self.enable_overlap
-            else sum(1 for req in self.reqs if (req.seqlen - 1) % page_size == 0)
->>>>>>> ed0a0b69
         )
 
     def check_decode_mem(self, buf_multiplier=1):
