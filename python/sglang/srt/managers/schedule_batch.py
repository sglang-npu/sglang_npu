from __future__ import annotations

# Copyright 2023-2024 SGLang Team
# Licensed under the Apache License, Version 2.0 (the "License");
# you may not use this file except in compliance with the License.
# You may obtain a copy of the License at
#
#     http://www.apache.org/licenses/LICENSE-2.0
#
# Unless required by applicable law or agreed to in writing, software
# distributed under the License is distributed on an "AS IS" BASIS,
# WITHOUT WARRANTIES OR CONDITIONS OF ANY KIND, either express or implied.
# See the License for the specific language governing permissions and
# limitations under the License.
# ==============================================================================
"""
Store information about requests and batches.

The following is the flow of data structures for a batch:

ScheduleBatch -> ModelWorkerBatch -> ForwardBatch

- ScheduleBatch is managed by `scheduler.py::Scheduler`.
  It contains high-level scheduling data. Most of the data is on the CPU.
- ModelWorkerBatch is managed by `tp_worker.py::TpModelWorker`.
  It is a subset of `ScheduleBatch` that only contains data related to the model forward on GPU.
  It will be transformed from CPU scheduler to GPU model runner.
- ForwardBatch is managed by `model_runner.py::ModelRunner`.
  It contains low-level tensor data. Most of the data consists of GPU tensors.

TODO(lmzheng): ModelWorkerBatch seems a bit redundant and we consider removing it in the future.
"""

import copy
import dataclasses
import hashlib
import logging
import threading
from enum import Enum, auto
from http import HTTPStatus
from typing import TYPE_CHECKING, List, Optional, Set, Tuple, Union

import numpy as np
import torch
import triton
import triton.language as tl

from sglang.global_config import global_config
from sglang.srt.configs.model_config import ModelConfig
from sglang.srt.constrained.base_grammar_backend import BaseGrammarObject
from sglang.srt.disaggregation.base import BaseKVSender
from sglang.srt.disaggregation.decode_schedule_batch_mixin import (
    ScheduleBatchDisaggregationDecodeMixin,
)
from sglang.srt.distributed.parallel_state import get_tensor_model_parallel_rank
from sglang.srt.layers.multimodal import gpu_tensor_hash
from sglang.srt.mem_cache.base_prefix_cache import BasePrefixCache
from sglang.srt.mem_cache.chunk_cache import ChunkCache
from sglang.srt.mem_cache.memory_pool import ReqToTokenPool, TokenToKVPoolAllocator
from sglang.srt.metrics.collector import TimeStats
from sglang.srt.model_executor.forward_batch_info import CaptureHiddenMode, ForwardMode
from sglang.srt.sampling.sampling_batch_info import SamplingBatchInfo
from sglang.srt.sampling.sampling_params import SamplingParams
from sglang.srt.server_args import ServerArgs
from sglang.srt.utils import flatten_nested_list, support_triton

if TYPE_CHECKING:
    from sglang.srt.speculative.eagle_utils import EagleDraftInput, EagleVerifyInput
    from sglang.srt.speculative.spec_info import SpeculativeAlgorithm

INIT_INCREMENTAL_DETOKENIZATION_OFFSET = 5

GLOBAL_SERVER_ARGS_KEYS = [
    "attention_backend",
    "debug_tensor_dump_inject",
    "debug_tensor_dump_output_folder",
    "chunked_prefill_size",
    "deepep_mode",
    "device",
    "disable_chunked_prefix_cache",
    "disable_radix_cache",
    "enable_deepep_moe",
    "enable_dp_attention",
    "enable_two_batch_overlap",
    "enable_dp_lm_head",
    "enable_ep_moe",
    "deepep_config",
    "enable_nan_detection",
    "flashinfer_mla_disable_ragged",
    "max_micro_batch_size",
    "moe_dense_tp_size",
    "ep_dispatch_algorithm",
    "disable_shared_experts_fusion",
    "sampling_backend",
    "speculative_accept_threshold_acc",
    "speculative_accept_threshold_single",
    "torchao_config",
    "triton_attention_reduce_in_fp32",
    "ep_num_redundant_experts",
    "mm_attention_backend",
]

# Put some global args for easy access
global_server_args_dict = {k: getattr(ServerArgs, k) for k in GLOBAL_SERVER_ARGS_KEYS}

logger = logging.getLogger(__name__)


class BaseFinishReason:
    def __init__(self, is_error: bool = False):
        self.is_error = is_error

    def to_json(self):
        raise NotImplementedError()


class FINISH_MATCHED_TOKEN(BaseFinishReason):
    def __init__(self, matched: Union[int, List[int]]):
        super().__init__()
        self.matched = matched

    def to_json(self):
        return {
            "type": "stop",  # to match OpenAI API's return value
            "matched": self.matched,
        }


class FINISH_MATCHED_STR(BaseFinishReason):
    def __init__(self, matched: str):
        super().__init__()
        self.matched = matched

    def to_json(self):
        return {
            "type": "stop",  # to match OpenAI API's return value
            "matched": self.matched,
        }


class FINISH_LENGTH(BaseFinishReason):
    def __init__(self, length: int):
        super().__init__()
        self.length = length

    def to_json(self):
        return {
            "type": "length",  # to match OpenAI API's return value
            "length": self.length,
        }


class FINISH_ABORT(BaseFinishReason):
    def __init__(self, message=None, status_code=None, err_type=None):
        super().__init__(is_error=True)
        self.message = message or "Aborted"
        self.status_code = status_code
        self.err_type = err_type

    def to_json(self):
        return {
            "type": "abort",
            "message": self.message,
            "status_code": self.status_code,
            "err_type": self.err_type,
        }


class Modality(Enum):
    IMAGE = auto()
    MULTI_IMAGES = auto()
    VIDEO = auto()
    AUDIO = auto()


@dataclasses.dataclass
class MultimodalDataItem:
    """
    A single multimodal data, from a single image/video/audio or others
    """

    modality: Modality

    hash: int = None
    pad_value: int = None

    aspect_ratio_id: Optional[List[torch.Tensor]] = None
    aspect_ratio_mask: Optional[List[torch.Tensor]] = None

    image_sizes: Tuple[int, int] = None
    image_offsets: Optional[list] = None

    # the real data, pixel_values or audio_features
    # data: Union[List[torch.Tensor], List[np.ndarray]]
    pixel_values: Union[torch.Tensor, np.ndarray] = None
    image_grid_thw: Union[torch.Tensor, np.ndarray] = None
    video_grid_thws: Union[torch.Tensor, np.ndarray] = None

    image_emb_mask: Optional[torch.Tensor] = None
    image_spatial_crop: Optional[torch.Tensor] = None
    second_per_grid_ts: Optional[List[torch.Tensor]] = None

    # [num_images, (n, w, h)]
    tgt_size: Tuple[int, int] = None

    # kimi-vl related
    image_grid_hws: Optional[List[torch.Tensor]] = None

    audio_features: Union[torch.Tensor, np.ndarray] = None
    audio_feature_lens: Optional[List[torch.Tensor]] = None
    audio_offsets: Optional[List[Tuple[int, int]]] = None

    precomputed_features: Optional[Union[torch.Tensor, np.ndarray]] = None

    @staticmethod
    def is_empty_list(l):
        if l is None:
            return True
        return len([item for item in flatten_nested_list(l) if item is not None]) == 0

    def set_pad_value(self):
        """
        Set the pad value after first hashing the data
        """

        def data_hash(data) -> int:
            hash_bytes = hashlib.sha256(data).digest()[:8]
            return int.from_bytes(hash_bytes, byteorder="big", signed=False)

        def tensor_hash(tensor_list) -> int:
            """
            hash a tensor or a tensor list
            """
            tensor = tensor_list
            if isinstance(tensor_list, list):
                tensor_list = flatten_nested_list(tensor_list)
                tensor_list = [
                    x.flatten() if isinstance(x, torch.Tensor) else x
                    for x in tensor_list
                ]
                tensor = torch.concat(tensor_list)
            if tensor.is_cuda:
                return gpu_tensor_hash(tensor)
            tensor = tensor.detach().contiguous()

            if tensor.dtype == torch.bfloat16:
                # memoryview() doesn't support PyTorch's BFloat16 dtype
                tensor = tensor.float()

            assert isinstance(tensor, torch.Tensor)
            if tensor.is_cuda:
                # TODO: improve this
                tensor_cpu = tensor.cpu()
            else:
                tensor_cpu = tensor

            mv = memoryview(tensor_cpu.numpy())
            return data_hash(mv.tobytes())

        def hash_feature(f):
            if isinstance(f, list):
                if isinstance(f[0], torch.Tensor):
                    return tensor_hash(f)
                return data_hash(tuple(flatten_nested_list(f)))
            elif isinstance(f, np.ndarray):
                arr = np.ascontiguousarray(f)
                arr_bytes = arr.tobytes()
                return data_hash(arr_bytes)
            elif isinstance(f, torch.Tensor):
                return tensor_hash([f])
            return data_hash(f)

        if self.precomputed_features is not None:
            self.hash = hash_feature(self.precomputed_features)
        elif self.is_audio():
            self.hash = hash_feature(self.audio_features)
        else:
            self.hash = hash_feature(self.pixel_values)

        assert self.hash is not None
        self.pad_value = self.hash % (1 << 30)

    def is_audio(self):
        return (self.modality == Modality.AUDIO) and (
            self.precomputed_features is not None
            or not MultimodalDataItem.is_empty_list(self.audio_features)
        )

    def is_image(self):
        return (
            self.modality == Modality.IMAGE or self.modality == Modality.MULTI_IMAGES
        ) and (
            self.precomputed_features is not None
            or not MultimodalDataItem.is_empty_list(self.pixel_values)
        )

    def is_video(self):
        return (self.modality == Modality.VIDEO) and (
            self.precomputed_features is not None
            or not MultimodalDataItem.is_empty_list(self.pixel_values)
        )

    def is_valid(self) -> bool:
        return self.is_image() or self.is_video() or self.is_audio()

    def validate(self):
        ...
        # TODO

    @staticmethod
    def from_dict(obj: dict):
        kwargs = dict(obj)
        modality = kwargs.pop("modality")
        if isinstance(modality, str):
            modality = Modality[modality]
        ret = MultimodalDataItem(modality=modality, **kwargs)
        ret.validate()
        return ret


@dataclasses.dataclass
class MultimodalInputs:
    """The multimodal data related inputs."""

    # items of data
    mm_items: List[MultimodalDataItem]
    image_pad_len: Optional[list] = None
    num_image_tokens: Optional[int] = None

    # QWen2-VL related
    mrope_positions: Optional[torch.Tensor] = None
    mrope_position_delta: Optional[torch.Tensor] = None

    # image
    im_token_id: Optional[int] = None
    im_start_id: Optional[int] = None
    im_end_id: Optional[int] = None
    slice_start_id: Optional[int] = None
    slice_end_id: Optional[int] = None

    # video
    video_token_id: Optional[int] = None

    # audio
    audio_token_id: Optional[int] = None
    audio_start_id: Optional[int] = None
    audio_end_id: Optional[int] = None

    @staticmethod
    def from_dict(obj: dict):
        ret = MultimodalInputs(
            mm_items=obj["mm_items"],
        )

        assert isinstance(ret.mm_items, list)
        ret.mm_items = [item for item in ret.mm_items if item.is_valid()]

        for item in ret.mm_items:
            item.set_pad_value()

        optional_args = [
            "mrope_positions",
            "mrope_position_delta",
            "im_token_id",
            "im_start_id",
            "im_end_id",
            "slice_start_id",
            "slice_end_id",
            "audio_start_id",
            "audio_end_id",
            "audio_token_id",
        ]
        for arg in optional_args:
            if arg in obj:
                setattr(ret, arg, obj[arg])

        return ret

    def contains_image_inputs(self) -> bool:
        """ """
        return any(item.is_image() for item in self.mm_items)

    def contains_audio_inputs(self) -> bool:
        """ """
        return any(item.is_audio() for item in self.mm_items)

    def contains_mm_input(self) -> bool:
        return any(True for item in self.mm_items if item.is_valid())

    def merge(self, other: MultimodalInputs):
        """
        merge image inputs when requests are being merged
        """

        # args needed to be merged
        optional_args = [
            "mm_items",
            "image_pad_len",
        ]
        for arg in optional_args:
            self_arg = getattr(self, arg, None)
            if self_arg is not None:
                setattr(self, arg, self_arg + getattr(other, arg))

        mrope_positions = self.mrope_positions
        if mrope_positions is not None:
            if other.mrope_positions is None:
                self.mrope_positions = mrope_positions
            else:
                self.mrope_positions = torch.cat(
                    [self.mrope_positions, other.mrope_positions], dim=1
                )

        mrope_position_delta = self.mrope_position_delta
        if mrope_position_delta is not None:
            if other.mrope_position_delta is None:
                self.mrope_position_delta = mrope_position_delta
            else:
                self.mrope_position_delta = torch.cat(
                    [self.mrope_position_delta, other.mrope_position_delta], dim=0
                )

        for key, val in other.__dict__.items():
            if "_id" in key:
                # set token_ids
                if getattr(self, key, None) is None:
                    setattr(self, key, getattr(other, key, None))
        # other args would be kept intact


class Req:
    """The input and output status of a request."""

    def __init__(
        self,
        rid: str,
        origin_input_text: str,
        origin_input_ids: Tuple[int],
        sampling_params: SamplingParams,
        return_logprob: bool = False,
        top_logprobs_num: int = 0,
        token_ids_logprob: List[int] = None,
        stream: bool = False,
        origin_input_ids_unpadded: Optional[Tuple[int]] = None,
        lora_path: Optional[str] = None,
        input_embeds: Optional[List[List[float]]] = None,
        session_id: Optional[str] = None,
        custom_logit_processor: Optional[str] = None,
        return_hidden_states: bool = False,
        eos_token_ids: Optional[Set[int]] = None,
        bootstrap_host: Optional[str] = None,
        bootstrap_port: Optional[int] = None,
        bootstrap_room: Optional[int] = None,
    ):
        # Input and output info
        self.rid = rid
        self.origin_input_text = origin_input_text
        self.origin_input_ids_unpadded = (
            origin_input_ids_unpadded
            if origin_input_ids_unpadded
            else origin_input_ids  # Before image padding
        )
        self.origin_input_ids = origin_input_ids
        # Each decode stage's output ids
        self.output_ids = []
        # fill_ids = origin_input_ids + output_ids. Updated if chunked.
        self.fill_ids = None
        self.session_id = session_id
        self.input_embeds = input_embeds

        # The length of KV that have been removed in local attention chunked prefill
        self.evicted_seqlen_local = 0

        # Sampling info
        if isinstance(sampling_params.custom_params, dict):
            sampling_params = copy.copy(sampling_params)
            sampling_params.custom_params = sampling_params.custom_params | {
                "__req__": self
            }
        self.sampling_params = sampling_params
        self.custom_logit_processor = custom_logit_processor
        self.return_hidden_states = return_hidden_states
        self.lora_path = lora_path

        # Memory pool info
        self.req_pool_idx: Optional[int] = None

        # Check finish
        self.tokenizer = None
        self.finished_reason = None
        # Whether this request has finished output
        self.finished_output = None
        # If we want to abort the request in the middle of the event loop, set this to true
        # Note: We should never set finished_reason in the middle, the req will get filtered and never respond
        self.to_abort = False
        # This carries the error message for `.to_abort` and will be attached to the finished_reason at the end of the event loop
        self.to_abort_message: str = None
        self.stream = stream
        self.eos_token_ids = eos_token_ids

        # For incremental decoding
        # ----- | --------- read_ids -------|
        # ----- |   surr_ids  |
        # xxxxx | xxxxxxxxxxx | xxxxxxxxxxx |
        # ----- ^ ----------- ^ ----------- ^
        # ----- 1 ----------- 2 ----------- 3
        # 1: surr_offset
        # 2: read_offset
        # 3: last token
        self.surr_offset = None  # Surrounding offset to defeat the cleanup algorithm
        self.read_offset = None
        self.decoded_text = ""

        # For multimodal inputs
        self.multimodal_inputs: Optional[MultimodalInputs] = None

        # Prefix info
        # The indices to kv cache for the shared prefix.
        self.prefix_indices = []
        # The indices to local kv cache for the shared prefix.
        self.prefix_indices_local = []
        # Number of tokens to run prefill.
        self.extend_input_len = 0
        # The relative logprob_start_len in an extend batch
        self.extend_logprob_start_len = 0
        self.last_node = None
        self.last_node_global = None

        # Whether or not if it is chunked. It increments whenever
        # it is chunked, and decrement whenever chunked request is
        # processed.
        self.is_chunked = 0

        # For retraction
        self.is_retracted = False

        # Incremental streamining
        self.send_token_offset: int = 0
        self.send_decode_id_offset: int = 0
        # TODO (Byron): send_output_token_logprobs_offset and send_decode_id_offset can be different in disaggregation mode
        # because the decode server does not have the first output token logprobs
        self.send_output_token_logprobs_offset: int = 0

        # Logprobs (arguments)
        self.return_logprob = return_logprob
        # Start index to compute logprob from.
        self.logprob_start_len = 0
        self.top_logprobs_num = top_logprobs_num
        self.token_ids_logprob = token_ids_logprob
        self.temp_scaled_logprobs = False
        self.top_p_normalized_logprobs = False

        # Logprobs (return values)
        # True means the input logprob has been already sent to detokenizer.
        self.input_logprob_sent: bool = False
        self.input_token_logprobs_val: Optional[List[float]] = None
        self.input_token_logprobs_idx: Optional[List[int]] = None
        self.input_top_logprobs_val: Optional[List[float]] = None
        self.input_top_logprobs_idx: Optional[List[int]] = None
        self.input_token_ids_logprobs_val: Optional[List[float]] = None
        self.input_token_ids_logprobs_idx: Optional[List[int]] = None
        # Temporary holder to store input_token_logprobs.
        self.input_token_logprobs: Optional[List[Tuple[int]]] = None
        self.temp_input_top_logprobs_val: Optional[List[torch.Tensor]] = None
        self.temp_input_top_logprobs_idx: Optional[List[int]] = None
        self.temp_input_token_ids_logprobs_val: Optional[List[float]] = None
        self.temp_input_token_ids_logprobs_idx: Optional[List[int]] = None

        if return_logprob:
            # shape: (bs, 1)
            self.output_token_logprobs_val = []
            self.output_token_logprobs_idx = []
            # shape: (bs, k)
            self.output_top_logprobs_val = []
            self.output_top_logprobs_idx = []
            self.output_token_ids_logprobs_val = []
            self.output_token_ids_logprobs_idx = []
        else:
            self.output_token_logprobs_val = self.output_token_logprobs_idx = (
                self.output_top_logprobs_val
            ) = self.output_top_logprobs_idx = self.output_token_ids_logprobs_val = (
                self.output_token_ids_logprobs_idx
            ) = None
        self.hidden_states: List[List[float]] = []

        # Embedding (return values)
        self.embedding = None

        # Constrained decoding
        self.grammar: Optional[BaseGrammarObject] = None
        self.grammar_wait_ct = 0

        # The number of cached tokens that were already cached in the KV cache
        self.cached_tokens = 0
        self.already_computed = 0

        # The number of verification forward passes in the speculative decoding.
        # This is used to compute the average acceptance length per request.
        self.spec_verify_ct = 0

        # For metrics
        self.time_stats: TimeStats = TimeStats()
        self.has_log_time_stats: bool = False
        self.queue_time_start = None
        self.queue_time_end = None

        # For disaggregation
        self.bootstrap_host: str = bootstrap_host
        self.bootstrap_port: Optional[int] = bootstrap_port
        self.bootstrap_room: Optional[int] = bootstrap_room
        self.disagg_kv_sender: Optional[BaseKVSender] = None

        # the start index of the sent kv cache
        # We want to send it chunk by chunk for chunked prefill.
        # After every chunk forward, we do the following:
        # kv_send(req.input_ids[req.start_send_idx:len(req.fill_ids)])
        # start_send_idx = len(req.fill_ids)
        self.start_send_idx: int = 0

        # For overlap schedule, we delay the kv transfer until `process_batch_result_disagg_prefill` rather than `process_prefill_chunk` in non-overlap
        # This is because kv is not ready in `process_prefill_chunk`.
        # We use `tmp_end_idx` to store the end index of the kv cache to send.
        self.tmp_end_idx: int = -1
        self.metadata_buffer_index: int = -1

    @property
    def seqlen(self):
        return len(self.origin_input_ids) + len(self.output_ids)

    def extend_image_inputs(self, image_inputs):
        if self.multimodal_inputs is None:
            self.multimodal_inputs = image_inputs
        else:
            self.multimodal_inputs.merge(image_inputs)

    def finished(self) -> bool:
        # Whether request reached finished condition
        return self.finished_reason is not None

    def init_next_round_input(
        self,
        tree_cache: Optional[BasePrefixCache] = None,
        enable_hierarchical_cache=False,
    ):
        self.fill_ids = self.origin_input_ids + self.output_ids
        if tree_cache is not None:
            # tree cache is None if the prefix is not computed with tree cache.
            if enable_hierarchical_cache:
                self.prefix_indices, self.last_node, self.last_node_global = (
                    tree_cache.match_prefix(
                        key=self.adjust_max_prefix_ids(), include_evicted=True
                    )
                )
            else:
                self.prefix_indices, self.last_node = tree_cache.match_prefix(
                    rid=self.rid, key=self.adjust_max_prefix_ids()
                )
        elif enable_hierarchical_cache:
            # in case last_node is evicted during scheduling, we need to update the prefix_indices
            while self.last_node.evicted:
                self.prefix_indices = self.prefix_indices[
                    : -len(self.last_node.host_value)
                ]
                self.last_node = self.last_node.parent

        self.extend_input_len = len(self.fill_ids) - len(self.prefix_indices)

    def adjust_max_prefix_ids(self):
        self.fill_ids = self.origin_input_ids + self.output_ids
        input_len = len(self.fill_ids)

        # FIXME: To work around some bugs in logprob computation, we need to ensure each
        # request has at least one token. Later, we can relax this requirement and use `input_len`.
        max_prefix_len = input_len - 1

        if self.sampling_params.max_new_tokens > 0:
            # Need at least one token to compute logits
            max_prefix_len = min(max_prefix_len, input_len - 1)

        if self.return_logprob:
            max_prefix_len = min(max_prefix_len, self.logprob_start_len)

        max_prefix_len = max(max_prefix_len, 0)
        return self.fill_ids[:max_prefix_len]

    # Based on https://github.com/vllm-project/vllm/blob/7a64d24aad69e4d2548aa0bf528d9fe63428ab01/vllm/transformers_utils/detokenizer.py#L194-L313
    def init_incremental_detokenize(self):
        first_iter = self.surr_offset is None or self.read_offset is None

        if first_iter:
            self.read_offset = len(self.origin_input_ids_unpadded)
            self.surr_offset = max(
                self.read_offset - INIT_INCREMENTAL_DETOKENIZATION_OFFSET, 0
            )

        all_ids = self.origin_input_ids_unpadded + self.output_ids
        return all_ids[self.surr_offset :], self.read_offset - self.surr_offset

    def check_finished(self):
        if self.finished():
            return

        if self.to_abort:
            self.finished_reason = FINISH_ABORT(
                message=self.to_abort_message,
            )
            return

        if len(self.output_ids) >= self.sampling_params.max_new_tokens:
            self.finished_reason = FINISH_LENGTH(
                length=self.sampling_params.max_new_tokens
            )
            return

        if self.grammar is not None:
            if self.grammar.is_terminated():
                self.finished_reason = FINISH_MATCHED_TOKEN(matched=self.output_ids[-1])
                return

        last_token_id = self.output_ids[-1]

        if not self.sampling_params.ignore_eos:
            matched_eos = False

            # Check stop token ids
            if self.sampling_params.stop_token_ids:
                matched_eos = last_token_id in self.sampling_params.stop_token_ids
            if self.eos_token_ids:
                matched_eos |= last_token_id in self.eos_token_ids
            if self.tokenizer is not None:
                matched_eos |= last_token_id == self.tokenizer.eos_token_id
                if self.tokenizer.additional_stop_token_ids:
                    matched_eos |= (
                        last_token_id in self.tokenizer.additional_stop_token_ids
                    )
            if matched_eos:
                self.finished_reason = FINISH_MATCHED_TOKEN(matched=last_token_id)
                return

        # Check stop strings
        if len(self.sampling_params.stop_strs) > 0:
            tail_str = self.tokenizer.decode(
                self.output_ids[-(self.sampling_params.stop_str_max_len + 1) :]
            )

            for stop_str in self.sampling_params.stop_strs:
                if stop_str in tail_str or stop_str in self.decoded_text:
                    self.finished_reason = FINISH_MATCHED_STR(matched=stop_str)
                    return

    def reset_for_retract(self):
        self.prefix_indices = []
        self.last_node = None
        self.extend_input_len = 0
        self.is_retracted = True
        self.input_token_logprobs = None
        self.temp_input_top_logprobs_val = None
        self.temp_input_top_logprobs_idx = None
        self.extend_logprob_start_len = 0
        self.is_chunked = 0
        self.req_pool_idx = None
        self.already_computed = 0

    def offload_kv_cache(self, req_to_token_pool, token_to_kv_pool_allocator):
        token_indices = req_to_token_pool.req_to_token[
            self.req_pool_idx, : self.seqlen - 1
        ]
        self.kv_cache_cpu = token_to_kv_pool_allocator.get_cpu_copy(token_indices)

    def load_kv_cache(self, req_to_token_pool, token_to_kv_pool_allocator):
        token_indices = req_to_token_pool.req_to_token[
            self.req_pool_idx, : self.seqlen - 1
        ]
        token_to_kv_pool_allocator.load_cpu_copy(self.kv_cache_cpu, token_indices)
        del self.kv_cache_cpu

    def log_time_stats(self):
        # If overlap schedule, we schedule one decode batch ahead so this gets called twice.
        if self.has_log_time_stats is True:
            return

        if self.bootstrap_room is not None:
            prefix = f"Req Time Stats(rid={self.rid}, bootstrap_room={self.bootstrap_room}, input len={len(self.origin_input_ids)}, output len={len(self.output_ids)}, type={self.time_stats.get_type().value})"
        else:
            prefix = f"Req Time Stats(rid={self.rid}, input len={len(self.origin_input_ids)}, output len={len(self.output_ids)}, type={self.time_stats.get_type().value})"
        logger.info(f"{prefix}: {self.time_stats}")
        self.has_log_time_stats = True

    def set_finish_with_abort(self, error_msg: str):
        if get_tensor_model_parallel_rank() == 0:
            logger.error(f"{error_msg}, {self.rid=}")
        self.multimodal_inputs = None
        self.grammar = None
        self.origin_input_ids = [0]  # set it to one token to skip the long prefill
        self.finished_reason = FINISH_ABORT(
            error_msg, HTTPStatus.BAD_REQUEST, "BadRequestError"
        )

    def __repr__(self):
        return (
            f"Req(rid={self.rid}, "
            f"input_ids={self.origin_input_ids}, output_ids={self.output_ids}, "
            f"{self.grammar=}, "
            f"{self.sampling_params=})"
        )


# Batch id
bid = 0


@dataclasses.dataclass
class ScheduleBatch(ScheduleBatchDisaggregationDecodeMixin):
    """Store all information of a batch on the scheduler."""

    # Request, memory pool, and cache
    reqs: List[Req]
    req_to_token_pool: ReqToTokenPool = None
    token_to_kv_pool_allocator: TokenToKVPoolAllocator = None
    token_to_kv_pool_allocator_local: Optional[TokenToKVPoolAllocator] = None
    tree_cache: BasePrefixCache = None

    # Batch configs
    model_config: ModelConfig = None
    forward_mode: ForwardMode = None
    enable_overlap: bool = False
    # Tell whether the current running batch is full so that we can skip
    # the check of whether to prefill new requests.
    # This is an optimization to reduce the overhead of the prefill check.
    batch_is_full: bool = False

    # Events
    launch_done: Optional[threading.Event] = None

    # For chunked prefill in PP
    chunked_req: Optional[Req] = None

    # Sampling info
    sampling_info: SamplingBatchInfo = None
    next_batch_sampling_info: SamplingBatchInfo = None

    # Batched arguments to model runner
    input_ids: torch.Tensor = None  # shape: [b], int64
    input_embeds: torch.Tensor = None  # shape: [b, hidden_size], float32
    req_pool_indices: torch.Tensor = None  # shape: [b], int64
    seq_lens: torch.Tensor = None  # shape: [b], int64
    # The output locations of the KV cache
    out_cache_loc: torch.Tensor = None  # shape: [b], int64
    # The output locations of the KV cache for local allocator
    out_cache_loc_local: Optional[torch.Tensor] = None  # shape: [b], int64
    output_ids: torch.Tensor = None  # shape: [b], int64

    # For multimodal inputs
    multimodal_inputs: Optional[List] = None

    # The sum of all sequence lengths
    seq_lens_sum: int = None

    # For DP attention
    global_num_tokens: Optional[List[int]] = None
    global_num_tokens_for_logprob: Optional[List[int]] = None
    can_run_dp_cuda_graph: bool = False
    tbo_split_seq_index: Optional[int] = None
    global_forward_mode: Optional[ForwardMode] = None

    # For processing logprobs
    return_logprob: bool = False
    top_logprobs_nums: Optional[List[int]] = None
    token_ids_logprobs: Optional[List[List[int]]] = None

    # For logits and logprob post processing
    temp_scaled_logprobs: bool = False
    top_p_normalized_logprobs: bool = False

    # For extend and mixed chunekd prefill
    prefix_lens: List[int] = None
    extend_lens: List[int] = None
    extend_num_tokens: Optional[int] = None
    decoding_reqs: List[Req] = None
    extend_logprob_start_lens: List[int] = None
    # It comes empty list if logprob is not required.
    extend_input_logprob_token_ids: Optional[torch.Tensor] = None

    # For encoder-decoder architectures
    encoder_cached: Optional[List[bool]] = None
    encoder_lens: Optional[torch.Tensor] = None
    encoder_lens_cpu: Optional[List[int]] = None
    encoder_out_cache_loc: Optional[torch.Tensor] = None

    # Stream
    has_stream: bool = False

    # Has grammar
    has_grammar: bool = False

    # Device
    device: str = "cuda"

    # Speculative decoding
    spec_algorithm: SpeculativeAlgorithm = None
    spec_info: Optional[Union[EagleDraftInput, EagleVerifyInput]] = None

    # Enable custom logit processor
    enable_custom_logit_processor: bool = False

    # Whether to return hidden states
    return_hidden_states: bool = False

    @classmethod
    def init_new(
        cls,
        reqs: List[Req],
        req_to_token_pool: ReqToTokenPool,
        token_to_kv_pool_allocator: TokenToKVPoolAllocator,
        tree_cache: BasePrefixCache,
        model_config: ModelConfig,
        enable_overlap: bool,
        spec_algorithm: SpeculativeAlgorithm,
        enable_custom_logit_processor: bool,
        chunked_req: Optional[Req] = None,
        token_to_kv_pool_allocator_local: Optional[TokenToKVPoolAllocator] = None,
    ):
        return_logprob = any(req.return_logprob for req in reqs)

        return cls(
            reqs=reqs,
            req_to_token_pool=req_to_token_pool,
            token_to_kv_pool_allocator=token_to_kv_pool_allocator,
            token_to_kv_pool_allocator_local=token_to_kv_pool_allocator_local,
            tree_cache=tree_cache,
            model_config=model_config,
            enable_overlap=enable_overlap,
            return_logprob=return_logprob,
            has_stream=any(req.stream for req in reqs),
            has_grammar=any(req.grammar for req in reqs),
            device=req_to_token_pool.device,
            spec_algorithm=spec_algorithm,
            enable_custom_logit_processor=enable_custom_logit_processor,
            return_hidden_states=any(req.return_hidden_states for req in reqs),
            chunked_req=chunked_req,
        )

    def batch_size(self):
        return len(self.reqs)

    def is_empty(self):
        return len(self.reqs) == 0

    def alloc_req_slots(self, num_reqs: int):
        req_pool_indices = self.req_to_token_pool.alloc(num_reqs)
        if req_pool_indices is None:
            raise RuntimeError(
                "alloc_req_slots runs out of memory. "
                "Please set a smaller number for `--max-running-requests`. "
                f"{self.req_to_token_pool.available_size()=}, "
                f"{num_reqs=}, "
            )
        return req_pool_indices

    def alloc_token_slots_local(self, num_tokens: int, backup_state: bool = False):
        out_cache_loc_local = self.token_to_kv_pool_allocator_local.alloc(num_tokens)
        if out_cache_loc_local is None:
            phase_str = "Prefill" if self.forward_mode.is_extend() else "Decode"
            error_msg = (
                f"{phase_str} out of memory. Try to lower your batch size.\n"
                f"Try to allocate {num_tokens} tokens.\n"
                f"Available tokens: {self.token_to_kv_pool_allocator_local.available_size() + self.tree_cache.evictable_size()}\n"
            )
            logger.error(error_msg)
            if self.tree_cache is not None:
                self.tree_cache.pretty_print()
            raise RuntimeError(error_msg)
        return out_cache_loc_local

    def alloc_token_slots(self, num_tokens: int, backup_state: bool = False):
        if self.token_to_kv_pool_allocator.available_size() < num_tokens:
            if self.tree_cache is not None:
                self.tree_cache.evict(num_tokens)

        if backup_state:
            state = self.token_to_kv_pool_allocator.backup_state()

        out_cache_loc = self.token_to_kv_pool_allocator.alloc(num_tokens)
        if out_cache_loc is None:
            phase_str = "Prefill" if self.forward_mode.is_extend() else "Decode"
            error_msg = (
                f"{phase_str} out of memory. Try to lower your batch size.\n"
                f"Try to allocate {num_tokens} tokens.\n"
                f"Available tokens: {self.token_to_kv_pool_allocator.available_size() + self.tree_cache.evictable_size()}\n"
            )
            logger.error(error_msg)
            if self.tree_cache is not None:
                self.tree_cache.pretty_print()
            raise RuntimeError(error_msg)

        if backup_state:
            return out_cache_loc, state
        else:
            return out_cache_loc

    def alloc_paged_token_slots_extend(
        self,
        prefix_lens: torch.Tensor,
        seq_lens: torch.Tensor,
        last_loc: torch.Tensor,
        extend_num_tokens: int,
        backup_state: bool = False,
    ):
        if (
            self.token_to_kv_pool_allocator.available_size()
            < extend_num_tokens
            + len(seq_lens) * self.token_to_kv_pool_allocator.page_size
        ):
            if self.tree_cache is not None:
                self.tree_cache.evict(
                    extend_num_tokens
                    + len(seq_lens) * self.token_to_kv_pool_allocator.page_size,
                )

        if backup_state:
            state = self.token_to_kv_pool_allocator.backup_state()

        out_cache_loc = self.token_to_kv_pool_allocator.alloc_extend(
            prefix_lens, seq_lens, last_loc, extend_num_tokens
        )
        if out_cache_loc is None:
            error_msg = (
                f"Prefill out of memory. Try to lower your batch size.\n"
                f"Try to allocate {extend_num_tokens} tokens.\n"
                f"Available tokens: {self.token_to_kv_pool_allocator.available_size() + self.tree_cache.evictable_size()}\n"
                f"{self.token_to_kv_pool_allocator.available_size()=}\n"
                f"{self.tree_cache.evictable_size()=}\n"
            )
            logger.error(error_msg)
            raise RuntimeError(error_msg)

        if backup_state:
            return out_cache_loc, state
        else:
            return out_cache_loc

    def alloc_paged_token_slots_decode(
        self,
        seq_lens: torch.Tensor,
        last_loc: torch.Tensor,
        backup_state: bool = False,
    ):
        if self.tree_cache is not None:
            if (
                self.token_to_kv_pool_allocator.available_size()
                < len(seq_lens) * self.token_to_kv_pool_allocator.page_size
            ):
                self.tree_cache.evict(
                    len(seq_lens) * self.token_to_kv_pool_allocator.page_size,
                )

        if backup_state:
            state = self.token_to_kv_pool_allocator.backup_state()

        out_cache_loc = self.token_to_kv_pool_allocator.alloc_decode(seq_lens, last_loc)
        if out_cache_loc is None:
            error_msg = (
                f"Decode out of memory. Try to lower your batch size.\n"
                f"Try to allocate {len(seq_lens)} tokens.\n"
                f"Available tokens: {self.token_to_kv_pool_allocator.available_size() + self.tree_cache.evictable_size()}\n"
                f"{self.token_to_kv_pool_allocator.available_size()=}\n"
                f"{self.tree_cache.evictable_size()=}\n"
            )
            logger.error(error_msg)
            raise RuntimeError(error_msg)

        if backup_state:
            return out_cache_loc, state
        else:
            return out_cache_loc

    def prepare_encoder_info_extend(self, input_ids: List[int], seq_lens: List[int]):
        self.encoder_lens_cpu = []
        self.encoder_cached = []

        for req in self.reqs:
            im = req.multimodal_inputs
            if im is None or im.num_image_tokens is None:
                # No image input
                self.encoder_lens_cpu.append(0)
                self.encoder_cached.append(True)
            else:
                self.encoder_lens_cpu.append(im.num_image_tokens)
                self.encoder_cached.append(
                    self.forward_mode.is_decode()
                    or len(req.prefix_indices) >= im.num_image_tokens
                )

        self.encoder_lens = torch.tensor(self.encoder_lens_cpu, dtype=torch.int64).to(
            self.device, non_blocking=True
        )

        # Strip encoder infos
        pt = 0
        decoder_out_cache_loc = []
        encoder_out_cache_loc = []
        for i, req in enumerate(self.reqs):
            encoder_len = self.encoder_lens_cpu[i]
            seq_lens[i] -= encoder_len

            if len(req.prefix_indices) < encoder_len:
                # NOTE: the encoder part should be considered as a whole
                assert len(req.prefix_indices) == 0
                input_ids[i] = input_ids[i][encoder_len:]
                encoder_out_cache_loc.append(self.out_cache_loc[pt : pt + encoder_len])
                decoder_out_cache_loc.append(
                    self.out_cache_loc[pt + encoder_len : pt + req.extend_input_len]
                )
                self.extend_lens[i] -= encoder_len
                self.extend_num_tokens -= encoder_len
            else:
                decoder_out_cache_loc.append(
                    self.out_cache_loc[pt : pt + req.extend_input_len]
                )
                self.prefix_lens[i] -= encoder_len

            pt += req.extend_input_len

        # Reassign
        self.input_ids = torch.tensor(sum(input_ids, []), dtype=torch.int64).to(
            self.device, non_blocking=True
        )
        self.seq_lens = torch.tensor(seq_lens, dtype=torch.int64).to(
            self.device, non_blocking=True
        )

        if not decoder_out_cache_loc:
            self.out_cache_loc = torch.zeros(0, dtype=torch.int64).to(
                self.device, non_blocking=True
            )
        else:
            self.out_cache_loc = torch.cat(decoder_out_cache_loc)

        if not encoder_out_cache_loc:
            self.encoder_out_cache_loc = torch.zeros(0, dtype=torch.int64).to(
                self.device, non_blocking=True
            )
        else:
            self.encoder_out_cache_loc = torch.cat(encoder_out_cache_loc)

        assert (
            len(self.out_cache_loc) == self.extend_num_tokens
        ), f"Expected {len(self.out_cache_loc)}, got {self.extend_num_tokens}"

    def prepare_for_extend(self):
        self.forward_mode = ForwardMode.EXTEND

        # Allocate req slots
        bs = len(self.reqs)
        req_pool_indices = self.alloc_req_slots(bs)

        # Init tensors
        reqs = self.reqs
        input_ids = [r.fill_ids[len(r.prefix_indices) :] for r in reqs]
        extend_num_tokens = sum(len(ids) for ids in input_ids)
        seq_lens = [len(r.fill_ids) for r in reqs]
        prefix_lens = [len(r.prefix_indices) for r in reqs]
        extend_lens = [r.extend_input_len for r in reqs]

        req_pool_indices_tensor = torch.tensor(req_pool_indices, dtype=torch.int64).to(
            self.device, non_blocking=True
        )
        input_ids_tensor = torch.tensor(sum(input_ids, []), dtype=torch.int64).to(
            self.device, non_blocking=True
        )
        seq_lens_tensor = torch.tensor(seq_lens, dtype=torch.int64).to(
            self.device, non_blocking=True
        )
        prefix_lens_tensor = torch.tensor(
            prefix_lens, dtype=torch.int64, device=self.device
        )
        extend_lens_tensor = seq_lens_tensor - prefix_lens_tensor

        # Copy prefix and do some basic check
        input_embeds = []
        extend_input_logprob_token_ids = []
        multimodal_inputs = []

        for i, (req, seq_len, pre_len) in enumerate(zip(reqs, seq_lens, prefix_lens)):
            req.req_pool_idx = req_pool_indices[i]
            assert seq_len - pre_len == req.extend_input_len

            if pre_len > 0:
                self.req_to_token_pool.write(
                    (req.req_pool_idx, slice(0, pre_len)), req.prefix_indices
                )
                if self.token_to_kv_pool_allocator_local is not None:
                    self.req_to_token_pool.write_local(
                        (req.req_pool_idx, slice(0, pre_len)), req.prefix_indices_local
                    )
                    self.tree_cache.evict_hybrid(
                        req, pre_len, self.model_config.attention_chunk_size
                    )

            # If input_embeds are available, store them
            if req.input_embeds is not None:
                # If req.input_embeds is already a list, append its content directly
                input_embeds.extend(req.input_embeds)  # Use extend to avoid nesting

            multimodal_inputs.append(req.multimodal_inputs)

            req.cached_tokens += pre_len - req.already_computed
            req.already_computed = seq_len
            req.is_retracted = False

            # Compute the relative logprob_start_len in an extend batch
            if req.logprob_start_len >= pre_len:
                req.extend_logprob_start_len = min(
                    req.logprob_start_len - pre_len,
                    req.extend_input_len,
                    req.seqlen - 1,
                )
            else:
                req.extend_logprob_start_len = 0

            if self.return_logprob:
                # Find input logprob token ids.
                # First, find a global index within origin_input_ids and slide it by 1
                # to compute input logprobs. It is because you need the next token
                # to compute input logprobs. E.g., (chunk size 2)
                #
                # input_logprobs = [1, 2, 3, 4]
                # fill_ids = [1, 2]
                # extend_input_logprob_token_id = [2, 3]
                #
                # Note that it can also overflow. In this case, we pad it with 0.
                # input_logprobs = [1, 2, 3, 4]
                # fill_ids = [3, 4]
                # extend_input_logprob_token_id = [4, 0]
                global_start_idx, global_end_idx = (
                    len(req.prefix_indices),
                    len(req.fill_ids),
                )
                # Apply logprob_start_len
                if global_start_idx < req.logprob_start_len:
                    global_start_idx = req.logprob_start_len

                logprob_token_ids = req.origin_input_ids[
                    global_start_idx + 1 : global_end_idx + 1
                ]
                extend_input_logprob_token_ids.extend(logprob_token_ids)

                # We will need req.extend_input_len - req.extend_logprob_start_len number of
                # tokens, and logprob_token_ids is for input logprob, so pad the rest of them by 0.
                extend_input_logprob_token_ids.extend(
                    [0]
                    * (
                        req.extend_input_len
                        - req.extend_logprob_start_len
                        - len(logprob_token_ids)
                    )
                )

        if self.return_logprob:
            extend_input_logprob_token_ids = torch.tensor(
                extend_input_logprob_token_ids
            )
        else:
            extend_input_logprob_token_ids = None

        # Allocate memory
        if self.token_to_kv_pool_allocator.page_size == 1:
            out_cache_loc = self.alloc_token_slots(extend_num_tokens)
            if self.token_to_kv_pool_allocator_local is not None:
                out_cache_loc_local = self.alloc_token_slots_local(extend_num_tokens)
        else:
            last_loc = get_last_loc(
                self.req_to_token_pool.req_to_token,
                req_pool_indices_tensor,
                prefix_lens_tensor,
            )
            out_cache_loc = self.alloc_paged_token_slots_extend(
                prefix_lens_tensor, seq_lens_tensor, last_loc, extend_num_tokens
            )

        # Set fields
        self.input_ids = input_ids_tensor
        self.req_pool_indices = req_pool_indices_tensor
        self.seq_lens = seq_lens_tensor
        self.out_cache_loc = out_cache_loc
        if self.token_to_kv_pool_allocator_local is not None:
            self.out_cache_loc_local = out_cache_loc_local
        else:
            self.out_cache_loc_local = None
        self.input_embeds = (
            torch.tensor(input_embeds).to(self.device, non_blocking=True)
            if input_embeds
            else None
        )
        for mm_input in multimodal_inputs:
            if mm_input is None:
                continue
            for mm_item in mm_input.mm_items:
                pixel_values = getattr(mm_item, "pixel_values", None)
                if isinstance(pixel_values, torch.Tensor):
                    mm_item.pixel_values = pixel_values.to(
                        self.device, non_blocking=True
                    )
        self.multimodal_inputs = multimodal_inputs
        self.seq_lens_sum = sum(seq_lens)

        if self.return_logprob:
            self.top_logprobs_nums = [r.top_logprobs_num for r in reqs]
            self.token_ids_logprobs = [r.token_ids_logprob for r in reqs]

        self.extend_logprob_start_lens = [r.extend_logprob_start_len for r in reqs]
        self.extend_num_tokens = extend_num_tokens
        self.prefix_lens = prefix_lens
        self.extend_lens = extend_lens
        self.extend_input_logprob_token_ids = extend_input_logprob_token_ids

        # Write to req_to_token_pool
        if support_triton(global_server_args_dict.get("attention_backend")):
            # TODO: some tensors can be reused for ForwardBatchInfo (e.g., extend_lens, cumsum_start)

            write_req_to_token_pool_triton[(bs,)](
                self.req_to_token_pool.req_to_token,
                req_pool_indices_tensor,
                prefix_lens_tensor,
                seq_lens_tensor,
                extend_lens_tensor,
                out_cache_loc,
                self.req_to_token_pool.req_to_token.shape[1],
            )
            if self.token_to_kv_pool_allocator_local is not None:
                write_req_to_token_pool_triton[(bs,)](
                    self.req_to_token_pool.req_to_token_local,
                    req_pool_indices_tensor,
                    prefix_lens_tensor,
                    seq_lens_tensor,
                    extend_lens_tensor,
                    out_cache_loc_local,
                    self.req_to_token_pool.req_to_token_local.shape[1],
                )
        else:
            pt = 0
            for i in range(bs):
                self.req_to_token_pool.write(
                    (req_pool_indices[i], slice(prefix_lens[i], seq_lens[i])),
                    out_cache_loc[pt : pt + extend_lens[i]],
                )
                pt += extend_lens[i]

        if self.model_config.is_encoder_decoder:
            self.prepare_encoder_info_extend(input_ids, seq_lens)

        # Build sampling info
        self.sampling_info = SamplingBatchInfo.from_schedule_batch(
            self,
            self.model_config.vocab_size,
        )

    def mix_with_running(self, running_batch: "ScheduleBatch"):
        self.forward_mode = ForwardMode.MIXED
        running_bs = running_batch.batch_size()

        for req in running_batch.reqs:
            req.fill_ids = req.origin_input_ids + req.output_ids
            req.extend_input_len = 1

        input_ids = torch.cat([self.input_ids, running_batch.input_ids])
        out_cache_loc = torch.cat([self.out_cache_loc, running_batch.out_cache_loc])

        self.merge_batch(running_batch)
        self.input_ids = input_ids
        self.out_cache_loc = out_cache_loc

        # For overlap scheduler, the output_ids has one step delay
        delta = 0 if self.enable_overlap else -1

        # NOTE: prefix_indices is what has been cached, but we don't cache each decode step
        self.prefix_lens.extend(
            [
                len(r.origin_input_ids) + len(r.output_ids) + delta
                for r in running_batch.reqs
            ]
        )
        self.extend_lens.extend([1] * running_bs)
        self.extend_num_tokens += running_bs
        # TODO (lianmin): Revisit this. It should be seq_len - 1
        self.extend_logprob_start_lens.extend([0] * running_bs)

    def new_page_count_next_decode(self):
        page_size = self.token_to_kv_pool_allocator.page_size
        if page_size == 1:
            return len(self.reqs)
        # In the decoding phase, the length of a request's KV cache should be
        # the total length of the request minus 1
        return sum(1 for req in self.reqs if (req.seqlen - 1) % page_size == 0)

    def check_decode_mem(self, buf_multiplier=1):
        tokens_required = (
            self.new_page_count_next_decode()
            * buf_multiplier
            * self.token_to_kv_pool_allocator.page_size
        )
        if self.get_available_memory() >= tokens_required:
            return True

        self.tree_cache.evict(tokens_required)

        return self.get_available_memory() >= tokens_required

    def get_available_memory(self):
        if self.token_to_kv_pool_allocator_local is not None:
            available_size = min(
                self.token_to_kv_pool_allocator.available_size(),
                self.token_to_kv_pool_allocator_local.available_size(),
            )
        else:
            available_size = self.token_to_kv_pool_allocator.available_size()
        return available_size

    def retract_decode(self, server_args: ServerArgs):
        """Retract the decoding requests when there is not enough memory."""
        sorted_indices = list(range(len(self.reqs)))

        # TODO(lsyin): improve retraction policy for radix cache
        # For spec decoding, filter_batch API can only filter
        # requests from the back, so we can only retract from the back.
        # TODO(sang): Clean up finish path and support better retract
        # policy.
        if not server_args.speculative_algorithm:
            sorted_indices.sort(
                key=lambda i: (
                    len(self.reqs[i].output_ids),
                    -len(self.reqs[i].origin_input_ids),
                ),
                reverse=True,
            )

        def get_required_tokens(num_reqs: int):
            headroom_for_spec_decode = 0
            if server_args.speculative_algorithm:
                headroom_for_spec_decode += (
                    num_reqs
                    * server_args.speculative_eagle_topk
                    * server_args.speculative_num_steps
                    + num_reqs * server_args.speculative_num_draft_tokens
                )
            return (
                num_reqs * global_config.retract_decode_steps + headroom_for_spec_decode
            )

        retracted_reqs = []
        seq_lens_cpu = self.seq_lens.cpu().numpy()
        first_iter = True
        while (
            self.get_available_memory() < get_required_tokens(len(sorted_indices))
            or first_iter
        ):
            if len(sorted_indices) == 1:
                # Corner case: only one request left
                assert (
                    self.get_available_memory() > 0
                ), "No space left for only one request"
                break

            first_iter = False
            idx = sorted_indices.pop()
            req = self.reqs[idx]
            retracted_reqs.append(req)

            if isinstance(self.tree_cache, ChunkCache):
                # ChunkCache does not have eviction
                token_indices = self.req_to_token_pool.req_to_token[
                    req.req_pool_idx, : seq_lens_cpu[idx]
                ]
                self.token_to_kv_pool_allocator.free(token_indices)
                self.req_to_token_pool.free(req.req_pool_idx)
                if self.token_to_kv_pool_allocator_local is not None:
                    token_indices_local = self.req_to_token_pool.req_to_token_local[
                        req.req_pool_idx, : seq_lens_cpu[idx]
                    ]
                    self.token_to_kv_pool_allocator_local.free(token_indices_local)
            else:
                # TODO: apply more fine-grained retraction
                last_uncached_pos = (
                    len(req.prefix_indices) // server_args.page_size
                ) * server_args.page_size
                token_indices = self.req_to_token_pool.req_to_token[
                    req.req_pool_idx, last_uncached_pos : seq_lens_cpu[idx]
                ]
                self.token_to_kv_pool_allocator.free(token_indices)
                self.req_to_token_pool.free(req.req_pool_idx)

                # release the last node
                self.tree_cache.dec_lock_ref(req.last_node)

                # NOTE(lsyin): we should use the newly evictable memory instantly.
                residual_size = (
                    len(sorted_indices) * global_config.retract_decode_steps
                    - self.get_available_memory()
                )
                residual_size = max(0, residual_size)
                self.tree_cache.evict(residual_size)

            req.reset_for_retract()

        self.filter_batch(keep_indices=sorted_indices)

        # Reqs in batch are filtered
        total_decoded_tokens = sum(len(r.output_ids) for r in self.reqs)
        total_max_new_tokens = sum(r.sampling_params.max_new_tokens for r in self.reqs)

        new_estimate_ratio = (
            total_decoded_tokens + global_config.retract_decode_steps * len(self.reqs)
        ) / total_max_new_tokens
        new_estimate_ratio = min(1.0, new_estimate_ratio)

        return retracted_reqs, new_estimate_ratio

    def prepare_encoder_info_decode(self):
        # Reset the encoder cached status
        self.encoder_cached = [True] * len(self.reqs)

    def prepare_for_idle(self):
        self.forward_mode = ForwardMode.IDLE
        self.input_ids = torch.empty(0, dtype=torch.int64, device=self.device)
        self.seq_lens = torch.empty(0, dtype=torch.int64, device=self.device)
        self.out_cache_loc = torch.empty(0, dtype=torch.int64, device=self.device)
        if self.token_to_kv_pool_allocator_local is not None:
            self.out_cache_loc_local = torch.empty(
                0, dtype=torch.int64, device=self.device
            )
        else:
            self.out_cache_loc_local = None
        self.req_pool_indices = torch.empty(0, dtype=torch.int32, device=self.device)
        self.seq_lens_sum = 0
        self.extend_num_tokens = 0
        self.sampling_info = SamplingBatchInfo.from_schedule_batch(
            self,
            self.model_config.vocab_size,
        )

    def prepare_for_decode(self):
        self.forward_mode = ForwardMode.DECODE
        bs = len(self.reqs)

        if self.spec_algorithm.is_eagle():
            # if spec decoding is used, the decode batch is prepared inside
            # `forward_batch_speculative_generation` after running draft models.
            return

        if self.sampling_info.penalizer_orchestrator.is_required:
            if self.enable_overlap:
                # TODO: this can be slow, optimize this.
                delayed_output_ids = torch.tensor(
                    [
                        (
                            req.output_ids[-1]
                            if len(req.output_ids)
                            else req.origin_input_ids[-1]
                        )
                        for req in self.reqs
                    ],
                    dtype=torch.int64,
                    device=self.device,
                )
                self.sampling_info.penalizer_orchestrator.cumulate_output_tokens(
                    delayed_output_ids
                )
            else:
                self.sampling_info.penalizer_orchestrator.cumulate_output_tokens(
                    self.output_ids.to(torch.int64)
                )

        # Update fields
        self.input_ids = self.output_ids
        self.output_ids = None

        if self.model_config.is_encoder_decoder:
            locs = self.encoder_lens + self.seq_lens
            self.prepare_encoder_info_decode()
        else:
            locs = self.seq_lens.clone()

        if self.enable_overlap:
            # Do not use in-place operations in the overlap mode
            self.seq_lens = self.seq_lens + 1
        else:
            # A faster in-place version
            self.seq_lens.add_(1)
        self.seq_lens_sum += bs

        # free memory
        if self.token_to_kv_pool_allocator_local is not None:
            for req in self.reqs:
                self.tree_cache.evict_hybrid(
                    req, req.seqlen - 1, self.model_config.attention_chunk_size
                )

        # Allocate memory
        if self.token_to_kv_pool_allocator.page_size == 1:
            self.out_cache_loc = self.alloc_token_slots(bs)
            if self.token_to_kv_pool_allocator_local is not None:
                self.out_cache_loc_local = self.alloc_token_slots_local(bs)
            else:
                self.out_cache_loc_local = None
        else:
            last_loc = self.req_to_token_pool.req_to_token[
                self.req_pool_indices, self.seq_lens - 2
            ]
            self.out_cache_loc = self.alloc_paged_token_slots_decode(
                self.seq_lens, last_loc
            )

        self.req_to_token_pool.write(
            (self.req_pool_indices, locs), self.out_cache_loc.to(torch.int32)
        )
        if self.token_to_kv_pool_allocator_local is not None:
            self.req_to_token_pool.write_local(
                (self.req_pool_indices, locs), self.out_cache_loc_local.to(torch.int32)
            )

    def filter_batch(
        self,
        chunked_req_to_exclude: Optional[Union[Req, List[Req]]] = None,
        keep_indices: Optional[List[int]] = None,
    ):
        if keep_indices is None:
            if isinstance(chunked_req_to_exclude, Req):
                chunked_req_to_exclude = [chunked_req_to_exclude]
            elif chunked_req_to_exclude is None:
                chunked_req_to_exclude = []
            keep_indices = [
                i
                for i in range(len(self.reqs))
                if not self.reqs[i].finished()
                and self.reqs[i] not in chunked_req_to_exclude
            ]

        if keep_indices is None or len(keep_indices) == 0:
            # Filter out all requests
            self.reqs = []
            return

        if len(keep_indices) == len(self.reqs):
            # No need to filter
            return

        keep_indices_device = torch.tensor(keep_indices, dtype=torch.int64).to(
            self.device, non_blocking=True
        )

        if self.model_config.is_encoder_decoder:
            self.encoder_lens = self.encoder_lens[keep_indices_device]
            self.encoder_lens_cpu = [self.encoder_lens_cpu[i] for i in keep_indices]

        self.reqs = [self.reqs[i] for i in keep_indices]
        if self.multimodal_inputs is not None:
            self.multimodal_inputs = [self.multimodal_inputs[i] for i in keep_indices]
        self.req_pool_indices = self.req_pool_indices[keep_indices_device]
        self.seq_lens = self.seq_lens[keep_indices_device]
        self.out_cache_loc = None
        self.out_cache_loc_local = None
        self.seq_lens_sum = self.seq_lens.sum().item()
        self.output_ids = self.output_ids[keep_indices_device]
        self.return_logprob = any(req.return_logprob for req in self.reqs)
        if self.return_logprob:
            self.top_logprobs_nums = [self.top_logprobs_nums[i] for i in keep_indices]
            self.token_ids_logprobs = [self.token_ids_logprobs[i] for i in keep_indices]
        else:
            self.top_logprobs_nums = None
            self.token_ids_logprobs = None

        self.has_stream = any(req.stream for req in self.reqs)
        self.has_grammar = any(req.grammar for req in self.reqs)

        self.sampling_info.filter_batch(keep_indices, keep_indices_device)
        if self.spec_info:
            self.spec_info.filter_batch(keep_indices_device)

    def merge_batch(self, other: "ScheduleBatch"):
        # Penalizer orchestrator must be merged before Batch.reqs is merged. This is because
        # orchestrator.merge() depends on Batch.reqs during preparation of each penalizers, so it
        # needs to be called with pre-merged Batch.reqs.
        self.sampling_info.merge_batch(other.sampling_info)

        # Encoder-decoder infos
        if self.model_config.is_encoder_decoder:
            self.encoder_lens = torch.cat([self.encoder_lens, other.encoder_lens])
            self.encoder_lens_cpu.extend(other.encoder_lens_cpu)
        self.req_pool_indices = torch.cat(
            [self.req_pool_indices, other.req_pool_indices]
        )
        self.seq_lens = torch.cat([self.seq_lens, other.seq_lens])
        self.out_cache_loc = None
        self.out_cache_loc_local = None
        self.seq_lens_sum += other.seq_lens_sum
        if self.output_ids is not None:
            self.output_ids = torch.cat([self.output_ids, other.output_ids])
        if self.return_logprob and other.return_logprob:
            self.top_logprobs_nums.extend(other.top_logprobs_nums)
            self.token_ids_logprobs.extend(other.token_ids_logprobs)
        elif self.return_logprob:
            self.top_logprobs_nums.extend([0] * len(other.reqs))
            self.token_ids_logprobs.extend([None] * len(other.reqs))
        elif other.return_logprob:
            self.top_logprobs_nums = [0] * len(self.reqs) + other.top_logprobs_nums
            self.token_ids_logprobs = [None] * len(self.reqs) + other.token_ids_logprobs
        self.reqs.extend(other.reqs)
        if self.multimodal_inputs is not None:
            self.multimodal_inputs.extend(other.multimodal_inputs)

        self.return_logprob |= other.return_logprob
        self.has_stream |= other.has_stream
        self.has_grammar |= other.has_grammar
        self.return_hidden_states |= other.return_hidden_states

        if self.spec_info:
            self.spec_info.merge_batch(other.spec_info)

    def get_model_worker_batch(self) -> ModelWorkerBatch:
        if self.forward_mode.is_decode_or_idle():
            extend_seq_lens = extend_prefix_lens = extend_logprob_start_lens = None
        else:
            extend_seq_lens = self.extend_lens
            extend_prefix_lens = self.prefix_lens
            extend_logprob_start_lens = self.extend_logprob_start_lens

        # Create seq_lens_cpu when needed
        if (
            (
                global_server_args_dict["use_mla_backend"]
                and global_server_args_dict["attention_backend"] == "flashinfer"
            )
            or global_server_args_dict["attention_backend"] == "flashmla"
            or global_server_args_dict["attention_backend"] == "fa3"
            or global_server_args_dict["attention_backend"] == "cutlass_mla"
            or global_server_args_dict["enable_two_batch_overlap"]
        ):
            seq_lens_cpu = self.seq_lens.cpu()
        else:
            seq_lens_cpu = None

        if self.sampling_info:
            if self.has_grammar:
                self.sampling_info.grammars = [req.grammar for req in self.reqs]
            else:
                self.sampling_info.grammars = None

        global bid
        bid += 1
        return ModelWorkerBatch(
            bid=bid,
            forward_mode=self.forward_mode,
            input_ids=self.input_ids,
            req_pool_indices=self.req_pool_indices,
            seq_lens=self.seq_lens,
            out_cache_loc=self.out_cache_loc,
<<<<<<< HEAD
            out_cache_loc_local=self.out_cache_loc_local,
=======
            seq_lens_cpu=seq_lens_cpu,
>>>>>>> de1350ea
            seq_lens_sum=self.seq_lens_sum,
            return_logprob=self.return_logprob,
            top_logprobs_nums=self.top_logprobs_nums,
            token_ids_logprobs=self.token_ids_logprobs,
            global_num_tokens=self.global_num_tokens,
            global_num_tokens_for_logprob=self.global_num_tokens_for_logprob,
            can_run_dp_cuda_graph=self.can_run_dp_cuda_graph,
            tbo_split_seq_index=self.tbo_split_seq_index,
            global_forward_mode=self.global_forward_mode,
            extend_num_tokens=self.extend_num_tokens,
            extend_seq_lens=extend_seq_lens,
            extend_prefix_lens=extend_prefix_lens,
            extend_logprob_start_lens=extend_logprob_start_lens,
            multimodal_inputs=self.multimodal_inputs,
            encoder_cached=self.encoder_cached,
            encoder_lens=self.encoder_lens,
            encoder_lens_cpu=self.encoder_lens_cpu,
            encoder_out_cache_loc=self.encoder_out_cache_loc,
            lora_paths=[req.lora_path for req in self.reqs],
            sampling_info=self.sampling_info,
            input_embeds=self.input_embeds,
            spec_algorithm=self.spec_algorithm,
            spec_info=self.spec_info,
            capture_hidden_mode=(
                CaptureHiddenMode.FULL
                if self.return_hidden_states
                else (
                    getattr(
                        self.spec_info, "capture_hidden_mode", CaptureHiddenMode.NULL
                    )
                    if self.spec_info
                    else CaptureHiddenMode.NULL
                )
            ),
            extend_input_logprob_token_ids=self.extend_input_logprob_token_ids,
            launch_done=self.launch_done,
        )

    def copy(self):
        # Only contain fields that will be used by process_batch_result
        return ScheduleBatch(
            reqs=self.reqs,
            model_config=self.model_config,
            forward_mode=self.forward_mode,
            out_cache_loc=self.out_cache_loc,
            out_cache_loc_local=self.out_cache_loc_local,
            return_logprob=self.return_logprob,
            decoding_reqs=self.decoding_reqs,
            spec_algorithm=self.spec_algorithm,
            enable_custom_logit_processor=self.enable_custom_logit_processor,
        )

    def __str__(self):
        return (
            f"ScheduleBatch(forward_mode={self.forward_mode.name}, "
            f"#req={(len(self.reqs))})"
        )


@dataclasses.dataclass
class ModelWorkerBatch:
    # The batch id
    bid: int
    # The forward mode
    forward_mode: ForwardMode
    # The input ids
    input_ids: torch.Tensor
    # The indices of requests in the req_to_token_pool
    req_pool_indices: torch.Tensor
    # The sequence length
    seq_lens: torch.Tensor
    # The indices of output tokens in the token_to_kv_pool_allocator
    out_cache_loc: torch.Tensor
<<<<<<< HEAD
    # The indices of output tokens in the token_to_kv_pool_allocator_local
    out_cache_loc_local: Optional[torch.Tensor]
    # The sum of all sequence lengths
=======

    # The sequence length tensor on CPU
    seq_lens_cpu: Optional[torch.Tensor]
>>>>>>> de1350ea
    seq_lens_sum: int

    # For logprob
    return_logprob: bool
    top_logprobs_nums: Optional[List[int]]
    token_ids_logprobs: Optional[List[List[int]]]

    # For DP attention
    global_num_tokens: Optional[List[int]]
    global_num_tokens_for_logprob: Optional[List[int]]
    can_run_dp_cuda_graph: bool
    tbo_split_seq_index: Optional[int]
    global_forward_mode: Optional[ForwardMode]

    # For extend
    extend_num_tokens: Optional[int]
    extend_seq_lens: Optional[List[int]]
    extend_prefix_lens: Optional[List[int]]
    extend_logprob_start_lens: Optional[List[int]]
    extend_input_logprob_token_ids: Optional[torch.Tensor]

    # For multimodal
    multimodal_inputs: Optional[List[MultimodalInputs]]

    # For encoder-decoder
    encoder_cached: Optional[List[bool]]
    encoder_lens: Optional[torch.Tensor]
    encoder_lens_cpu: Optional[List[int]]
    encoder_out_cache_loc: Optional[torch.Tensor]

    # For LoRA
    lora_paths: Optional[List[str]]

    # Sampling info
    sampling_info: SamplingBatchInfo

    # The input Embeds
    input_embeds: Optional[torch.tensor] = None

    # Speculative decoding
    spec_algorithm: SpeculativeAlgorithm = None
    spec_info: Optional[Union[EagleVerifyInput, EagleDraftInput]] = None
    # If set, the output of the batch contains the hidden states of the run.
    capture_hidden_mode: CaptureHiddenMode = None

    # Overlap event
    launch_done: Optional[threading.Event] = None


@triton.jit
def write_req_to_token_pool_triton(
    req_to_token_ptr,  # [max_batch, max_context_len]
    req_pool_indices,
    pre_lens,
    seq_lens,
    extend_lens,
    out_cache_loc,
    req_to_token_ptr_stride: tl.constexpr,
):
    BLOCK_SIZE: tl.constexpr = 512
    pid = tl.program_id(0)

    req_pool_index = tl.load(req_pool_indices + pid)
    pre_len = tl.load(pre_lens + pid)
    seq_len = tl.load(seq_lens + pid)

    # NOTE: This can be slow for large bs
    cumsum_start = tl.cast(0, tl.int64)
    for i in range(pid):
        cumsum_start += tl.load(extend_lens + i)

    num_loop = tl.cdiv(seq_len - pre_len, BLOCK_SIZE)
    for i in range(num_loop):
        offset = tl.arange(0, BLOCK_SIZE) + i * BLOCK_SIZE
        mask = offset < (seq_len - pre_len)
        value = tl.load(out_cache_loc + cumsum_start + offset, mask=mask)
        tl.store(
            req_to_token_ptr
            + req_pool_index * req_to_token_ptr_stride
            + offset
            + pre_len,
            value,
            mask=mask,
        )


def get_last_loc(
    req_to_token: torch.Tensor,
    req_pool_indices_tensor: torch.Tensor,
    prefix_lens_tensor: torch.Tensor,
) -> torch.Tensor:
    if global_server_args_dict["attention_backend"] != "torch_native":
        impl = get_last_loc_triton
    else:
        impl = get_last_loc_torch

    return impl(req_to_token, req_pool_indices_tensor, prefix_lens_tensor)


def get_last_loc_torch(
    req_to_token: torch.Tensor,
    req_pool_indices_tensor: torch.Tensor,
    prefix_lens_tensor: torch.Tensor,
) -> torch.Tensor:
    return torch.where(
        prefix_lens_tensor > 0,
        req_to_token[req_pool_indices_tensor, prefix_lens_tensor - 1],
        torch.full_like(prefix_lens_tensor, -1),
    )


@triton.jit
def get_last_loc_kernel(
    req_to_token,
    req_pool_indices_tensor,
    prefix_lens_tensor,
    result,
    num_tokens,
    req_to_token_stride,
    BLOCK_SIZE: tl.constexpr,
):
    pid = tl.program_id(0)
    offset = tl.arange(0, BLOCK_SIZE) + pid * BLOCK_SIZE
    mask = offset < num_tokens

    prefix_lens = tl.load(prefix_lens_tensor + offset, mask=mask, other=0)
    req_pool_indices = tl.load(req_pool_indices_tensor + offset, mask=mask, other=0)

    token_mask = prefix_lens > 0
    token_index = req_pool_indices * req_to_token_stride + (prefix_lens - 1)
    tokens = tl.load(req_to_token + token_index, mask=token_mask, other=-1)

    tl.store(result + offset, tokens, mask=mask)


def get_last_loc_triton(
    req_to_token: torch.Tensor,
    req_pool_indices_tensor: torch.Tensor,
    prefix_lens_tensor: torch.Tensor,
) -> torch.Tensor:
    BLOCK_SIZE = 256
    num_tokens = prefix_lens_tensor.shape[0]
    result = torch.empty_like(prefix_lens_tensor)
    grid = (triton.cdiv(num_tokens, BLOCK_SIZE),)

    get_last_loc_kernel[grid](
        req_to_token,
        req_pool_indices_tensor,
        prefix_lens_tensor,
        result,
        num_tokens,
        req_to_token.stride(0),
        BLOCK_SIZE,
    )
    return result<|MERGE_RESOLUTION|>--- conflicted
+++ resolved
@@ -1754,11 +1754,8 @@
             req_pool_indices=self.req_pool_indices,
             seq_lens=self.seq_lens,
             out_cache_loc=self.out_cache_loc,
-<<<<<<< HEAD
             out_cache_loc_local=self.out_cache_loc_local,
-=======
             seq_lens_cpu=seq_lens_cpu,
->>>>>>> de1350ea
             seq_lens_sum=self.seq_lens_sum,
             return_logprob=self.return_logprob,
             top_logprobs_nums=self.top_logprobs_nums,
@@ -1832,15 +1829,10 @@
     seq_lens: torch.Tensor
     # The indices of output tokens in the token_to_kv_pool_allocator
     out_cache_loc: torch.Tensor
-<<<<<<< HEAD
     # The indices of output tokens in the token_to_kv_pool_allocator_local
     out_cache_loc_local: Optional[torch.Tensor]
-    # The sum of all sequence lengths
-=======
-
     # The sequence length tensor on CPU
     seq_lens_cpu: Optional[torch.Tensor]
->>>>>>> de1350ea
     seq_lens_sum: int
 
     # For logprob
