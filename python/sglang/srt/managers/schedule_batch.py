from __future__ import annotations

# Copyright 2023-2024 SGLang Team
# Licensed under the Apache License, Version 2.0 (the "License");
# you may not use this file except in compliance with the License.
# You may obtain a copy of the License at
#
#     http://www.apache.org/licenses/LICENSE-2.0
#
# Unless required by applicable law or agreed to in writing, software
# distributed under the License is distributed on an "AS IS" BASIS,
# WITHOUT WARRANTIES OR CONDITIONS OF ANY KIND, either express or implied.
# See the License for the specific language governing permissions and
# limitations under the License.
# ==============================================================================
"""
Store information about requests and batches.

The following is the flow of data structures for a batch:

ScheduleBatch -> ModelWorkerBatch -> ForwardBatch

- ScheduleBatch is managed by `scheduler.py::Scheduler`.
  It contains high-level scheduling data. Most of the data is on the CPU.
- ModelWorkerBatch is managed by `tp_worker.py::TpModelWorker`.
  It is a subset of `ScheduleBatch` that only contains data related to the model forward on GPU.
  It will be transformed from CPU scheduler to GPU model runner.
- ForwardBatch is managed by `model_runner.py::ModelRunner`.
  It contains low-level tensor data. Most of the data consists of GPU tensors.
"""

import dataclasses
import logging
from typing import TYPE_CHECKING, List, Optional, Tuple, Union

import numpy as np
import torch
import triton
import triton.language as tl

from sglang.global_config import global_config
from sglang.srt.configs.model_config import ModelConfig
from sglang.srt.constrained.base_grammar_backend import BaseGrammarObject
from sglang.srt.mem_cache.base_prefix_cache import BasePrefixCache
from sglang.srt.mem_cache.chunk_cache import ChunkCache
from sglang.srt.mem_cache.memory_pool import BaseTokenToKVPool, ReqToTokenPool
from sglang.srt.model_executor.forward_batch_info import (
    ForwardMode,
    SpeculativeAlgorithm,
)
from sglang.srt.sampling.sampling_batch_info import SamplingBatchInfo
from sglang.srt.sampling.sampling_params import SamplingParams
from sglang.srt.server_args import ServerArgs

if TYPE_CHECKING:
    from sglang.srt.speculative.speculative_utils import SpecInput

INIT_INCREMENTAL_DETOKENIZATION_OFFSET = 5

# Put some global args for easy access
global_server_args_dict = {
    "attention_backend": ServerArgs.attention_backend,
    "sampling_backend": ServerArgs.sampling_backend,
    "triton_attention_reduce_in_fp32": ServerArgs.triton_attention_reduce_in_fp32,
    "disable_mla": ServerArgs.disable_mla,
    "torchao_config": ServerArgs.torchao_config,
    "enable_nan_detection": ServerArgs.enable_nan_detection,
    "enable_dp_attention": ServerArgs.enable_dp_attention,
}


logger = logging.getLogger(__name__)


class BaseFinishReason:
    def __init__(self, is_error: bool = False):
        self.is_error = is_error

    def to_json(self):
        raise NotImplementedError()


class FINISH_MATCHED_TOKEN(BaseFinishReason):
    def __init__(self, matched: Union[int, List[int]]):
        super().__init__()
        self.matched = matched

    def to_json(self):
        return {
            "type": "stop",  # to match OpenAI API's return value
            "matched": self.matched,
        }


class FINISH_MATCHED_STR(BaseFinishReason):
    def __init__(self, matched: str):
        super().__init__()
        self.matched = matched

    def to_json(self):
        return {
            "type": "stop",  # to match OpenAI API's return value
            "matched": self.matched,
        }


class FINISH_LENGTH(BaseFinishReason):
    def __init__(self, length: int):
        super().__init__()
        self.length = length

    def to_json(self):
        return {
            "type": "length",  # to match OpenAI API's return value
            "length": self.length,
        }


class FINISH_ABORT(BaseFinishReason):
    def __init__(self, message="Unknown error"):
        super().__init__(is_error=True)
        self.message = message

    def to_json(self):
        return {
            "type": "abort",
            "message": self.message,
        }


@dataclasses.dataclass
class ImageInputs:
    """The image related inputs."""

    pixel_values: Union[torch.Tensor, np.array]
    image_hashes: Optional[list] = None
    image_sizes: Optional[list] = None
    image_offsets: Optional[list] = None
    pad_values: Optional[list] = None
    modalities: Optional[list] = None
    num_image_tokens: Optional[int] = None

    # Llava related
    aspect_ratio_ids: Optional[List[torch.Tensor]] = None
    aspect_ratio_mask: Optional[List[torch.Tensor]] = None

    # QWen2-VL related
    image_grid_thws: List[Tuple[int, int, int]] = None
    mrope_position_delta: Optional[torch.Tensor] = None

    @staticmethod
    def from_dict(obj: dict):
        ret = ImageInputs(
            pixel_values=obj["pixel_values"],
            image_hashes=obj["image_hashes"],
        )

        # Use image hash as fake token_ids. We use this as the key for prefix matching in the radix cache.
        # Please note that if the `input_ids` is later used in the model forward,
        # you also need to clamp the values within the range of [0, vocab_size) to avoid out-of-bound
        # errors in cuda kernels. See also llava.py for example.
        ret.pad_values = [x % (1 << 30) for x in ret.image_hashes]

        optional_args = [
            "image_sizes",
            "modalities",
            "aspect_ratio_ids",
            "aspect_ratio_mask",
            "image_grid_thws",
        ]
        for arg in optional_args:
            if arg in obj:
                setattr(ret, arg, obj[arg])

        return ret

    def merge(self, other):
        assert self.pixel_values.shape[1:] == other.pixel_values.shape[1:]
        self.pixel_values = np.concatenate([self.pixel_values, other.pixel_values])

        # Use image hash as fake token_ids. We use this as the key for prefix matching in the radix cache.
        # Please note that if the `input_ids` is later used in the model forward,
        # you also need to clamp the values within the range of [0, vocab_size) to avoid out-of-bound
        # errors in cuda kernels. See also llava.py for example.
        self.image_hashes += other.image_hashes
        self.pad_values = [x % (1 << 30) for x in self.image_hashes]

        optional_args = [
            "image_sizes",
            "image_offsets",
            # "modalities", # modalities should be ["multi-images"] (one entry) even for multiple images
            "aspect_ratio_ids",
            "aspect_ratio_mask",
            "image_grid_thws",
        ]
        for arg in optional_args:
            if getattr(self, arg, None) is not None:
                setattr(self, arg, getattr(self, arg) + getattr(other, arg))


class Req:
    """The input and output status of a request."""

    def __init__(
        self,
        rid: str,
        origin_input_text: str,
        origin_input_ids: Tuple[int],
        sampling_params: SamplingParams,
        origin_input_ids_unpadded: Optional[Tuple[int]] = None,
        lora_path: Optional[str] = None,
        input_embeds: Optional[List[List[float]]] = None,
        session_id: Optional[str] = None,
    ):
        # Input and output info
        self.rid = rid
        self.origin_input_text = origin_input_text
        self.origin_input_ids_unpadded = (
            origin_input_ids_unpadded
            if origin_input_ids_unpadded
            else origin_input_ids  # Before image padding
        )
        self.origin_input_ids = origin_input_ids
        self.output_ids = []  # Each decode stage's output ids
        self.fill_ids = None  # fill_ids = origin_input_ids + output_ids
        self.session_id = session_id

        self.sampling_params = sampling_params
        self.lora_path = lora_path
        self.input_embeds = input_embeds

        # Memory pool info
        self.req_pool_idx = None

        # Check finish
        self.tokenizer = None
        self.finished_reason = None
        self.stream = False
        self.to_abort = False

        # For incremental decoding
        # ----- | --------- read_ids -------|
        # ----- |   surr_ids  |
        # xxxxx | xxxxxxxxxxx | xxxxxxxxxxx |
        # ----- ^ ----------- ^ ----------- ^
        # ----- 1 ----------- 2 ----------- 3
        # 1: surr_offset
        # 2: read_offset
        # 3: last token
        self.vid = 0  # version id to sync decode status with in detokenizer_manager
        self.decoded_text = ""
        self.surr_offset = None  # Surrounding offset to defeat the cleanup algorithm
        self.read_offset = None

        # The number of decoded tokens for token usage report. Note that
        # this does not include the jump forward tokens.
        self.completion_tokens_wo_jump_forward = 0

        # For multimodal inputs
        self.image_inputs: Optional[ImageInputs] = None

        # Prefix info
        self.prefix_indices = []
        self.extend_input_len = 0
        self.last_node = None
        self.is_being_chunked = 0

        # For retraction
        self.is_retracted = False

        # Logprobs (arguments)
        self.return_logprob = False
        self.logprob_start_len = 0
        self.top_logprobs_num = 0

        # Logprobs (return value)
        self.normalized_prompt_logprob = None
        self.input_token_logprobs = None
        self.input_top_logprobs = None
        self.output_token_logprobs = []
        self.output_top_logprobs = []

        # Logprobs (internal values)
        # The tokens is prefilled but need to be considered as decode tokens
        # and should be updated for the decode logprobs
        self.last_update_decode_tokens = 0
        # The relative logprob_start_len in an extend batch
        self.extend_logprob_start_len = 0

        # Embedding (return values)
        self.embedding = None

        # Constrained decoding
        self.grammar: Optional[BaseGrammarObject] = None

        # The number of cached tokens, that were already cached in the KV cache
        self.cached_tokens = 0

    def extend_image_inputs(self, image_inputs):
        if self.image_inputs is None:
            self.image_inputs = image_inputs
        else:
            self.image_inputs.merge(image_inputs)

    # whether request reached finished condition
    def finished(self) -> bool:
        return self.finished_reason is not None

    def init_next_round_input(self, tree_cache: Optional[BasePrefixCache] = None):
        self.fill_ids = self.origin_input_ids + self.output_ids
        if tree_cache is not None:
            self.prefix_indices, self.last_node = tree_cache.match_prefix(
                rid=self.rid, key=self.adjust_max_prefix_ids()
            )
        self.extend_input_len = len(self.fill_ids) - len(self.prefix_indices)

    def adjust_max_prefix_ids(self):
        self.fill_ids = self.origin_input_ids + self.output_ids
        input_len = len(self.fill_ids)

        # FIXME: To work around some bugs in logprob computation, we need to ensure each
        # request has at least one token. Later, we can relax this requirement and use `input_len`.
        max_prefix_len = input_len - 1

        if self.sampling_params.max_new_tokens > 0:
            # Need at least one token to compute logits
            max_prefix_len = min(max_prefix_len, input_len - 1)

        if self.return_logprob:
            if self.normalized_prompt_logprob is None:
                # Need at least two tokens to compute normalized logprob
                max_prefix_len = min(max_prefix_len, input_len - 2)
            max_prefix_len = min(max_prefix_len, self.logprob_start_len)

        max_prefix_len = max(max_prefix_len, 0)
        return self.fill_ids[:max_prefix_len]

    # Based on https://github.com/vllm-project/vllm/blob/7a64d24aad69e4d2548aa0bf528d9fe63428ab01/vllm/transformers_utils/detokenizer.py#L194-L313
    def init_incremental_detokenize(self):
        first_iter = self.surr_offset is None or self.read_offset is None

        if first_iter:
            self.read_offset = len(self.origin_input_ids_unpadded)
            self.surr_offset = max(
                self.read_offset - INIT_INCREMENTAL_DETOKENIZATION_OFFSET, 0
            )

        all_ids = self.origin_input_ids_unpadded + self.output_ids
        return all_ids[self.surr_offset :], self.read_offset - self.surr_offset

    def get_next_inc_detokenization(self):
        if self.tokenizer is None:
            return False, ""
        read_ids, read_offset = self.init_incremental_detokenize()
        surr_ids = read_ids[:read_offset]

        surr_text = self.tokenizer.decode(
            surr_ids,
            skip_special_tokens=self.sampling_params.skip_special_tokens,
            spaces_between_special_tokens=self.sampling_params.spaces_between_special_tokens,
        )
        new_text = self.tokenizer.decode(
            read_ids,
            skip_special_tokens=self.sampling_params.skip_special_tokens,
            spaces_between_special_tokens=self.sampling_params.spaces_between_special_tokens,
        )

        if len(new_text) > len(surr_text) and not new_text.endswith("�"):
            return True, new_text[len(surr_text) :]

        return False, ""

    def check_finished(self):
        if self.finished():
            return

        if self.to_abort:
            self.finished_reason = FINISH_ABORT()
            return

        if len(self.output_ids) >= self.sampling_params.max_new_tokens:
            self.finished_reason = FINISH_LENGTH(
                length=self.sampling_params.max_new_tokens
            )
            return

        last_token_id = self.output_ids[-1]

        matched_eos = False

        # Check stop token ids
        if self.sampling_params.stop_token_ids:
            matched_eos = last_token_id in self.sampling_params.stop_token_ids
        if self.tokenizer is not None:
            matched_eos |= last_token_id == self.tokenizer.eos_token_id
            if self.tokenizer.additional_stop_token_ids:
                matched_eos |= last_token_id in self.tokenizer.additional_stop_token_ids
        if matched_eos and not self.sampling_params.ignore_eos:
            self.finished_reason = FINISH_MATCHED_TOKEN(matched=last_token_id)
            return

        # Check stop strings
        if len(self.sampling_params.stop_strs) > 0:
            tail_str = self.tokenizer.decode(
                self.output_ids[-(self.sampling_params.stop_str_max_len + 1) :]
            )

            for stop_str in self.sampling_params.stop_strs:
                if stop_str in tail_str or stop_str in self.decoded_text:
                    self.finished_reason = FINISH_MATCHED_STR(matched=stop_str)
                    return

    def jump_forward_and_retokenize(self, jump_forward_str, next_state):
        if self.origin_input_text is None:
            # Recovering text can only use unpadded ids
            self.origin_input_text = self.tokenizer.decode(
                self.origin_input_ids_unpadded
            )

        all_text = self.origin_input_text + self.decoded_text + jump_forward_str
        all_ids = self.tokenizer.encode(all_text)
        if not all_ids:
            logger.warning("Encoded all_text resulted in empty all_ids")
            return False

        prompt_tokens = len(self.origin_input_ids_unpadded)
        if prompt_tokens > len(all_ids):
            logger.warning("prompt_tokens is larger than encoded all_ids")
            return False

        if all_ids[prompt_tokens - 1] != self.origin_input_ids_unpadded[-1]:
            # TODO(lsyin): fix token fusion
            logger.warning(
                "Token fusion between input and output, try to avoid this by removing the space at the end of the input."
            )
            return False

        old_output_ids = self.output_ids
        self.output_ids = all_ids[prompt_tokens:]
        self.decoded_text = self.decoded_text + jump_forward_str
        self.surr_offset = prompt_tokens
        self.read_offset = len(all_ids)

        # NOTE: A trick to reduce the surrouding tokens decoding overhead
        for i in range(0, INIT_INCREMENTAL_DETOKENIZATION_OFFSET):
            surr_text_ = self.tokenizer.decode(
                all_ids[self.read_offset - i : self.read_offset]
            )
            if not surr_text_.endswith("�"):
                self.surr_offset = self.read_offset - i
                break

        # update the inner state of the grammar
        self.grammar.jump_and_retokenize(old_output_ids, self.output_ids, next_state)

        if self.return_logprob:
            # For fast-forward part's logprobs
            k = 0
            for i, old_id in enumerate(old_output_ids):
                if old_id == self.output_ids[i]:
                    k = k + 1
                else:
                    break
            self.output_token_logprobs = self.output_token_logprobs[:k]
            self.output_top_logprobs = self.output_top_logprobs[:k]
            self.logprob_start_len = prompt_tokens + k
            self.last_update_decode_tokens = len(self.output_ids) - k

        return True

    def __repr__(self):
        return f"rid(n={self.rid}, " f"input_ids={self.origin_input_ids}, "


bid = 0


@dataclasses.dataclass
class ScheduleBatch:
    """Store all inforamtion of a batch on the scheduler."""

    # Request, memory pool, and cache
    reqs: List[Req]
    req_to_token_pool: ReqToTokenPool = None
    token_to_kv_pool: BaseTokenToKVPool = None
    tree_cache: BasePrefixCache = None

    # Batch configs
    model_config: ModelConfig = None
    forward_mode: ForwardMode = None
    enable_overlap: bool = False

    # Sampling info
    sampling_info: SamplingBatchInfo = None
    next_batch_sampling_info: SamplingBatchInfo = None

    # Batched arguments to model runner
    input_ids: torch.Tensor = None
    input_embeds: torch.Tensor = None
    req_pool_indices: torch.Tensor = None
    seq_lens: torch.Tensor = None
    # The output locations of the KV cache
    out_cache_loc: torch.Tensor = None
    output_ids: torch.Tensor = None

    # The sum of all sequence lengths
    seq_lens_sum: int = None

    # For DP attention
    global_num_tokens: Optional[List[int]] = None
    can_run_dp_cuda_graph: bool = False

    # For processing logprobs
    return_logprob: bool = False
    top_logprobs_nums: Optional[List[int]] = None

    # For extend and mixed chunekd prefill
    prefix_lens: List[int] = None
    extend_lens: List[int] = None
    extend_num_tokens: int = None
    decoding_reqs: List[Req] = None
    extend_logprob_start_lens: List[int] = None

    # For encoder-decoder
    encoder_cached: Optional[List[bool]] = None
    encoder_lens: Optional[torch.Tensor] = None
    encoder_lens_cpu: Optional[List[int]] = None
    encoder_out_cache_loc: Optional[torch.Tensor] = None

    # Stream
    has_stream: bool = False

    # Has grammar
    has_grammar: bool = False

    # device
    device: str = "cuda"

    # speculative decoding
    spec_info: SpecInput = None
    spec_algorithm: SpeculativeAlgorithm = SpeculativeAlgorithm.NONE

    @classmethod
    def init_new(
        cls,
        reqs: List[Req],
        req_to_token_pool: ReqToTokenPool,
        token_to_kv_pool: ReqToTokenPool,
        tree_cache: BasePrefixCache,
        model_config: ModelConfig,
        enable_overlap: bool,
        speculative_algorithm=SpeculativeAlgorithm.NONE,
    ):
        return cls(
            reqs=reqs,
            req_to_token_pool=req_to_token_pool,
            token_to_kv_pool=token_to_kv_pool,
            tree_cache=tree_cache,
            model_config=model_config,
            enable_overlap=enable_overlap,
            return_logprob=any(req.return_logprob for req in reqs),
            has_stream=any(req.stream for req in reqs),
            has_grammar=any(req.grammar for req in reqs),
            device=req_to_token_pool.device,
            spec_algorithm=speculative_algorithm,
        )

    def batch_size(self):
        return len(self.reqs)

    def is_empty(self):
        return len(self.reqs) == 0

    def alloc_req_slots(self, num_reqs: int):
        req_pool_indices = self.req_to_token_pool.alloc(num_reqs)
        if req_pool_indices is None:
            raise RuntimeError(
                "Out of memory. "
                "Please set a smaller number for `--max-running-requests`."
            )
        return req_pool_indices

    def alloc_token_slots(self, num_tokens: int):
        out_cache_loc = self.token_to_kv_pool.alloc(num_tokens)

        if out_cache_loc is None:
            if self.tree_cache is not None:
                self.tree_cache.evict(num_tokens, self.token_to_kv_pool.free)
                out_cache_loc = self.token_to_kv_pool.alloc(num_tokens)

            if out_cache_loc is None:
                phase_str = "Prefill" if self.forward_mode.is_extend() else "Decode"
                logger.error(
                    f"{phase_str} out of memory. Try to lower your batch size.\n"
                    f"Try to allocate {num_tokens} tokens.\n"
                    f"Avaliable tokens: {self.token_to_kv_pool.available_size() + self.tree_cache.evictable_size()}\n"
                )
                if self.tree_cache is not None:
                    self.tree_cache.pretty_print()
                exit(1)

        return out_cache_loc

    def prepare_encoder_info_extend(self, input_ids: List[int], seq_lens: List[int]):
        self.encoder_lens_cpu = []
        self.encoder_cached = []

        for req in self.reqs:
            im = req.image_inputs
            if im is None or im.num_image_tokens is None:
                # No image input
                self.encoder_lens_cpu.append(0)
                self.encoder_cached.append(True)
            else:
                self.encoder_lens_cpu.append(im.num_image_tokens)
                self.encoder_cached.append(
                    self.forward_mode.is_decode()
                    or len(req.prefix_indices) >= im.num_image_tokens
                )

        self.encoder_lens = torch.tensor(self.encoder_lens_cpu, dtype=torch.int32).to(
            self.device, non_blocking=True
        )

        # Strip encoder infos
        pt = 0
        decoder_out_cache_loc = []
        encoder_out_cache_loc = []
        for i, req in enumerate(self.reqs):
            encoder_len = self.encoder_lens_cpu[i]
            seq_lens[i] -= encoder_len

            if len(req.prefix_indices) < encoder_len:
                # NOTE: the encoder part should be considered as a whole
                assert len(req.prefix_indices) == 0
                input_ids[i] = input_ids[i][encoder_len:]
                encoder_out_cache_loc.append(self.out_cache_loc[pt : pt + encoder_len])
                decoder_out_cache_loc.append(
                    self.out_cache_loc[pt + encoder_len : pt + req.extend_input_len]
                )
                self.extend_lens[i] -= encoder_len
                self.extend_num_tokens -= encoder_len
            else:
                decoder_out_cache_loc.append(
                    self.out_cache_loc[pt : pt + req.extend_input_len]
                )
                self.prefix_lens[i] -= encoder_len

            pt += req.extend_input_len

        # Reassign
        self.input_ids = torch.tensor(sum(input_ids, []), dtype=torch.int32).to(
            self.device, non_blocking=True
        )
        self.seq_lens = torch.tensor(seq_lens, dtype=torch.int32).to(
            self.device, non_blocking=True
        )

        if not decoder_out_cache_loc:
            self.out_cache_loc = torch.zeros(0, dtype=torch.int32).to(
                self.device, non_blocking=True
            )
        else:
            self.out_cache_loc = torch.cat(decoder_out_cache_loc)

        if not encoder_out_cache_loc:
            self.encoder_out_cache_loc = torch.zeros(0, dtype=torch.int32).to(
                self.device, non_blocking=True
            )
        else:
            self.encoder_out_cache_loc = torch.cat(encoder_out_cache_loc)

        assert len(self.out_cache_loc) == self.extend_num_tokens

    def prepare_for_extend(self):
        self.forward_mode = ForwardMode.EXTEND

        bs = len(self.reqs)
        reqs = self.reqs
        input_ids = [r.fill_ids[len(r.prefix_indices) :] for r in reqs]
        extend_num_tokens = sum(len(ids) for ids in input_ids)
        seq_lens = []
        pre_lens = []

        # Allocate memory
        req_pool_indices = self.alloc_req_slots(bs)
        out_cache_loc = self.alloc_token_slots(extend_num_tokens)

        input_embeds = []

        pt = 0
        for i, req in enumerate(reqs):
            already_computed = (
                req.extend_logprob_start_len + 1 + req.cached_tokens
                if req.extend_logprob_start_len > 0
                else 0
            )
            req.cached_tokens += len(req.prefix_indices) - already_computed

            req.req_pool_idx = req_pool_indices[i]
            pre_len, seq_len = len(req.prefix_indices), len(req.fill_ids)
            seq_lens.append(seq_len)
            assert seq_len - pre_len == req.extend_input_len

            if pre_len > 0:
                self.req_to_token_pool.write(
                    (req.req_pool_idx, slice(0, pre_len)), req.prefix_indices
                )

            # If input_embeds are available, store them
            if req.input_embeds is not None:
                # If req.input_embeds is already a list, append its content directly
                input_embeds.extend(req.input_embeds)  # Use extend to avoid nesting

            # Compute the relative logprob_start_len in an extend batch
            if req.logprob_start_len >= pre_len:
                extend_logprob_start_len = min(
                    req.logprob_start_len - pre_len, req.extend_input_len - 1
                )
            else:
                extend_logprob_start_len = req.extend_input_len - 1

            req.extend_logprob_start_len = extend_logprob_start_len
            req.is_retracted = False
            pre_lens.append(pre_len)

        # Set fields
        self.input_ids = torch.tensor(sum(input_ids, []), dtype=torch.int32).to(
            self.device, non_blocking=True
        )
        self.req_pool_indices = torch.tensor(req_pool_indices, dtype=torch.int32).to(
            self.device, non_blocking=True
        )
        self.seq_lens = torch.tensor(seq_lens, dtype=torch.int32).to(
            self.device, non_blocking=True
        )
        self.input_embeds = (
            torch.tensor(input_embeds).to(self.device, non_blocking=True)
            if input_embeds
            else None
        )

        self.out_cache_loc = out_cache_loc

        self.seq_lens_sum = sum(seq_lens)
        if self.return_logprob:
            self.top_logprobs_nums = [r.top_logprobs_num for r in reqs]
        self.extend_num_tokens = extend_num_tokens
        self.prefix_lens = [len(r.prefix_indices) for r in reqs]
        self.extend_lens = [r.extend_input_len for r in reqs]
        self.extend_logprob_start_lens = [r.extend_logprob_start_len for r in reqs]

        # Write to req_to_token_pool
        pre_lens = torch.tensor(pre_lens, dtype=torch.int32).to(
            self.device, non_blocking=True
        )
        extend_lens = torch.tensor(self.extend_lens, dtype=torch.int32).to(
            self.device, non_blocking=True
        )
        if global_server_args_dict["attention_backend"] != "torch_native":
            write_req_to_token_pool_triton[(bs,)](
                self.req_to_token_pool.req_to_token,
                self.req_pool_indices,
                pre_lens,
                self.seq_lens,
                extend_lens,
                self.out_cache_loc,
                self.req_to_token_pool.req_to_token.shape[1],
            )
        else:
            pt = 0
            for i in range(bs):
                self.req_to_token_pool.write(
                    (self.req_pool_indices[i], slice(pre_lens[i], self.seq_lens[i])),
                    self.out_cache_loc[pt : pt + self.extend_lens[i]],
                )
                pt += self.extend_lens[i]
        # TODO: some tensors can be reused for ForwardBatchInfo (e.g., extend_lens, cumsum_start)

        if self.model_config.is_encoder_decoder:
            self.prepare_encoder_info_extend(input_ids, seq_lens)

        # Build sampling info
        self.sampling_info = SamplingBatchInfo.from_schedule_batch(
            self,
            self.model_config.vocab_size,
            enable_overlap_schedule=self.enable_overlap,
        )

    def mix_with_running(self, running_batch: "ScheduleBatch"):
        self.forward_mode = ForwardMode.MIXED
        running_bs = running_batch.batch_size()

        for req in running_batch.reqs:
            req.fill_ids = req.origin_input_ids + req.output_ids
            req.extend_input_len = 1

        input_ids = torch.cat([self.input_ids, running_batch.input_ids])
        out_cache_loc = torch.cat([self.out_cache_loc, running_batch.out_cache_loc])

        self.merge_batch(running_batch)
        self.input_ids = input_ids
        self.out_cache_loc = out_cache_loc

        # For overlap scheduler, the output_ids has one step delay
        delta = 0 if self.enable_overlap else -1

        # NOTE: prefix_indices is what has been cached, but we don't cache each decode step
        self.prefix_lens.extend(
            [
                len(r.origin_input_ids) + len(r.output_ids) + delta
                for r in running_batch.reqs
            ]
        )
        self.extend_lens.extend([1] * running_bs)
        self.extend_num_tokens += running_bs
        # TODO (lianmin): Revisit this. It should be seq_len - 1
        self.extend_logprob_start_lens.extend([0] * running_bs)

    def check_decode_mem(self, buf_multiplier=1):
        bs = len(self.reqs) * buf_multiplier
        if self.token_to_kv_pool.available_size() >= bs:
            return True

        self.tree_cache.evict(bs, self.token_to_kv_pool.free)

        if self.token_to_kv_pool.available_size() >= bs:
            return True

        return False

    def retract_decode(self):
        """Retract the decoding requests when there is not enough memory."""
        sorted_indices = [i for i in range(len(self.reqs))]

        # TODO(lsyin): improve retraction policy for radix cache
        sorted_indices.sort(
            key=lambda i: (
                len(self.reqs[i].output_ids),
                -len(self.reqs[i].origin_input_ids),
            ),
            reverse=True,
        )

        retracted_reqs = []
        seq_lens_cpu = self.seq_lens.cpu().numpy()
        first_iter = True
        while (
            self.token_to_kv_pool.available_size()
            < len(sorted_indices) * global_config.retract_decode_steps
            or first_iter
        ):
            if len(sorted_indices) == 1:
                # Corner case: only one request left
                assert (
                    self.token_to_kv_pool.available_size() > 0
                ), "No space left for only one request"
                break

            first_iter = False
            idx = sorted_indices.pop()
            req = self.reqs[idx]
            retracted_reqs.append(req)

            if isinstance(self.tree_cache, ChunkCache):
                # ChunkCache does not have eviction
                token_indices = self.req_to_token_pool.req_to_token[
                    req.req_pool_idx, : seq_lens_cpu[idx]
                ]
                self.token_to_kv_pool.free(token_indices)
                self.req_to_token_pool.free(req.req_pool_idx)
                del self.tree_cache.entries[req.rid]
            else:
                # TODO: apply more fine-grained retraction
                last_uncached_pos = len(req.prefix_indices)
                token_indices = self.req_to_token_pool.req_to_token[
                    req.req_pool_idx, last_uncached_pos : seq_lens_cpu[idx]
                ]
                self.token_to_kv_pool.free(token_indices)
                self.req_to_token_pool.free(req.req_pool_idx)

                # release the last node
                self.tree_cache.dec_lock_ref(req.last_node)

                # NOTE(lsyin): we should use the newly evictable memory instantly.
                residual_size = (
                    len(sorted_indices) * global_config.retract_decode_steps
                    - self.token_to_kv_pool.available_size()
                )
                residual_size = max(0, residual_size)
                self.tree_cache.evict(residual_size, self.token_to_kv_pool.free)

            req.prefix_indices = []
            req.last_node = None
            req.extend_input_len = 0
            req.is_retracted = True

            # For incremental logprobs
            req.last_update_decode_tokens = 0
            req.logprob_start_len = 10**9

        self.filter_batch(keep_indices=sorted_indices)

        # Reqs in batch are filtered
        total_decoded_tokens = sum(len(r.output_ids) for r in self.reqs)
        total_max_new_tokens = sum(r.sampling_params.max_new_tokens for r in self.reqs)

        new_estimate_ratio = (
            total_decoded_tokens + global_config.retract_decode_steps * len(self.reqs)
        ) / total_max_new_tokens
        new_estimate_ratio = min(1.0, new_estimate_ratio)

        return retracted_reqs, new_estimate_ratio

    def check_for_jump_forward(self, pad_input_ids_func):
        jump_forward_reqs = []
        keep_indices = set(i for i in range(len(self.reqs)))

        for i, req in enumerate(self.reqs):
            if req.grammar is not None:
                jump_helper = req.grammar.try_jump_forward(req.tokenizer)
                if jump_helper:
                    suffix_ids, _ = jump_helper

                    # Current ids, for cache and revert
                    cur_all_ids = tuple(req.origin_input_ids + req.output_ids)[:-1]
                    cur_output_ids = req.output_ids

                    req.output_ids.extend(suffix_ids)
                    decode_res, new_text = req.get_next_inc_detokenization()
                    if not decode_res:
                        req.output_ids = cur_output_ids
                        continue

                    (
                        jump_forward_str,
                        next_state,
                    ) = req.grammar.jump_forward_str_state(jump_helper)

                    # Make the incrementally decoded text part of jump_forward_str
                    # so that the UTF-8 will not corrupt
                    jump_forward_str = new_text + jump_forward_str
                    if not req.jump_forward_and_retokenize(
                        jump_forward_str, next_state
                    ):
                        req.output_ids = cur_output_ids
                        continue

                    # The decode status has diverged from detokenizer_manager
                    req.vid += 1

                    # insert the old request into tree_cache
                    self.tree_cache.cache_finished_req(req, cur_all_ids)

                    # re-applying image padding
                    if req.image_inputs is not None:
                        req.origin_input_ids = pad_input_ids_func(
                            req.origin_input_ids_unpadded, req.image_inputs
                        )

                    jump_forward_reqs.append(req)
                    keep_indices.remove(i)

        self.filter_batch(keep_indices=list(keep_indices))

        return jump_forward_reqs

    def prepare_encoder_info_decode(self):
        # Reset the encoder cached status
        self.encoder_cached = [True] * len(self.reqs)

    def prepare_for_idle(self):
        self.forward_mode = ForwardMode.IDLE
        self.input_ids = torch.empty(0, dtype=torch.int32, device=self.device)
        self.seq_lens = torch.empty(0, dtype=torch.int32, device=self.device)
        self.out_cache_loc = torch.empty(0, dtype=torch.int32, device=self.device)
        self.req_pool_indices = torch.empty(0, dtype=torch.int32, device=self.device)
        self.seq_lens_sum = 0
        self.extend_num_tokens = 0

    def prepare_for_decode(self):
        self.forward_mode = ForwardMode.DECODE
        if self.spec_algorithm.is_eagle():
            return

        self.input_ids = self.output_ids
        self.output_ids = None
        self.sampling_info.penalizer_orchestrator.cumulate_output_tokens(self.input_ids)

        # Alloc mem
        bs = len(self.reqs)
        self.out_cache_loc = self.alloc_token_slots(bs)

        if self.model_config.is_encoder_decoder:
            locs = self.encoder_lens + self.seq_lens
            self.prepare_encoder_info_decode()
        else:
            locs = self.seq_lens

        if self.enable_overlap:
            # Do not use in-place operations in the overlap mode
            self.req_to_token_pool.write(
                (self.req_pool_indices, locs), self.out_cache_loc
            )
            self.seq_lens = self.seq_lens + 1
        else:
            # A faster in-place version
            self.req_to_token_pool.write(
                (self.req_pool_indices, locs), self.out_cache_loc
            )
            self.seq_lens.add_(1)
        self.seq_lens_sum += bs

    def filter_batch(
        self,
        being_chunked_req: Optional[Req] = None,
        keep_indices: Optional[List[int]] = None,
    ):
        if keep_indices is None:
            keep_indices = [
                i
                for i in range(len(self.reqs))
                if not self.reqs[i].finished() and self.reqs[i] is not being_chunked_req
            ]

        if keep_indices is None or len(keep_indices) == 0:
            # Filter out all requests
            self.reqs = []
            return

        if len(keep_indices) == len(self.reqs):
            # No need to filter
            return

        if self.model_config.is_encoder_decoder:
            self.encoder_lens = self.encoder_lens[keep_indices]
            self.encoder_lens_cpu = [self.encoder_lens_cpu[i] for i in keep_indices]

        self.reqs = [self.reqs[i] for i in keep_indices]
        new_indices = torch.tensor(keep_indices, dtype=torch.int32).to(
            self.device, non_blocking=True
        )
        self.req_pool_indices = self.req_pool_indices[new_indices]
        self.seq_lens = self.seq_lens[new_indices]
        self.out_cache_loc = None
        self.seq_lens_sum = self.seq_lens.sum().item()
        self.output_ids = self.output_ids[new_indices]
        self.return_logprob = any(req.return_logprob for req in self.reqs)
        if self.return_logprob:
            self.top_logprobs_nums = [self.top_logprobs_nums[i] for i in keep_indices]
        else:
            self.top_logprobs_nums = None

        self.has_stream = any(req.stream for req in self.reqs)
        self.has_grammar = any(req.grammar for req in self.reqs)

        self.sampling_info.filter_batch(keep_indices, new_indices)

    def merge_batch(self, other: "ScheduleBatch"):
        # Penalizer orchestrator must be merged before Batch.reqs is merged. This is because
        # orchestrator.merge() depends on Batch.reqs during preparation of each penalizers, so it
        # needs to be called with pre-merged Batch.reqs.
        self.sampling_info.merge_batch(other.sampling_info)

        # Encoder-decoder infos
        if self.model_config.is_encoder_decoder:
            self.encoder_lens = torch.cat([self.encoder_lens, other.encoder_lens])
            self.encoder_lens_cpu.extend(other.encoder_lens_cpu)

        self.req_pool_indices = torch.concat(
            [self.req_pool_indices, other.req_pool_indices]
        )
        self.seq_lens = torch.concat([self.seq_lens, other.seq_lens])
        self.out_cache_loc = None
        self.seq_lens_sum += other.seq_lens_sum
        if self.output_ids is not None:
            self.output_ids = torch.concat([self.output_ids, other.output_ids])
        if self.return_logprob and other.return_logprob:
            self.top_logprobs_nums.extend(other.top_logprobs_nums)
        elif self.return_logprob:
            self.top_logprobs_nums.extend([0] * len(other.reqs))
        elif other.return_logprob:
            self.top_logprobs_nums = [0] * len(self.reqs) + other.top_logprobs_nums
        self.reqs.extend(other.reqs)

        self.return_logprob = self.return_logprob or other.return_logprob
        self.has_stream = self.has_stream or other.has_stream
        self.has_grammar = self.has_grammar or other.has_grammar
        if self.spec_info is not None:
            self.spec_info.merge_batch(other.spec_info)

    def get_model_worker_batch(self):
        if self.forward_mode.is_decode() or self.forward_mode.is_idle():
            extend_seq_lens = extend_prefix_lens = extend_logprob_start_lens = None
        else:
            extend_seq_lens = self.extend_lens
            extend_prefix_lens = self.prefix_lens
            extend_logprob_start_lens = self.extend_logprob_start_lens

        if self.sampling_info:
            if self.has_grammar:
                self.sampling_info.grammars = [req.grammar for req in self.reqs]
            else:
                self.sampling_info.grammars = None

        global bid
        bid += 1

        return ModelWorkerBatch(
            bid=bid,
            forward_mode=self.forward_mode,
            input_ids=self.input_ids,
            req_pool_indices=self.req_pool_indices,
            seq_lens=self.seq_lens,
            out_cache_loc=self.out_cache_loc,
            seq_lens_sum=self.seq_lens_sum,
            req_to_token_pool_records=self.req_to_token_pool.get_write_records(),
            return_logprob=self.return_logprob,
            top_logprobs_nums=self.top_logprobs_nums,
            global_num_tokens=self.global_num_tokens,
            can_run_dp_cuda_graph=self.can_run_dp_cuda_graph,
            extend_num_tokens=self.extend_num_tokens,
            extend_seq_lens=extend_seq_lens,
            extend_prefix_lens=extend_prefix_lens,
            extend_logprob_start_lens=extend_logprob_start_lens,
            image_inputs=[r.image_inputs for r in self.reqs],
            encoder_cached=self.encoder_cached,
            encoder_lens=self.encoder_lens,
            encoder_lens_cpu=self.encoder_lens_cpu,
            encoder_out_cache_loc=self.encoder_out_cache_loc,
            lora_paths=[req.lora_path for req in self.reqs],
            sampling_info=self.sampling_info,
<<<<<<< HEAD
            spec_algorithm=self.spec_algorithm,
            spec_info=self.spec_info,
=======
            input_embeds=self.input_embeds,
>>>>>>> 2b0fc594
        )

    def copy(self):
        # Only contain fields that will be used by process_batch_result
        return ScheduleBatch(
            reqs=self.reqs,
            model_config=self.model_config,
            forward_mode=self.forward_mode,
            out_cache_loc=self.out_cache_loc,
            return_logprob=self.return_logprob,
            decoding_reqs=self.decoding_reqs,
        )

    def __str__(self):
        return (
            f"ScheduleBatch(forward_mode={self.forward_mode.name}, "
            f"#req={(len(self.reqs))})"
        )


@dataclasses.dataclass
class ModelWorkerBatch:
    # The batch id
    bid: int
    # The forward mode
    forward_mode: ForwardMode
    # The input ids
    input_ids: torch.Tensor
    # The indices of requests in the req_to_token_pool
    req_pool_indices: torch.Tensor
    # The sequence length
    seq_lens: torch.Tensor
    # The indices of output tokens in the token_to_kv_pool
    out_cache_loc: torch.Tensor

    # The sum of all sequence lengths
    seq_lens_sum: int

    # The memory pool operation records
    req_to_token_pool_records: Optional[List[Tuple[Tuple, torch.Tensor]]]

    # For logprob
    return_logprob: bool
    top_logprobs_nums: Optional[List[int]]

    # For DP attention
    global_num_tokens: Optional[List[int]]
    can_run_dp_cuda_graph: bool

    # For extend
    extend_num_tokens: Optional[int]
    extend_seq_lens: Optional[List[int]]
    extend_prefix_lens: Optional[List[int]]
    extend_logprob_start_lens: Optional[List[int]]

    # For multimodal
    image_inputs: Optional[List[ImageInputs]]

    # For encoder-decoder
    encoder_cached: Optional[List[bool]]
    encoder_lens: Optional[torch.Tensor]
    encoder_lens_cpu: Optional[List[int]]
    encoder_out_cache_loc: Optional[torch.Tensor]

    # For LoRA
    lora_paths: Optional[List[str]]

    # Sampling info
    sampling_info: SamplingBatchInfo

<<<<<<< HEAD
    # Speclulative decoding
    spec_algorithm: SpeculativeAlgorithm = SpeculativeAlgorithm.NONE
    spec_info: SpecInput = None
=======
    # The input Embeds
    input_embeds: Optional[torch.tensor] = None
>>>>>>> 2b0fc594


@triton.jit
def write_req_to_token_pool_triton(
    req_to_token_ptr,  # [max_batch, max_context_len]
    req_pool_indices,
    pre_lens,
    seq_lens,
    extend_lens,
    out_cache_loc,
    req_to_token_ptr_stride: tl.constexpr,
):
    BLOCK_SIZE: tl.constexpr = 512
    pid = tl.program_id(0)

    req_pool_index = tl.load(req_pool_indices + pid)
    pre_len = tl.load(pre_lens + pid)
    seq_len = tl.load(seq_lens + pid)

    # TODO: optimize this?
    cumsum_start = 0
    for i in range(pid):
        cumsum_start += tl.load(extend_lens + i)

    num_loop = tl.cdiv(seq_len - pre_len, BLOCK_SIZE)
    for i in range(num_loop):
        offset = tl.arange(0, BLOCK_SIZE) + i * BLOCK_SIZE
        mask = offset < (seq_len - pre_len)
        value = tl.load(out_cache_loc + cumsum_start + offset, mask=mask)
        tl.store(
            req_to_token_ptr
            + req_pool_index * req_to_token_ptr_stride
            + offset
            + pre_len,
            value,
            mask=mask,
        )<|MERGE_RESOLUTION|>--- conflicted
+++ resolved
@@ -1130,12 +1130,9 @@
             encoder_out_cache_loc=self.encoder_out_cache_loc,
             lora_paths=[req.lora_path for req in self.reqs],
             sampling_info=self.sampling_info,
-<<<<<<< HEAD
             spec_algorithm=self.spec_algorithm,
             spec_info=self.spec_info,
-=======
             input_embeds=self.input_embeds,
->>>>>>> 2b0fc594
         )
 
     def copy(self):
@@ -1206,14 +1203,11 @@
     # Sampling info
     sampling_info: SamplingBatchInfo
 
-<<<<<<< HEAD
     # Speclulative decoding
     spec_algorithm: SpeculativeAlgorithm = SpeculativeAlgorithm.NONE
     spec_info: SpecInput = None
-=======
     # The input Embeds
     input_embeds: Optional[torch.tensor] = None
->>>>>>> 2b0fc594
 
 
 @triton.jit
