"""
Copyright 2023-2024 SGLang Team
Licensed under the Apache License, Version 2.0 (the "License");
you may not use this file except in compliance with the License.
You may obtain a copy of the License at

    http://www.apache.org/licenses/LICENSE-2.0

Unless required by applicable law or agreed to in writing, software
distributed under the License is distributed on an "AS IS" BASIS,
WITHOUT WARRANTIES OR CONDITIONS OF ANY KIND, either express or implied.
See the License for the specific language governing permissions and
limitations under the License.
"""

"""
Store information about requests and batches.

The following is the flow of data structures for a batch:

ScheduleBatch -> ModelWorkerBatch -> ForwardBatch

- ScheduleBatch is managed by `scheduler.py::Scheduler`.
  It contains high-level scheduling data. Most of the data is on the CPU.
- ModelWorkerBatch is managed by `tp_worker.py::TpModelWorker`.
  It is a subset of `ScheduleBatch` that only contains data related to the model forward on GPU.
  It will be transformed from CPU scheduler to GPU model runner.
- ForwardBatch is managed by `model_runner.py::ModelRunner`.
  It contains low-level tensor data. Most of the data consists of GPU tensors.
"""

import dataclasses
import logging
from typing import List, Optional, Tuple, Union

import torch

from sglang.global_config import global_config
from sglang.srt.configs.model_config import ModelConfig
from sglang.srt.constrained import RegexGuide
from sglang.srt.constrained.jump_forward import JumpForwardMap
from sglang.srt.mem_cache.base_prefix_cache import BasePrefixCache
from sglang.srt.mem_cache.chunk_cache import ChunkCache
from sglang.srt.mem_cache.memory_pool import BaseTokenToKVPool, ReqToTokenPool
from sglang.srt.model_executor.forward_batch_info import ForwardMode
from sglang.srt.sampling.sampling_batch_info import SamplingBatchInfo
from sglang.srt.sampling.sampling_params import SamplingParams
from sglang.srt.server_args import ServerArgs

INIT_INCREMENTAL_DETOKENIZATION_OFFSET = 5

# Put some global args for easy access
global_server_args_dict = {
    "attention_backend": ServerArgs.attention_backend,
    "sampling_backend": ServerArgs.sampling_backend,
    "triton_attention_reduce_in_fp32": ServerArgs.triton_attention_reduce_in_fp32,
    "disable_mla": ServerArgs.disable_mla,
    "torchao_config": ServerArgs.torchao_config,
    "disable_nan_detection": ServerArgs.disable_nan_detection,
}


logger = logging.getLogger(__name__)


class BaseFinishReason:
    def __init__(self, is_error: bool = False):
        self.is_error = is_error

    def to_json(self):
        raise NotImplementedError()


class FINISH_MATCHED_TOKEN(BaseFinishReason):
    def __init__(self, matched: Union[int, List[int]]):
        super().__init__()
        self.matched = matched

    def to_json(self):
        return {
            "type": "stop",  # to match OpenAI API's return value
            "matched": self.matched,
        }


class FINISH_MATCHED_STR(BaseFinishReason):
    def __init__(self, matched: str):
        super().__init__()
        self.matched = matched

    def to_json(self):
        return {
            "type": "stop",  # to match OpenAI API's return value
            "matched": self.matched,
        }


class FINISH_LENGTH(BaseFinishReason):
    def __init__(self, length: int):
        super().__init__()
        self.length = length

    def to_json(self):
        return {
            "type": "length",  # to match OpenAI API's return value
            "length": self.length,
        }


class FINISH_ABORT(BaseFinishReason):
    def __init__(self):
        super().__init__(is_error=True)

    def to_json(self):
        return {
            "type": "abort",
        }


@dataclasses.dataclass
class ImageInputs:
    """The image related inputs."""

    pixel_values: torch.Tensor
    image_hashes: Optional[list] = None
    image_sizes: Optional[list] = None
    image_offsets: Optional[list] = None
    pad_values: Optional[list] = None
    modalities: Optional[list] = None
    num_image_tokens: Optional[int] = None

    image_embeds: Optional[List[torch.Tensor]] = None
    aspect_ratio_ids: Optional[List[torch.Tensor]] = None
    aspect_ratio_mask: Optional[List[torch.Tensor]] = None
    # QWen2-VL related
    image_grid_thws: List[Tuple[int, int, int]] = None

    @staticmethod
    def from_dict(obj, vocab_size):
        # Use image hash as fake token_ids, which is then used for prefix matching
        ret = ImageInputs(
            pixel_values=obj["pixel_values"],
            image_hashes=hash(tuple(obj["image_hashes"])),
        )
        image_hash = ret.image_hashes
        ret.pad_values = [
            (image_hash) % vocab_size,
            (image_hash >> 16) % vocab_size,
            (image_hash >> 32) % vocab_size,
            (image_hash >> 64) % vocab_size,
        ]

        optional_args = [
            "image_sizes",
            "modalities",
            "aspect_ratio_ids",
            "aspect_ratio_mask",
            "image_grid_thws",
        ]
        for arg in optional_args:
            if arg in obj:
                setattr(ret, arg, obj[arg])

        return ret


class Req:
    """The input and output status of a request."""

    def __init__(
        self,
        rid: str,
        origin_input_text: str,
        origin_input_ids: Tuple[int],
        sampling_params: SamplingParams,
        lora_path: Optional[str] = None,
    ):
        # Input and output info
        self.rid = rid
        self.origin_input_text = origin_input_text
        self.origin_input_ids_unpadded = origin_input_ids  # Before image padding
        self.origin_input_ids = origin_input_ids
        self.output_ids = []  # Each decode stage's output ids
        self.fill_ids = None  # fill_ids = origin_input_ids + output_ids

        self.sampling_params = sampling_params
        self.lora_path = lora_path

        # Memory info
        self.req_pool_idx = None

        # Check finish
        self.tokenizer = None
        self.finished_reason = None
        self.stream = False

        # For incremental decoding
        # ----- | --------- read_ids -------|
        # ----- |   surr_ids  |
        # xxxxx | xxxxxxxxxxx | xxxxxxxxxxx |
        # ----- ^ ----------- ^ ----------- ^
        # ----- 1 ----------- 2 ----------- 3
        # 1: surr_offset
        # 2: read_offset
        # 3: last token
        self.vid = 0  # version id to sync decode status with in detokenizer_manager
        self.decoded_text = ""
        self.surr_offset = None  # Surrounding offset to defeat the cleanup algorithm
        self.read_offset = None

        # The number of decoded tokens for token usage report. Note that
        # this does not include the jump forward tokens.
        self.completion_tokens_wo_jump_forward = 0

        # The number of cached tokens, that were already cached in the KV store
        self.cached_tokens = 0

        # For vision inputs
        self.image_inputs: Optional[ImageInputs] = None

        # Prefix info
        self.prefix_indices = []
        self.extend_input_len = 0
        self.last_node = None
        self.is_inflight_req = 0

        # Logprobs (arguments)
        self.return_logprob = False
        self.logprob_start_len = 0
        self.top_logprobs_num = 0

        # Logprobs (return value)
        self.normalized_prompt_logprob = None
        self.input_token_logprobs = None
        self.input_top_logprobs = None
        self.output_token_logprobs = []
        self.output_top_logprobs = []

        # Logprobs (internal values)
        # The tokens is prefilled but need to be considered as decode tokens
        # and should be updated for the decode logprobs
        self.last_update_decode_tokens = 0
        # The relative logprob_start_len in an extend batch
        self.extend_logprob_start_len = 0

        # Embedding
        self.embedding = None

        # Constrained decoding
        self.regex_fsm: RegexGuide = None
        self.regex_fsm_state: int = 0
        self.jump_forward_map: JumpForwardMap = None

        # For Qwen2-VL
        self.mrope_position_delta = []  # use mutable object

    # whether request reached finished condition
    def finished(self) -> bool:
        return self.finished_reason is not None

    def init_next_round_input(self, tree_cache: Optional[BasePrefixCache] = None):
        self.fill_ids = self.origin_input_ids + self.output_ids
        if tree_cache is not None:
            self.prefix_indices, self.last_node = tree_cache.match_prefix(
                rid=self.rid, key=self.adjust_max_prefix_ids()
            )
        self.extend_input_len = len(self.fill_ids) - len(self.prefix_indices)

    def adjust_max_prefix_ids(self):
        self.fill_ids = self.origin_input_ids + self.output_ids
        input_len = len(self.fill_ids)

        # FIXME: To work around some bugs in logprob computation, we need to ensure each
        # request has at least one token. Later, we can relax this requirement and use `input_len`.
        max_prefix_len = input_len - 1

        if self.sampling_params.max_new_tokens > 0:
            # Need at least one token to compute logits
            max_prefix_len = min(max_prefix_len, input_len - 1)

        if self.return_logprob:
            if self.normalized_prompt_logprob is None:
                # Need at least two tokens to compute normalized logprob
                max_prefix_len = min(max_prefix_len, input_len - 2)
            max_prefix_len = min(max_prefix_len, self.logprob_start_len)

        max_prefix_len = max(max_prefix_len, 0)
        return self.fill_ids[:max_prefix_len]

    # Based on https://github.com/vllm-project/vllm/blob/7a64d24aad69e4d2548aa0bf528d9fe63428ab01/vllm/transformers_utils/detokenizer.py#L194-L313
    def init_incremental_detokenize(self):
        first_iter = self.surr_offset is None or self.read_offset is None

        if first_iter:
            self.read_offset = len(self.origin_input_ids_unpadded)
            self.surr_offset = max(
                self.read_offset - INIT_INCREMENTAL_DETOKENIZATION_OFFSET, 0
            )

        all_ids = self.origin_input_ids_unpadded + self.output_ids
        return all_ids[self.surr_offset :], self.read_offset - self.surr_offset

    def get_next_inc_detokenization(self):
        if self.tokenizer is None:
            return False, ""
        read_ids, read_offset = self.init_incremental_detokenize()
        surr_ids = read_ids[:read_offset]

        surr_text = self.tokenizer.decode(
            surr_ids,
            skip_special_tokens=self.sampling_params.skip_special_tokens,
            spaces_between_special_tokens=self.sampling_params.spaces_between_special_tokens,
        )
        new_text = self.tokenizer.decode(
            read_ids,
            skip_special_tokens=self.sampling_params.skip_special_tokens,
            spaces_between_special_tokens=self.sampling_params.spaces_between_special_tokens,
        )

        if len(new_text) > len(surr_text) and not new_text.endswith("�"):
            return True, new_text[len(surr_text) :]

        return False, ""

    def check_finished(self):
        if self.finished():
            return

        if len(self.output_ids) >= self.sampling_params.max_new_tokens:
            self.finished_reason = FINISH_LENGTH(
                length=self.sampling_params.max_new_tokens
            )
            return

        last_token_id = self.output_ids[-1]

        matched_eos = last_token_id in self.sampling_params.stop_token_ids

        if self.tokenizer is not None:
            matched_eos |= last_token_id == self.tokenizer.eos_token_id

        if matched_eos and not self.sampling_params.ignore_eos:
            self.finished_reason = FINISH_MATCHED_TOKEN(matched=last_token_id)
            return

        if len(self.sampling_params.stop_strs) > 0:
            tail_str = self.tokenizer.decode(
                self.output_ids[-(self.sampling_params.stop_str_max_len + 1) :]
            )

            for stop_str in self.sampling_params.stop_strs:
                if stop_str in tail_str or stop_str in self.decoded_text:
                    self.finished_reason = FINISH_MATCHED_STR(matched=stop_str)
                    return

    def jump_forward_and_retokenize(self, jump_forward_str, next_state):
        if self.origin_input_text is None:
            # Recovering text can only use unpadded ids
            self.origin_input_text = self.tokenizer.decode(
                self.origin_input_ids_unpadded
            )

        all_text = self.origin_input_text + self.decoded_text + jump_forward_str
        all_ids = self.tokenizer.encode(all_text)
        if not all_ids:
            logger.warning("Encoded all_text resulted in empty all_ids")
            return False

        prompt_tokens = len(self.origin_input_ids_unpadded)
        if prompt_tokens > len(all_ids):
            logger.warning("prompt_tokens is larger than encoded all_ids")
            return False

        if all_ids[prompt_tokens - 1] != self.origin_input_ids_unpadded[-1]:
            # TODO(lsyin): fix token fusion
            logger.warning(
                "Token fusion between input and output, try to avoid this by removing the space at the end of the input."
            )
            return False

        old_output_ids = self.output_ids
        self.output_ids = all_ids[prompt_tokens:]
        self.decoded_text = self.decoded_text + jump_forward_str
        self.surr_offset = prompt_tokens
        self.read_offset = len(all_ids)

        # NOTE: A trick to reduce the surrouding tokens decoding overhead
        for i in range(0, INIT_INCREMENTAL_DETOKENIZATION_OFFSET):
            surr_text_ = self.tokenizer.decode(
                all_ids[self.read_offset - i : self.read_offset]
            )
            if not surr_text_.endswith("�"):
                self.surr_offset = self.read_offset - i
                break

        self.regex_fsm_state = next_state

        if self.return_logprob:
            # For fast-forward part's logprobs
            k = 0
            for i, old_id in enumerate(old_output_ids):
                if old_id == self.output_ids[i]:
                    k = k + 1
                else:
                    break
            self.output_token_logprobs = self.output_token_logprobs[:k]
            self.output_top_logprobs = self.output_top_logprobs[:k]
            self.logprob_start_len = prompt_tokens + k
            self.last_update_decode_tokens = len(self.output_ids) - k

        return True

    def __repr__(self):
        return f"rid(n={self.rid}, " f"input_ids={self.origin_input_ids}, "


bid = 0


@dataclasses.dataclass
class ScheduleBatch:
    """Store all inforamtion of a batch."""

    # Request, memory pool, and cache
    reqs: List[Req]
    req_to_token_pool: ReqToTokenPool = None
    token_to_kv_pool: BaseTokenToKVPool = None
    tree_cache: BasePrefixCache = None

    # For utility
    model_config: ModelConfig = None

    forward_mode: ForwardMode = None
    sampling_info: SamplingBatchInfo = None

    # Batched arguments to model runner
    input_ids: torch.Tensor = None
    req_pool_indices: torch.Tensor = None
    seq_lens: torch.Tensor = None
    out_cache_loc: torch.Tensor = None
    output_ids: torch.Tensor = None

    # For processing logprobs
    return_logprob: bool = False
    top_logprobs_nums: Optional[List[int]] = None

    # For extend and mixed chunekd prefill
    prefix_lens: List[int] = None
    extend_lens: List[int] = None
    extend_num_tokens: int = None
    running_bs: int = None
    decoding_reqs: List[Req] = None

    # For encoder-decoder
    encoder_cached: Optional[List[bool]] = None
    encoder_lens: Optional[torch.Tensor] = None
    encoder_lens_cpu: Optional[List[int]] = None
    encoder_out_cache_loc: Optional[torch.Tensor] = None

    # Stream
    has_stream: bool = False

    # Has regex
    has_regex: bool = False

    # device
    device: str = "cuda"

    @classmethod
<<<<<<< HEAD
    def init_new(
        cls,
        reqs,
        req_to_token_pool,
        token_to_kv_pool,
        tree_cache,
        model_config,
    ):
        return_logprob = any(req.return_logprob for req in reqs)
        has_stream = any(req.stream for req in reqs)
        has_regex = any(req.regex_fsm for req in reqs)

=======
    def init_new(cls, reqs, req_to_token_pool, token_to_kv_pool, tree_cache):
>>>>>>> b121bc03
        return cls(
            reqs=reqs,
            req_to_token_pool=req_to_token_pool,
            token_to_kv_pool=token_to_kv_pool,
            tree_cache=tree_cache,
<<<<<<< HEAD
            model_config=model_config,
            return_logprob=return_logprob,
            has_stream=has_stream,
=======
            return_logprob=any(req.return_logprob for req in reqs),
            has_stream=any(req.stream for req in reqs),
            has_regex=any(req.regex_fsm for req in reqs),
>>>>>>> b121bc03
            device=req_to_token_pool.device,
        )

    def batch_size(self):
        return len(self.reqs)

    def is_empty(self):
        return len(self.reqs) == 0

    def alloc_req_slots(self, num_reqs):
        req_pool_indices = self.req_to_token_pool.alloc(num_reqs)
        if req_pool_indices is None:
            raise RuntimeError(
                "Out of memory. "
                "Please set a smaller number for `--max-running-requests`."
            )
        return req_pool_indices

    def alloc_token_slots(self, num_tokens: int):
        out_cache_loc = self.token_to_kv_pool.alloc(num_tokens)

        if out_cache_loc is None:
            if self.tree_cache is not None:
                self.tree_cache.evict(num_tokens, self.token_to_kv_pool.free)
                out_cache_loc = self.token_to_kv_pool.alloc(num_tokens)

            if out_cache_loc is None:
                logger.error("Prefill out of memory. Try to lower your batch size.")
                if self.tree_cache is not None:
                    self.tree_cache.pretty_print()
                exit(1)

        return out_cache_loc

    def prepare_encoder_info_extend(self, input_ids: List[int], seq_lens: List[int]):
        self.encoder_lens_cpu = []
        self.encoder_cached = []

        for req in self.reqs:
            im = req.image_inputs
            if im is None or im.num_image_tokens is None:
                # No image input
                self.encoder_lens_cpu.append(0)
                self.encoder_cached.append(True)
            else:
                self.encoder_lens_cpu.append(im.num_image_tokens)
                self.encoder_cached.append(
                    self.forward_mode.is_decode()
                    or len(req.prefix_indices) >= im.num_image_tokens
                )

        self.encoder_lens = torch.tensor(self.encoder_lens_cpu, dtype=torch.int32).to(
            self.device, non_blocking=True
        )

        # Strip encoder infos
        pt = 0
        decoder_out_cache_loc = []
        encoder_out_cache_loc = []
        for i, req in enumerate(self.reqs):
            encoder_len = self.encoder_lens_cpu[i]
            seq_lens[i] -= encoder_len

            if len(req.prefix_indices) < encoder_len:
                # NOTE: the encoder part should considered as a whole
                assert len(req.prefix_indices) == 0
                input_ids[i] = input_ids[i][encoder_len:]
                encoder_out_cache_loc.append(self.out_cache_loc[pt : pt + encoder_len])
                decoder_out_cache_loc.append(
                    self.out_cache_loc[pt + encoder_len : pt + req.extend_input_len]
                )
                self.extend_lens[i] -= encoder_len
                self.extend_num_tokens -= encoder_len
            else:
                decoder_out_cache_loc.append(
                    self.out_cache_loc[pt : pt + req.extend_input_len]
                )
                self.prefix_lens[i] -= encoder_len

            pt += req.extend_input_len

        # Reassign
        self.input_ids = torch.tensor(sum(input_ids, []), dtype=torch.int32).to(
            self.device, non_blocking=True
        )
        self.seq_lens = torch.tensor(seq_lens, dtype=torch.int32).to(
            self.device, non_blocking=True
        )

        if not decoder_out_cache_loc:
            self.out_cache_loc = torch.empty(0, dtype=torch.int32).to(
                self.device, non_blocking=True
            )
        else:
            self.out_cache_loc = torch.cat(decoder_out_cache_loc)

        if not encoder_out_cache_loc:
            self.encoder_out_cache_loc = torch.empty(0, dtype=torch.int32).to(
                self.device, non_blocking=True
            )
        else:
            self.encoder_out_cache_loc = torch.cat(encoder_out_cache_loc)

        assert len(self.out_cache_loc) == self.extend_num_tokens

    def prepare_for_extend(self):
        self.forward_mode = ForwardMode.EXTEND

        bs = len(self.reqs)
        reqs = self.reqs
        input_ids = [r.fill_ids[len(r.prefix_indices) :] for r in reqs]
        extend_num_tokens = sum(len(ids) for ids in input_ids)
        seq_lens = []

        # Allocate memory
        req_pool_indices = self.alloc_req_slots(bs)
        out_cache_loc = self.alloc_token_slots(extend_num_tokens)

        pt = 0
        for i, req in enumerate(reqs):
            already_computed = (
                req.extend_logprob_start_len + 1 + req.cached_tokens
                if req.extend_logprob_start_len > 0
                else 0
            )
            req.cached_tokens += len(req.prefix_indices) - already_computed

            req.req_pool_idx = req_pool_indices[i]
            pre_len, seq_len = len(req.prefix_indices), len(req.fill_ids)
            seq_lens.append(seq_len)
            assert seq_len - pre_len == req.extend_input_len

            if pre_len > 0:
                self.req_to_token_pool.write(
                    (req.req_pool_idx, slice(0, pre_len)), req.prefix_indices
                )
            self.req_to_token_pool.write(
                (req.req_pool_idx, slice(pre_len, seq_len)),
                out_cache_loc[pt : pt + req.extend_input_len],
            )

            # Compute the relative logprob_start_len in an extend batch
            if req.logprob_start_len >= pre_len:
                extend_logprob_start_len = min(
                    req.logprob_start_len - pre_len, req.extend_input_len - 1
                )
            else:
                extend_logprob_start_len = req.extend_input_len - 1

            req.extend_logprob_start_len = extend_logprob_start_len
            pt += req.extend_input_len

        # Set fields
        self.input_ids = torch.tensor(sum(input_ids, []), dtype=torch.int32).to(
            self.device, non_blocking=True
        )
        self.req_pool_indices = torch.tensor(req_pool_indices, dtype=torch.int32).to(
            self.device, non_blocking=True
        )
        self.seq_lens = torch.tensor(seq_lens, dtype=torch.int32).to(
            self.device, non_blocking=True
        )

        self.extend_num_tokens = extend_num_tokens
        self.out_cache_loc = out_cache_loc
        if self.return_logprob:
            self.top_logprobs_nums = [r.top_logprobs_num for r in reqs]
        self.prefix_lens = [len(r.prefix_indices) for r in reqs]
        self.extend_lens = [r.extend_input_len for r in reqs]
        self.extend_logprob_start_lens = [r.extend_logprob_start_len for r in reqs]

        if self.model_config.is_encoder_decoder:
            self.prepare_encoder_info_extend(input_ids, seq_lens)

        self.sampling_info = SamplingBatchInfo.from_schedule_batch(
            self,
            self.model_config.vocab_size,
            global_server_args_dict["disable_penalizer"],
        )

    def mix_with_running(self, running_batch: "ScheduleBatch"):
        self.forward_mode = ForwardMode.MIXED
        running_bs = running_batch.batch_size()

        for req in running_batch.reqs:
            req.fill_ids = req.origin_input_ids + req.output_ids
            req.extend_input_len = 1

        input_ids = torch.cat([self.input_ids, running_batch.input_ids])
        out_cache_loc = torch.cat([self.out_cache_loc, running_batch.out_cache_loc])
        extend_num_tokens = self.extend_num_tokens + running_bs

        self.merge_batch(running_batch)
        self.input_ids = input_ids
        self.out_cache_loc = out_cache_loc
        self.extend_num_tokens = extend_num_tokens

        # NOTE: prefix_indices is what has been cached, but we don't cache each decode step
        self.prefix_lens.extend(
            [
                len(r.origin_input_ids) + len(r.output_ids) - 1
                for r in running_batch.reqs
            ]
        )
        self.extend_lens.extend([1] * running_bs)
        self.extend_logprob_start_lens.extend([0] * running_bs)

    def check_decode_mem(self):
        bs = len(self.reqs)
        if self.token_to_kv_pool.available_size() >= bs:
            return True

        self.tree_cache.evict(bs, self.token_to_kv_pool.free)

        if self.token_to_kv_pool.available_size() >= bs:
            return True

        return False

    def retract_decode(self):
        sorted_indices = [i for i in range(len(self.reqs))]

        # TODO(lsyin): improve retraction policy for radix cache
        sorted_indices.sort(
            key=lambda i: (
                len(self.reqs[i].output_ids),
                -len(self.reqs[i].origin_input_ids),
            ),
            reverse=True,
        )

        retracted_reqs = []
        seq_lens_cpu = self.seq_lens.cpu().numpy()
        first_iter = True
        while (
            self.token_to_kv_pool.available_size()
            < len(sorted_indices) * global_config.retract_decode_steps
            or first_iter
        ):
            if len(sorted_indices) == 1:
                # Corner case: only one request left
                assert (
                    self.token_to_kv_pool.available_size() > 0
                ), "No space left for only one request"
                break

            first_iter = False
            idx = sorted_indices.pop()
            req = self.reqs[idx]
            retracted_reqs.append(req)

            if isinstance(self.tree_cache, ChunkCache):
                # ChunkCache does not have eviction
                token_indices = self.req_to_token_pool.req_to_token[
                    req.req_pool_idx, : seq_lens_cpu[idx]
                ]
                self.token_to_kv_pool.free(token_indices)
                self.req_to_token_pool.free(req.req_pool_idx)
                del self.tree_cache.entries[req.rid]
            else:
                # TODO: apply more fine-grained retraction
                last_uncached_pos = len(req.prefix_indices)
                token_indices = self.req_to_token_pool.req_to_token[
                    req.req_pool_idx, last_uncached_pos : seq_lens_cpu[idx]
                ]
                self.token_to_kv_pool.free(token_indices)
                self.req_to_token_pool.free(req.req_pool_idx)

                # release the last node
                self.tree_cache.dec_lock_ref(req.last_node)

                # NOTE(lsyin): we should use the newly evictable memory instantly.
                residual_size = (
                    len(sorted_indices) * global_config.retract_decode_steps
                    - self.token_to_kv_pool.available_size()
                )
                residual_size = max(0, residual_size)
                self.tree_cache.evict(residual_size, self.token_to_kv_pool.free)

            req.prefix_indices = []
            req.last_node = None
            req.extend_input_len = 0

            # For incremental logprobs
            req.last_update_decode_tokens = 0
            req.logprob_start_len = 10**9

        self.filter_batch(keep_indices=sorted_indices)

        # Reqs in batch are filtered
        total_decoded_tokens = sum(len(r.output_ids) for r in self.reqs)
        total_max_new_tokens = sum(r.sampling_params.max_new_tokens for r in self.reqs)

        new_estimate_ratio = (
            total_decoded_tokens + global_config.retract_decode_steps * len(self.reqs)
        ) / total_max_new_tokens
        new_estimate_ratio = min(1.0, new_estimate_ratio)

        return retracted_reqs, new_estimate_ratio

    def check_for_jump_forward(self, pad_input_ids_func):
        jump_forward_reqs = []
        keep_indices = set(i for i in range(len(self.reqs)))

        for i, req in enumerate(self.reqs):
            if req.jump_forward_map is not None:
                jump_forward_bytes = req.jump_forward_map.jump_forward_byte(
                    req.regex_fsm_state
                )
                if jump_forward_bytes is not None and len(jump_forward_bytes) > 1:
                    suffix_bytes = []
                    continuation_range = range(0x80, 0xC0)
                    cur_state = req.regex_fsm_state
                    while (
                        len(jump_forward_bytes)
                        and jump_forward_bytes[0][0] in continuation_range
                    ):
                        # continuation bytes
                        byte_edge = jump_forward_bytes.pop(0)
                        suffix_bytes.append(byte_edge[0])
                        cur_state = byte_edge[1]

                    suffix_tokens = [f"<0x{hex(b)[2:].upper()}>" for b in suffix_bytes]
                    suffix_ids = req.tokenizer.convert_tokens_to_ids(suffix_tokens)

                    # Current ids, for cache and revert
                    cur_all_ids = tuple(req.origin_input_ids + req.output_ids)[:-1]
                    cur_output_ids = req.output_ids

                    req.output_ids.extend(suffix_ids)
                    decode_res, new_text = req.get_next_inc_detokenization()
                    if not decode_res:
                        req.output_ids = cur_output_ids
                        continue

                    (
                        jump_forward_str,
                        next_state,
                    ) = req.jump_forward_map.jump_forward_symbol(cur_state)

                    # Make the incrementally decoded text part of jump_forward_str
                    # so that the UTF-8 will not corrupt
                    jump_forward_str = new_text + jump_forward_str
                    if not req.jump_forward_and_retokenize(
                        jump_forward_str, next_state
                    ):
                        req.output_ids = cur_output_ids
                        continue

                    # The decode status has diverged from detokenizer_manager
                    req.vid += 1

                    # insert the old request into tree_cache
                    self.tree_cache.cache_finished_req(req, cur_all_ids)

                    # re-applying image padding
                    if req.image_inputs is not None:
                        req.origin_input_ids = pad_input_ids_func(
                            req.origin_input_ids_unpadded, req.image_inputs
                        )

                    jump_forward_reqs.append(req)
                    keep_indices.remove(i)

        self.filter_batch(keep_indices=list(keep_indices))

        return jump_forward_reqs

<<<<<<< HEAD
    def prepare_encoder_info_decode(self):
        # Reset the encoder cached status
        self.encoder_cached = [True] * len(self.reqs)

    def prepare_for_decode(self):
=======
    def prepare_for_decode(self, enable_overlap: bool = False):
>>>>>>> b121bc03
        self.forward_mode = ForwardMode.DECODE

        self.input_ids = self.output_ids
        self.output_ids = None
        if self.sampling_info.penalizer_orchestrator:
            self.sampling_info.penalizer_orchestrator.cumulate_output_tokens(
                self.input_ids
            )

        # Alloc mem
        bs = len(self.reqs)
        self.out_cache_loc = self.alloc_token_slots(bs)

<<<<<<< HEAD
        if self.model_config.is_encoder_decoder:
            locs = self.encoder_lens + self.seq_lens
            self.prepare_encoder_info_decode()
        else:
            locs = self.seq_lens

        self.req_to_token_pool.write((self.req_pool_indices, locs), self.out_cache_loc)
        self.seq_lens.add_(1)
=======
        if enable_overlap:
            # Do not use in-place operations in the overlap mode
            self.req_to_token_pool.write(
                (self.req_pool_indices, self.seq_lens), self.out_cache_loc
            )
            self.seq_lens = self.seq_lens + 1
        else:
            # A faster in-place version
            self.req_to_token_pool.write(
                (self.req_pool_indices, self.seq_lens), self.out_cache_loc
            )
            self.seq_lens.add_(1)
>>>>>>> b121bc03

    def filter_batch(
        self,
        current_inflight_req: Optional[Req] = None,
        keep_indices: Optional[List[int]] = None,
    ):
        if keep_indices is None:
            keep_indices = [
                i
                for i in range(len(self.reqs))
                if not self.reqs[i].finished()
                and self.reqs[i] is not current_inflight_req
            ]

        if keep_indices is None or len(keep_indices) == 0:
            # Filter out all requests
            self.reqs = []
            return

        if len(keep_indices) == len(self.reqs):
            # No need to filter
            return

        if self.model_config.is_encoder_decoder:
            self.encoder_lens = self.encoder_lens[keep_indices]
            self.encoder_lens_cpu = [self.encoder_lens_cpu[i] for i in keep_indices]

        self.reqs = [self.reqs[i] for i in keep_indices]
        new_indices = torch.tensor(keep_indices, dtype=torch.int32).to(
            self.device, non_blocking=True
        )
        self.req_pool_indices = self.req_pool_indices[new_indices]
        self.seq_lens = self.seq_lens[new_indices]
        self.out_cache_loc = None
        self.output_ids = self.output_ids[new_indices]
        self.return_logprob = any(req.return_logprob for req in self.reqs)
        if self.return_logprob:
            self.top_logprobs_nums = [self.top_logprobs_nums[i] for i in keep_indices]
        else:
            self.top_logprobs_nums = None

        self.has_stream = any(req.stream for req in self.reqs)
        self.has_regex = any(req.regex_fsm for req in self.reqs)

        self.sampling_info.filter_batch(keep_indices, new_indices)

    def merge_batch(self, other: "ScheduleBatch"):
        # Penalizer orchestrator must be merged before Batch.reqs is merged. This is because
        # orchestrator.merge() depends on Batch.reqs during preparation of each penalizers, so it
        # needs to be called with pre-merged Batch.reqs.
        self.sampling_info.merge_batch(other.sampling_info)

        # Encoder-decoder infos
        if self.model_config.is_encoder_decoder:
            self.encoder_lens = torch.cat([self.encoder_lens, other.encoder_lens])
            self.encoder_lens_cpu.extend(other.encoder_lens_cpu)

        self.req_pool_indices = torch.concat(
            [self.req_pool_indices, other.req_pool_indices]
        )
        self.seq_lens = torch.concat([self.seq_lens, other.seq_lens])
        self.out_cache_loc = None
        if self.output_ids is not None:
            self.output_ids = torch.concat([self.output_ids, other.output_ids])
        if self.return_logprob and other.return_logprob:
            self.top_logprobs_nums.extend(other.top_logprobs_nums)
        elif self.return_logprob:
            self.top_logprobs_nums.extend([0] * len(other.reqs))
        elif other.return_logprob:
            self.top_logprobs_nums = [0] * len(self.reqs) + other.top_logprobs_nums
        self.reqs.extend(other.reqs)

        self.return_logprob = self.return_logprob or other.return_logprob
        self.has_stream = self.has_stream or other.has_stream
        self.has_regex = self.has_regex or other.has_regex

    def get_model_worker_batch(self):
        if self.forward_mode.is_decode():
            extend_seq_lens = extend_prefix_lens = extend_logprob_start_lens = None
        else:
            extend_seq_lens = self.extend_lens
            extend_prefix_lens = self.prefix_lens
            extend_logprob_start_lens = self.extend_logprob_start_lens

        if self.has_regex:
            self.sampling_info.regex_fsms = [req.regex_fsm for req in self.reqs]
            self.sampling_info.regex_fsm_states = [
                req.regex_fsm_state for req in self.reqs
            ]
        else:
            self.sampling_info.regex_fsms = None

        global bid
        bid += 1

        mrope_positions_delta = [req.mrope_position_delta for req in self.reqs]

        return ModelWorkerBatch(
            bid=bid,
            forward_mode=self.forward_mode,
            input_ids=self.input_ids,
            req_pool_indices=self.req_pool_indices,
            seq_lens=self.seq_lens,
            out_cache_loc=self.out_cache_loc,
            req_to_token_pool_records=self.req_to_token_pool.get_write_records(),
            return_logprob=self.return_logprob,
            top_logprobs_nums=self.top_logprobs_nums,
            extend_seq_lens=extend_seq_lens,
            extend_prefix_lens=extend_prefix_lens,
            extend_logprob_start_lens=extend_logprob_start_lens,
            image_inputs=[r.image_inputs for r in self.reqs],
            encoder_cached=self.encoder_cached,
            encoder_lens=self.encoder_lens,
            encoder_lens_cpu=self.encoder_lens_cpu,
            encoder_out_cache_loc=self.encoder_out_cache_loc,
            lora_paths=[req.lora_path for req in self.reqs],
            sampling_info=self.sampling_info,
            mrope_positions_delta=mrope_positions_delta,
        )

    def copy(self):
        # Only contain fields that will be used by process_batch_result
        return ScheduleBatch(
            reqs=self.reqs,
            model_config=self.model_config,
            forward_mode=self.forward_mode,
            out_cache_loc=self.out_cache_loc,
            return_logprob=self.return_logprob,
            decoding_reqs=self.decoding_reqs,
        )

    def __str__(self):
        return (
            f"ScheduleBatch(forward_mode={self.forward_mode.name}, "
            f"#req={(len(self.reqs))})"
        )


@dataclasses.dataclass
class ModelWorkerBatch:
    # The batch id
    bid: int
    # The forward mode
    forward_mode: ForwardMode
    # The input ids
    input_ids: torch.Tensor
    # The indices of requests in the req_to_token_pool
    req_pool_indices: torch.Tensor
    # The sequence length
    seq_lens: torch.Tensor
    # The indices of output tokens in the token_to_kv_pool
    out_cache_loc: torch.Tensor

    # The memory pool operation records
    req_to_token_pool_records: Optional[List[Tuple[Tuple, torch.Tensor]]]

    # For logprob
    return_logprob: bool
    top_logprobs_nums: Optional[List[int]]

    # For extend
    extend_seq_lens: Optional[List[int]]
    extend_prefix_lens: Optional[List[int]]
    extend_logprob_start_lens: Optional[List[int]]

    # For multimodal
    image_inputs: Optional[List[ImageInputs]]

    # For encoder-decoder
    encoder_cached: Optional[List[bool]]
    encoder_lens: Optional[torch.Tensor]
    encoder_lens_cpu: Optional[List[int]]
    encoder_out_cache_loc: Optional[torch.Tensor]

    # For LoRA
    lora_paths: Optional[List[str]]

    # Sampling info
    sampling_info: SamplingBatchInfo

    # For Qwen2-VL
    mrope_positions_delta: List[List[int]]

    def copy(self):
<<<<<<< HEAD
        return ModelWorkerBatch(
            bid=self.bid,
            forward_mode=self.forward_mode,
            input_ids=self.input_ids.clone(),
            req_pool_indices=self.req_pool_indices,
            seq_lens=self.seq_lens.clone(),
            out_cache_loc=self.out_cache_loc,
            req_to_token_pool_records=self.req_to_token_pool_records,
            return_logprob=self.return_logprob,
            top_logprobs_nums=self.top_logprobs_nums,
            extend_seq_lens=self.extend_seq_lens,
            extend_prefix_lens=self.extend_prefix_lens,
            extend_logprob_start_lens=self.extend_logprob_start_lens,
            image_inputs=self.image_inputs,
            encoder_cached=self.encoder_cached,
            encoder_lens=(
                None if self.encoder_lens is None else self.encoder_lens.clone()
            ),
            encoder_lens_cpu=self.encoder_lens_cpu,
            encoder_out_cache_loc=self.encoder_out_cache_loc,
            lora_paths=self.lora_paths,
            sampling_info=self.sampling_info.copy(),
            mrope_positions_delta=self.mrope_positions_delta,
        )
=======
        return dataclasses.replace(self, sampling_info=self.sampling_info.copy())
>>>>>>> b121bc03

    def to(self, device: str):
        self.input_ids = self.input_ids.to(device, non_blocking=True)
        self.req_pool_indices = self.req_pool_indices.to(device, non_blocking=True)
        self.seq_lens = self.seq_lens.to(device, non_blocking=True)
        self.out_cache_loc = self.out_cache_loc.to(device, non_blocking=True)
        self.req_to_token_pool_records = [
            (x, y.to(device, non_blocking=True))
            for x, y in self.req_to_token_pool_records
        ]
        self.sampling_info.to(device)<|MERGE_RESOLUTION|>--- conflicted
+++ resolved
@@ -467,7 +467,6 @@
     device: str = "cuda"
 
     @classmethod
-<<<<<<< HEAD
     def init_new(
         cls,
         reqs,
@@ -476,27 +475,15 @@
         tree_cache,
         model_config,
     ):
-        return_logprob = any(req.return_logprob for req in reqs)
-        has_stream = any(req.stream for req in reqs)
-        has_regex = any(req.regex_fsm for req in reqs)
-
-=======
-    def init_new(cls, reqs, req_to_token_pool, token_to_kv_pool, tree_cache):
->>>>>>> b121bc03
         return cls(
             reqs=reqs,
             req_to_token_pool=req_to_token_pool,
             token_to_kv_pool=token_to_kv_pool,
             tree_cache=tree_cache,
-<<<<<<< HEAD
             model_config=model_config,
-            return_logprob=return_logprob,
-            has_stream=has_stream,
-=======
             return_logprob=any(req.return_logprob for req in reqs),
             has_stream=any(req.stream for req in reqs),
             has_regex=any(req.regex_fsm for req in reqs),
->>>>>>> b121bc03
             device=req_to_token_pool.device,
         )
 
@@ -865,15 +852,11 @@
 
         return jump_forward_reqs
 
-<<<<<<< HEAD
     def prepare_encoder_info_decode(self):
         # Reset the encoder cached status
         self.encoder_cached = [True] * len(self.reqs)
 
-    def prepare_for_decode(self):
-=======
     def prepare_for_decode(self, enable_overlap: bool = False):
->>>>>>> b121bc03
         self.forward_mode = ForwardMode.DECODE
 
         self.input_ids = self.output_ids
@@ -887,29 +870,24 @@
         bs = len(self.reqs)
         self.out_cache_loc = self.alloc_token_slots(bs)
 
-<<<<<<< HEAD
         if self.model_config.is_encoder_decoder:
             locs = self.encoder_lens + self.seq_lens
             self.prepare_encoder_info_decode()
         else:
             locs = self.seq_lens
 
-        self.req_to_token_pool.write((self.req_pool_indices, locs), self.out_cache_loc)
-        self.seq_lens.add_(1)
-=======
         if enable_overlap:
             # Do not use in-place operations in the overlap mode
             self.req_to_token_pool.write(
-                (self.req_pool_indices, self.seq_lens), self.out_cache_loc
+                (self.req_pool_indices, locs), self.out_cache_loc
             )
             self.seq_lens = self.seq_lens + 1
         else:
             # A faster in-place version
             self.req_to_token_pool.write(
-                (self.req_pool_indices, self.seq_lens), self.out_cache_loc
+                (self.req_pool_indices, locs), self.out_cache_loc
             )
             self.seq_lens.add_(1)
->>>>>>> b121bc03
 
     def filter_batch(
         self,
@@ -1094,34 +1072,7 @@
     mrope_positions_delta: List[List[int]]
 
     def copy(self):
-<<<<<<< HEAD
-        return ModelWorkerBatch(
-            bid=self.bid,
-            forward_mode=self.forward_mode,
-            input_ids=self.input_ids.clone(),
-            req_pool_indices=self.req_pool_indices,
-            seq_lens=self.seq_lens.clone(),
-            out_cache_loc=self.out_cache_loc,
-            req_to_token_pool_records=self.req_to_token_pool_records,
-            return_logprob=self.return_logprob,
-            top_logprobs_nums=self.top_logprobs_nums,
-            extend_seq_lens=self.extend_seq_lens,
-            extend_prefix_lens=self.extend_prefix_lens,
-            extend_logprob_start_lens=self.extend_logprob_start_lens,
-            image_inputs=self.image_inputs,
-            encoder_cached=self.encoder_cached,
-            encoder_lens=(
-                None if self.encoder_lens is None else self.encoder_lens.clone()
-            ),
-            encoder_lens_cpu=self.encoder_lens_cpu,
-            encoder_out_cache_loc=self.encoder_out_cache_loc,
-            lora_paths=self.lora_paths,
-            sampling_info=self.sampling_info.copy(),
-            mrope_positions_delta=self.mrope_positions_delta,
-        )
-=======
         return dataclasses.replace(self, sampling_info=self.sampling_info.copy())
->>>>>>> b121bc03
 
     def to(self, device: str):
         self.input_ids = self.input_ids.to(device, non_blocking=True)
