from __future__ import annotations

# Copyright 2023-2024 SGLang Team
# Licensed under the Apache License, Version 2.0 (the "License");
# you may not use this file except in compliance with the License.
# You may obtain a copy of the License at
#
#     http://www.apache.org/licenses/LICENSE-2.0
#
# Unless required by applicable law or agreed to in writing, software
# distributed under the License is distributed on an "AS IS" BASIS,
# WITHOUT WARRANTIES OR CONDITIONS OF ANY KIND, either express or implied.
# See the License for the specific language governing permissions and
# limitations under the License.
# ==============================================================================
"""
Store information about requests and batches.

The following is the flow of data structures for a batch:

ScheduleBatch -> ModelWorkerBatch -> ForwardBatch

- ScheduleBatch is managed by `scheduler.py::Scheduler`.
  It contains high-level scheduling data. Most of the data is on the CPU.
- ModelWorkerBatch is managed by `tp_worker.py::TpModelWorker`.
  It is a subset of `ScheduleBatch` that only contains data related to the model forward on GPU.
  It will be transformed from CPU scheduler to GPU model runner.
- ForwardBatch is managed by `model_runner.py::ModelRunner`.
  It contains low-level tensor data. Most of the data consists of GPU tensors.

TODO(lmzheng): ModelWorkerBatch seems a bit redundant and we consider removing it in the future.
"""

import copy
import dataclasses
import hashlib
import logging
import threading
from enum import Enum, auto
from typing import TYPE_CHECKING, List, Optional, Set, Tuple, Union

import numpy as np
import torch
import triton
import triton.language as tl

from sglang.global_config import global_config
from sglang.srt.configs.model_config import ModelConfig
from sglang.srt.constrained.base_grammar_backend import BaseGrammarObject
from sglang.srt.disaggregation.base import BaseKVSender
from sglang.srt.disaggregation.decode_schedule_batch_mixin import (
    ScheduleBatchDisaggregationDecodeMixin,
)
from sglang.srt.layers.multimodal import gpu_tensor_hash
from sglang.srt.mem_cache.base_prefix_cache import BasePrefixCache
from sglang.srt.mem_cache.chunk_cache import ChunkCache
from sglang.srt.mem_cache.memory_pool import ReqToTokenPool, TokenToKVPoolAllocator
from sglang.srt.metrics.collector import TimeStats
from sglang.srt.model_executor.forward_batch_info import CaptureHiddenMode, ForwardMode
from sglang.srt.sampling.sampling_batch_info import SamplingBatchInfo
from sglang.srt.sampling.sampling_params import SamplingParams
from sglang.srt.server_args import ServerArgs
from sglang.srt.utils import flatten_nested_list, get_compiler_backend

if TYPE_CHECKING:
    from sglang.srt.speculative.eagle_utils import EagleDraftInput, EagleVerifyInput
    from sglang.srt.speculative.spec_info import SpeculativeAlgorithm

INIT_INCREMENTAL_DETOKENIZATION_OFFSET = 5

# Put some global args for easy access
global_server_args_dict = {
    "attention_backend": ServerArgs.attention_backend,
    "chunked_prefill_size": ServerArgs.chunked_prefill_size,
    "deepep_mode": ServerArgs.deepep_mode,
    "device": ServerArgs.device,
    "disable_chunked_prefix_cache": ServerArgs.disable_chunked_prefix_cache,
    "disable_radix_cache": ServerArgs.disable_radix_cache,
    "enable_deepep_moe": ServerArgs.enable_deepep_moe,
    "enable_dp_attention": ServerArgs.enable_dp_attention,
    "enable_two_batch_overlap": ServerArgs.enable_two_batch_overlap,
    "enable_dp_lm_head": ServerArgs.enable_dp_lm_head,
    "enable_ep_moe": ServerArgs.enable_ep_moe,
    "deepep_config": ServerArgs.deepep_config,
    "enable_nan_detection": ServerArgs.enable_nan_detection,
    "flashinfer_mla_disable_ragged": ServerArgs.flashinfer_mla_disable_ragged,
    "max_micro_batch_size": ServerArgs.max_micro_batch_size,
    "moe_dense_tp_size": ServerArgs.moe_dense_tp_size,
    "ep_dispatch_algorithm": ServerArgs.ep_dispatch_algorithm,
    "n_share_experts_fusion": ServerArgs.n_share_experts_fusion,
    "sampling_backend": ServerArgs.sampling_backend,
    "speculative_accept_threshold_acc": ServerArgs.speculative_accept_threshold_acc,
    "speculative_accept_threshold_single": ServerArgs.speculative_accept_threshold_single,
    "torchao_config": ServerArgs.torchao_config,
    "triton_attention_reduce_in_fp32": ServerArgs.triton_attention_reduce_in_fp32,
    "ep_num_redundant_experts": ServerArgs.ep_num_redundant_experts,
}

logger = logging.getLogger(__name__)


class BaseFinishReason:
    def __init__(self, is_error: bool = False):
        self.is_error = is_error

    def to_json(self):
        raise NotImplementedError()


class FINISH_MATCHED_TOKEN(BaseFinishReason):
    def __init__(self, matched: Union[int, List[int]]):
        super().__init__()
        self.matched = matched

    def to_json(self):
        return {
            "type": "stop",  # to match OpenAI API's return value
            "matched": self.matched,
        }


class FINISH_MATCHED_STR(BaseFinishReason):
    def __init__(self, matched: str):
        super().__init__()
        self.matched = matched

    def to_json(self):
        return {
            "type": "stop",  # to match OpenAI API's return value
            "matched": self.matched,
        }


class FINISH_LENGTH(BaseFinishReason):
    def __init__(self, length: int):
        super().__init__()
        self.length = length

    def to_json(self):
        return {
            "type": "length",  # to match OpenAI API's return value
            "length": self.length,
        }


class FINISH_ABORT(BaseFinishReason):
    def __init__(self, message=None, status_code=None, err_type=None):
        super().__init__(is_error=True)
        self.message = message or "Aborted"
        self.status_code = status_code
        self.err_type = err_type

    def to_json(self):
        return {
            "type": "abort",
            "message": self.message,
            "status_code": self.status_code,
            "err_type": self.err_type,
        }


class Modality(Enum):
    IMAGE = auto()
    MULTI_IMAGES = auto()
    VIDEO = auto()
    AUDIO = auto()


@dataclasses.dataclass
class MultimodalDataItem:
    """
    A single multimodal data, from a single image/video/audio or others
    """

    modality: Modality

    hash: int = None
    pad_value: int = None

    aspect_ratio_id: Optional[List[torch.Tensor]] = None
    aspect_ratio_mask: Optional[List[torch.Tensor]] = None

    image_sizes: Tuple[int, int] = None
    image_offsets: Optional[list] = None

    # the real data, pixel_values or audio_features
    # data: Union[List[torch.Tensor], List[np.ndarray]]
    pixel_values: Union[torch.Tensor, np.ndarray] = None
    image_grid_thws: Union[torch.Tensor, np.ndarray] = None
    video_grid_thws: Union[torch.Tensor, np.ndarray] = None

    image_emb_mask: Optional[torch.Tensor] = None
    image_spatial_crop: Optional[torch.Tensor] = None
    second_per_grid_ts: Optional[List[torch.Tensor]] = None

    # [num_images, (n, w, h)]
    tgt_size: Tuple[int, int] = None

    audio_features: Union[torch.Tensor, np.ndarray] = None
    audio_feature_lens: Optional[List[torch.Tensor]] = None
    audio_offsets: Optional[List[Tuple[int, int]]] = None

    precomputed_features: Optional[Union[torch.Tensor, np.ndarray]] = None

    @staticmethod
    def is_empty_list(l):
        if l is None:
            return True
        return len([item for item in flatten_nested_list(l) if item is not None]) == 0

    def set_pad_value(self):
        """
        Set the pad value after first hashing the data
        """

        def data_hash(data) -> int:
            hash_bytes = hashlib.sha256(data).digest()[:8]
            return int.from_bytes(hash_bytes, byteorder="big", signed=False)

        def tensor_hash(tensor_list) -> int:
            """
            hash a tensor or a tensor list
            """
            tensor = tensor_list
            if isinstance(tensor_list, list):
                tensor_list = flatten_nested_list(tensor_list)
                tensor_list = [
                    x.flatten() if isinstance(x, torch.Tensor) else x
                    for x in tensor_list
                ]
                tensor = torch.concat(tensor_list)
            if tensor.is_cuda:
                return gpu_tensor_hash(tensor)
            tensor = tensor.detach().contiguous()

            if tensor.dtype == torch.bfloat16:
                # memoryview() doesn't support PyTorch's BFloat16 dtype
                tensor = tensor.float()

            assert isinstance(tensor, torch.Tensor)
            if tensor.is_cuda:
                # TODO: improve this
                tensor_cpu = tensor.cpu()
            else:
                tensor_cpu = tensor

            mv = memoryview(tensor_cpu.numpy())
            return data_hash(mv.tobytes())

        def hash_feature(f):
            if isinstance(f, list):
                if isinstance(f[0], torch.Tensor):
                    return tensor_hash(f)
                return data_hash(tuple(flatten_nested_list(f)))
            elif isinstance(f, np.ndarray):
                arr = np.ascontiguousarray(f)
                arr_bytes = arr.tobytes()
                return data_hash(arr_bytes)
            elif isinstance(f, torch.Tensor):
                return tensor_hash([f])
            return data_hash(f)

        if self.precomputed_features is not None:
            self.hash = hash_feature(self.precomputed_features)
        elif self.is_audio():
            self.hash = hash_feature(self.audio_features)
        else:
            self.hash = hash_feature(self.pixel_values)

        assert self.hash is not None
        self.pad_value = self.hash % (1 << 30)

    def is_audio(self):
        return (self.modality == Modality.AUDIO) and (
            self.precomputed_features is not None
            or not MultimodalDataItem.is_empty_list(self.audio_features)
        )

    def is_image(self):
        return (
            self.modality == Modality.IMAGE or self.modality == Modality.MULTI_IMAGES
        ) and (
            self.precomputed_features is not None
            or not MultimodalDataItem.is_empty_list(self.pixel_values)
        )

    def is_video(self):
        return (self.modality == Modality.VIDEO) and (
            self.precomputed_features is not None
            or not MultimodalDataItem.is_empty_list(self.pixel_values)
        )

    def is_valid(self) -> bool:
        return self.is_image() or self.is_video() or self.is_audio()

    def validate(self):
        ...
        # TODO

    @staticmethod
    def from_dict(obj: dict):
        kwargs = dict(obj)
        modality = kwargs.pop("modality")
        if isinstance(modality, str):
            modality = Modality[modality]
        ret = MultimodalDataItem(modality=modality, **kwargs)
        ret.validate()
        return ret


@dataclasses.dataclass
class MultimodalInputs:
    """The multimodal data related inputs."""

    # items of data
    mm_items: List[MultimodalDataItem]
    image_pad_len: Optional[list] = None
    num_image_tokens: Optional[int] = None

    # QWen2-VL related
    mrope_positions: Optional[torch.Tensor] = None
    mrope_position_delta: Optional[torch.Tensor] = None

    # image
    im_token_id: Optional[int] = None
    im_start_id: Optional[int] = None
    im_end_id: Optional[int] = None
    slice_start_id: Optional[int] = None
    slice_end_id: Optional[int] = None

    # video
    video_token_id: Optional[int] = None

    # audio
    audio_token_id: Optional[int] = None
    audio_start_id: Optional[int] = None
    audio_end_id: Optional[int] = None

    @staticmethod
    def from_dict(obj: dict):
        ret = MultimodalInputs(
            mm_items=obj["mm_items"],
        )

        assert isinstance(ret.mm_items, list)
        ret.mm_items = [item for item in ret.mm_items if item.is_valid()]

        for item in ret.mm_items:
            item.set_pad_value()

        optional_args = [
            "mrope_positions",
            "mrope_position_delta",
            "im_token_id",
            "im_start_id",
            "im_end_id",
            "slice_start_id",
            "slice_end_id",
            "audio_start_id",
            "audio_end_id",
            "audio_token_id",
        ]
        for arg in optional_args:
            if arg in obj:
                setattr(ret, arg, obj[arg])

        return ret

    def contains_image_inputs(self) -> bool:
        """ """
        return any(item.is_image() for item in self.mm_items)

    def contains_audio_inputs(self) -> bool:
        """ """
        return any(item.is_audio() for item in self.mm_items)

    def contains_mm_input(self) -> bool:
        return any(True for item in self.mm_items if item.is_valid())

    def merge(self, other: MultimodalInputs):
        """
        merge image inputs when requests are being merged
        """

        # args needed to be merged
        optional_args = [
            "mm_items",
            "image_pad_len",
        ]
        for arg in optional_args:
            self_arg = getattr(self, arg, None)
            if self_arg is not None:
                setattr(self, arg, self_arg + getattr(other, arg))

        mrope_positions = self.mrope_positions
        if mrope_positions is not None:
            if other.mrope_positions is None:
                self.mrope_positions = mrope_positions
            else:
                self.mrope_positions = torch.cat(
                    [self.mrope_positions, other.mrope_positions], dim=1
                )

        mrope_position_delta = self.mrope_position_delta
        if mrope_position_delta is not None:
            if other.mrope_position_delta is None:
                self.mrope_position_delta = mrope_position_delta
            else:
                self.mrope_position_delta = torch.cat(
                    [self.mrope_position_delta, other.mrope_position_delta], dim=0
                )

        for key, val in other.__dict__.items():
            if "_id" in key:
                # set token_ids
                if getattr(self, key, None) is None:
                    setattr(self, key, getattr(other, key, None))
        # other args would be kept intact


class Req:
    """The input and output status of a request."""

    def __init__(
        self,
        rid: str,
        origin_input_text: str,
        origin_input_ids: Tuple[int],
        sampling_params: SamplingParams,
        return_logprob: bool = False,
        top_logprobs_num: int = 0,
        token_ids_logprob: List[int] = None,
        stream: bool = False,
        origin_input_ids_unpadded: Optional[Tuple[int]] = None,
        lora_path: Optional[str] = None,
        input_embeds: Optional[List[List[float]]] = None,
        session_id: Optional[str] = None,
        custom_logit_processor: Optional[str] = None,
        return_hidden_states: bool = False,
        eos_token_ids: Optional[Set[int]] = None,
        bootstrap_host: Optional[str] = None,
        bootstrap_port: Optional[int] = None,
        bootstrap_room: Optional[int] = None,
    ):
        # Input and output info
        self.rid = rid
        self.origin_input_text = origin_input_text
        self.origin_input_ids_unpadded = (
            origin_input_ids_unpadded
            if origin_input_ids_unpadded
            else origin_input_ids  # Before image padding
        )
        self.origin_input_ids = origin_input_ids
        # Each decode stage's output ids
        self.output_ids = []
        # fill_ids = origin_input_ids + output_ids. Updated if chunked.
        self.fill_ids = None
        self.session_id = session_id
        self.input_embeds = input_embeds

        # Sampling info
        if isinstance(sampling_params.custom_params, dict):
            sampling_params = copy.copy(sampling_params)
            sampling_params.custom_params = sampling_params.custom_params | {
                "__req__": self
            }
        self.sampling_params = sampling_params
        self.custom_logit_processor = custom_logit_processor
        self.return_hidden_states = return_hidden_states
        self.lora_path = lora_path

        # Memory pool info
        self.req_pool_idx: Optional[int] = None

        # Check finish
        self.tokenizer = None
        self.finished_reason = None
        # Whether this request has finished output
        self.finished_output = None
        # If we want to abort the request in the middle of the event loop, set this to true
        # Note: We should never set finished_reason in the middle, the req will get filtered and never respond
        self.to_abort = False
        # This carries the error message for `.to_abort` and will be attached to the finished_reason at the end of the event loop
        self.to_abort_message: str = None
        self.stream = stream
        self.eos_token_ids = eos_token_ids

        # For incremental decoding
        # ----- | --------- read_ids -------|
        # ----- |   surr_ids  |
        # xxxxx | xxxxxxxxxxx | xxxxxxxxxxx |
        # ----- ^ ----------- ^ ----------- ^
        # ----- 1 ----------- 2 ----------- 3
        # 1: surr_offset
        # 2: read_offset
        # 3: last token
        self.surr_offset = None  # Surrounding offset to defeat the cleanup algorithm
        self.read_offset = None
        self.decoded_text = ""

        # For multimodal inputs
        self.multimodal_inputs: Optional[MultimodalInputs] = None

        # Prefix info
        # The indices to kv cache for the shared prefix.
        self.prefix_indices = []
        # Number of tokens to run prefill.
        self.extend_input_len = 0
        # The relative logprob_start_len in an extend batch
        self.extend_logprob_start_len = 0
        self.last_node = None
        self.last_node_global = None

        # Whether or not if it is chunked. It increments whenever
        # it is chunked, and decrement whenever chunked request is
        # processed.
        self.is_chunked = 0

        # For retraction
        self.is_retracted = False

        # Incremental streamining
        self.send_token_offset: int = 0
        self.send_decode_id_offset: int = 0
        # TODO (Byron): send_output_token_logprobs_offset and send_decode_id_offset can be different in disaggregation mode
        # because the decode server does not have the first output token logprobs
        self.send_output_token_logprobs_offset: int = 0

        # Logprobs (arguments)
        self.return_logprob = return_logprob
        # Start index to compute logprob from.
        self.logprob_start_len = 0
        self.top_logprobs_num = top_logprobs_num
        self.token_ids_logprob = token_ids_logprob
        self.temp_scaled_logprobs = False
        self.top_p_normalized_logprobs = False

        # Logprobs (return values)
        # True means the input logprob has been already sent to detokenizer.
        self.input_logprob_sent: bool = False
        self.input_token_logprobs_val: Optional[List[float]] = None
        self.input_token_logprobs_idx: Optional[List[int]] = None
        self.input_top_logprobs_val: Optional[List[float]] = None
        self.input_top_logprobs_idx: Optional[List[int]] = None
        self.input_token_ids_logprobs_val: Optional[List[float]] = None
        self.input_token_ids_logprobs_idx: Optional[List[int]] = None
        # Temporary holder to store input_token_logprobs.
        self.input_token_logprobs: Optional[List[Tuple[int]]] = None
        self.temp_input_top_logprobs_val: Optional[List[torch.Tensor]] = None
        self.temp_input_top_logprobs_idx: Optional[List[int]] = None
        self.temp_input_token_ids_logprobs_val: Optional[List[float]] = None
        self.temp_input_token_ids_logprobs_idx: Optional[List[int]] = None

        if return_logprob:
            # shape: (bs, 1)
            self.output_token_logprobs_val = []
            self.output_token_logprobs_idx = []
            # shape: (bs, k)
            self.output_top_logprobs_val = []
            self.output_top_logprobs_idx = []
            self.output_token_ids_logprobs_val = []
            self.output_token_ids_logprobs_idx = []
        else:
            self.output_token_logprobs_val = self.output_token_logprobs_idx = (
                self.output_top_logprobs_val
            ) = self.output_top_logprobs_idx = self.output_token_ids_logprobs_val = (
                self.output_token_ids_logprobs_idx
            ) = None
        self.hidden_states: List[List[float]] = []

        # Embedding (return values)
        self.embedding = None

        # Constrained decoding
        self.grammar: Optional[BaseGrammarObject] = None
        self.grammar_wait_ct = 0

        # The number of cached tokens that were already cached in the KV cache
        self.cached_tokens = 0
        self.already_computed = 0

        # The number of verification forward passes in the speculative decoding.
        # This is used to compute the average acceptance length per request.
        self.spec_verify_ct = 0

        # For metrics
        self.time_stats: TimeStats = TimeStats()
        self.has_log_time_stats: bool = False
        self.queue_time_start = None
        self.queue_time_end = None

        # For disaggregation
        self.bootstrap_host: str = bootstrap_host
        self.bootstrap_port: Optional[int] = bootstrap_port
        self.bootstrap_room: Optional[int] = bootstrap_room
        self.disagg_kv_sender: Optional[BaseKVSender] = None

        # the start index of the sent kv cache
        # We want to send it chunk by chunk for chunked prefill.
        # After every chunk forward, we do the following:
        # kv_send(req.input_ids[req.start_send_idx:len(req.fill_ids)])
        # start_send_idx = len(req.fill_ids)
        self.start_send_idx: int = 0

        # For overlap schedule, we delay the kv transfer until `process_batch_result_disagg_prefill` rather than `process_prefill_chunk` in non-overlap
        # This is because kv is not ready in `process_prefill_chunk`.
        # We use `tmp_end_idx` to store the end index of the kv cache to send.
        self.tmp_end_idx: int = -1
        self.metadata_buffer_index: int = -1

    @property
    def seqlen(self):
        return len(self.origin_input_ids) + len(self.output_ids)

    def extend_image_inputs(self, image_inputs):
        if self.multimodal_inputs is None:
            self.multimodal_inputs = image_inputs
        else:
            self.multimodal_inputs.merge(image_inputs)

    def finished(self) -> bool:
        # Whether request reached finished condition
        return self.finished_reason is not None

    def init_next_round_input(
        self,
        tree_cache: Optional[BasePrefixCache] = None,
        enable_hierarchical_cache=False,
    ):
        self.fill_ids = self.origin_input_ids + self.output_ids
        if tree_cache is not None:
            # tree cache is None if the prefix is not computed with tree cache.
            if enable_hierarchical_cache:
                self.prefix_indices, self.last_node, self.last_node_global = (
                    tree_cache.match_prefix(
                        key=self.adjust_max_prefix_ids(), include_evicted=True
                    )
                )
            else:
                self.prefix_indices, self.last_node = tree_cache.match_prefix(
                    rid=self.rid, key=self.adjust_max_prefix_ids()
                )
        elif enable_hierarchical_cache:
            # in case last_node is evicted during scheduling, we need to update the prefix_indices
            while self.last_node.evicted:
                self.prefix_indices = self.prefix_indices[
                    : -len(self.last_node.host_value)
                ]
                self.last_node = self.last_node.parent

        self.extend_input_len = len(self.fill_ids) - len(self.prefix_indices)

    def adjust_max_prefix_ids(self):
        self.fill_ids = self.origin_input_ids + self.output_ids
        input_len = len(self.fill_ids)

        # FIXME: To work around some bugs in logprob computation, we need to ensure each
        # request has at least one token. Later, we can relax this requirement and use `input_len`.
        max_prefix_len = input_len - 1

        if self.sampling_params.max_new_tokens > 0:
            # Need at least one token to compute logits
            max_prefix_len = min(max_prefix_len, input_len - 1)

        if self.return_logprob:
            max_prefix_len = min(max_prefix_len, self.logprob_start_len)

        max_prefix_len = max(max_prefix_len, 0)
        return self.fill_ids[:max_prefix_len]

    # Based on https://github.com/vllm-project/vllm/blob/7a64d24aad69e4d2548aa0bf528d9fe63428ab01/vllm/transformers_utils/detokenizer.py#L194-L313
    def init_incremental_detokenize(self):
        first_iter = self.surr_offset is None or self.read_offset is None

        if first_iter:
            self.read_offset = len(self.origin_input_ids_unpadded)
            self.surr_offset = max(
                self.read_offset - INIT_INCREMENTAL_DETOKENIZATION_OFFSET, 0
            )

        all_ids = self.origin_input_ids_unpadded + self.output_ids
        return all_ids[self.surr_offset :], self.read_offset - self.surr_offset

    def check_finished(self):
        if self.finished():
            return

        if self.to_abort:
            self.finished_reason = FINISH_ABORT(
                message=self.to_abort_message,
            )
            return

        if len(self.output_ids) >= self.sampling_params.max_new_tokens:
            self.finished_reason = FINISH_LENGTH(
                length=self.sampling_params.max_new_tokens
            )
            return

        if self.grammar is not None:
            if self.grammar.is_terminated():
                self.finished_reason = FINISH_MATCHED_TOKEN(matched=self.output_ids[-1])
                return

        last_token_id = self.output_ids[-1]

        if not self.sampling_params.ignore_eos:
            matched_eos = False

            # Check stop token ids
            if self.sampling_params.stop_token_ids:
                matched_eos = last_token_id in self.sampling_params.stop_token_ids
            if self.eos_token_ids:
                matched_eos |= last_token_id in self.eos_token_ids
            if self.tokenizer is not None:
                matched_eos |= last_token_id == self.tokenizer.eos_token_id
                if self.tokenizer.additional_stop_token_ids:
                    matched_eos |= (
                        last_token_id in self.tokenizer.additional_stop_token_ids
                    )
            if matched_eos:
                self.finished_reason = FINISH_MATCHED_TOKEN(matched=last_token_id)
                return

        # Check stop strings
        if len(self.sampling_params.stop_strs) > 0:
            tail_str = self.tokenizer.decode(
                self.output_ids[-(self.sampling_params.stop_str_max_len + 1) :]
            )

            for stop_str in self.sampling_params.stop_strs:
                if stop_str in tail_str or stop_str in self.decoded_text:
                    self.finished_reason = FINISH_MATCHED_STR(matched=stop_str)
                    return

    def reset_for_retract(self):
        self.prefix_indices = []
        self.last_node = None
        self.extend_input_len = 0
        self.is_retracted = True
        self.input_token_logprobs = None
        self.temp_input_top_logprobs_val = None
        self.temp_input_top_logprobs_idx = None
        self.extend_logprob_start_len = 0
        self.is_chunked = 0
        self.req_pool_idx = None
        self.already_computed = 0

    def offload_kv_cache(self, req_to_token_pool, token_to_kv_pool_allocator):
        token_indices = req_to_token_pool.req_to_token[
            self.req_pool_idx, : self.seqlen - 1
        ]
        self.kv_cache_cpu = token_to_kv_pool_allocator.get_cpu_copy(token_indices)

    def load_kv_cache(self, req_to_token_pool, token_to_kv_pool_allocator):
        token_indices = req_to_token_pool.req_to_token[
            self.req_pool_idx, : self.seqlen - 1
        ]
        token_to_kv_pool_allocator.load_cpu_copy(self.kv_cache_cpu, token_indices)
        del self.kv_cache_cpu

    def log_time_stats(self):
        # If overlap schedule, we schedule one decode batch ahead so this gets called twice.
        if self.has_log_time_stats is True:
            return

        if self.bootstrap_room is not None:
            prefix = f"Req Time Stats(rid={self.rid}, bootstrap_room={self.bootstrap_room}, input len={len(self.origin_input_ids)}, output len={len(self.output_ids)}, type={self.time_stats.get_type().value})"
        else:
            prefix = f"Req Time Stats(rid={self.rid}, input len={len(self.origin_input_ids)}, output len={len(self.output_ids)}, type={self.time_stats.get_type().value})"
        logger.info(f"{prefix}: {self.time_stats}")
        self.has_log_time_stats = True

    def __repr__(self):
        return (
            f"Req(rid={self.rid}, "
            f"input_ids={self.origin_input_ids}, output_ids={self.output_ids}, "
            f"{self.grammar=}, "
            f"{self.sampling_params=})"
        )


# Batch id
bid = 0


@dataclasses.dataclass
class ScheduleBatch(ScheduleBatchDisaggregationDecodeMixin):
    """Store all information of a batch on the scheduler."""

    # Request, memory pool, and cache
    reqs: List[Req]
    req_to_token_pool: ReqToTokenPool = None
    token_to_kv_pool_allocator: TokenToKVPoolAllocator = None
    tree_cache: BasePrefixCache = None

    # Batch configs
    model_config: ModelConfig = None
    forward_mode: ForwardMode = None
    enable_overlap: bool = False
    # Tell whether the current running batch is full so that we can skip
    # the check of whether to prefill new requests.
    # This is an optimization to reduce the overhead of the prefill check.
    batch_is_full: bool = False

    # Events
    launch_done: Optional[threading.Event] = None

    # For chunked prefill in PP
    chunked_req: Optional[Req] = None

    # Sampling info
    sampling_info: SamplingBatchInfo = None
    next_batch_sampling_info: SamplingBatchInfo = None

    # Batched arguments to model runner
    input_ids: torch.Tensor = None  # shape: [b], int64
    input_embeds: torch.Tensor = None  # shape: [b, hidden_size], float32
    req_pool_indices: torch.Tensor = None  # shape: [b], int64
    seq_lens: torch.Tensor = None  # shape: [b], int64
    # The output locations of the KV cache
    out_cache_loc: torch.Tensor = None  # shape: [b], int64
    output_ids: torch.Tensor = None  # shape: [b], int64

    # For multimodal inputs
    multimodal_inputs: Optional[List] = None

    # The sum of all sequence lengths
    seq_lens_sum: int = None

    # For DP attention
    global_num_tokens: Optional[List[int]] = None
    global_num_tokens_for_logprob: Optional[List[int]] = None
    can_run_dp_cuda_graph: bool = False
    tbo_split_seq_index: Optional[int] = None
    global_forward_mode: Optional[ForwardMode] = None

    # For processing logprobs
    return_logprob: bool = False
    top_logprobs_nums: Optional[List[int]] = None
    token_ids_logprobs: Optional[List[List[int]]] = None

    # For logits and logprob post processing
    temp_scaled_logprobs: bool = False
    top_p_normalized_logprobs: bool = False

    # For extend and mixed chunekd prefill
    prefix_lens: List[int] = None
    extend_lens: List[int] = None
    extend_num_tokens: Optional[int] = None
    decoding_reqs: List[Req] = None
    extend_logprob_start_lens: List[int] = None
    # It comes empty list if logprob is not required.
    extend_input_logprob_token_ids: Optional[torch.Tensor] = None

    # For encoder-decoder architectures
    encoder_cached: Optional[List[bool]] = None
    encoder_lens: Optional[torch.Tensor] = None
    encoder_lens_cpu: Optional[List[int]] = None
    encoder_out_cache_loc: Optional[torch.Tensor] = None

    # Stream
    has_stream: bool = False

    # Has grammar
    has_grammar: bool = False

    # Device
    device: str = "cuda"

    # Speculative decoding
    spec_algorithm: SpeculativeAlgorithm = None
    spec_info: Optional[Union[EagleDraftInput, EagleVerifyInput]] = None

    # Enable custom logit processor
    enable_custom_logit_processor: bool = False

    # Whether to return hidden states
    return_hidden_states: bool = False

    @classmethod
    def init_new(
        cls,
        reqs: List[Req],
        req_to_token_pool: ReqToTokenPool,
        token_to_kv_pool_allocator: TokenToKVPoolAllocator,
        tree_cache: BasePrefixCache,
        model_config: ModelConfig,
        enable_overlap: bool,
        spec_algorithm: SpeculativeAlgorithm,
        enable_custom_logit_processor: bool,
        chunked_req: Optional[Req] = None,
    ):
        return_logprob = any(req.return_logprob for req in reqs)

        return cls(
            reqs=reqs,
            req_to_token_pool=req_to_token_pool,
            token_to_kv_pool_allocator=token_to_kv_pool_allocator,
            tree_cache=tree_cache,
            model_config=model_config,
            enable_overlap=enable_overlap,
            return_logprob=return_logprob,
            has_stream=any(req.stream for req in reqs),
            has_grammar=any(req.grammar for req in reqs),
            device=req_to_token_pool.device,
            spec_algorithm=spec_algorithm,
            enable_custom_logit_processor=enable_custom_logit_processor,
            return_hidden_states=any(req.return_hidden_states for req in reqs),
            chunked_req=chunked_req,
        )

    def batch_size(self):
        return len(self.reqs)

    def is_empty(self):
        return len(self.reqs) == 0

    def alloc_req_slots(self, num_reqs: int):
        req_pool_indices = self.req_to_token_pool.alloc(num_reqs)
        if req_pool_indices is None:
            raise RuntimeError(
                "alloc_req_slots runs out of memory. "
                "Please set a smaller number for `--max-running-requests`. "
                f"{self.req_to_token_pool.available_size()=}, "
                f"{num_reqs=}, "
            )
        return req_pool_indices

    def alloc_token_slots(self, num_tokens: int, backup_state: bool = False):
        if self.token_to_kv_pool_allocator.available_size() < num_tokens:
            if self.tree_cache is not None:
                self.tree_cache.evict(num_tokens)

        if backup_state:
            state = self.token_to_kv_pool_allocator.backup_state()

        out_cache_loc = self.token_to_kv_pool_allocator.alloc(num_tokens)
        if out_cache_loc is None:
            phase_str = "Prefill" if self.forward_mode.is_extend() else "Decode"
            error_msg = (
                f"{phase_str} out of memory. Try to lower your batch size.\n"
                f"Try to allocate {num_tokens} tokens.\n"
                f"Available tokens: {self.token_to_kv_pool_allocator.available_size() + self.tree_cache.evictable_size()}\n"
            )
            logger.error(error_msg)
            if self.tree_cache is not None:
                self.tree_cache.pretty_print()
            raise RuntimeError(error_msg)

        if backup_state:
            return out_cache_loc, state
        else:
            return out_cache_loc

    def alloc_paged_token_slots_extend(
        self,
        prefix_lens: torch.Tensor,
        seq_lens: torch.Tensor,
        last_loc: torch.Tensor,
        extend_num_tokens: int,
        backup_state: bool = False,
    ):
        if (
            self.token_to_kv_pool_allocator.available_size()
            < extend_num_tokens
            + len(seq_lens) * self.token_to_kv_pool_allocator.page_size
        ):
            if self.tree_cache is not None:
                self.tree_cache.evict(
                    extend_num_tokens
                    + len(seq_lens) * self.token_to_kv_pool_allocator.page_size,
                )

        if backup_state:
            state = self.token_to_kv_pool_allocator.backup_state()

        out_cache_loc = self.token_to_kv_pool_allocator.alloc_extend(
            prefix_lens, seq_lens, last_loc, extend_num_tokens
        )
        if out_cache_loc is None:
            error_msg = (
                f"Prefill out of memory. Try to lower your batch size.\n"
                f"Try to allocate {extend_num_tokens} tokens.\n"
                f"Available tokens: {self.token_to_kv_pool_allocator.available_size() + self.tree_cache.evictable_size()}\n"
                f"{self.token_to_kv_pool_allocator.available_size()=}\n"
                f"{self.tree_cache.evictable_size()=}\n"
            )
            logger.error(error_msg)
            raise RuntimeError(error_msg)

        if backup_state:
            return out_cache_loc, state
        else:
            return out_cache_loc

    def alloc_paged_token_slots_decode(
        self,
        seq_lens: torch.Tensor,
        last_loc: torch.Tensor,
        backup_state: bool = False,
    ):
        if self.tree_cache is not None:
            if (
                self.token_to_kv_pool_allocator.available_size()
                < len(seq_lens) * self.token_to_kv_pool_allocator.page_size
            ):
                self.tree_cache.evict(
                    len(seq_lens) * self.token_to_kv_pool_allocator.page_size,
                )

        if backup_state:
            state = self.token_to_kv_pool_allocator.backup_state()

        out_cache_loc = self.token_to_kv_pool_allocator.alloc_decode(seq_lens, last_loc)
        if out_cache_loc is None:
            error_msg = (
                f"Decode out of memory. Try to lower your batch size.\n"
                f"Try to allocate {len(seq_lens)} tokens.\n"
                f"Available tokens: {self.token_to_kv_pool_allocator.available_size() + self.tree_cache.evictable_size()}\n"
                f"{self.token_to_kv_pool_allocator.available_size()=}\n"
                f"{self.tree_cache.evictable_size()=}\n"
            )
            logger.error(error_msg)
            raise RuntimeError(error_msg)

        if backup_state:
            return out_cache_loc, state
        else:
            return out_cache_loc

    def prepare_encoder_info_extend(self, input_ids: List[int], seq_lens: List[int]):
        self.encoder_lens_cpu = []
        self.encoder_cached = []

        for req in self.reqs:
            im = req.multimodal_inputs
            if im is None or im.num_image_tokens is None:
                # No image input
                self.encoder_lens_cpu.append(0)
                self.encoder_cached.append(True)
            else:
                self.encoder_lens_cpu.append(im.num_image_tokens)
                self.encoder_cached.append(
                    self.forward_mode.is_decode()
                    or len(req.prefix_indices) >= im.num_image_tokens
                )

        self.encoder_lens = torch.tensor(self.encoder_lens_cpu, dtype=torch.int64).to(
            self.device, non_blocking=True
        )

        # Strip encoder infos
        pt = 0
        decoder_out_cache_loc = []
        encoder_out_cache_loc = []
        for i, req in enumerate(self.reqs):
            encoder_len = self.encoder_lens_cpu[i]
            seq_lens[i] -= encoder_len

            if len(req.prefix_indices) < encoder_len:
                # NOTE: the encoder part should be considered as a whole
                assert len(req.prefix_indices) == 0
                input_ids[i] = input_ids[i][encoder_len:]
                encoder_out_cache_loc.append(self.out_cache_loc[pt : pt + encoder_len])
                decoder_out_cache_loc.append(
                    self.out_cache_loc[pt + encoder_len : pt + req.extend_input_len]
                )
                self.extend_lens[i] -= encoder_len
                self.extend_num_tokens -= encoder_len
            else:
                decoder_out_cache_loc.append(
                    self.out_cache_loc[pt : pt + req.extend_input_len]
                )
                self.prefix_lens[i] -= encoder_len

            pt += req.extend_input_len

        # Reassign
        self.input_ids = torch.tensor(sum(input_ids, []), dtype=torch.int64).to(
            self.device, non_blocking=True
        )
        self.seq_lens = torch.tensor(seq_lens, dtype=torch.int64).to(
            self.device, non_blocking=True
        )

        if not decoder_out_cache_loc:
            self.out_cache_loc = torch.zeros(0, dtype=torch.int64).to(
                self.device, non_blocking=True
            )
        else:
            self.out_cache_loc = torch.cat(decoder_out_cache_loc)

        if not encoder_out_cache_loc:
            self.encoder_out_cache_loc = torch.zeros(0, dtype=torch.int64).to(
                self.device, non_blocking=True
            )
        else:
            self.encoder_out_cache_loc = torch.cat(encoder_out_cache_loc)

        assert (
            len(self.out_cache_loc) == self.extend_num_tokens
        ), f"Expected {len(self.out_cache_loc)}, got {self.extend_num_tokens}"

    def prepare_for_extend(self):
        self.forward_mode = ForwardMode.EXTEND

        # Allocate req slots
        bs = len(self.reqs)
        req_pool_indices = self.alloc_req_slots(bs)

        # Init tensors
        reqs = self.reqs
        input_ids = [r.fill_ids[len(r.prefix_indices) :] for r in reqs]
        extend_num_tokens = sum(len(ids) for ids in input_ids)
        seq_lens = [len(r.fill_ids) for r in reqs]
        prefix_lens = [len(r.prefix_indices) for r in reqs]
        extend_lens = [r.extend_input_len for r in reqs]

        req_pool_indices_tensor = torch.tensor(req_pool_indices, dtype=torch.int64).to(
            self.device, non_blocking=True
        )
        input_ids_tensor = torch.tensor(sum(input_ids, []), dtype=torch.int64).to(
            self.device, non_blocking=True
        )
        seq_lens_tensor = torch.tensor(seq_lens, dtype=torch.int64).to(
            self.device, non_blocking=True
        )
        prefix_lens_tensor = torch.tensor(
            prefix_lens, dtype=torch.int64, device=self.device
        )
        extend_lens_tensor = seq_lens_tensor - prefix_lens_tensor

        # Copy prefix and do some basic check
        input_embeds = []
        extend_input_logprob_token_ids = []
        multimodal_inputs = []

        for i, (req, seq_len, pre_len) in enumerate(zip(reqs, seq_lens, prefix_lens)):
            req.req_pool_idx = req_pool_indices[i]
            assert seq_len - pre_len == req.extend_input_len

            if pre_len > 0:
                self.req_to_token_pool.write(
                    (req.req_pool_idx, slice(0, pre_len)), req.prefix_indices
                )

            # If input_embeds are available, store them
            if req.input_embeds is not None:
                # If req.input_embeds is already a list, append its content directly
                input_embeds.extend(req.input_embeds)  # Use extend to avoid nesting

            multimodal_inputs.append(req.multimodal_inputs)

            req.cached_tokens += pre_len - req.already_computed
            req.already_computed = seq_len
            req.is_retracted = False

            # Compute the relative logprob_start_len in an extend batch
            if req.logprob_start_len >= pre_len:
                req.extend_logprob_start_len = min(
                    req.logprob_start_len - pre_len,
                    req.extend_input_len,
                    req.seqlen - 1,
                )
            else:
                req.extend_logprob_start_len = 0

            if self.return_logprob:
                # Find input logprob token ids.
                # First, find a global index within origin_input_ids and slide it by 1
                # to compute input logprobs. It is because you need the next token
                # to compute input logprobs. E.g., (chunk size 2)
                #
                # input_logprobs = [1, 2, 3, 4]
                # fill_ids = [1, 2]
                # extend_input_logprob_token_id = [2, 3]
                #
                # Note that it can also overflow. In this case, we pad it with 0.
                # input_logprobs = [1, 2, 3, 4]
                # fill_ids = [3, 4]
                # extend_input_logprob_token_id = [4, 0]
                global_start_idx, global_end_idx = (
                    len(req.prefix_indices),
                    len(req.fill_ids),
                )
                # Apply logprob_start_len
                if global_start_idx < req.logprob_start_len:
                    global_start_idx = req.logprob_start_len

                logprob_token_ids = req.origin_input_ids[
                    global_start_idx + 1 : global_end_idx + 1
                ]
                extend_input_logprob_token_ids.extend(logprob_token_ids)

                # We will need req.extend_input_len - req.extend_logprob_start_len number of
                # tokens, and logprob_token_ids is for input logprob, so pad the rest of them by 0.
                extend_input_logprob_token_ids.extend(
                    [0]
                    * (
                        req.extend_input_len
                        - req.extend_logprob_start_len
                        - len(logprob_token_ids)
                    )
                )

        if self.return_logprob:
            extend_input_logprob_token_ids = torch.tensor(
                extend_input_logprob_token_ids
            )
        else:
            extend_input_logprob_token_ids = None

        # Allocate memory
        if self.token_to_kv_pool_allocator.page_size == 1:
            out_cache_loc = self.alloc_token_slots(extend_num_tokens)
        else:
            last_loc = get_last_loc(
                self.req_to_token_pool.req_to_token,
                req_pool_indices_tensor,
                prefix_lens_tensor,
            )
            out_cache_loc = self.alloc_paged_token_slots_extend(
                prefix_lens_tensor, seq_lens_tensor, last_loc, extend_num_tokens
            )

        # Set fields
        self.input_ids = input_ids_tensor
        self.req_pool_indices = req_pool_indices_tensor
        self.seq_lens = seq_lens_tensor
        self.out_cache_loc = out_cache_loc
        self.input_embeds = (
            torch.tensor(input_embeds).to(self.device, non_blocking=True)
            if input_embeds
            else None
        )
        for mm_input in multimodal_inputs:
            if mm_input is None:
                continue
            for mm_item in mm_input.mm_items:
                pixel_values = getattr(mm_item, "pixel_values", None)
                if isinstance(pixel_values, torch.Tensor):
                    mm_item.pixel_values = pixel_values.to(
                        self.device, non_blocking=True
                    )
        self.multimodal_inputs = multimodal_inputs
        self.seq_lens_sum = sum(seq_lens)

        if self.return_logprob:
            self.top_logprobs_nums = [r.top_logprobs_num for r in reqs]
            self.token_ids_logprobs = [r.token_ids_logprob for r in reqs]

        self.extend_logprob_start_lens = [r.extend_logprob_start_len for r in reqs]
        self.extend_num_tokens = extend_num_tokens
        self.prefix_lens = prefix_lens
        self.extend_lens = extend_lens
        self.extend_input_logprob_token_ids = extend_input_logprob_token_ids

        # Write to req_to_token_pool
        if global_server_args_dict["attention_backend"] != "torch_native":
            # TODO: some tensors can be reused for ForwardBatchInfo (e.g., extend_lens, cumsum_start)

            write_req_to_token_pool_triton[(bs,)](
                self.req_to_token_pool.req_to_token,
                req_pool_indices_tensor,
                prefix_lens_tensor,
                seq_lens_tensor,
                extend_lens_tensor,
                out_cache_loc,
                self.req_to_token_pool.req_to_token.shape[1],
            )
        else:
            pt = 0
            for i in range(bs):
                self.req_to_token_pool.write(
                    (req_pool_indices[i], slice(prefix_lens[i], seq_lens[i])),
                    out_cache_loc[pt : pt + extend_lens[i]],
                )
                pt += extend_lens[i]

        if self.model_config.is_encoder_decoder:
            self.prepare_encoder_info_extend(input_ids, seq_lens)

        # Build sampling info
        self.sampling_info = SamplingBatchInfo.from_schedule_batch(
            self,
            self.model_config.vocab_size,
        )

    def mix_with_running(self, running_batch: "ScheduleBatch"):
        self.forward_mode = ForwardMode.MIXED
        running_bs = running_batch.batch_size()

        for req in running_batch.reqs:
            req.fill_ids = req.origin_input_ids + req.output_ids
            req.extend_input_len = 1

        input_ids = torch.cat([self.input_ids, running_batch.input_ids])
        out_cache_loc = torch.cat([self.out_cache_loc, running_batch.out_cache_loc])

        self.merge_batch(running_batch)
        self.input_ids = input_ids
        self.out_cache_loc = out_cache_loc

        # For overlap scheduler, the output_ids has one step delay
        delta = 0 if self.enable_overlap else -1

        # NOTE: prefix_indices is what has been cached, but we don't cache each decode step
        self.prefix_lens.extend(
            [
                len(r.origin_input_ids) + len(r.output_ids) + delta
                for r in running_batch.reqs
            ]
        )
        self.extend_lens.extend([1] * running_bs)
        self.extend_num_tokens += running_bs
        # TODO (lianmin): Revisit this. It should be seq_len - 1
        self.extend_logprob_start_lens.extend([0] * running_bs)

    def new_page_count_next_decode(self):
        page_size = self.token_to_kv_pool_allocator.page_size
        if page_size == 1:
            return len(self.reqs)
        return sum(1 for req in self.reqs if req.seqlen % page_size == 0)

    def check_decode_mem(self, buf_multiplier=1):
        tokens_required = (
            self.new_page_count_next_decode()
            * buf_multiplier
            * self.token_to_kv_pool_allocator.page_size
        )

        if self.token_to_kv_pool_allocator.available_size() >= tokens_required:
            return True

        self.tree_cache.evict(tokens_required)

        return self.token_to_kv_pool_allocator.available_size() >= tokens_required

    def retract_decode(self, server_args: ServerArgs):
        """Retract the decoding requests when there is not enough memory."""
        sorted_indices = list(range(len(self.reqs)))

        # TODO(lsyin): improve retraction policy for radix cache
        # For spec decoding, filter_batch API can only filter
        # requests from the back, so we can only retract from the back.
        # TODO(sang): Clean up finish path and support better retract
        # policy.
        if not server_args.speculative_algorithm:
            sorted_indices.sort(
                key=lambda i: (
                    len(self.reqs[i].output_ids),
                    -len(self.reqs[i].origin_input_ids),
                ),
                reverse=True,
            )

        def get_required_tokens(num_reqs: int):
            headroom_for_spec_decode = 0
            if server_args.speculative_algorithm:
                headroom_for_spec_decode += (
                    num_reqs
                    * server_args.speculative_eagle_topk
                    * server_args.speculative_num_steps
                    + num_reqs * server_args.speculative_num_draft_tokens
                )
            return (
                num_reqs * global_config.retract_decode_steps + headroom_for_spec_decode
            )

        retracted_reqs = []
        seq_lens_cpu = self.seq_lens.cpu().numpy()
        first_iter = True
        while (
            self.token_to_kv_pool_allocator.available_size()
            < get_required_tokens(len(sorted_indices))
            or first_iter
        ):
            if len(sorted_indices) == 1:
                # Corner case: only one request left
                assert (
                    self.token_to_kv_pool_allocator.available_size() > 0
                ), "No space left for only one request"
                break

            first_iter = False
            idx = sorted_indices.pop()
            req = self.reqs[idx]
            retracted_reqs.append(req)

            if isinstance(self.tree_cache, ChunkCache):
                # ChunkCache does not have eviction
                token_indices = self.req_to_token_pool.req_to_token[
                    req.req_pool_idx, : seq_lens_cpu[idx]
                ]
                self.token_to_kv_pool_allocator.free(token_indices)
                self.req_to_token_pool.free(req.req_pool_idx)
            else:
                # TODO: apply more fine-grained retraction
                last_uncached_pos = (
                    len(req.prefix_indices) // server_args.page_size
                ) * server_args.page_size
                token_indices = self.req_to_token_pool.req_to_token[
                    req.req_pool_idx, last_uncached_pos : seq_lens_cpu[idx]
                ]
                self.token_to_kv_pool_allocator.free(token_indices)
                self.req_to_token_pool.free(req.req_pool_idx)

                # release the last node
                self.tree_cache.dec_lock_ref(req.last_node)

                # NOTE(lsyin): we should use the newly evictable memory instantly.
                residual_size = (
                    len(sorted_indices) * global_config.retract_decode_steps
                    - self.token_to_kv_pool_allocator.available_size()
                )
                residual_size = max(0, residual_size)
                self.tree_cache.evict(residual_size)

            req.reset_for_retract()

        self.filter_batch(keep_indices=sorted_indices)

        # Reqs in batch are filtered
        total_decoded_tokens = sum(len(r.output_ids) for r in self.reqs)
        total_max_new_tokens = sum(r.sampling_params.max_new_tokens for r in self.reqs)

        new_estimate_ratio = (
            total_decoded_tokens + global_config.retract_decode_steps * len(self.reqs)
        ) / total_max_new_tokens
        new_estimate_ratio = min(1.0, new_estimate_ratio)

        return retracted_reqs, new_estimate_ratio

    def prepare_encoder_info_decode(self):
        # Reset the encoder cached status
        self.encoder_cached = [True] * len(self.reqs)

    def prepare_for_idle(self):
        self.forward_mode = ForwardMode.IDLE
        self.input_ids = torch.empty(0, dtype=torch.int64, device=self.device)
        self.seq_lens = torch.empty(0, dtype=torch.int64, device=self.device)
        self.out_cache_loc = torch.empty(0, dtype=torch.int64, device=self.device)
        self.req_pool_indices = torch.empty(0, dtype=torch.int32, device=self.device)
        self.seq_lens_sum = 0
        self.extend_num_tokens = 0
        self.sampling_info = SamplingBatchInfo.from_schedule_batch(
            self,
            self.model_config.vocab_size,
        )

    def prepare_for_decode(self):
        self.forward_mode = ForwardMode.DECODE
        bs = len(self.reqs)

        if self.spec_algorithm.is_eagle():
            # if spec decoding is used, the decode batch is prepared inside
            # `forward_batch_speculative_generation` after running draft models.
            return

        if self.sampling_info.penalizer_orchestrator.is_required:
            if self.enable_overlap:
                # TODO: this can be slow, optimize this.
                delayed_output_ids = torch.tensor(
                    [
                        (
                            req.output_ids[-1]
                            if len(req.output_ids)
                            else req.origin_input_ids[-1]
                        )
                        for req in self.reqs
                    ],
                    dtype=torch.int64,
                    device=self.device,
                )
                self.sampling_info.penalizer_orchestrator.cumulate_output_tokens(
                    delayed_output_ids
                )
            else:
                self.sampling_info.penalizer_orchestrator.cumulate_output_tokens(
                    self.output_ids.to(torch.int64)
                )

        # Update fields
        self.input_ids = self.output_ids
        self.output_ids = None

        if self.model_config.is_encoder_decoder:
            locs = self.encoder_lens + self.seq_lens
            self.prepare_encoder_info_decode()
        else:
            locs = self.seq_lens.clone()

        if self.enable_overlap:
            # Do not use in-place operations in the overlap mode
            self.seq_lens = self.seq_lens + 1
        else:
            # A faster in-place version
            self.seq_lens.add_(1)
        self.seq_lens_sum += bs

        # Allocate memory
        if self.token_to_kv_pool_allocator.page_size == 1:
            self.out_cache_loc = self.alloc_token_slots(bs)
        else:
            last_loc = self.req_to_token_pool.req_to_token[
                self.req_pool_indices, self.seq_lens - 2
            ]
            self.out_cache_loc = self.alloc_paged_token_slots_decode(
                self.seq_lens, last_loc
            )

        self.req_to_token_pool.write(
            (self.req_pool_indices, locs), self.out_cache_loc.to(torch.int32)
        )

    def filter_batch(
        self,
        chunked_req_to_exclude: Optional[Union[Req, List[Req]]] = None,
        keep_indices: Optional[List[int]] = None,
    ):
        if keep_indices is None:
            if isinstance(chunked_req_to_exclude, Req):
                chunked_req_to_exclude = [chunked_req_to_exclude]
            elif chunked_req_to_exclude is None:
                chunked_req_to_exclude = []
            keep_indices = [
                i
                for i in range(len(self.reqs))
                if not self.reqs[i].finished()
                and self.reqs[i] not in chunked_req_to_exclude
            ]

        if keep_indices is None or len(keep_indices) == 0:
            # Filter out all requests
            self.reqs = []
            return

        if len(keep_indices) == len(self.reqs):
            # No need to filter
            return

        keep_indices_device = torch.tensor(keep_indices, dtype=torch.int64).to(
            self.device, non_blocking=True
        )

        if self.model_config.is_encoder_decoder:
            self.encoder_lens = self.encoder_lens[keep_indices_device]
            self.encoder_lens_cpu = [self.encoder_lens_cpu[i] for i in keep_indices]

        self.reqs = [self.reqs[i] for i in keep_indices]
        if self.multimodal_inputs is not None:
            self.multimodal_inputs = [self.multimodal_inputs[i] for i in keep_indices]
        self.req_pool_indices = self.req_pool_indices[keep_indices_device]
        self.seq_lens = self.seq_lens[keep_indices_device]
        self.out_cache_loc = None
        self.seq_lens_sum = self.seq_lens.sum().item()
        self.output_ids = self.output_ids[keep_indices_device]
        self.return_logprob = any(req.return_logprob for req in self.reqs)
        if self.return_logprob:
            self.top_logprobs_nums = [self.top_logprobs_nums[i] for i in keep_indices]
            self.token_ids_logprobs = [self.token_ids_logprobs[i] for i in keep_indices]
        else:
            self.top_logprobs_nums = None
            self.token_ids_logprobs = None

        self.has_stream = any(req.stream for req in self.reqs)
        self.has_grammar = any(req.grammar for req in self.reqs)

        self.sampling_info.filter_batch(keep_indices, keep_indices_device)
        if self.spec_info:
            self.spec_info.filter_batch(keep_indices_device)

    def merge_batch(self, other: "ScheduleBatch"):
        # Penalizer orchestrator must be merged before Batch.reqs is merged. This is because
        # orchestrator.merge() depends on Batch.reqs during preparation of each penalizers, so it
        # needs to be called with pre-merged Batch.reqs.
        self.sampling_info.merge_batch(other.sampling_info)

        # Encoder-decoder infos
        if self.model_config.is_encoder_decoder:
            self.encoder_lens = torch.cat([self.encoder_lens, other.encoder_lens])
            self.encoder_lens_cpu.extend(other.encoder_lens_cpu)
        self.req_pool_indices = torch.cat(
            [self.req_pool_indices, other.req_pool_indices]
        )
        self.seq_lens = torch.cat([self.seq_lens, other.seq_lens])
        self.out_cache_loc = None
        self.seq_lens_sum += other.seq_lens_sum
        if self.output_ids is not None:
            self.output_ids = torch.cat([self.output_ids, other.output_ids])
        if self.return_logprob and other.return_logprob:
            self.top_logprobs_nums.extend(other.top_logprobs_nums)
            self.token_ids_logprobs.extend(other.token_ids_logprobs)
        elif self.return_logprob:
            self.top_logprobs_nums.extend([0] * len(other.reqs))
            self.token_ids_logprobs.extend([None] * len(other.reqs))
        elif other.return_logprob:
            self.top_logprobs_nums = [0] * len(self.reqs) + other.top_logprobs_nums
            self.token_ids_logprobs = [None] * len(self.reqs) + other.token_ids_logprobs
        self.reqs.extend(other.reqs)
        if self.multimodal_inputs is not None:
            self.multimodal_inputs.extend(other.multimodal_inputs)

        self.return_logprob |= other.return_logprob
        self.has_stream |= other.has_stream
        self.has_grammar |= other.has_grammar
        self.return_hidden_states |= other.return_hidden_states

        if self.spec_info:
            self.spec_info.merge_batch(other.spec_info)

    def get_model_worker_batch(self) -> ModelWorkerBatch:
        if self.forward_mode.is_decode_or_idle():
            extend_seq_lens = extend_prefix_lens = extend_logprob_start_lens = None
        else:
            extend_seq_lens = self.extend_lens
            extend_prefix_lens = self.prefix_lens
            extend_logprob_start_lens = self.extend_logprob_start_lens

        def get_seq_lens_cpu():
            # Handle the case of hybrid attention backend
            if self.forward_mode.is_decode_or_idle():
                attention_backend_str = global_server_args_dict[
                    "decode_attention_backend"
                ]
            else:
                attention_backend_str = global_server_args_dict[
                    "prefill_attention_backend"
                ]
            return (
                (
                    global_server_args_dict["use_mla_backend"]
                    and attention_backend_str == "flashinfer"
                )
                or attention_backend_str == "flashmla"
                or attention_backend_str == "fa3"
                or attention_backend_str == "cutlass_mla"
            )
<<<<<<< HEAD

        # Create seq_lens_cpu when needed
        if get_seq_lens_cpu():
=======
            or global_server_args_dict["attention_backend"] == "flashmla"
            or global_server_args_dict["attention_backend"] == "fa3"
            or global_server_args_dict["attention_backend"] == "cutlass_mla"
            or global_server_args_dict["enable_two_batch_overlap"]
        ):
>>>>>>> 844a8f42
            seq_lens_cpu = self.seq_lens.cpu()
        else:
            seq_lens_cpu = None

        if self.sampling_info:
            if self.has_grammar:
                self.sampling_info.grammars = [req.grammar for req in self.reqs]
            else:
                self.sampling_info.grammars = None

        global bid
        bid += 1
        return ModelWorkerBatch(
            bid=bid,
            forward_mode=self.forward_mode,
            input_ids=self.input_ids,
            req_pool_indices=self.req_pool_indices,
            seq_lens=self.seq_lens,
            out_cache_loc=self.out_cache_loc,
            seq_lens_sum=self.seq_lens_sum,
            return_logprob=self.return_logprob,
            top_logprobs_nums=self.top_logprobs_nums,
            token_ids_logprobs=self.token_ids_logprobs,
            global_num_tokens=self.global_num_tokens,
            global_num_tokens_for_logprob=self.global_num_tokens_for_logprob,
            can_run_dp_cuda_graph=self.can_run_dp_cuda_graph,
            tbo_split_seq_index=self.tbo_split_seq_index,
            global_forward_mode=self.global_forward_mode,
            seq_lens_cpu=seq_lens_cpu,
            extend_num_tokens=self.extend_num_tokens,
            extend_seq_lens=extend_seq_lens,
            extend_prefix_lens=extend_prefix_lens,
            extend_logprob_start_lens=extend_logprob_start_lens,
            multimodal_inputs=self.multimodal_inputs,
            encoder_cached=self.encoder_cached,
            encoder_lens=self.encoder_lens,
            encoder_lens_cpu=self.encoder_lens_cpu,
            encoder_out_cache_loc=self.encoder_out_cache_loc,
            lora_paths=[req.lora_path for req in self.reqs],
            sampling_info=self.sampling_info,
            input_embeds=self.input_embeds,
            spec_algorithm=self.spec_algorithm,
            spec_info=self.spec_info,
            capture_hidden_mode=(
                CaptureHiddenMode.FULL
                if self.return_hidden_states
                else (
                    getattr(
                        self.spec_info, "capture_hidden_mode", CaptureHiddenMode.NULL
                    )
                    if self.spec_info
                    else CaptureHiddenMode.NULL
                )
            ),
            extend_input_logprob_token_ids=self.extend_input_logprob_token_ids,
            launch_done=self.launch_done,
        )

    def copy(self):
        # Only contain fields that will be used by process_batch_result
        return ScheduleBatch(
            reqs=self.reqs,
            model_config=self.model_config,
            forward_mode=self.forward_mode,
            out_cache_loc=self.out_cache_loc,
            return_logprob=self.return_logprob,
            decoding_reqs=self.decoding_reqs,
            spec_algorithm=self.spec_algorithm,
            enable_custom_logit_processor=self.enable_custom_logit_processor,
        )

    def __str__(self):
        return (
            f"ScheduleBatch(forward_mode={self.forward_mode.name}, "
            f"#req={(len(self.reqs))})"
        )


@dataclasses.dataclass
class ModelWorkerBatch:
    # The batch id
    bid: int
    # The forward mode
    forward_mode: ForwardMode
    # The input ids
    input_ids: torch.Tensor
    # The indices of requests in the req_to_token_pool
    req_pool_indices: torch.Tensor
    # The sequence length
    seq_lens: torch.Tensor
    seq_lens_cpu: Optional[torch.Tensor]
    # The indices of output tokens in the token_to_kv_pool_allocator
    out_cache_loc: torch.Tensor

    # The sum of all sequence lengths
    seq_lens_sum: int

    # For logprob
    return_logprob: bool
    top_logprobs_nums: Optional[List[int]]
    token_ids_logprobs: Optional[List[List[int]]]

    # For DP attention
    global_num_tokens: Optional[List[int]]
    global_num_tokens_for_logprob: Optional[List[int]]
    can_run_dp_cuda_graph: bool
    tbo_split_seq_index: Optional[int]
    global_forward_mode: Optional[ForwardMode]

    # For extend
    extend_num_tokens: Optional[int]
    extend_seq_lens: Optional[List[int]]
    extend_prefix_lens: Optional[List[int]]
    extend_logprob_start_lens: Optional[List[int]]
    extend_input_logprob_token_ids: Optional[torch.Tensor]

    # For multimodal
    multimodal_inputs: Optional[List[MultimodalInputs]]

    # For encoder-decoder
    encoder_cached: Optional[List[bool]]
    encoder_lens: Optional[torch.Tensor]
    encoder_lens_cpu: Optional[List[int]]
    encoder_out_cache_loc: Optional[torch.Tensor]

    # For LoRA
    lora_paths: Optional[List[str]]

    # Sampling info
    sampling_info: SamplingBatchInfo

    # The input Embeds
    input_embeds: Optional[torch.tensor] = None

    # Speculative decoding
    spec_algorithm: SpeculativeAlgorithm = None
    spec_info: Optional[Union[EagleVerifyInput, EagleDraftInput]] = None
    # If set, the output of the batch contains the hidden states of the run.
    capture_hidden_mode: CaptureHiddenMode = None

    # Overlap event
    launch_done: Optional[threading.Event] = None


@triton.jit
def write_req_to_token_pool_triton(
    req_to_token_ptr,  # [max_batch, max_context_len]
    req_pool_indices,
    pre_lens,
    seq_lens,
    extend_lens,
    out_cache_loc,
    req_to_token_ptr_stride: tl.constexpr,
):
    BLOCK_SIZE: tl.constexpr = 512
    pid = tl.program_id(0)

    req_pool_index = tl.load(req_pool_indices + pid)
    pre_len = tl.load(pre_lens + pid)
    seq_len = tl.load(seq_lens + pid)

    # NOTE: This can be slow for large bs
    cumsum_start = tl.cast(0, tl.int64)
    for i in range(pid):
        cumsum_start += tl.load(extend_lens + i)

    num_loop = tl.cdiv(seq_len - pre_len, BLOCK_SIZE)
    for i in range(num_loop):
        offset = tl.arange(0, BLOCK_SIZE) + i * BLOCK_SIZE
        mask = offset < (seq_len - pre_len)
        value = tl.load(out_cache_loc + cumsum_start + offset, mask=mask)
        tl.store(
            req_to_token_ptr
            + req_pool_index * req_to_token_ptr_stride
            + offset
            + pre_len,
            value,
            mask=mask,
        )


@torch.compile(dynamic=True, backend=get_compiler_backend())
def get_last_loc(req_to_token, req_pool_indices_tensor, prefix_lens_tensor):
    return torch.where(
        prefix_lens_tensor > 0,
        req_to_token[req_pool_indices_tensor, prefix_lens_tensor - 1],
        torch.full_like(prefix_lens_tensor, -1),
    )<|MERGE_RESOLUTION|>--- conflicted
+++ resolved
@@ -1636,18 +1636,11 @@
                 or attention_backend_str == "flashmla"
                 or attention_backend_str == "fa3"
                 or attention_backend_str == "cutlass_mla"
+                or global_server_args_dict["enable_two_batch_overlap"]
             )
-<<<<<<< HEAD
 
         # Create seq_lens_cpu when needed
         if get_seq_lens_cpu():
-=======
-            or global_server_args_dict["attention_backend"] == "flashmla"
-            or global_server_args_dict["attention_backend"] == "fa3"
-            or global_server_args_dict["attention_backend"] == "cutlass_mla"
-            or global_server_args_dict["enable_two_batch_overlap"]
-        ):
->>>>>>> 844a8f42
             seq_lens_cpu = self.seq_lens.cpu()
         else:
             seq_lens_cpu = None
