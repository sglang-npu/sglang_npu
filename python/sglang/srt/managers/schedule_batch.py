from __future__ import annotations

# Copyright 2023-2024 SGLang Team
# Licensed under the Apache License, Version 2.0 (the "License");
# you may not use this file except in compliance with the License.
# You may obtain a copy of the License at
#
#     http://www.apache.org/licenses/LICENSE-2.0
#
# Unless required by applicable law or agreed to in writing, software
# distributed under the License is distributed on an "AS IS" BASIS,
# WITHOUT WARRANTIES OR CONDITIONS OF ANY KIND, either express or implied.
# See the License for the specific language governing permissions and
# limitations under the License.
# ==============================================================================
"""
Store information about requests and batches.

The following is the flow of data structures for a batch:

ScheduleBatch -> ModelWorkerBatch -> ForwardBatch

- ScheduleBatch is managed by `scheduler.py::Scheduler`.
  It contains high-level scheduling data. Most of the data is on the CPU.
- ModelWorkerBatch is managed by `tp_worker.py::TpModelWorker`.
  It is a subset of `ScheduleBatch` that only contains data related to the model forward on GPU.
  It will be transformed from CPU scheduler to GPU model runner.
- ForwardBatch is managed by `model_runner.py::ModelRunner`.
  It contains low-level tensor data. Most of the data consists of GPU tensors.

TODO(lmzheng): ModelWorkerBatch seems a bit redundant and we consider removing it in the future.
"""

import copy
import dataclasses
import hashlib
import logging
import threading
from enum import Enum, auto
from http import HTTPStatus
from typing import TYPE_CHECKING, Any, List, Optional, Set, Tuple, Union

import numpy as np
import torch
import triton
import triton.language as tl

from sglang.global_config import global_config
from sglang.srt.configs.model_config import ModelConfig
from sglang.srt.constrained.base_grammar_backend import BaseGrammarObject
from sglang.srt.disaggregation.base import BaseKVSender
from sglang.srt.disaggregation.decode_schedule_batch_mixin import (
    ScheduleBatchDisaggregationDecodeMixin,
)
from sglang.srt.distributed.parallel_state import get_tensor_model_parallel_rank
from sglang.srt.layers.multimodal import gpu_tensor_hash
from sglang.srt.mem_cache.allocator import BaseTokenToKVPoolAllocator
from sglang.srt.mem_cache.base_prefix_cache import BasePrefixCache
from sglang.srt.mem_cache.chunk_cache import ChunkCache
from sglang.srt.mem_cache.memory_pool import ReqToTokenPool
from sglang.srt.metrics.collector import TimeStats
from sglang.srt.model_executor.forward_batch_info import CaptureHiddenMode, ForwardMode
from sglang.srt.sampling.sampling_batch_info import SamplingBatchInfo
from sglang.srt.sampling.sampling_params import SamplingParams
from sglang.srt.server_args import ServerArgs
from sglang.srt.utils import flatten_nested_list, support_triton

if TYPE_CHECKING:
    from sglang.srt.speculative.eagle_utils import EagleDraftInput, EagleVerifyInput
    from sglang.srt.speculative.spec_info import SpeculativeAlgorithm

INIT_INCREMENTAL_DETOKENIZATION_OFFSET = 5

GLOBAL_SERVER_ARGS_KEYS = [
    "attention_backend",
    "mm_attention_backend",
    "debug_tensor_dump_inject",
    "debug_tensor_dump_output_folder",
    "chunked_prefill_size",
    "device",
    "disable_chunked_prefix_cache",
    "disable_radix_cache",
    "enable_dp_attention",
    "enable_two_batch_overlap",
    "enable_dp_lm_head",
    "enable_deepep_moe",
    "deepep_mode",
    "enable_ep_moe",
    "enable_flashinfer_moe",
    "moe_dense_tp_size",
    "ep_dispatch_algorithm",
    "deepep_config",
    "ep_num_redundant_experts",
    "enable_nan_detection",
    "flashinfer_mla_disable_ragged",
    "max_micro_batch_size",
    "disable_shared_experts_fusion",
    "sampling_backend",
    "speculative_accept_threshold_acc",
    "speculative_accept_threshold_single",
    "torchao_config",
    "triton_attention_reduce_in_fp32",
    "num_reserved_decode_tokens",
]

# Put some global args for easy access
global_server_args_dict = {k: getattr(ServerArgs, k) for k in GLOBAL_SERVER_ARGS_KEYS}

logger = logging.getLogger(__name__)


class BaseFinishReason:
    def __init__(self, is_error: bool = False):
        self.is_error = is_error

    def to_json(self):
        raise NotImplementedError()


class FINISH_MATCHED_TOKEN(BaseFinishReason):
    def __init__(self, matched: Union[int, List[int]]):
        super().__init__()
        self.matched = matched

    def to_json(self):
        return {
            "type": "stop",  # to match OpenAI API's return value
            "matched": self.matched,
        }


class FINISH_MATCHED_STR(BaseFinishReason):
    def __init__(self, matched: str):
        super().__init__()
        self.matched = matched

    def to_json(self):
        return {
            "type": "stop",  # to match OpenAI API's return value
            "matched": self.matched,
        }


class FINISH_LENGTH(BaseFinishReason):
    def __init__(self, length: int):
        super().__init__()
        self.length = length

    def to_json(self):
        return {
            "type": "length",  # to match OpenAI API's return value
            "length": self.length,
        }


class FINISH_ABORT(BaseFinishReason):
    def __init__(self, message=None, status_code=None, err_type=None):
        super().__init__(is_error=True)
        self.message = message or "Aborted"
        self.status_code = status_code
        self.err_type = err_type

    def to_json(self):
        return {
            "type": "abort",
            "message": self.message,
            "status_code": self.status_code,
            "err_type": self.err_type,
        }


class Modality(Enum):
    IMAGE = auto()
    MULTI_IMAGES = auto()
    VIDEO = auto()
    AUDIO = auto()


@dataclasses.dataclass
class MultimodalDataItem:
    """
    A single multimodal data, from a single image/video/audio or others
    """

    modality: Modality

    hash: int = None
    pad_value: int = None

    aspect_ratio_id: Optional[List[torch.Tensor]] = None
    aspect_ratio_mask: Optional[List[torch.Tensor]] = None

    image_sizes: Tuple[int, int] = None
    image_offsets: Optional[list] = None

    # the real data, pixel_values or audio_features
    # data: Union[List[torch.Tensor], List[np.ndarray]]
    pixel_values: Union[torch.Tensor, np.ndarray] = None
    image_grid_thw: Union[torch.Tensor, np.ndarray] = None
    video_grid_thws: Union[torch.Tensor, np.ndarray] = None

    image_emb_mask: Optional[torch.Tensor] = None
    image_spatial_crop: Optional[torch.Tensor] = None
    second_per_grid_ts: Optional[List[torch.Tensor]] = None

    # [num_images, (n, w, h)]
    tgt_size: Tuple[int, int] = None

    # kimi-vl related
    image_grid_hws: Optional[List[torch.Tensor]] = None

    audio_features: Union[torch.Tensor, np.ndarray] = None
    audio_feature_lens: Optional[List[torch.Tensor]] = None
    audio_offsets: Optional[List[Tuple[int, int]]] = None

    precomputed_features: Optional[Union[torch.Tensor, np.ndarray]] = None

    @staticmethod
    def is_empty_list(l):
        if l is None:
            return True
        return len([item for item in flatten_nested_list(l) if item is not None]) == 0

    def set_pad_value(self):
        """
        Set the pad value after first hashing the data
        """

        def data_hash(data) -> int:
            hash_bytes = hashlib.sha256(data).digest()[:8]
            return int.from_bytes(hash_bytes, byteorder="big", signed=False)

        def tensor_hash(tensor_list) -> int:
            """
            hash a tensor or a tensor list
            """
            tensor = tensor_list
            if isinstance(tensor_list, list):
                tensor_list = flatten_nested_list(tensor_list)
                tensor_list = [
                    x.flatten() if isinstance(x, torch.Tensor) else x
                    for x in tensor_list
                ]
                tensor = torch.concat(tensor_list)
            if tensor.is_cuda:
                return gpu_tensor_hash(tensor)
            tensor = tensor.detach().contiguous()

            if tensor.dtype == torch.bfloat16:
                # memoryview() doesn't support PyTorch's BFloat16 dtype
                tensor = tensor.float()

            assert isinstance(tensor, torch.Tensor)
            if tensor.is_cuda:
                # TODO: improve this
                tensor_cpu = tensor.cpu()
            else:
                tensor_cpu = tensor

            mv = memoryview(tensor_cpu.numpy())
            return data_hash(mv.tobytes())

        def hash_feature(f):
            if isinstance(f, list):
                if isinstance(f[0], torch.Tensor):
                    return tensor_hash(f)
                return data_hash(tuple(flatten_nested_list(f)))
            elif isinstance(f, np.ndarray):
                arr = np.ascontiguousarray(f)
                arr_bytes = arr.tobytes()
                return data_hash(arr_bytes)
            elif isinstance(f, torch.Tensor):
                return tensor_hash([f])
            return data_hash(f)

        if self.precomputed_features is not None:
            self.hash = hash_feature(self.precomputed_features)
        elif self.is_audio():
            self.hash = hash_feature(self.audio_features)
        else:
            self.hash = hash_feature(self.pixel_values)

        assert self.hash is not None
        self.pad_value = self.hash % (1 << 30)

    def is_audio(self):
        return (self.modality == Modality.AUDIO) and (
            self.precomputed_features is not None
            or not MultimodalDataItem.is_empty_list(self.audio_features)
        )

    def is_image(self):
        return (
            self.modality == Modality.IMAGE or self.modality == Modality.MULTI_IMAGES
        ) and (
            self.precomputed_features is not None
            or not MultimodalDataItem.is_empty_list(self.pixel_values)
        )

    def is_video(self):
        return (self.modality == Modality.VIDEO) and (
            self.precomputed_features is not None
            or not MultimodalDataItem.is_empty_list(self.pixel_values)
        )

    def is_valid(self) -> bool:
        return self.is_image() or self.is_video() or self.is_audio()

    def validate(self):
        ...
        # TODO

    @staticmethod
    def from_dict(obj: dict):
        kwargs = dict(obj)
        modality = kwargs.pop("modality")
        if isinstance(modality, str):
            modality = Modality[modality]
        ret = MultimodalDataItem(modality=modality, **kwargs)
        ret.validate()
        return ret


@dataclasses.dataclass
class MultimodalInputs:
    """The multimodal data related inputs."""

    # items of data
    mm_items: List[MultimodalDataItem]
    image_pad_len: Optional[list] = None
    num_image_tokens: Optional[int] = None

    # QWen2-VL related
    mrope_positions: Optional[torch.Tensor] = None
    mrope_position_delta: Optional[torch.Tensor] = None

    # image
    im_token_id: Optional[int] = None
    im_start_id: Optional[int] = None
    im_end_id: Optional[int] = None
    slice_start_id: Optional[int] = None
    slice_end_id: Optional[int] = None

    # video
    video_token_id: Optional[int] = None

    # audio
    audio_token_id: Optional[int] = None
    audio_start_id: Optional[int] = None
    audio_end_id: Optional[int] = None

    @staticmethod
    def from_dict(obj: dict):
        ret = MultimodalInputs(
            mm_items=obj["mm_items"],
        )

        assert isinstance(ret.mm_items, list)
        ret.mm_items = [item for item in ret.mm_items if item.is_valid()]

        for item in ret.mm_items:
            item.set_pad_value()

        optional_args = [
            "mrope_positions",
            "mrope_position_delta",
            "im_token_id",
            "im_start_id",
            "im_end_id",
            "slice_start_id",
            "slice_end_id",
            "audio_start_id",
            "audio_end_id",
            "audio_token_id",
        ]
        for arg in optional_args:
            if arg in obj:
                setattr(ret, arg, obj[arg])

        return ret

    def contains_image_inputs(self) -> bool:
        """ """
        return any(item.is_image() for item in self.mm_items)

    def contains_audio_inputs(self) -> bool:
        """ """
        return any(item.is_audio() for item in self.mm_items)

    def contains_mm_input(self) -> bool:
        return any(True for item in self.mm_items if item.is_valid())

    def merge(self, other: MultimodalInputs):
        """
        merge image inputs when requests are being merged
        """

        # args needed to be merged
        optional_args = [
            "mm_items",
            "image_pad_len",
        ]
        for arg in optional_args:
            self_arg = getattr(self, arg, None)
            if self_arg is not None:
                setattr(self, arg, self_arg + getattr(other, arg))

        mrope_positions = self.mrope_positions
        if mrope_positions is not None:
            if other.mrope_positions is None:
                self.mrope_positions = mrope_positions
            else:
                self.mrope_positions = torch.cat(
                    [self.mrope_positions, other.mrope_positions], dim=1
                )

        mrope_position_delta = self.mrope_position_delta
        if mrope_position_delta is not None:
            if other.mrope_position_delta is None:
                self.mrope_position_delta = mrope_position_delta
            else:
                self.mrope_position_delta = torch.cat(
                    [self.mrope_position_delta, other.mrope_position_delta], dim=0
                )

        for key, val in other.__dict__.items():
            if "_id" in key:
                # set token_ids
                if getattr(self, key, None) is None:
                    setattr(self, key, getattr(other, key, None))
        # other args would be kept intact


class Req:
    """The input and output status of a request."""

    def __init__(
        self,
        rid: str,
        origin_input_text: str,
        origin_input_ids: List[int],
        sampling_params: SamplingParams,
        return_logprob: bool = False,
        top_logprobs_num: int = 0,
        token_ids_logprob: List[int] = None,
        stream: bool = False,
        origin_input_ids_unpadded: Optional[Tuple[int]] = None,
        lora_path: Optional[str] = None,
        input_embeds: Optional[List[List[float]]] = None,
        token_type_ids: List[int] = None,
        session_id: Optional[str] = None,
        custom_logit_processor: Optional[str] = None,
        return_hidden_states: bool = False,
        eos_token_ids: Optional[Set[int]] = None,
        bootstrap_host: Optional[str] = None,
        bootstrap_port: Optional[int] = None,
        bootstrap_room: Optional[int] = None,
        data_parallel_rank: Optional[int] = None,
    ):
        # Input and output info
        self.rid = rid
        self.origin_input_text = origin_input_text
        self.origin_input_ids_unpadded = (
            origin_input_ids_unpadded
            if origin_input_ids_unpadded
            else origin_input_ids  # Before image padding
        )
        self.origin_input_ids = origin_input_ids
        # Each decode stage's output ids
        self.output_ids = []
        # fill_ids = origin_input_ids + output_ids. Updated if chunked.
        self.fill_ids = []
        self.session_id = session_id
        self.input_embeds = input_embeds

        # for corss-endoder model
        self.token_type_ids = token_type_ids

        # The length of KV that have been removed in local attention chunked prefill
        self.evicted_seqlen_local = 0

        # Sampling info
        if isinstance(sampling_params.custom_params, dict):
            sampling_params = copy.copy(sampling_params)
            sampling_params.custom_params = sampling_params.custom_params | {
                "__req__": self
            }
        self.sampling_params = sampling_params
        self.custom_logit_processor = custom_logit_processor
        self.return_hidden_states = return_hidden_states
        self.lora_path = lora_path

        # Memory pool info
        self.req_pool_idx: Optional[int] = None

        # Check finish
        self.tokenizer = None
        self.finished_reason = None
        # Whether this request has finished output
        self.finished_output = None
        # If we want to abort the request in the middle of the event loop, set this to true
        # Note: We should never set finished_reason in the middle, the req will get filtered and never respond
        self.to_abort = False
        # This carries the error message for `.to_abort` and will be attached to the finished_reason at the end of the event loop
        self.to_abort_message: str = None
        self.stream = stream
        self.eos_token_ids = eos_token_ids

        # For incremental decoding
        # ----- | --------- read_ids -------|
        # ----- |   surr_ids  |
        # xxxxx | xxxxxxxxxxx | xxxxxxxxxxx |
        # ----- ^ ----------- ^ ----------- ^
        # ----- 1 ----------- 2 ----------- 3
        # 1: surr_offset
        # 2: read_offset
        # 3: last token
        self.surr_offset = None  # Surrounding offset to defeat the cleanup algorithm
        self.read_offset = None
        self.decoded_text = ""

        # For multimodal inputs
        self.multimodal_inputs: Optional[MultimodalInputs] = None

        # Prefix info
        # The indices to kv cache for the shared prefix.
        self.prefix_indices: torch.Tensor = []
        # The indices to local kv cache for the shared prefix.
        self.prefix_indices_local: torch.Tensor = []
        # Number of tokens to run prefill.
        self.extend_input_len = 0
        # The relative logprob_start_len in an extend batch
        self.extend_logprob_start_len = 0
        self.last_node: Any = None
        self.last_host_node: Any = None
        self.host_hit_length = 0

        # Whether or not if it is chunked. It increments whenever
        # it is chunked, and decrement whenever chunked request is
        # processed.
        self.is_chunked = 0

        # For retraction
        self.is_retracted = False

        # Incremental streamining
        self.send_token_offset: int = 0
        self.send_decode_id_offset: int = 0
        # TODO (Byron): send_output_token_logprobs_offset and send_decode_id_offset can be different in disaggregation mode
        # because the decode server does not have the first output token logprobs
        self.send_output_token_logprobs_offset: int = 0

        # Logprobs (arguments)
        self.return_logprob = return_logprob
        # Start index to compute logprob from.
        self.logprob_start_len = 0
        self.top_logprobs_num = top_logprobs_num
        self.token_ids_logprob = token_ids_logprob
        self.temp_scaled_logprobs = False
        self.top_p_normalized_logprobs = False

        # Logprobs (return values)
        # True means the input logprob has been already sent to detokenizer.
        self.input_logprob_sent: bool = False
        self.input_token_logprobs_val: Optional[List[float]] = None
        self.input_token_logprobs_idx: Optional[List[int]] = None
        self.input_top_logprobs_val: Optional[List[float]] = None
        self.input_top_logprobs_idx: Optional[List[int]] = None
        self.input_token_ids_logprobs_val: Optional[List[float]] = None
        self.input_token_ids_logprobs_idx: Optional[List[int]] = None
        # Temporary holder to store input_token_logprobs.
        self.input_token_logprobs: Optional[List[Tuple[int]]] = None
        self.temp_input_top_logprobs_val: Optional[List[torch.Tensor]] = None
        self.temp_input_top_logprobs_idx: Optional[List[int]] = None
        self.temp_input_token_ids_logprobs_val: Optional[List[float]] = None
        self.temp_input_token_ids_logprobs_idx: Optional[List[int]] = None

        if return_logprob:
            # shape: (bs, 1)
            self.output_token_logprobs_val = []
            self.output_token_logprobs_idx = []
            # shape: (bs, k)
            self.output_top_logprobs_val = []
            self.output_top_logprobs_idx = []
            self.output_token_ids_logprobs_val = []
            self.output_token_ids_logprobs_idx = []
        else:
            self.output_token_logprobs_val = self.output_token_logprobs_idx = (
                self.output_top_logprobs_val
            ) = self.output_top_logprobs_idx = self.output_token_ids_logprobs_val = (
                self.output_token_ids_logprobs_idx
            ) = None
        self.hidden_states: List[List[float]] = []
        self.hidden_states_tensor = None  # Note: use tensor instead of list to transfer hidden_states when PD + MTP

        # Embedding (return values)
        self.embedding = None

        # Constrained decoding
        self.grammar: Optional[BaseGrammarObject] = None
        self.grammar_wait_ct = 0

        # The number of cached tokens that were already cached in the KV cache
        self.cached_tokens = 0
        self.already_computed = 0

        # The number of verification forward passes in the speculative decoding.
        # This is used to compute the average acceptance length per request.
        self.spec_verify_ct = 0

        # For metrics
        self.time_stats: TimeStats = TimeStats()
        self.has_log_time_stats: bool = False
        self.queue_time_start = None
        self.queue_time_end = None

        # For disaggregation
        self.bootstrap_host: str = bootstrap_host
        self.bootstrap_port: Optional[int] = bootstrap_port
        self.bootstrap_room: Optional[int] = bootstrap_room
        self.disagg_kv_sender: Optional[BaseKVSender] = None

        # For data parallel rank routing
        self.data_parallel_rank: Optional[int] = data_parallel_rank

        # the start index of the sent kv cache
        # We want to send it chunk by chunk for chunked prefill.
        # After every chunk forward, we do the following:
        # kv_send(req.input_ids[req.start_send_idx:len(req.fill_ids)])
        # start_send_idx = len(req.fill_ids)
        self.start_send_idx: int = 0

        # For overlap schedule, we delay the kv transfer until `process_batch_result_disagg_prefill` rather than `process_prefill_chunk` in non-overlap
        # This is because kv is not ready in `process_prefill_chunk`.
        # We use `tmp_end_idx` to store the end index of the kv cache to send.
        self.tmp_end_idx: int = -1
        self.metadata_buffer_index: int = -1

    @property
    def seqlen(self):
        return len(self.origin_input_ids) + len(self.output_ids)

    def extend_image_inputs(self, image_inputs):
        if self.multimodal_inputs is None:
            self.multimodal_inputs = image_inputs
        else:
            self.multimodal_inputs.merge(image_inputs)

    def finished(self) -> bool:
        # Whether request reached finished condition
        return self.finished_reason is not None

    def init_next_round_input(
        self,
        tree_cache: Optional[BasePrefixCache] = None,
    ):
        self.fill_ids = self.origin_input_ids + self.output_ids
        if tree_cache is not None:
            (
                self.prefix_indices,
                self.last_node,
                self.last_host_node,
                self.host_hit_length,
            ) = tree_cache.match_prefix(
                key=self.adjust_max_prefix_ids(),
            )
        self.extend_input_len = len(self.fill_ids) - len(self.prefix_indices)

    def adjust_max_prefix_ids(self):
        self.fill_ids = self.origin_input_ids + self.output_ids
        input_len = len(self.fill_ids)

        # FIXME: To work around some bugs in logprob computation, we need to ensure each
        # request has at least one token. Later, we can relax this requirement and use `input_len`.
        max_prefix_len = input_len - 1

        if self.sampling_params.max_new_tokens > 0:
            # Need at least one token to compute logits
            max_prefix_len = min(max_prefix_len, input_len - 1)

        if self.return_logprob:
            max_prefix_len = min(max_prefix_len, self.logprob_start_len)

        max_prefix_len = max(max_prefix_len, 0)
        return self.fill_ids[:max_prefix_len]

    # Based on https://github.com/vllm-project/vllm/blob/7a64d24aad69e4d2548aa0bf528d9fe63428ab01/vllm/transformers_utils/detokenizer.py#L194-L313
    def init_incremental_detokenize(self):
        first_iter = self.surr_offset is None or self.read_offset is None

        if first_iter:
            self.read_offset = len(self.origin_input_ids_unpadded)
            self.surr_offset = max(
                self.read_offset - INIT_INCREMENTAL_DETOKENIZATION_OFFSET, 0
            )

        all_ids = self.origin_input_ids_unpadded + self.output_ids
        return all_ids[self.surr_offset :], self.read_offset - self.surr_offset

    def check_finished(self):
        if self.finished():
            return

        if self.to_abort:
            self.finished_reason = FINISH_ABORT(
                message=self.to_abort_message,
            )
            return

        if len(self.output_ids) >= self.sampling_params.max_new_tokens:
            self.finished_reason = FINISH_LENGTH(
                length=self.sampling_params.max_new_tokens
            )
            return

        if self.grammar is not None:
            if self.grammar.is_terminated():
                self.finished_reason = FINISH_MATCHED_TOKEN(matched=self.output_ids[-1])
                return

        last_token_id = self.output_ids[-1]

        if not self.sampling_params.ignore_eos:
            matched_eos = False

            # Check stop token ids
            if self.sampling_params.stop_token_ids:
                matched_eos = last_token_id in self.sampling_params.stop_token_ids
            if self.eos_token_ids:
                matched_eos |= last_token_id in self.eos_token_ids
            if self.tokenizer is not None:
                matched_eos |= last_token_id == self.tokenizer.eos_token_id
                if self.tokenizer.additional_stop_token_ids:
                    matched_eos |= (
                        last_token_id in self.tokenizer.additional_stop_token_ids
                    )
            if matched_eos:
                self.finished_reason = FINISH_MATCHED_TOKEN(matched=last_token_id)
                return

        # Check stop strings
        if len(self.sampling_params.stop_strs) > 0:
            tail_str = self.tokenizer.decode(
                self.output_ids[-(self.sampling_params.stop_str_max_len + 1) :]
            )

            for stop_str in self.sampling_params.stop_strs:
                if stop_str in tail_str or stop_str in self.decoded_text:
                    self.finished_reason = FINISH_MATCHED_STR(matched=stop_str)
                    return

    def reset_for_retract(self):
        self.prefix_indices = []
        self.last_node = None
        self.extend_input_len = 0
        self.is_retracted = True
        self.input_token_logprobs = None
        self.temp_input_top_logprobs_val = None
        self.temp_input_top_logprobs_idx = None
        self.extend_logprob_start_len = 0
        self.is_chunked = 0
        self.req_pool_idx = None
        self.already_computed = 0

    def offload_kv_cache(self, req_to_token_pool, token_to_kv_pool_allocator):
        token_indices = req_to_token_pool.req_to_token[
            self.req_pool_idx, : self.seqlen - 1
        ]
        self.kv_cache_cpu = token_to_kv_pool_allocator.get_cpu_copy(token_indices)

    def load_kv_cache(self, req_to_token_pool, token_to_kv_pool_allocator):
        token_indices = req_to_token_pool.req_to_token[
            self.req_pool_idx, : self.seqlen - 1
        ]
        token_to_kv_pool_allocator.load_cpu_copy(self.kv_cache_cpu, token_indices)
        del self.kv_cache_cpu

    def log_time_stats(self):
        # If overlap schedule, we schedule one decode batch ahead so this gets called twice.
        if self.has_log_time_stats is True:
            return

        if self.bootstrap_room is not None:
            prefix = f"Req Time Stats(rid={self.rid}, bootstrap_room={self.bootstrap_room}, input len={len(self.origin_input_ids)}, output len={len(self.output_ids)}, type={self.time_stats.get_type().value})"
        else:
            prefix = f"Req Time Stats(rid={self.rid}, input len={len(self.origin_input_ids)}, output len={len(self.output_ids)}, type={self.time_stats.get_type().value})"
        logger.info(f"{prefix}: {self.time_stats}")
        self.has_log_time_stats = True

    def set_finish_with_abort(self, error_msg: str):
        if get_tensor_model_parallel_rank() == 0:
            logger.error(f"{error_msg}, {self.rid=}")
        self.multimodal_inputs = None
        self.grammar = None
        self.origin_input_ids = [0]  # set it to one token to skip the long prefill
        self.finished_reason = FINISH_ABORT(
            error_msg, HTTPStatus.BAD_REQUEST, "BadRequestError"
        )

    def __repr__(self):
        return (
            f"Req(rid={self.rid}, "
            f"input_ids={self.origin_input_ids}, output_ids={self.output_ids}, "
            f"{self.grammar=}, "
            f"{self.sampling_params=})"
        )


# Batch id
bid = 0


@dataclasses.dataclass
class ScheduleBatch(ScheduleBatchDisaggregationDecodeMixin):
    """Store all information of a batch on the scheduler."""

    # Request, memory pool, and cache
    reqs: List[Req]
    req_to_token_pool: ReqToTokenPool = None
<<<<<<< HEAD
    token_to_kv_pool_allocator: TokenToKVPoolAllocator = None
    token_to_kv_pool_allocator_local: Optional[TokenToKVPoolAllocator] = None
=======
    token_to_kv_pool_allocator: BaseTokenToKVPoolAllocator = None
>>>>>>> bd4f5818
    tree_cache: BasePrefixCache = None

    # Batch configs
    model_config: ModelConfig = None
    forward_mode: ForwardMode = None
    enable_overlap: bool = False
    # Tell whether the current running batch is full so that we can skip
    # the check of whether to prefill new requests.
    # This is an optimization to reduce the overhead of the prefill check.
    batch_is_full: bool = False

    # Events
    launch_done: Optional[threading.Event] = None

    # For chunked prefill in PP
    chunked_req: Optional[Req] = None

    # Sampling info
    sampling_info: SamplingBatchInfo = None
    next_batch_sampling_info: SamplingBatchInfo = None

    # Batched arguments to model runner
    input_ids: torch.Tensor = None  # shape: [b], int64
    input_embeds: torch.Tensor = None  # shape: [b, hidden_size], float32
    token_type_ids: torch.Tensor = None  # shape: [b], int64
    req_pool_indices: torch.Tensor = None  # shape: [b], int64
    seq_lens: torch.Tensor = None  # shape: [b], int64
    # The output locations of the KV cache
    out_cache_loc: torch.Tensor = None  # shape: [b], int64
    # The output locations of the KV cache for local allocator
    out_cache_loc_local: Optional[torch.Tensor] = None  # shape: [b], int64
    output_ids: torch.Tensor = None  # shape: [b], int64

    # For multimodal inputs
    multimodal_inputs: Optional[List] = None

    # The sum of all sequence lengths
    seq_lens_sum: int = None

    # For DP attention
    global_num_tokens: Optional[List[int]] = None
    global_num_tokens_for_logprob: Optional[List[int]] = None
    can_run_dp_cuda_graph: bool = False
    is_extend_in_batch: bool = False
    tbo_split_seq_index: Optional[int] = None
    global_forward_mode: Optional[ForwardMode] = None

    # For processing logprobs
    return_logprob: bool = False
    top_logprobs_nums: Optional[List[int]] = None
    token_ids_logprobs: Optional[List[List[int]]] = None

    # For logits and logprob post processing
    temp_scaled_logprobs: bool = False
    top_p_normalized_logprobs: bool = False

    # For extend and mixed chunekd prefill
    prefix_lens: List[int] = None
    extend_lens: List[int] = None
    extend_num_tokens: Optional[int] = None
    decoding_reqs: List[Req] = None
    extend_logprob_start_lens: List[int] = None
    # It comes empty list if logprob is not required.
    extend_input_logprob_token_ids: Optional[torch.Tensor] = None

    # For encoder-decoder architectures
    encoder_cached: Optional[List[bool]] = None
    encoder_lens: Optional[torch.Tensor] = None
    encoder_lens_cpu: Optional[List[int]] = None
    encoder_out_cache_loc: Optional[torch.Tensor] = None

    # Stream
    has_stream: bool = False

    # Has grammar
    has_grammar: bool = False

    # Device
    device: str = "cuda"

    # Speculative decoding
    spec_algorithm: SpeculativeAlgorithm = None
    spec_info: Optional[Union[EagleDraftInput, EagleVerifyInput]] = None

    # Enable custom logit processor
    enable_custom_logit_processor: bool = False

    # Whether to return hidden states
    return_hidden_states: bool = False

    # hicache pointer for synchronizing data loading from CPU to GPU
    hicache_consumer_index: int = 0

    @classmethod
    def init_new(
        cls,
        reqs: List[Req],
        req_to_token_pool: ReqToTokenPool,
        token_to_kv_pool_allocator: BaseTokenToKVPoolAllocator,
        tree_cache: BasePrefixCache,
        model_config: ModelConfig,
        enable_overlap: bool,
        spec_algorithm: SpeculativeAlgorithm,
        enable_custom_logit_processor: bool,
        chunked_req: Optional[Req] = None,
        token_to_kv_pool_allocator_local: Optional[TokenToKVPoolAllocator] = None,
    ):
        return_logprob = any(req.return_logprob for req in reqs)

        return cls(
            reqs=reqs,
            req_to_token_pool=req_to_token_pool,
            token_to_kv_pool_allocator=token_to_kv_pool_allocator,
            token_to_kv_pool_allocator_local=token_to_kv_pool_allocator_local,
            tree_cache=tree_cache,
            model_config=model_config,
            enable_overlap=enable_overlap,
            return_logprob=return_logprob,
            has_stream=any(req.stream for req in reqs),
            has_grammar=any(req.grammar for req in reqs),
            device=req_to_token_pool.device,
            spec_algorithm=spec_algorithm,
            enable_custom_logit_processor=enable_custom_logit_processor,
            return_hidden_states=any(req.return_hidden_states for req in reqs),
            chunked_req=chunked_req,
        )

    def batch_size(self):
        return len(self.reqs)

    def is_empty(self):
        return len(self.reqs) == 0

    def alloc_req_slots(self, num_reqs: int):
        req_pool_indices = self.req_to_token_pool.alloc(num_reqs)
        if req_pool_indices is None:
            raise RuntimeError(
                "alloc_req_slots runs out of memory. "
                "Please set a smaller number for `--max-running-requests`. "
                f"{self.req_to_token_pool.available_size()=}, "
                f"{num_reqs=}, "
            )
        return req_pool_indices

    def alloc_token_slots_local(self, num_tokens: int, backup_state: bool = False):
        out_cache_loc_local = self.token_to_kv_pool_allocator_local.alloc(num_tokens)
        if out_cache_loc_local is None:
            phase_str = "Prefill" if self.forward_mode.is_extend() else "Decode"
            error_msg = (
                f"{phase_str} out of memory. Try to lower your batch size.\n"
                f"Try to allocate {num_tokens} tokens.\n"
                f"Available tokens: {self.token_to_kv_pool_allocator_local.available_size() + self.tree_cache.evictable_size()}\n"
            )
            logger.error(error_msg)
            if self.tree_cache is not None:
                self.tree_cache.pretty_print()
            raise RuntimeError(error_msg)
        return out_cache_loc_local

    def alloc_token_slots(self, num_tokens: int, backup_state: bool = False):
        if self.token_to_kv_pool_allocator.available_size() < num_tokens:
            if self.tree_cache is not None:
                self.tree_cache.evict(num_tokens)

        if backup_state:
            state = self.token_to_kv_pool_allocator.backup_state()

        out_cache_loc = self.token_to_kv_pool_allocator.alloc(num_tokens)
        if out_cache_loc is None:
            phase_str = "Prefill" if self.forward_mode.is_extend() else "Decode"
            error_msg = (
                f"{phase_str} out of memory. Try to lower your batch size.\n"
                f"Try to allocate {num_tokens} tokens.\n"
                f"Available tokens: {self.token_to_kv_pool_allocator.available_size() + self.tree_cache.evictable_size()}\n"
            )
            logger.error(error_msg)
            if self.tree_cache is not None:
                self.tree_cache.pretty_print()
            raise RuntimeError(error_msg)

        if backup_state:
            return out_cache_loc, state
        else:
            return out_cache_loc

    def alloc_paged_token_slots_extend(
        self,
        prefix_lens: torch.Tensor,
        seq_lens: torch.Tensor,
        last_loc: torch.Tensor,
        extend_num_tokens: int,
        backup_state: bool = False,
    ):
        if (
            self.token_to_kv_pool_allocator.available_size()
            < extend_num_tokens
            + len(seq_lens) * self.token_to_kv_pool_allocator.page_size
        ):
            if self.tree_cache is not None:
                self.tree_cache.evict(
                    extend_num_tokens
                    + len(seq_lens) * self.token_to_kv_pool_allocator.page_size,
                )

        if backup_state:
            state = self.token_to_kv_pool_allocator.backup_state()

        out_cache_loc = self.token_to_kv_pool_allocator.alloc_extend(
            prefix_lens, seq_lens, last_loc, extend_num_tokens
        )
        if out_cache_loc is None:
            error_msg = (
                f"Prefill out of memory. Try to lower your batch size.\n"
                f"Try to allocate {extend_num_tokens} tokens.\n"
                f"Available tokens: {self.token_to_kv_pool_allocator.available_size() + self.tree_cache.evictable_size()}\n"
                f"{self.token_to_kv_pool_allocator.available_size()=}\n"
                f"{self.tree_cache.evictable_size()=}\n"
            )
            logger.error(error_msg)
            raise RuntimeError(error_msg)

        if backup_state:
            return out_cache_loc, state
        else:
            return out_cache_loc

    def alloc_paged_token_slots_decode(
        self,
        seq_lens: torch.Tensor,
        last_loc: torch.Tensor,
        backup_state: bool = False,
    ):
        if self.tree_cache is not None:
            if (
                self.token_to_kv_pool_allocator.available_size()
                < len(seq_lens) * self.token_to_kv_pool_allocator.page_size
            ):
                self.tree_cache.evict(
                    len(seq_lens) * self.token_to_kv_pool_allocator.page_size,
                )

        if backup_state:
            state = self.token_to_kv_pool_allocator.backup_state()

        out_cache_loc = self.token_to_kv_pool_allocator.alloc_decode(seq_lens, last_loc)
        if out_cache_loc is None:
            error_msg = (
                f"Decode out of memory. Try to lower your batch size.\n"
                f"Try to allocate {len(seq_lens)} tokens.\n"
                f"Available tokens: {self.token_to_kv_pool_allocator.available_size() + self.tree_cache.evictable_size()}\n"
                f"{self.token_to_kv_pool_allocator.available_size()=}\n"
                f"{self.tree_cache.evictable_size()=}\n"
            )
            logger.error(error_msg)
            raise RuntimeError(error_msg)

        if backup_state:
            return out_cache_loc, state
        else:
            return out_cache_loc

    def prepare_encoder_info_extend(self, input_ids: List[int], seq_lens: List[int]):
        self.encoder_lens_cpu = []
        self.encoder_cached = []

        for req in self.reqs:
            im = req.multimodal_inputs
            if im is None or im.num_image_tokens is None:
                # No image input
                self.encoder_lens_cpu.append(0)
                self.encoder_cached.append(True)
            else:
                self.encoder_lens_cpu.append(im.num_image_tokens)
                self.encoder_cached.append(
                    self.forward_mode.is_decode()
                    or len(req.prefix_indices) >= im.num_image_tokens
                )

        self.encoder_lens = torch.tensor(self.encoder_lens_cpu, dtype=torch.int64).to(
            self.device, non_blocking=True
        )

        # Strip encoder infos
        pt = 0
        decoder_out_cache_loc = []
        encoder_out_cache_loc = []
        for i, req in enumerate(self.reqs):
            encoder_len = self.encoder_lens_cpu[i]
            seq_lens[i] -= encoder_len

            if len(req.prefix_indices) < encoder_len:
                # NOTE: the encoder part should be considered as a whole
                assert len(req.prefix_indices) == 0
                input_ids[i] = input_ids[i][encoder_len:]
                encoder_out_cache_loc.append(self.out_cache_loc[pt : pt + encoder_len])
                decoder_out_cache_loc.append(
                    self.out_cache_loc[pt + encoder_len : pt + req.extend_input_len]
                )
                self.extend_lens[i] -= encoder_len
                self.extend_num_tokens -= encoder_len
            else:
                decoder_out_cache_loc.append(
                    self.out_cache_loc[pt : pt + req.extend_input_len]
                )
                self.prefix_lens[i] -= encoder_len

            pt += req.extend_input_len

        # Reassign
        self.input_ids = torch.tensor(sum(input_ids, []), dtype=torch.int64).to(
            self.device, non_blocking=True
        )
        self.seq_lens = torch.tensor(seq_lens, dtype=torch.int64).to(
            self.device, non_blocking=True
        )

        if not decoder_out_cache_loc:
            self.out_cache_loc = torch.zeros(0, dtype=torch.int64).to(
                self.device, non_blocking=True
            )
        else:
            self.out_cache_loc = torch.cat(decoder_out_cache_loc)

        if not encoder_out_cache_loc:
            self.encoder_out_cache_loc = torch.zeros(0, dtype=torch.int64).to(
                self.device, non_blocking=True
            )
        else:
            self.encoder_out_cache_loc = torch.cat(encoder_out_cache_loc)

        assert (
            len(self.out_cache_loc) == self.extend_num_tokens
        ), f"Expected {len(self.out_cache_loc)}, got {self.extend_num_tokens}"

    def prepare_for_extend(self):
        self.forward_mode = ForwardMode.EXTEND

        # Allocate req slots
        bs = len(self.reqs)
        req_pool_indices = self.alloc_req_slots(bs)

        # Init tensors
        reqs = self.reqs
        input_ids = [r.fill_ids[len(r.prefix_indices) :] for r in reqs]
        extend_num_tokens = sum(len(ids) for ids in input_ids)
        seq_lens = [len(r.fill_ids) for r in reqs]
        prefix_lens = [len(r.prefix_indices) for r in reqs]
        extend_lens = [r.extend_input_len for r in reqs]

        token_type_ids = [
            r.token_type_ids for r in reqs if r.token_type_ids is not None
        ]

        req_pool_indices_tensor = torch.tensor(req_pool_indices, dtype=torch.int64).to(
            self.device, non_blocking=True
        )
        input_ids_tensor = torch.tensor(sum(input_ids, []), dtype=torch.int64).to(
            self.device, non_blocking=True
        )
        seq_lens_tensor = torch.tensor(seq_lens, dtype=torch.int64).to(
            self.device, non_blocking=True
        )
        prefix_lens_tensor = torch.tensor(
            prefix_lens, dtype=torch.int64, device=self.device
        )

        token_type_ids_tensor = None
        if len(token_type_ids) > 0:
            token_type_ids_tensor = torch.tensor(
                sum(token_type_ids, []), dtype=torch.int64
            ).to(self.device, non_blocking=True)

        extend_lens_tensor = seq_lens_tensor - prefix_lens_tensor

        # Copy prefix and do some basic check
        input_embeds = []
        extend_input_logprob_token_ids = []
        multimodal_inputs = []

        for i, (req, seq_len, pre_len) in enumerate(zip(reqs, seq_lens, prefix_lens)):
            req.req_pool_idx = req_pool_indices[i]
            assert seq_len - pre_len == req.extend_input_len

            if pre_len > 0:
                self.req_to_token_pool.write(
                    (req.req_pool_idx, slice(0, pre_len)), req.prefix_indices
                )
                if self.token_to_kv_pool_allocator_local is not None:
                    self.req_to_token_pool.write_local(
                        (req.req_pool_idx, slice(0, pre_len)), req.prefix_indices_local
                    )
                    self.tree_cache.evict_hybrid(
                        req, pre_len, self.model_config.attention_chunk_size
                    )

            # If input_embeds are available, store them
            if req.input_embeds is not None:
                # If req.input_embeds is already a list, append its content directly
                input_embeds.extend(req.input_embeds)  # Use extend to avoid nesting

            multimodal_inputs.append(req.multimodal_inputs)

            req.cached_tokens += pre_len - req.already_computed
            req.already_computed = seq_len
            req.is_retracted = False

            # Compute the relative logprob_start_len in an extend batch
            if req.logprob_start_len >= pre_len:
                req.extend_logprob_start_len = min(
                    req.logprob_start_len - pre_len,
                    req.extend_input_len,
                    req.seqlen - 1,
                )
            else:
                req.extend_logprob_start_len = 0

            if self.return_logprob:
                # Find input logprob token ids.
                # First, find a global index within origin_input_ids and slide it by 1
                # to compute input logprobs. It is because you need the next token
                # to compute input logprobs. E.g., (chunk size 2)
                #
                # input_logprobs = [1, 2, 3, 4]
                # fill_ids = [1, 2]
                # extend_input_logprob_token_id = [2, 3]
                #
                # Note that it can also overflow. In this case, we pad it with 0.
                # input_logprobs = [1, 2, 3, 4]
                # fill_ids = [3, 4]
                # extend_input_logprob_token_id = [4, 0]
                global_start_idx, global_end_idx = (
                    len(req.prefix_indices),
                    len(req.fill_ids),
                )
                # Apply logprob_start_len
                if global_start_idx < req.logprob_start_len:
                    global_start_idx = req.logprob_start_len

                logprob_token_ids = req.origin_input_ids[
                    global_start_idx + 1 : global_end_idx + 1
                ]
                extend_input_logprob_token_ids.extend(logprob_token_ids)

                # We will need req.extend_input_len - req.extend_logprob_start_len number of
                # tokens, and logprob_token_ids is for input logprob, so pad the rest of them by 0.
                extend_input_logprob_token_ids.extend(
                    [0]
                    * (
                        req.extend_input_len
                        - req.extend_logprob_start_len
                        - len(logprob_token_ids)
                    )
                )

        if self.return_logprob:
            extend_input_logprob_token_ids = torch.tensor(
                extend_input_logprob_token_ids
            )
        else:
            extend_input_logprob_token_ids = None

        # Allocate memory
        if self.token_to_kv_pool_allocator.page_size == 1:
            out_cache_loc = self.alloc_token_slots(extend_num_tokens)
            if self.token_to_kv_pool_allocator_local is not None:
                out_cache_loc_local = self.alloc_token_slots_local(extend_num_tokens)
        else:
            last_loc = get_last_loc(
                self.req_to_token_pool.req_to_token,
                req_pool_indices_tensor,
                prefix_lens_tensor,
            )
            out_cache_loc = self.alloc_paged_token_slots_extend(
                prefix_lens_tensor, seq_lens_tensor, last_loc, extend_num_tokens
            )

        # Set fields
        self.input_ids = input_ids_tensor
        self.req_pool_indices = req_pool_indices_tensor
        self.seq_lens = seq_lens_tensor
        self.out_cache_loc = out_cache_loc
        if self.token_to_kv_pool_allocator_local is not None:
            self.out_cache_loc_local = out_cache_loc_local
        else:
            self.out_cache_loc_local = None
        self.input_embeds = (
            torch.tensor(input_embeds).to(self.device, non_blocking=True)
            if input_embeds
            else None
        )
        for mm_input in multimodal_inputs:
            if mm_input is None:
                continue
            for mm_item in mm_input.mm_items:
                pixel_values = getattr(mm_item, "pixel_values", None)
                if isinstance(pixel_values, torch.Tensor):
                    mm_item.pixel_values = pixel_values.to(
                        self.device, non_blocking=True
                    )
        self.multimodal_inputs = multimodal_inputs
        self.token_type_ids = token_type_ids_tensor
        self.seq_lens_sum = sum(seq_lens)

        if self.return_logprob:
            self.top_logprobs_nums = [r.top_logprobs_num for r in reqs]
            self.token_ids_logprobs = [r.token_ids_logprob for r in reqs]

        self.extend_logprob_start_lens = [r.extend_logprob_start_len for r in reqs]
        self.extend_num_tokens = extend_num_tokens
        self.prefix_lens = prefix_lens
        self.extend_lens = extend_lens
        self.extend_input_logprob_token_ids = extend_input_logprob_token_ids

        # Write to req_to_token_pool
        if support_triton(global_server_args_dict.get("attention_backend")):
            # TODO: some tensors can be reused for ForwardBatchInfo (e.g., extend_lens, cumsum_start)

            write_req_to_token_pool_triton[(bs,)](
                self.req_to_token_pool.req_to_token,
                req_pool_indices_tensor,
                prefix_lens_tensor,
                seq_lens_tensor,
                extend_lens_tensor,
                out_cache_loc,
                self.req_to_token_pool.req_to_token.shape[1],
            )
            if self.token_to_kv_pool_allocator_local is not None:
                write_req_to_token_pool_triton[(bs,)](
                    self.req_to_token_pool.req_to_token_local,
                    req_pool_indices_tensor,
                    prefix_lens_tensor,
                    seq_lens_tensor,
                    extend_lens_tensor,
                    out_cache_loc_local,
                    self.req_to_token_pool.req_to_token_local.shape[1],
                )
        else:
            pt = 0
            for i in range(bs):
                self.req_to_token_pool.write(
                    (req_pool_indices[i], slice(prefix_lens[i], seq_lens[i])),
                    out_cache_loc[pt : pt + extend_lens[i]],
                )
                pt += extend_lens[i]

        if self.model_config.is_encoder_decoder:
            self.prepare_encoder_info_extend(input_ids, seq_lens)

        # Build sampling info
        self.sampling_info = SamplingBatchInfo.from_schedule_batch(
            self,
            self.model_config.vocab_size,
        )

    def mix_with_running(self, running_batch: "ScheduleBatch"):
        self.forward_mode = ForwardMode.MIXED
        running_bs = running_batch.batch_size()

        for req in running_batch.reqs:
            req.fill_ids = req.origin_input_ids + req.output_ids
            req.extend_input_len = 1

        input_ids = torch.cat([self.input_ids, running_batch.input_ids])
        out_cache_loc = torch.cat([self.out_cache_loc, running_batch.out_cache_loc])

        self.merge_batch(running_batch)
        self.input_ids = input_ids
        self.out_cache_loc = out_cache_loc

        # For overlap scheduler, the output_ids has one step delay
        delta = 0 if self.enable_overlap else -1

        # NOTE: prefix_indices is what has been cached, but we don't cache each decode step
        self.prefix_lens.extend(
            [
                len(r.origin_input_ids) + len(r.output_ids) + delta
                for r in running_batch.reqs
            ]
        )
        self.extend_lens.extend([1] * running_bs)
        self.extend_num_tokens += running_bs
        # TODO (lianmin): Revisit this. It should be seq_len - 1
        self.extend_logprob_start_lens.extend([0] * running_bs)

    def new_page_count_next_decode(self):
        page_size = self.token_to_kv_pool_allocator.page_size
        if page_size == 1:
            return len(self.reqs)
        # In the decoding phase, the length of a request's KV cache should be
        # the total length of the request minus 1
        return (
            sum(1 for req in self.reqs if req.seqlen % page_size == 0)
            if self.enable_overlap
            else sum(1 for req in self.reqs if (req.seqlen - 1) % page_size == 0)
        )

    def check_decode_mem(self, buf_multiplier=1):
        tokens_required = (
            self.new_page_count_next_decode()
            * buf_multiplier
            * self.token_to_kv_pool_allocator.page_size
        )
        if self.get_available_memory() >= tokens_required:
            return True

        self.tree_cache.evict(tokens_required)

        return self.get_available_memory() >= tokens_required

    def get_available_memory(self):
        if self.token_to_kv_pool_allocator_local is not None:
            available_size = min(
                self.token_to_kv_pool_allocator.available_size(),
                self.token_to_kv_pool_allocator_local.available_size(),
            )
        else:
            available_size = self.token_to_kv_pool_allocator.available_size()
        return available_size

    def retract_decode(self, server_args: ServerArgs):
        """Retract the decoding requests when there is not enough memory."""
        sorted_indices = list(range(len(self.reqs)))

        # TODO(lsyin): improve retraction policy for radix cache
        # For spec decoding, filter_batch API can only filter
        # requests from the back, so we can only retract from the back.
        # TODO(sang): Clean up finish path and support better retract
        # policy.
        if not server_args.speculative_algorithm:
            sorted_indices.sort(
                key=lambda i: (
                    len(self.reqs[i].output_ids),
                    -len(self.reqs[i].origin_input_ids),
                ),
                reverse=True,
            )

        def get_required_tokens(num_reqs: int):
            headroom_for_spec_decode = 0
            if server_args.speculative_algorithm:
                headroom_for_spec_decode += (
                    num_reqs
                    * server_args.speculative_eagle_topk
                    * server_args.speculative_num_steps
                    + num_reqs * server_args.speculative_num_draft_tokens
                )
            return (
                num_reqs * global_config.retract_decode_steps + headroom_for_spec_decode
            )

        retracted_reqs = []
        seq_lens_cpu = self.seq_lens.cpu().numpy()
        first_iter = True
        while (
            self.get_available_memory() < get_required_tokens(len(sorted_indices))
            or first_iter
        ):
            if len(sorted_indices) == 1:
                # Corner case: only one request left
                assert (
                    self.get_available_memory() > 0
                ), "No space left for only one request"
                break

            first_iter = False
            idx = sorted_indices.pop()
            req = self.reqs[idx]
            retracted_reqs.append(req)

            if server_args.disaggregation_mode == "decode":
                req.offload_kv_cache(
                    self.req_to_token_pool, self.token_to_kv_pool_allocator
                )

            if isinstance(self.tree_cache, ChunkCache):
                # ChunkCache does not have eviction
                token_indices = self.req_to_token_pool.req_to_token[
                    req.req_pool_idx, : seq_lens_cpu[idx]
                ]
                self.token_to_kv_pool_allocator.free(token_indices)
                self.req_to_token_pool.free(req.req_pool_idx)
                if self.token_to_kv_pool_allocator_local is not None:
                    token_indices_local = self.req_to_token_pool.req_to_token_local[
                        req.req_pool_idx, : seq_lens_cpu[idx]
                    ]
                    self.token_to_kv_pool_allocator_local.free(token_indices_local)
            else:
                # TODO: apply more fine-grained retraction
                last_uncached_pos = (
                    len(req.prefix_indices) // server_args.page_size
                ) * server_args.page_size
                token_indices = self.req_to_token_pool.req_to_token[
                    req.req_pool_idx, last_uncached_pos : seq_lens_cpu[idx]
                ]
                self.token_to_kv_pool_allocator.free(token_indices)
                self.req_to_token_pool.free(req.req_pool_idx)

                # release the last node
                self.tree_cache.dec_lock_ref(req.last_node)

                # NOTE(lsyin): we should use the newly evictable memory instantly.
                residual_size = (
                    len(sorted_indices) * global_config.retract_decode_steps
                    - self.get_available_memory()
                )
                residual_size = max(0, residual_size)
                self.tree_cache.evict(residual_size)

            req.reset_for_retract()

            if len(retracted_reqs) == 0:
                # Corner case: only one request left
                raise ValueError(
                    "Failed to retract any request. No space left for only one request."
                )

        self.filter_batch(keep_indices=sorted_indices)

        # Reqs in batch are filtered
        total_decoded_tokens = sum(len(r.output_ids) for r in self.reqs)
        total_max_new_tokens = sum(r.sampling_params.max_new_tokens for r in self.reqs)

        new_estimate_ratio = (
            total_decoded_tokens + global_config.retract_decode_steps * len(self.reqs)
        ) / total_max_new_tokens
        new_estimate_ratio = min(1.0, new_estimate_ratio)

        return retracted_reqs, new_estimate_ratio

    def prepare_encoder_info_decode(self):
        # Reset the encoder cached status
        self.encoder_cached = [True] * len(self.reqs)

    def prepare_for_idle(self):
        self.forward_mode = ForwardMode.IDLE
        self.input_ids = torch.empty(0, dtype=torch.int64, device=self.device)
        self.seq_lens = torch.empty(0, dtype=torch.int64, device=self.device)
        self.out_cache_loc = torch.empty(0, dtype=torch.int64, device=self.device)
        if self.token_to_kv_pool_allocator_local is not None:
            self.out_cache_loc_local = torch.empty(
                0, dtype=torch.int64, device=self.device
            )
        else:
            self.out_cache_loc_local = None
        self.req_pool_indices = torch.empty(0, dtype=torch.int32, device=self.device)
        self.seq_lens_sum = 0
        self.extend_num_tokens = 0
        self.sampling_info = SamplingBatchInfo.from_schedule_batch(
            self,
            self.model_config.vocab_size,
        )

    def prepare_for_decode(self):
        self.forward_mode = ForwardMode.DECODE
        bs = len(self.reqs)

        if self.spec_algorithm.is_eagle():
            # if spec decoding is used, the decode batch is prepared inside
            # `forward_batch_speculative_generation` after running draft models.
            return

        if self.sampling_info.penalizer_orchestrator.is_required:
            if self.enable_overlap:
                # TODO: this can be slow, optimize this.
                delayed_output_ids = torch.tensor(
                    [
                        (
                            req.output_ids[-1]
                            if len(req.output_ids)
                            else req.origin_input_ids[-1]
                        )
                        for req in self.reqs
                    ],
                    dtype=torch.int64,
                    device=self.device,
                )
                self.sampling_info.penalizer_orchestrator.cumulate_output_tokens(
                    delayed_output_ids
                )
            else:
                self.sampling_info.penalizer_orchestrator.cumulate_output_tokens(
                    self.output_ids.to(torch.int64)
                )

        # Update fields
        self.input_ids = self.output_ids
        self.output_ids = None

        if self.model_config.is_encoder_decoder:
            locs = self.encoder_lens + self.seq_lens
            self.prepare_encoder_info_decode()
        else:
            locs = self.seq_lens.clone()

        if self.enable_overlap:
            # Do not use in-place operations in the overlap mode
            self.seq_lens = self.seq_lens + 1
        else:
            # A faster in-place version
            self.seq_lens.add_(1)
        self.seq_lens_sum += bs

        # free memory
        if self.token_to_kv_pool_allocator_local is not None:
            for req in self.reqs:
                self.tree_cache.evict_hybrid(
                    req, req.seqlen - 1, self.model_config.attention_chunk_size
                )

        # Allocate memory
        if self.token_to_kv_pool_allocator.page_size == 1:
            self.out_cache_loc = self.alloc_token_slots(bs)
            if self.token_to_kv_pool_allocator_local is not None:
                self.out_cache_loc_local = self.alloc_token_slots_local(bs)
            else:
                self.out_cache_loc_local = None
        else:
            last_loc = self.req_to_token_pool.req_to_token[
                self.req_pool_indices, self.seq_lens - 2
            ]
            self.out_cache_loc = self.alloc_paged_token_slots_decode(
                self.seq_lens, last_loc
            )

        self.req_to_token_pool.write(
            (self.req_pool_indices, locs), self.out_cache_loc.to(torch.int32)
        )
        if self.token_to_kv_pool_allocator_local is not None:
            self.req_to_token_pool.write_local(
                (self.req_pool_indices, locs), self.out_cache_loc_local.to(torch.int32)
            )

    def filter_batch(
        self,
        chunked_req_to_exclude: Optional[Union[Req, List[Req]]] = None,
        keep_indices: Optional[List[int]] = None,
    ):
        if keep_indices is None:
            if isinstance(chunked_req_to_exclude, Req):
                chunked_req_to_exclude = [chunked_req_to_exclude]
            elif chunked_req_to_exclude is None:
                chunked_req_to_exclude = []
            keep_indices = [
                i
                for i in range(len(self.reqs))
                if not self.reqs[i].finished()
                and self.reqs[i] not in chunked_req_to_exclude
            ]

        if keep_indices is None or len(keep_indices) == 0:
            # Filter out all requests
            self.reqs = []
            return

        if len(keep_indices) == len(self.reqs):
            # No need to filter
            return

        keep_indices_device = torch.tensor(keep_indices, dtype=torch.int64).to(
            self.device, non_blocking=True
        )

        if self.model_config.is_encoder_decoder:
            self.encoder_lens = self.encoder_lens[keep_indices_device]
            self.encoder_lens_cpu = [self.encoder_lens_cpu[i] for i in keep_indices]

        self.reqs = [self.reqs[i] for i in keep_indices]
        if self.multimodal_inputs is not None:
            self.multimodal_inputs = [self.multimodal_inputs[i] for i in keep_indices]
        self.req_pool_indices = self.req_pool_indices[keep_indices_device]
        self.seq_lens = self.seq_lens[keep_indices_device]
        self.out_cache_loc = None
        self.out_cache_loc_local = None
        self.seq_lens_sum = self.seq_lens.sum().item()
        self.output_ids = self.output_ids[keep_indices_device]
        self.return_logprob = any(req.return_logprob for req in self.reqs)
        if self.return_logprob:
            self.top_logprobs_nums = [self.top_logprobs_nums[i] for i in keep_indices]
            self.token_ids_logprobs = [self.token_ids_logprobs[i] for i in keep_indices]
        else:
            self.top_logprobs_nums = None
            self.token_ids_logprobs = None

        self.has_stream = any(req.stream for req in self.reqs)
        self.has_grammar = any(req.grammar for req in self.reqs)

        self.sampling_info.filter_batch(keep_indices, keep_indices_device)
        if self.spec_info:
            self.spec_info.filter_batch(keep_indices_device)

    def merge_batch(self, other: "ScheduleBatch"):
        # Penalizer orchestrator must be merged before Batch.reqs is merged. This is because
        # orchestrator.merge() depends on Batch.reqs during preparation of each penalizers, so it
        # needs to be called with pre-merged Batch.reqs.
        self.sampling_info.merge_batch(other.sampling_info)

        # Encoder-decoder infos
        if self.model_config.is_encoder_decoder:
            self.encoder_lens = torch.cat([self.encoder_lens, other.encoder_lens])
            self.encoder_lens_cpu.extend(other.encoder_lens_cpu)
        self.req_pool_indices = torch.cat(
            [self.req_pool_indices, other.req_pool_indices]
        )
        self.seq_lens = torch.cat([self.seq_lens, other.seq_lens])
        self.out_cache_loc = None
        self.out_cache_loc_local = None
        self.seq_lens_sum += other.seq_lens_sum
        if self.output_ids is not None:
            self.output_ids = torch.cat([self.output_ids, other.output_ids])
        if self.return_logprob and other.return_logprob:
            self.top_logprobs_nums.extend(other.top_logprobs_nums)
            self.token_ids_logprobs.extend(other.token_ids_logprobs)
        elif self.return_logprob:
            self.top_logprobs_nums.extend([0] * len(other.reqs))
            self.token_ids_logprobs.extend([None] * len(other.reqs))
        elif other.return_logprob:
            self.top_logprobs_nums = [0] * len(self.reqs) + other.top_logprobs_nums
            self.token_ids_logprobs = [None] * len(self.reqs) + other.token_ids_logprobs
        self.reqs.extend(other.reqs)
        if self.multimodal_inputs is not None:
            self.multimodal_inputs.extend(other.multimodal_inputs)

        self.return_logprob |= other.return_logprob
        self.has_stream |= other.has_stream
        self.has_grammar |= other.has_grammar
        self.return_hidden_states |= other.return_hidden_states

        if self.spec_info:
            self.spec_info.merge_batch(other.spec_info)

    def get_model_worker_batch(
        self, seq_lens_cpu_cache: Optional[torch.Tensor] = None
    ) -> ModelWorkerBatch:
        if self.forward_mode.is_decode_or_idle():
            extend_seq_lens = extend_prefix_lens = extend_logprob_start_lens = None
        else:
            extend_seq_lens = self.extend_lens
            extend_prefix_lens = self.prefix_lens
            extend_logprob_start_lens = self.extend_logprob_start_lens

        # Create seq_lens_cpu when needed
        if (
            global_server_args_dict["attention_backend"] == "fa3"
            or (
                global_server_args_dict["use_mla_backend"]
                and global_server_args_dict["attention_backend"] == "flashinfer"
            )
            or global_server_args_dict["attention_backend"] == "flashmla"
            or global_server_args_dict["attention_backend"] == "cutlass_mla"
            or global_server_args_dict["enable_two_batch_overlap"]
        ):
            seq_lens_cpu = (
                seq_lens_cpu_cache
                if seq_lens_cpu_cache is not None
                else self.seq_lens.cpu()
            )
        else:
            seq_lens_cpu = None

        if self.sampling_info:
            if self.has_grammar:
                self.sampling_info.grammars = [req.grammar for req in self.reqs]
            else:
                self.sampling_info.grammars = None

        global bid
        bid += 1
        return ModelWorkerBatch(
            bid=bid,
            forward_mode=self.forward_mode,
            input_ids=self.input_ids,
            req_pool_indices=self.req_pool_indices,
            seq_lens=self.seq_lens,
            out_cache_loc=self.out_cache_loc,
            out_cache_loc_local=self.out_cache_loc_local,
            seq_lens_cpu=seq_lens_cpu,
            seq_lens_sum=self.seq_lens_sum,
            return_logprob=self.return_logprob,
            top_logprobs_nums=self.top_logprobs_nums,
            token_ids_logprobs=self.token_ids_logprobs,
            global_num_tokens=self.global_num_tokens,
            global_num_tokens_for_logprob=self.global_num_tokens_for_logprob,
            can_run_dp_cuda_graph=self.can_run_dp_cuda_graph,
            tbo_split_seq_index=self.tbo_split_seq_index,
            global_forward_mode=self.global_forward_mode,
            extend_num_tokens=self.extend_num_tokens,
            extend_seq_lens=extend_seq_lens,
            extend_prefix_lens=extend_prefix_lens,
            extend_logprob_start_lens=extend_logprob_start_lens,
            multimodal_inputs=self.multimodal_inputs,
            encoder_cached=self.encoder_cached,
            encoder_lens=self.encoder_lens,
            encoder_lens_cpu=self.encoder_lens_cpu,
            encoder_out_cache_loc=self.encoder_out_cache_loc,
            lora_paths=[req.lora_path for req in self.reqs],
            sampling_info=self.sampling_info,
            input_embeds=self.input_embeds,
            token_type_ids=self.token_type_ids,
            spec_algorithm=self.spec_algorithm,
            spec_info=self.spec_info,
            hicache_consumer_index=self.hicache_consumer_index,
            capture_hidden_mode=(
                CaptureHiddenMode.FULL
                if self.return_hidden_states
                else (
                    getattr(
                        self.spec_info, "capture_hidden_mode", CaptureHiddenMode.NULL
                    )
                    if self.spec_info
                    else CaptureHiddenMode.NULL
                )
            ),
            extend_input_logprob_token_ids=self.extend_input_logprob_token_ids,
            launch_done=self.launch_done,
        )

    def copy(self):
        # Only contain fields that will be used by process_batch_result
        return ScheduleBatch(
            reqs=self.reqs,
            model_config=self.model_config,
            forward_mode=self.forward_mode,
            out_cache_loc=self.out_cache_loc,
            out_cache_loc_local=self.out_cache_loc_local,
            return_logprob=self.return_logprob,
            decoding_reqs=self.decoding_reqs,
            spec_algorithm=self.spec_algorithm,
            enable_custom_logit_processor=self.enable_custom_logit_processor,
            global_num_tokens=self.global_num_tokens,
            global_num_tokens_for_logprob=self.global_num_tokens_for_logprob,
            can_run_dp_cuda_graph=self.can_run_dp_cuda_graph,
            is_extend_in_batch=self.is_extend_in_batch,
        )

    def __str__(self):
        return (
            f"ScheduleBatch(forward_mode={self.forward_mode.name if self.forward_mode else 'None'}, "
            f"#req={(len(self.reqs))})"
        )


@dataclasses.dataclass
class ModelWorkerBatch:
    # The batch id
    bid: int
    # The forward mode
    forward_mode: ForwardMode
    # The input ids
    input_ids: torch.Tensor
    # The indices of requests in the req_to_token_pool
    req_pool_indices: torch.Tensor
    # The sequence length
    seq_lens: torch.Tensor
    # The indices of output tokens in the token_to_kv_pool_allocator
    out_cache_loc: torch.Tensor
    # The indices of output tokens in the token_to_kv_pool_allocator_local
    out_cache_loc_local: Optional[torch.Tensor]
    # The sequence length tensor on CPU
    seq_lens_cpu: Optional[torch.Tensor]
    seq_lens_sum: int

    # For logprob
    return_logprob: bool
    top_logprobs_nums: Optional[List[int]]
    token_ids_logprobs: Optional[List[List[int]]]

    # For DP attention
    global_num_tokens: Optional[List[int]]
    global_num_tokens_for_logprob: Optional[List[int]]
    can_run_dp_cuda_graph: bool
    tbo_split_seq_index: Optional[int]
    global_forward_mode: Optional[ForwardMode]

    # For extend
    extend_num_tokens: Optional[int]
    extend_seq_lens: Optional[List[int]]
    extend_prefix_lens: Optional[List[int]]
    extend_logprob_start_lens: Optional[List[int]]
    extend_input_logprob_token_ids: Optional[torch.Tensor]

    # For multimodal
    multimodal_inputs: Optional[List[MultimodalInputs]]

    # For encoder-decoder
    encoder_cached: Optional[List[bool]]
    encoder_lens: Optional[torch.Tensor]
    encoder_lens_cpu: Optional[List[int]]
    encoder_out_cache_loc: Optional[torch.Tensor]

    # For LoRA
    lora_paths: Optional[List[str]]

    # Sampling info
    sampling_info: SamplingBatchInfo

    # The input Embeds
    input_embeds: Optional[torch.tensor] = None

    # For corss-encoder model
    token_type_ids: Optional[torch.Tensor] = None

    # Speculative decoding
    spec_algorithm: SpeculativeAlgorithm = None
    spec_info: Optional[Union[EagleVerifyInput, EagleDraftInput]] = None
    # If set, the output of the batch contains the hidden states of the run.
    capture_hidden_mode: CaptureHiddenMode = None
    spec_num_draft_tokens: Optional[int] = None
    hicache_consumer_index: int = 0

    # Overlap event
    launch_done: Optional[threading.Event] = None


@triton.jit
def write_req_to_token_pool_triton(
    req_to_token_ptr,  # [max_batch, max_context_len]
    req_pool_indices,
    pre_lens,
    seq_lens,
    extend_lens,
    out_cache_loc,
    req_to_token_ptr_stride: tl.constexpr,
):
    BLOCK_SIZE: tl.constexpr = 512
    pid = tl.program_id(0)

    req_pool_index = tl.load(req_pool_indices + pid)
    pre_len = tl.load(pre_lens + pid)
    seq_len = tl.load(seq_lens + pid)

    # NOTE: This can be slow for large bs
    cumsum_start = tl.cast(0, tl.int64)
    for i in range(pid):
        cumsum_start += tl.load(extend_lens + i)

    num_loop = tl.cdiv(seq_len - pre_len, BLOCK_SIZE)
    for i in range(num_loop):
        offset = tl.arange(0, BLOCK_SIZE) + i * BLOCK_SIZE
        mask = offset < (seq_len - pre_len)
        value = tl.load(out_cache_loc + cumsum_start + offset, mask=mask)
        tl.store(
            req_to_token_ptr
            + req_pool_index * req_to_token_ptr_stride
            + offset
            + pre_len,
            value,
            mask=mask,
        )


def get_last_loc(
    req_to_token: torch.Tensor,
    req_pool_indices_tensor: torch.Tensor,
    prefix_lens_tensor: torch.Tensor,
) -> torch.Tensor:
    if global_server_args_dict["attention_backend"] != "torch_native":
        impl = get_last_loc_triton
    else:
        impl = get_last_loc_torch

    return impl(req_to_token, req_pool_indices_tensor, prefix_lens_tensor)


def get_last_loc_torch(
    req_to_token: torch.Tensor,
    req_pool_indices_tensor: torch.Tensor,
    prefix_lens_tensor: torch.Tensor,
) -> torch.Tensor:
    return torch.where(
        prefix_lens_tensor > 0,
        req_to_token[req_pool_indices_tensor, prefix_lens_tensor - 1],
        torch.full_like(prefix_lens_tensor, -1),
    )


@triton.jit
def get_last_loc_kernel(
    req_to_token,
    req_pool_indices_tensor,
    prefix_lens_tensor,
    result,
    num_tokens,
    req_to_token_stride,
    BLOCK_SIZE: tl.constexpr,
):
    pid = tl.program_id(0)
    offset = tl.arange(0, BLOCK_SIZE) + pid * BLOCK_SIZE
    mask = offset < num_tokens

    prefix_lens = tl.load(prefix_lens_tensor + offset, mask=mask, other=0)
    req_pool_indices = tl.load(req_pool_indices_tensor + offset, mask=mask, other=0)

    token_mask = prefix_lens > 0
    token_index = req_pool_indices * req_to_token_stride + (prefix_lens - 1)
    tokens = tl.load(req_to_token + token_index, mask=token_mask, other=-1)

    tl.store(result + offset, tokens, mask=mask)


def get_last_loc_triton(
    req_to_token: torch.Tensor,
    req_pool_indices_tensor: torch.Tensor,
    prefix_lens_tensor: torch.Tensor,
) -> torch.Tensor:
    BLOCK_SIZE = 256
    num_tokens = prefix_lens_tensor.shape[0]
    result = torch.empty_like(prefix_lens_tensor)
    grid = (triton.cdiv(num_tokens, BLOCK_SIZE),)

    get_last_loc_kernel[grid](
        req_to_token,
        req_pool_indices_tensor,
        prefix_lens_tensor,
        result,
        num_tokens,
        req_to_token.stride(0),
        BLOCK_SIZE,
    )
    return result<|MERGE_RESOLUTION|>--- conflicted
+++ resolved
@@ -817,12 +817,8 @@
     # Request, memory pool, and cache
     reqs: List[Req]
     req_to_token_pool: ReqToTokenPool = None
-<<<<<<< HEAD
-    token_to_kv_pool_allocator: TokenToKVPoolAllocator = None
-    token_to_kv_pool_allocator_local: Optional[TokenToKVPoolAllocator] = None
-=======
     token_to_kv_pool_allocator: BaseTokenToKVPoolAllocator = None
->>>>>>> bd4f5818
+    token_to_kv_pool_allocator_local: Optional[BaseTokenToKVPoolAllocator] = None
     tree_cache: BasePrefixCache = None
 
     # Batch configs
