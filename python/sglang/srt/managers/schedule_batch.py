"""
Copyright 2023-2024 SGLang Team
Licensed under the Apache License, Version 2.0 (the "License");
you may not use this file except in compliance with the License.
You may obtain a copy of the License at

    http://www.apache.org/licenses/LICENSE-2.0

Unless required by applicable law or agreed to in writing, software
distributed under the License is distributed on an "AS IS" BASIS,
WITHOUT WARRANTIES OR CONDITIONS OF ANY KIND, either express or implied.
See the License for the specific language governing permissions and
limitations under the License.
"""

"""
Store information about requests and batches.

The following is the flow of data structures for a batch:

ScheduleBatch -> ModelWorkerBatch -> ForwardBatch

- ScheduleBatch is managed by `scheduler.py::Scheduler`.
  It contains high-level scheduling data. Most of the data is on the CPU.
- ModelWorkerBatch is managed by `tp_worker.py::TpModelWorker`.
- ForwardBatch is managed by `model_runner.py::ModelRunner`.
  It contains low-level tensor data. Most of the data consists of GPU tensors.
"""

import logging
from dataclasses import dataclass
from typing import List, Optional, Tuple, Union

import torch

from sglang.global_config import global_config
from sglang.srt.constrained import RegexGuide
from sglang.srt.constrained.jump_forward import JumpForwardMap
from sglang.srt.mem_cache.base_prefix_cache import BasePrefixCache
from sglang.srt.mem_cache.chunk_cache import ChunkCache
from sglang.srt.mem_cache.memory_pool import BaseTokenToKVPool, ReqToTokenPool
from sglang.srt.model_executor.forward_batch_info import ForwardMode
from sglang.srt.sampling.sampling_batch_info import SamplingBatchInfo
from sglang.srt.sampling.sampling_params import SamplingParams
from sglang.srt.server_args import ServerArgs

INIT_INCREMENTAL_DETOKENIZATION_OFFSET = 5

# Put some global args for easy access
global_server_args_dict = {
    "attention_backend": ServerArgs.attention_backend,
    "sampling_backend": ServerArgs.sampling_backend,
    "triton_attention_reduce_in_fp32": ServerArgs.triton_attention_reduce_in_fp32,
    "disable_mla": ServerArgs.disable_mla,
    "torchao_config": ServerArgs.torchao_config,
}


logger = logging.getLogger(__name__)


class BaseFinishReason:
    def __init__(self, is_error: bool = False):
        self.is_error = is_error

    def to_json(self):
        raise NotImplementedError()


class FINISH_MATCHED_TOKEN(BaseFinishReason):
    def __init__(self, matched: Union[int, List[int]]):
        super().__init__()
        self.matched = matched

    def to_json(self):
        return {
            "type": "stop",  # to match OpenAI API's return value
            "matched": self.matched,
        }


class FINISH_MATCHED_STR(BaseFinishReason):
    def __init__(self, matched: str):
        super().__init__()
        self.matched = matched

    def to_json(self):
        return {
            "type": "stop",  # to match OpenAI API's return value
            "matched": self.matched,
        }


class FINISH_LENGTH(BaseFinishReason):
    def __init__(self, length: int):
        super().__init__()
        self.length = length

    def to_json(self):
        return {
            "type": "length",  # to match OpenAI API's return value
            "length": self.length,
        }


class FINISH_ABORT(BaseFinishReason):
    def __init__(self):
        super().__init__(is_error=True)

    def to_json(self):
        return {
            "type": "abort",
        }


@dataclass
class ImageInputs:
    """The image related inputs."""

    pixel_values: torch.Tensor
    image_hashes: Optional[list] = None
    image_sizes: Optional[list] = None
    image_offsets: Optional[list] = None
    pad_values: Optional[list] = None
    modalities: Optional[list] = None
    num_image_tokens: Optional[int] = None

    image_embeds: Optional[List[torch.Tensor]] = None
    aspect_ratio_ids: Optional[List[torch.Tensor]] = None
    aspect_ratio_mask: Optional[List[torch.Tensor]] = None

    @staticmethod
    def from_dict(obj, vocab_size):
        # Use image hash as fake token_ids, which is then used for prefix matching
        ret = ImageInputs(
            pixel_values=obj["pixel_values"],
            image_hashes=hash(tuple(obj["image_hashes"])),
        )
        image_hash = ret.image_hashes
        ret.pad_values = [
            (image_hash) % vocab_size,
            (image_hash >> 16) % vocab_size,
            (image_hash >> 32) % vocab_size,
            (image_hash >> 64) % vocab_size,
        ]
<<<<<<< HEAD

        if hasattr(obj, "image_sizes"):
            ret.image_sizes = obj["image_sizes"]
        if hasattr(obj, "modalities"):
            # Only when pixel values is not None we have modalities
            ret.modalities = obj["modalities"]

=======
        ret.image_sizes = obj["image_sizes"]
        # Only when pixel values is not None we have modalities
        ret.modalities = obj["modalities"] or ["image"]
>>>>>>> 48761171
        return ret


class Req:
    """The input and output status of a request."""

    def __init__(
        self,
        rid: str,
        origin_input_text: str,
        origin_input_ids: Tuple[int],
        sampling_params: SamplingParams,
        lora_path: Optional[str] = None,
    ):
        # Input and output info
        self.rid = rid
        self.origin_input_text = origin_input_text
        self.origin_input_ids_unpadded = origin_input_ids  # Before image padding
        self.origin_input_ids = origin_input_ids
        self.output_ids = []  # Each decode stage's output ids
        self.fill_ids = None  # fill_ids = origin_input_ids + output_ids

        self.sampling_params = sampling_params
        self.lora_path = lora_path

        # Memory info
        self.req_pool_idx = None

        # Check finish
        self.tokenizer = None
        self.finished_reason = None
        self.stream = False

        # For incremental decoding
        # ----- | --------- read_ids -------|
        # ----- |   surr_ids  |
        # xxxxx | xxxxxxxxxxx | xxxxxxxxxxx |
        # ----- ^ ----------- ^ ----------- ^
        # ----- 1 ----------- 2 ----------- 3
        # 1: surr_offset
        # 2: read_offset
        # 3: last token
        self.vid = 0  # version id to sync decode status with in detokenizer_manager
        self.decoded_text = ""
        self.surr_offset = None  # Surrounding offset to defeat the cleanup algorithm
        self.read_offset = None

        # The number of decoded tokens for token usage report. Note that
        # this does not include the jump forward tokens.
        self.completion_tokens_wo_jump_forward = 0

        # For vision inputs
        self.image_inputs: Optional[ImageInputs] = None

        # Prefix info
        self.prefix_indices = []
        self.extend_input_len = 0
        self.last_node = None

        # Logprobs (arguments)
        self.return_logprob = False
        self.logprob_start_len = 0
        self.top_logprobs_num = 0

        # Logprobs (return value)
        self.normalized_prompt_logprob = None
        self.input_token_logprobs = None
        self.input_top_logprobs = None
        self.output_token_logprobs = []
        self.output_top_logprobs = []

        # Logprobs (internal values)
        # The tokens is prefilled but need to be considered as decode tokens
        # and should be updated for the decode logprobs
        self.last_update_decode_tokens = 0
        # The relative logprob_start_len in an extend batch
        self.extend_logprob_start_len = 0

        # Embedding
        self.embedding = None

        # Constrained decoding
        self.regex_fsm: RegexGuide = None
        self.regex_fsm_state: int = 0
        self.jump_forward_map: JumpForwardMap = None

    # whether request reached finished condition
    def finished(self) -> bool:
        return self.finished_reason is not None

    def init_next_round_input(self, tree_cache: Optional[BasePrefixCache] = None):
        self.fill_ids = self.origin_input_ids + self.output_ids
        if tree_cache is not None:
            self.prefix_indices, self.last_node = tree_cache.match_prefix(
                rid=self.rid, key=self.adjust_max_prefix_ids()
            )
        self.extend_input_len = len(self.fill_ids) - len(self.prefix_indices)

    def adjust_max_prefix_ids(self):
        self.fill_ids = self.origin_input_ids + self.output_ids
        input_len = len(self.fill_ids)

        # FIXME: To work around some bugs in logprob computation, we need to ensure each
        # request has at least one token. Later, we can relax this requirement and use `input_len`.
        max_prefix_len = input_len - 1

        if self.sampling_params.max_new_tokens > 0:
            # Need at least one token to compute logits
            max_prefix_len = min(max_prefix_len, input_len - 1)

        if self.return_logprob:
            if self.normalized_prompt_logprob is None:
                # Need at least two tokens to compute normalized logprob
                max_prefix_len = min(max_prefix_len, input_len - 2)
            max_prefix_len = min(max_prefix_len, self.logprob_start_len)

        max_prefix_len = max(max_prefix_len, 0)
        return self.fill_ids[:max_prefix_len]

    # Based on https://github.com/vllm-project/vllm/blob/7a64d24aad69e4d2548aa0bf528d9fe63428ab01/vllm/transformers_utils/detokenizer.py#L194-L313
    def init_incremental_detokenize(self):
        first_iter = self.surr_offset is None or self.read_offset is None

        if first_iter:
            self.read_offset = len(self.origin_input_ids_unpadded)
            self.surr_offset = max(
                self.read_offset - INIT_INCREMENTAL_DETOKENIZATION_OFFSET, 0
            )

        all_ids = self.origin_input_ids_unpadded + self.output_ids
        return all_ids[self.surr_offset :], self.read_offset - self.surr_offset

    def get_next_inc_detokenization(self):
        if self.tokenizer is None:
            return False, ""
        read_ids, read_offset = self.init_incremental_detokenize()
        surr_ids = read_ids[:read_offset]

        surr_text = self.tokenizer.decode(
            surr_ids,
            skip_special_tokens=self.sampling_params.skip_special_tokens,
            spaces_between_special_tokens=self.sampling_params.spaces_between_special_tokens,
        )
        new_text = self.tokenizer.decode(
            read_ids,
            skip_special_tokens=self.sampling_params.skip_special_tokens,
            spaces_between_special_tokens=self.sampling_params.spaces_between_special_tokens,
        )

        if len(new_text) > len(surr_text) and not new_text.endswith("�"):
            return True, new_text[len(surr_text) :]

        return False, ""

    def check_finished(self):
        if self.finished():
            return

        if len(self.output_ids) >= self.sampling_params.max_new_tokens:
            self.finished_reason = FINISH_LENGTH(
                length=self.sampling_params.max_new_tokens
            )
            return

        last_token_id = self.output_ids[-1]

        matched_eos = last_token_id in self.sampling_params.stop_token_ids

        if self.tokenizer is not None:
            matched_eos |= last_token_id == self.tokenizer.eos_token_id

        if matched_eos and not self.sampling_params.ignore_eos:
            self.finished_reason = FINISH_MATCHED_TOKEN(matched=last_token_id)
            return

        if len(self.sampling_params.stop_strs) > 0:
            tail_str = self.tokenizer.decode(
                self.output_ids[-(self.sampling_params.stop_str_max_len + 1) :]
            )

            for stop_str in self.sampling_params.stop_strs:
                if stop_str in tail_str or stop_str in self.decoded_text:
                    self.finished_reason = FINISH_MATCHED_STR(matched=stop_str)
                    return

    def jump_forward_and_retokenize(self, jump_forward_str, next_state):
        if self.origin_input_text is None:
            # Recovering text can only use unpadded ids
            self.origin_input_text = self.tokenizer.decode(
                self.origin_input_ids_unpadded
            )

        all_text = self.origin_input_text + self.decoded_text + jump_forward_str
        all_ids = self.tokenizer.encode(all_text)
        if not all_ids:
            logger.warning("Encoded all_text resulted in empty all_ids")
            return False

        prompt_tokens = len(self.origin_input_ids_unpadded)
        if prompt_tokens > len(all_ids):
            logger.warning("prompt_tokens is larger than encoded all_ids")
            return False

        if all_ids[prompt_tokens - 1] != self.origin_input_ids_unpadded[-1]:
            # TODO(lsyin): fix token fusion
            logger.warning(
                "Token fusion between input and output, try to avoid this by removing the space at the end of the input."
            )
            return False

        old_output_ids = self.output_ids
        self.output_ids = all_ids[prompt_tokens:]
        self.decoded_text = self.decoded_text + jump_forward_str
        self.surr_offset = prompt_tokens
        self.read_offset = len(all_ids)

        # NOTE: A trick to reduce the surrouding tokens decoding overhead
        for i in range(0, INIT_INCREMENTAL_DETOKENIZATION_OFFSET):
            surr_text_ = self.tokenizer.decode(
                all_ids[self.read_offset - i : self.read_offset]
            )
            if not surr_text_.endswith("�"):
                self.surr_offset = self.read_offset - i
                break

        self.regex_fsm_state = next_state

        if self.return_logprob:
            # For fast-forward part's logprobs
            k = 0
            for i, old_id in enumerate(old_output_ids):
                if old_id == self.output_ids[i]:
                    k = k + 1
                else:
                    break
            self.output_token_logprobs = self.output_token_logprobs[:k]
            self.output_top_logprobs = self.output_top_logprobs[:k]
            self.logprob_start_len = prompt_tokens + k
            self.last_update_decode_tokens = len(self.output_ids) - k

        return True

    def __repr__(self):
        return f"rid(n={self.rid}, " f"input_ids={self.origin_input_ids}, "


@dataclass
class ScheduleBatch:
    """Store all inforamtion of a batch."""

    # Request, memory pool, and cache
    reqs: List[Req]
    req_to_token_pool: ReqToTokenPool
    token_to_kv_pool: BaseTokenToKVPool
    tree_cache: BasePrefixCache

    forward_mode: ForwardMode = None
    sampling_info: SamplingBatchInfo = None

    # Batched arguments to model runner
    input_ids: torch.Tensor = None
    req_pool_indices: torch.Tensor = None
    seq_lens: torch.Tensor = None
    out_cache_loc: torch.Tensor = None

    # For processing logprobs
    return_logprob: bool = False
    top_logprobs_nums: Optional[List[int]] = None

    # For extend and mixed chunekd prefill
    prefix_lens: List[int] = None
    extend_lens: List[int] = None
    extend_num_tokens: int = None
    running_bs: int = None

    # Stream
    has_stream: bool = False

    # device
    device: str = "cuda"

    # Has regex
    has_regex: bool = False

    @classmethod
    def init_new(cls, reqs, req_to_token_pool, token_to_kv_pool, tree_cache):
        return_logprob = any(req.return_logprob for req in reqs)
        has_stream = any(req.stream for req in reqs)
        has_regex = any(req.regex_fsm for req in reqs)

        return cls(
            reqs=reqs,
            req_to_token_pool=req_to_token_pool,
            token_to_kv_pool=token_to_kv_pool,
            tree_cache=tree_cache,
            return_logprob=return_logprob,
            has_stream=has_stream,
            device=req_to_token_pool.device,
            has_regex=has_regex,
        )

    def batch_size(self):
        return len(self.reqs)

    def is_empty(self):
        return len(self.reqs) == 0

    def alloc_req_slots(self, num_reqs):
        req_pool_indices = self.req_to_token_pool.alloc(num_reqs)
        if req_pool_indices is None:
            raise RuntimeError(
                "Out of memory. "
                "Please set a smaller number for `--max-running-requests`."
            )
        return req_pool_indices

    def alloc_token_slots(self, num_tokens: int):
        out_cache_loc = self.token_to_kv_pool.alloc(num_tokens)

        if out_cache_loc is None:
            if self.tree_cache is not None:
                self.tree_cache.evict(num_tokens, self.token_to_kv_pool.free)
                out_cache_loc = self.token_to_kv_pool.alloc(num_tokens)

            if out_cache_loc is None:
                logger.error("Prefill out of memory. Try to lower your batch size.")
                if self.tree_cache is not None:
                    self.tree_cache.pretty_print()
                exit(1)

        return out_cache_loc

    def prepare_for_extend(self, vocab_size: int):
        self.forward_mode = ForwardMode.EXTEND

        bs = len(self.reqs)
        reqs = self.reqs
        input_ids = [r.fill_ids[len(r.prefix_indices) :] for r in reqs]
        extend_num_tokens = sum(len(ids) for ids in input_ids)
        seq_lens = []

        # Allocate memory
        req_pool_indices = self.alloc_req_slots(bs)
        out_cache_loc = self.alloc_token_slots(extend_num_tokens)

        pt = 0
        for i, req in enumerate(reqs):
            req.req_pool_idx = req_pool_indices[i]
            pre_len, seq_len = len(req.prefix_indices), len(req.fill_ids)
            seq_lens.append(seq_len)
            assert seq_len - pre_len == req.extend_input_len

            if pre_len > 0:
                self.req_to_token_pool.req_to_token[req.req_pool_idx][
                    :pre_len
                ] = req.prefix_indices

            self.req_to_token_pool.req_to_token[req.req_pool_idx][pre_len:seq_len] = (
                out_cache_loc[pt : pt + req.extend_input_len]
            )

            # Compute the relative logprob_start_len in an extend batch
            if req.logprob_start_len >= pre_len:
                extend_logprob_start_len = min(
                    req.logprob_start_len - pre_len, req.extend_input_len - 1
                )
            else:
                extend_logprob_start_len = req.extend_input_len - 1

            req.extend_logprob_start_len = extend_logprob_start_len
            pt += req.extend_input_len

        # Set fields
        with out_cache_loc.device:
            self.input_ids = torch.tensor(sum(input_ids, []), dtype=torch.int32)
            self.req_pool_indices = torch.tensor(req_pool_indices)
            self.seq_lens = torch.tensor(seq_lens)

        self.extend_num_tokens = extend_num_tokens
        self.out_cache_loc = out_cache_loc
        if self.return_logprob:
            self.top_logprobs_nums = [r.top_logprobs_num for r in reqs]
        self.prefix_lens = [len(r.prefix_indices) for r in reqs]
        self.extend_lens = [r.extend_input_len for r in reqs]
        self.extend_logprob_start_lens = [r.extend_logprob_start_len for r in reqs]

        self.sampling_info = SamplingBatchInfo.from_schedule_batch(
            self, vocab_size, global_server_args_dict["disable_penalizer"]
        )

    def mix_with_running(self, running_batch: "ScheduleBatch"):
        self.forward_mode = ForwardMode.MIXED
        running_bs = running_batch.batch_size()

        for req in running_batch.reqs:
            req.fill_ids = req.origin_input_ids + req.output_ids
            req.extend_input_len = 1

        input_ids = torch.cat([self.input_ids, running_batch.input_ids])
        out_cache_loc = torch.cat([self.out_cache_loc, running_batch.out_cache_loc])
        extend_num_tokens = self.extend_num_tokens + running_bs

        self.merge_batch(running_batch)
        self.input_ids = input_ids
        self.out_cache_loc = out_cache_loc
        self.extend_num_tokens = extend_num_tokens

        # NOTE: prefix_indices is what has been cached, but we don't cache each decode step
        self.prefix_lens.extend(
            [
                len(r.origin_input_ids) + len(r.output_ids) - 1
                for r in running_batch.reqs
            ]
        )
        self.extend_lens.extend([1] * running_bs)
        self.extend_logprob_start_lens.extend([0] * running_bs)

    def check_decode_mem(self):
        bs = len(self.reqs)
        if self.token_to_kv_pool.available_size() >= bs:
            return True

        self.tree_cache.evict(bs, self.token_to_kv_pool.free)

        if self.token_to_kv_pool.available_size() >= bs:
            return True

        return False

    def retract_decode(self):
        sorted_indices = [i for i in range(len(self.reqs))]

        # TODO(lsyin): improve retraction policy for radix cache
        sorted_indices.sort(
            key=lambda i: (
                len(self.reqs[i].output_ids),
                -len(self.reqs[i].origin_input_ids),
            ),
            reverse=True,
        )

        retracted_reqs = []
        seq_lens_cpu = self.seq_lens.cpu().numpy()
        while (
            self.token_to_kv_pool.available_size()
            < len(sorted_indices) * global_config.retract_decode_steps
        ):
            if len(sorted_indices) == 1:
                # Corner case: only one request left
                assert (
                    self.token_to_kv_pool.available_size() > 0
                ), "No space left for only one request"
                break

            idx = sorted_indices.pop()
            req = self.reqs[idx]
            retracted_reqs.append(req)

            if isinstance(self.tree_cache, ChunkCache):
                # ChunkCache does not have eviction
                token_indices = self.req_to_token_pool.req_to_token[req.req_pool_idx][
                    : seq_lens_cpu[idx]
                ]
                self.token_to_kv_pool.free(token_indices)
                self.req_to_token_pool.free(req.req_pool_idx)
                del self.tree_cache.entries[req.rid]
            else:
                # TODO: apply more fine-grained retraction
                last_uncached_pos = len(req.prefix_indices)
                token_indices = self.req_to_token_pool.req_to_token[req.req_pool_idx][
                    last_uncached_pos : seq_lens_cpu[idx]
                ]
                self.token_to_kv_pool.free(token_indices)
                self.req_to_token_pool.free(req.req_pool_idx)

                # release the last node
                self.tree_cache.dec_lock_ref(req.last_node)

                # NOTE(lsyin): we should use the newly evictable memory instantly.
                residual_size = (
                    len(sorted_indices) * global_config.retract_decode_steps
                    - self.token_to_kv_pool.available_size()
                )
                residual_size = max(0, residual_size)
                self.tree_cache.evict(residual_size, self.token_to_kv_pool.free)

            req.prefix_indices = []
            req.last_node = None
            req.extend_input_len = 0

            # For incremental logprobs
            req.last_update_decode_tokens = 0
            req.logprob_start_len = 10**9

        self.filter_batch(sorted_indices)

        # Reqs in batch are filtered
        total_decoded_tokens = sum(len(r.output_ids) for r in self.reqs)
        total_max_new_tokens = sum(r.sampling_params.max_new_tokens for r in self.reqs)

        new_estimate_ratio = (
            total_decoded_tokens + global_config.retract_decode_steps * len(self.reqs)
        ) / total_max_new_tokens
        new_estimate_ratio = min(1.0, new_estimate_ratio)

        return retracted_reqs, new_estimate_ratio

    def check_for_jump_forward(self, pad_input_ids_func):
        jump_forward_reqs = []
        filter_indices = [i for i in range(len(self.reqs))]

        for i, req in enumerate(self.reqs):
            if req.jump_forward_map is not None:
                jump_forward_bytes = req.jump_forward_map.jump_forward_byte(
                    req.regex_fsm_state
                )
                if jump_forward_bytes is not None and len(jump_forward_bytes) > 1:
                    suffix_bytes = []
                    continuation_range = range(0x80, 0xC0)
                    cur_state = req.regex_fsm_state
                    while (
                        len(jump_forward_bytes)
                        and jump_forward_bytes[0][0] in continuation_range
                    ):
                        # continuation bytes
                        byte_edge = jump_forward_bytes.pop(0)
                        suffix_bytes.append(byte_edge[0])
                        cur_state = byte_edge[1]

                    suffix_tokens = [f"<0x{hex(b)[2:].upper()}>" for b in suffix_bytes]
                    suffix_ids = req.tokenizer.convert_tokens_to_ids(suffix_tokens)

                    # Current ids, for cache and revert
                    cur_all_ids = tuple(req.origin_input_ids + req.output_ids)[:-1]
                    cur_output_ids = req.output_ids

                    req.output_ids.extend(suffix_ids)
                    decode_res, new_text = req.get_next_inc_detokenization()
                    if not decode_res:
                        req.output_ids = cur_output_ids
                        continue

                    (
                        jump_forward_str,
                        next_state,
                    ) = req.jump_forward_map.jump_forward_symbol(cur_state)

                    # Make the incrementally decoded text part of jump_forward_str
                    # so that the UTF-8 will not corrupt
                    jump_forward_str = new_text + jump_forward_str
                    if not req.jump_forward_and_retokenize(
                        jump_forward_str, next_state
                    ):
                        req.output_ids = cur_output_ids
                        continue

                    # The decode status has diverged from detokenizer_manager
                    req.vid += 1

                    # insert the old request into tree_cache
                    self.tree_cache.cache_finished_req(req, cur_all_ids)

                    # re-applying image padding
                    if req.image_inputs is not None:
                        req.origin_input_ids = pad_input_ids_func(
                            req.origin_input_ids_unpadded, req.image_inputs
                        )

                    jump_forward_reqs.append(req)
                    filter_indices.remove(i)

        self.filter_batch(filter_indices)

        return jump_forward_reqs

    def prepare_for_decode(self, input_ids=None):
        self.forward_mode = ForwardMode.DECODE

        if input_ids is None:
            input_ids = [
                r.output_ids[-1] if r.output_ids else r.origin_input_ids[-1]
                for r in self.reqs
            ]

        self.input_ids = torch.tensor(
            input_ids, dtype=torch.int32, device=self.seq_lens.device
        )
        self.seq_lens.add_(1)

        # Alloc mem
        bs = len(self.reqs)
        self.out_cache_loc = self.alloc_token_slots(bs)

        self.req_to_token_pool.req_to_token[
            self.req_pool_indices, self.seq_lens - 1
        ] = self.out_cache_loc

    def filter_batch(self, unfinished_indices: List[int]):
        if unfinished_indices is None or len(unfinished_indices) == 0:
            # Filter out all requests
            self.reqs = []
            return

        if len(unfinished_indices) == len(self.reqs):
            # No need to filter
            return

        self.reqs = [self.reqs[i] for i in unfinished_indices]
        new_indices = torch.tensor(
            unfinished_indices, dtype=torch.int32, device=self.seq_lens.device
        )
        self.req_pool_indices = self.req_pool_indices[new_indices]
        self.seq_lens = self.seq_lens[new_indices]
        self.out_cache_loc = None
        self.return_logprob = any(req.return_logprob for req in self.reqs)
        if self.return_logprob:
            self.top_logprobs_nums = [
                self.top_logprobs_nums[i] for i in unfinished_indices
            ]
        else:
            self.top_logprobs_nums = None

        self.has_stream = any(req.stream for req in self.reqs)
        self.has_regex = any(req.regex_fsm for req in self.reqs)

        self.sampling_info.filter_batch(unfinished_indices, new_indices)

    def merge_batch(self, other: "ScheduleBatch"):
        # Penalizer orchestrator must be merged before Batch.reqs is merged. This is because
        # orchestrator.merge() depends on Batch.reqs during preparation of each penalizers, so it
        # needs to be called with pre-merged Batch.reqs.
        self.sampling_info.merge_batch(other.sampling_info)

        self.req_pool_indices = torch.concat(
            [self.req_pool_indices, other.req_pool_indices]
        )
        self.seq_lens = torch.concat([self.seq_lens, other.seq_lens])
        self.out_cache_loc = None
        if self.return_logprob and other.return_logprob:
            self.top_logprobs_nums.extend(other.top_logprobs_nums)
        elif self.return_logprob:
            self.top_logprobs_nums.extend([0] * len(other.reqs))
        elif other.return_logprob:
            self.top_logprobs_nums = [0] * len(self.reqs) + other.top_logprobs_nums
        self.reqs.extend(other.reqs)

        self.return_logprob = self.return_logprob or other.return_logprob
        self.has_stream = self.has_stream or other.has_stream
        self.has_regex = self.has_regex or other.has_regex

    def get_model_worker_batch(self):
        if self.forward_mode.is_decode():
            extend_seq_lens = extend_prefix_lens = extend_logprob_start_lens = None
        else:
            extend_seq_lens = self.extend_lens
            extend_prefix_lens = self.prefix_lens
            extend_logprob_start_lens = self.extend_logprob_start_lens

        # NOTE: decode also has image_inputs
        image_inputs = [r.image_inputs for r in self.reqs]
        lora_paths = [req.lora_path for req in self.reqs]
        if self.has_regex:
            self.sampling_info.regex_fsms = [req.regex_fsm for req in self.reqs]
            self.sampling_info.regex_fsm_states = [
                req.regex_fsm_state for req in self.reqs
            ]
        else:
            self.sampling_info.regex_fsms = None

        return ModelWorkerBatch(
            forward_mode=self.forward_mode,
            input_ids=self.input_ids,
            req_pool_indices=self.req_pool_indices,
            seq_lens=self.seq_lens,
            out_cache_loc=self.out_cache_loc,
            return_logprob=self.return_logprob,
            top_logprobs_nums=self.top_logprobs_nums,
            extend_seq_lens=extend_seq_lens,
            extend_prefix_lens=extend_prefix_lens,
            extend_logprob_start_lens=extend_logprob_start_lens,
            image_inputs=image_inputs,
            lora_paths=lora_paths,
            sampling_info=self.sampling_info,
        )

    def copy(self):
        return ScheduleBatch(
            reqs=self.reqs,
            req_to_token_pool=self.req_to_token_pool,
            token_to_kv_pool=self.token_to_kv_pool,
            tree_cache=self.tree_cache,
            forward_mode=self.forward_mode,
            output_token_ids=self.output_token_ids,
        )

    def __str__(self):
        return (
            f"ScheduleBatch(forward_mode={self.forward_mode.name}, "
            f"#req={(len(self.reqs))})"
        )


@dataclass
class ModelWorkerBatch:
    # The forward mode
    forward_mode: ForwardMode
    # The input ids
    input_ids: torch.Tensor
    # The indices of requests in the req_to_token_pool
    req_pool_indices: torch.Tensor
    # The sequence length
    seq_lens: torch.Tensor
    # The indices of output tokens in the token_to_kv_pool
    out_cache_loc: torch.Tensor

    # For logprob
    return_logprob: bool
    top_logprobs_nums: Optional[List[int]]

    # For extend
    extend_seq_lens: Optional[List[int]]
    extend_prefix_lens: Optional[List[int]]
    extend_logprob_start_lens: Optional[List[int]]

    # For multimodal
    image_inputs: Optional[List[ImageInputs]]

    # For LoRA
    lora_paths: Optional[List[str]]

    # Sampling info
    sampling_info: SamplingBatchInfo<|MERGE_RESOLUTION|>--- conflicted
+++ resolved
@@ -143,7 +143,6 @@
             (image_hash >> 32) % vocab_size,
             (image_hash >> 64) % vocab_size,
         ]
-<<<<<<< HEAD
 
         if hasattr(obj, "image_sizes"):
             ret.image_sizes = obj["image_sizes"]
@@ -151,11 +150,6 @@
             # Only when pixel values is not None we have modalities
             ret.modalities = obj["modalities"]
 
-=======
-        ret.image_sizes = obj["image_sizes"]
-        # Only when pixel values is not None we have modalities
-        ret.modalities = obj["modalities"] or ["image"]
->>>>>>> 48761171
         return ret
 
 
