"""
Copyright 2023-2024 SGLang Team
Licensed under the Apache License, Version 2.0 (the "License");
you may not use this file except in compliance with the License.
You may obtain a copy of the License at

    http://www.apache.org/licenses/LICENSE-2.0

Unless required by applicable law or agreed to in writing, software
distributed under the License is distributed on an "AS IS" BASIS,
WITHOUT WARRANTIES OR CONDITIONS OF ANY KIND, either express or implied.
See the License for the specific language governing permissions and
limitations under the License.
"""

"""Meta data for requests and batches"""

import logging
from dataclasses import dataclass
from typing import List, Optional, Union

import torch

from sglang.global_config import global_config
from sglang.srt.constrained import RegexGuide
from sglang.srt.constrained.jump_forward import JumpForwardMap
from sglang.srt.mem_cache.base_prefix_cache import BasePrefixCache
from sglang.srt.mem_cache.chunk_cache import ChunkCache
from sglang.srt.mem_cache.memory_pool import BaseTokenToKVPool, ReqToTokenPool
from sglang.srt.sampling.sampling_info import SamplingInfo

INIT_INCREMENTAL_DETOKENIZATION_OFFSET = 5

# Put some global args for easy access
global_server_args_dict = {
    "disable_flashinfer": False,
    "disable_flashinfer_sampling": False,
    "attention_reduce_in_fp32": False,
    "enable_mla": False,
}


logger = logging.getLogger(__name__)


class BaseFinishReason:
    def __init__(self, is_error: bool = False):
        self.is_error = is_error

    def __str__(self):
        raise NotImplementedError("Subclasses must implement this method")


class FINISH_MATCHED_TOKEN(BaseFinishReason):
    def __init__(self, matched: Union[int, List[int]]):
        super().__init__()
        self.matched = matched

    def __str__(self) -> str:
        return f"FINISH_MATCHED_TOKEN: {self.matched}"


class FINISH_LENGTH(BaseFinishReason):
    def __init__(self, length: int):
        super().__init__()
        self.length = length

    def __str__(self) -> str:
        return f"FINISH_LENGTH: {self.length}"


class FINISH_MATCHED_STR(BaseFinishReason):
    def __init__(self, matched: str):
        super().__init__()
        self.matched = matched

    def __str__(self) -> str:
        return f"FINISH_MATCHED_STR: {self.matched}"


class FINISH_ABORT(BaseFinishReason):
    def __init__(self):
        super().__init__(is_error=True)

    def __str__(self) -> str:
        return "FINISH_ABORT"


class Req:
    """Store all inforamtion of a request."""

    def __init__(self, rid, origin_input_text, origin_input_ids):
        # Input and output info
        self.rid = rid
        self.origin_input_text = origin_input_text
        self.origin_input_ids_unpadded = origin_input_ids  # Before image padding
        self.origin_input_ids = origin_input_ids
        self.output_ids = []  # Each decode stage's output ids
        self.fill_ids = None  # fill_ids = origin_input_ids + output_ids

        # Memory info
        self.req_pool_idx = None

        # For incremental decoding
        # ----- | --------- read_ids -------|
        # ----- |   surr_ids  |
        # xxxxx | xxxxxxxxxxx | xxxxxxxxxxx |
        # ----- ^ ----------- ^ ----------- ^
        # ----- 1 ----------- 2 ----------- 3
        # 1: surr_offset
        # 2: read_offset
        # 3: last token
        self.vid = 0  # version id to sync decode status with in detokenizer_manager
        self.decoded_text = ""
        self.surr_offset = None  # Surrounding offset to defeat the cleanup algorithm
        self.read_offset = None

        # The number of decoded tokens for token usage report. Note that
        # this does not include the jump forward tokens.
        self.completion_tokens_wo_jump_forward = 0

        # For vision input
        self.pixel_values = None
        self.image_size = None
        self.image_offset = None
        self.pad_value = None

        # Prefix info
        self.extend_input_len = 0
        self.prefix_indices = []
        self.last_node = None

        # Sampling parameters
        self.sampling_params = None
        self.stream = False

        # Check finish
        self.tokenizer = None
        self.finished_reason = None

        # Logprobs
        self.return_logprob = False
        self.embedding = None
        self.logprob_start_len = 0
        self.top_logprobs_num = 0
        self.normalized_prompt_logprob = None
        self.input_token_logprobs = None
        self.input_top_logprobs = None
        self.output_token_logprobs = []
        self.output_top_logprobs = []
        # The tokens is prefilled but need to be considered as decode tokens
        # and should be updated for the decode logprobs
        self.last_update_decode_tokens = 0

        # Constrained decoding
        self.regex_fsm: RegexGuide = None
        self.regex_fsm_state: int = 0
        self.jump_forward_map: JumpForwardMap = None

    # whether request reached finished condition
    def finished(self) -> bool:
        return self.finished_reason is not None

    def init_next_round_input(self, tree_cache: Optional[BasePrefixCache] = None):
        self.fill_ids = self.origin_input_ids + self.output_ids
        if tree_cache is not None:
            self.prefix_indices, self.last_node = tree_cache.match_prefix(
                rid=self.rid, key=self.adjust_max_prefix_ids()
            )
        self.extend_input_len = len(self.fill_ids) - len(self.prefix_indices)

    def adjust_max_prefix_ids(self):
        self.fill_ids = self.origin_input_ids + self.output_ids
        input_len = len(self.fill_ids)
        max_prefix_len = input_len

        if self.sampling_params.max_new_tokens > 0:
            # Need at least one token to compute logits
            max_prefix_len = min(max_prefix_len, input_len - 1)

        if self.return_logprob:
            max_prefix_len = min(max_prefix_len, self.logprob_start_len)

            if self.normalized_prompt_logprob is None:
                # Need at least two tokens to compute normalized logprob
                max_prefix_len = min(max_prefix_len, input_len - 2)

        return self.fill_ids[:max_prefix_len]

    # Based on https://github.com/vllm-project/vllm/blob/7a64d24aad69e4d2548aa0bf528d9fe63428ab01/vllm/transformers_utils/detokenizer.py#L194-L313
    def init_incremental_detokenize(self):
        first_iter = self.surr_offset is None or self.read_offset is None

        if first_iter:
            self.read_offset = len(self.origin_input_ids_unpadded)
            self.surr_offset = max(
                self.read_offset - INIT_INCREMENTAL_DETOKENIZATION_OFFSET, 0
            )

        all_ids = self.origin_input_ids_unpadded + self.output_ids
        return all_ids[self.surr_offset :], self.read_offset - self.surr_offset

    def get_next_inc_detokenization(self):
        if self.tokenizer is None:
            return False, ""
        read_ids, read_offset = self.init_incremental_detokenize()
        surr_ids = read_ids[:read_offset]

        surr_text = self.tokenizer.decode(
            surr_ids,
            skip_special_tokens=self.sampling_params.skip_special_tokens,
            spaces_between_special_tokens=self.sampling_params.spaces_between_special_tokens,
        )
        new_text = self.tokenizer.decode(
            read_ids,
            skip_special_tokens=self.sampling_params.skip_special_tokens,
            spaces_between_special_tokens=self.sampling_params.spaces_between_special_tokens,
        )

        if len(new_text) > len(surr_text) and not new_text.endswith("�"):
            return True, new_text[len(surr_text) :]

        return False, ""

    def check_finished(self):
        if self.finished():
            return

        if len(self.output_ids) >= self.sampling_params.max_new_tokens:
            self.finished_reason = FINISH_LENGTH(
                length=self.sampling_params.max_new_tokens
            )
            return

        last_token_id = self.output_ids[-1]

        matched_eos = last_token_id in self.sampling_params.stop_token_ids

        if self.tokenizer is not None:
            matched_eos |= last_token_id == self.tokenizer.eos_token_id

        if matched_eos and not self.sampling_params.ignore_eos:
            self.finished_reason = FINISH_MATCHED_TOKEN(matched=last_token_id)
            return

        if len(self.sampling_params.stop_strs) > 0:
            tail_str = self.tokenizer.decode(
                self.output_ids[-(self.sampling_params.stop_str_max_len + 1) :]
            )

            for stop_str in self.sampling_params.stop_strs:
                if stop_str in tail_str or stop_str in self.decoded_text:
                    self.finished_reason = FINISH_MATCHED_STR(matched=stop_str)
                    return

    def jump_forward_and_retokenize(self, jump_forward_str, next_state):
        if self.origin_input_text is None:
            # Recovering text can only use unpadded ids
            self.origin_input_text = self.tokenizer.decode(
                self.origin_input_ids_unpadded
            )

        all_text = self.origin_input_text + self.decoded_text + jump_forward_str
        all_ids = self.tokenizer.encode(all_text)
        prompt_tokens = len(self.origin_input_ids_unpadded)

        if all_ids[prompt_tokens - 1] != self.origin_input_ids_unpadded[-1]:
            # TODO(lsyin): fix token fusion
            logger.warning(
                "Token fusion between input and output, try to avoid this by removing the space at the end of the input."
            )
            return False

        old_output_ids = self.output_ids
        self.output_ids = all_ids[prompt_tokens:]
        self.decoded_text = self.decoded_text + jump_forward_str
        self.surr_offset = prompt_tokens
        self.read_offset = len(all_ids)

        # NOTE: A trick to reduce the surrouding tokens decoding overhead
        for i in range(0, INIT_INCREMENTAL_DETOKENIZATION_OFFSET):
            surr_text_ = self.tokenizer.decode(
                all_ids[self.read_offset - i : self.read_offset]
            )
            if not surr_text_.endswith("�"):
                self.surr_offset = self.read_offset - i
                break

        self.regex_fsm_state = next_state

        if self.return_logprob:
            # For fast-forward part's logprobs
            k = 0
            for i, old_id in enumerate(old_output_ids):
                if old_id == self.output_ids[i]:
                    k = k + 1
                else:
                    break
            self.output_token_logprobs = self.output_token_logprobs[:k]
            self.output_top_logprobs = self.output_top_logprobs[:k]
            self.logprob_start_len = prompt_tokens + k
            self.last_update_decode_tokens = len(self.output_ids) - k

        return True

    def __repr__(self):
        return f"rid(n={self.rid}, " f"input_ids={self.origin_input_ids}, "


@dataclass
class ScheduleBatch:
    """Store all inforamtion of a batch."""

    # Request, memory pool, and cache
    reqs: List[Req]
    req_to_token_pool: ReqToTokenPool
    token_to_kv_pool: BaseTokenToKVPool
    tree_cache: BasePrefixCache

    # Batched arguments to model runner
    input_ids: torch.Tensor = None
    req_pool_indices: torch.Tensor = None
    seq_lens: torch.Tensor = None
    position_ids_offsets: torch.Tensor = None
    out_cache_loc: torch.Tensor = None
    extend_num_tokens: int = None

    # For mixed chunekd prefill
    prefix_lens_cpu: List[int] = None

    # For processing logprobs
    return_logprob: bool = False
    top_logprobs_nums: List[int] = None

    @classmethod
    def init_new(cls, reqs, req_to_token_pool, token_to_kv_pool, tree_cache):
        return_logprob = any(req.return_logprob for req in reqs)

        return cls(
            reqs=reqs,
            req_to_token_pool=req_to_token_pool,
            token_to_kv_pool=token_to_kv_pool,
            tree_cache=tree_cache,
            return_logprob=return_logprob,
        )

    def batch_size(self):
        return len(self.reqs) if self.reqs is not None else 0

    def is_empty(self):
        return len(self.reqs) == 0

    def has_stream(self) -> bool:
        # Return whether batch has at least 1 streaming request
        return any(r.stream for r in self.reqs)

    def alloc_req_slots(self, num_reqs):
        req_pool_indices = self.req_to_token_pool.alloc(num_reqs)
        if req_pool_indices is None:
            raise RuntimeError(
                "Out of memory. "
                "Please set a smaller number for `--max-running-requests`."
            )
        return req_pool_indices

    def alloc_token_slots(self, num_tokens: int):
        out_cache_loc = self.token_to_kv_pool.alloc(num_tokens)

        if out_cache_loc is None:
            if self.tree_cache is not None:
                self.tree_cache.evict(num_tokens, self.token_to_kv_pool.free)
                out_cache_loc = self.token_to_kv_pool.alloc(num_tokens)

            if out_cache_loc is None:
                logger.error("Prefill out of memory. Try to lower your batch size.")
                if self.tree_cache is not None:
                    self.tree_cache.pretty_print()
                exit(1)

        return out_cache_loc

    def prepare_for_extend(self, vocab_size: int):
        bs = self.batch_size()
        reqs = self.reqs
        input_ids = [r.fill_ids[len(r.prefix_indices) :] for r in reqs]
        extend_num_tokens = sum(len(ids) for ids in input_ids)
        seq_lens = []

        # Allocate memory
        req_pool_indices_cpu = self.alloc_req_slots(bs)
        out_cache_loc = self.alloc_token_slots(extend_num_tokens)

        pt = 0
        for i, req in enumerate(reqs):
            req.req_pool_idx = req_pool_indices_cpu[i]
            pre_len, seq_len = len(req.prefix_indices), len(req.fill_ids)
            ext_len = seq_len - pre_len
            seq_lens.append(seq_len)

            if pre_len > 0:
                self.req_to_token_pool.req_to_token[req.req_pool_idx][
                    :pre_len
                ] = req.prefix_indices

            self.req_to_token_pool.req_to_token[req.req_pool_idx][pre_len:seq_len] = (
                out_cache_loc[pt : pt + ext_len]
            )
            pt += ext_len

        # Set fields
        with torch.device("cuda"):
            self.input_ids = torch.tensor(sum(input_ids, []), dtype=torch.int32)
            self.req_pool_indices = torch.tensor(req_pool_indices_cpu)
            self.seq_lens = torch.tensor(seq_lens, dtype=torch.int32)
            self.position_ids_offsets = torch.zeros((bs,), dtype=torch.int64)

        self.extend_num_tokens = extend_num_tokens
        self.out_cache_loc = out_cache_loc
        self.top_logprobs_nums = [r.top_logprobs_num for r in reqs]
        self.prefix_lens_cpu = [len(r.prefix_indices) for r in reqs]

        self.sampling_info = SamplingInfo.from_schedule_batch(self, vocab_size)

    def mix_with_running(self, running_batch: "ScheduleBatch"):
        # NOTE: prefix_indices is what has been cached, but we don't cache each decode step
        prefix_lens_cpu = [len(r.prefix_indices) for r in self.reqs]
        prefix_lens_cpu.extend(
            [
                len(r.origin_input_ids) + len(r.output_ids) - 1
                for r in running_batch.reqs
            ]
        )

        for req in running_batch.reqs:
            req.fill_ids = req.origin_input_ids + req.output_ids
            req.extend_input_len = 1

        input_ids = torch.cat([self.input_ids, running_batch.input_ids])
        out_cache_loc = torch.cat([self.out_cache_loc, running_batch.out_cache_loc])
        extend_num_tokens = self.extend_num_tokens + running_batch.batch_size()
        self.merge(running_batch)
        self.input_ids = input_ids
        self.out_cache_loc = out_cache_loc
        self.extend_num_tokens = extend_num_tokens
        self.prefix_lens_cpu = prefix_lens_cpu

    def check_decode_mem(self):
        bs = self.batch_size()
        if self.token_to_kv_pool.available_size() >= bs:
            return True

        self.tree_cache.evict(bs, self.token_to_kv_pool.free)

        if self.token_to_kv_pool.available_size() >= bs:
            return True

        return False

    def retract_decode(self):
        sorted_indices = [i for i in range(len(self.reqs))]

        # TODO(lsyin): improve retraction policy for radix cache
        sorted_indices.sort(
            key=lambda i: (
                len(self.reqs[i].output_ids),
                -len(self.reqs[i].origin_input_ids),
            ),
            reverse=True,
        )

        retracted_reqs = []
        seq_lens_cpu = self.seq_lens.cpu().numpy()
        while (
            self.token_to_kv_pool.available_size()
            < len(sorted_indices) * global_config.retract_decode_steps
        ):
            if len(sorted_indices) == 1:
                # Corner case: only one request left
                assert (
                    self.token_to_kv_pool.available_size() > 0
                ), "No space left for only one request"
                break

            idx = sorted_indices.pop()
            req = self.reqs[idx]
            retracted_reqs.append(req)

            if isinstance(self.tree_cache, ChunkCache):
                # ChunkCache does not have eviction
                token_indices = self.req_to_token_pool.req_to_token[req.req_pool_idx][
                    : seq_lens_cpu[idx]
                ]
                self.token_to_kv_pool.free(token_indices)
                self.req_to_token_pool.free(req.req_pool_idx)
                del self.tree_cache.entries[req.rid]
            else:
                # TODO: apply more fine-grained retraction
                last_uncached_pos = len(req.prefix_indices)
                token_indices = self.req_to_token_pool.req_to_token[req.req_pool_idx][
                    last_uncached_pos : seq_lens_cpu[idx]
                ]
                self.token_to_kv_pool.free(token_indices)
                self.req_to_token_pool.free(req.req_pool_idx)

                # release the last node
                self.tree_cache.dec_lock_ref(req.last_node)

                # NOTE(lsyin): we should use the newly evictable memory instantly.
                residual_size = (
                    len(sorted_indices) * global_config.retract_decode_steps
                    - self.token_to_kv_pool.available_size()
                )
                residual_size = max(0, residual_size)
                self.tree_cache.evict(residual_size, self.token_to_kv_pool.free)

            req.prefix_indices = []
            req.last_node = None
            req.extend_input_len = 0

            # For incremental logprobs
            req.last_update_decode_tokens = 0
            req.logprob_start_len = 10**9

        self.filter_batch(sorted_indices)

        # Reqs in batch are filtered
        total_decoded_tokens = sum(len(r.output_ids) for r in self.reqs)
        total_max_new_tokens = sum(r.sampling_params.max_new_tokens for r in self.reqs)

        new_estimate_ratio = (
            total_decoded_tokens + global_config.retract_decode_steps * len(self.reqs)
        ) / total_max_new_tokens
        new_estimate_ratio = min(1.0, new_estimate_ratio)

        return retracted_reqs, new_estimate_ratio

    def check_for_jump_forward(self, model_runner):
        jump_forward_reqs = []
        filter_indices = [i for i in range(len(self.reqs))]

        for i, req in enumerate(self.reqs):
            if req.jump_forward_map is not None:
                jump_forward_bytes = req.jump_forward_map.jump_forward_byte(
                    req.regex_fsm_state
                )
                if jump_forward_bytes is not None and len(jump_forward_bytes) > 1:
                    suffix_bytes = []
                    continuation_range = range(0x80, 0xC0)
                    cur_state = req.regex_fsm_state
                    while (
                        len(jump_forward_bytes)
                        and jump_forward_bytes[0][0] in continuation_range
                    ):
                        # continuation bytes
                        byte_edge = jump_forward_bytes.pop(0)
                        suffix_bytes.append(byte_edge[0])
                        cur_state = byte_edge[1]

                    suffix_tokens = [f"<0x{hex(b)[2:].upper()}>" for b in suffix_bytes]
                    suffix_ids = req.tokenizer.convert_tokens_to_ids(suffix_tokens)

                    # Current ids, for cache and revert
                    cur_all_ids = tuple(req.origin_input_ids + req.output_ids)[:-1]
                    cur_output_ids = req.output_ids

                    req.output_ids.extend(suffix_ids)
                    decode_res, new_text = req.get_next_inc_detokenization()
                    if not decode_res:
                        req.output_ids = cur_output_ids
                        continue

                    (
                        jump_forward_str,
                        next_state,
                    ) = req.jump_forward_map.jump_forward_symbol(cur_state)

                    # Make the incrementally decoded text part of jump_forward_str
                    # so that the UTF-8 will not corrupt
                    jump_forward_str = new_text + jump_forward_str
                    if not req.jump_forward_and_retokenize(
                        jump_forward_str, next_state
                    ):
                        req.output_ids = cur_output_ids
                        continue

                    # The decode status has diverged from detokenizer_manager
                    req.vid += 1

                    # insert the old request into tree_cache
                    self.tree_cache.cache_finished_req(req, cur_all_ids)

                    # re-applying image padding
                    if req.pixel_values is not None:
                        (
                            req.origin_input_ids,
                            req.image_offset,
                        ) = model_runner.model.pad_input_ids(
                            req.origin_input_ids_unpadded,
                            req.pad_value,
                            req.pixel_values.shape,
                            req.image_size,
                        )

                    jump_forward_reqs.append(req)
                    filter_indices.remove(i)

        self.filter_batch(filter_indices)

        return jump_forward_reqs

    def prepare_for_decode(self, input_ids=None):
        if input_ids is None:
            input_ids = [
                r.output_ids[-1] if r.output_ids else r.origin_input_ids[-1]
                for r in self.reqs
            ]
        else:
            self.penalizer_orchestrator.cumulate_input_tokens(input_ids)

        self.input_ids = torch.tensor(input_ids, dtype=torch.int32, device="cuda")
        self.seq_lens.add_(1)

        # Alloc mem
        bs = self.batch_size()
        self.out_cache_loc = self.alloc_token_slots(bs)

        self.req_to_token_pool.req_to_token[
            self.req_pool_indices, self.seq_lens - 1
        ] = self.out_cache_loc

        self.sampling_info.update_regex_vocab_mask(self)

    def filter_batch(self, unfinished_indices: List[int]):
        if unfinished_indices is None or len(unfinished_indices) == 0:
            # Filter out all requests
            self.reqs = []
            return

        if len(unfinished_indices) == len(self.reqs):
            # No need to filter
            return

        self.reqs = [self.reqs[i] for i in unfinished_indices]
        new_indices = torch.tensor(unfinished_indices, dtype=torch.int32, device="cuda")
        self.seq_lens = self.seq_lens[new_indices]
        self.input_ids = None
        self.req_pool_indices = self.req_pool_indices[new_indices]
        self.position_ids_offsets = self.position_ids_offsets[new_indices]
        self.out_cache_loc = None
        self.top_logprobs_nums = [self.top_logprobs_nums[i] for i in unfinished_indices]
        self.return_logprob = any(req.return_logprob for req in self.reqs)

        self.sampling_info.filter(unfinished_indices, new_indices)

    def merge(self, other: "ScheduleBatch"):
        # Penalizer orchestrator must be merged before Batch.reqs is merged. This is because
        # orchestrator.merge() depends on Batch.reqs during preparation of each penalizers, so it
        # needs to be called with pre-merged Batch.reqs.
        self.sampling_info.merge(other.sampling_info)

        self.reqs.extend(other.reqs)

        self.req_pool_indices = torch.concat(
            [self.req_pool_indices, other.req_pool_indices]
        )
        self.seq_lens = torch.concat([self.seq_lens, other.seq_lens])
        self.position_ids_offsets = torch.concat(
            [self.position_ids_offsets, other.position_ids_offsets]
        )
        self.out_cache_loc = None
        self.top_logprobs_nums.extend(other.top_logprobs_nums)
        self.return_logprob = any(req.return_logprob for req in self.reqs)

<<<<<<< HEAD
    def sample(self, logits: torch.Tensor, is_multi_node_tp=False):
        from sglang.srt.layers.sampler import Sampler
=======
        for item in [
            "temperatures",
            "top_ps",
            "top_ks",
        ]:
            self_val = getattr(self, item, None)
            other_val = getattr(other, item, None)
            setattr(self, item, torch.concat([self_val, other_val]))

        # logit_bias can be None
        if self.logit_bias is not None or other.logit_bias is not None:
            vocab_size = (
                self.logit_bias.shape[1]
                if self.logit_bias is not None
                else other.logit_bias.shape[1]
            )
            if self.logit_bias is None:
                self.logit_bias = torch.zeros(
                    (len(self.reqs), vocab_size), dtype=torch.float32, device="cuda"
                )
            if other.logit_bias is None:
                other.logit_bias = torch.zeros(
                    (len(other.reqs), vocab_size), dtype=torch.float32, device="cuda"
                )
            self.logit_bias = torch.concat([self.logit_bias, other.logit_bias])

    def sample(self, logits: torch.Tensor):
        # TODO(lsyin): move this into a part of layer and run with CUDA Graph
        # Post process logits
        logits = logits.contiguous()
        logits.div_(self.temperatures)
        if self.logit_bias is not None:
            logits.add_(self.logit_bias)

        has_regex = any(req.regex_fsm is not None for req in self.reqs)
        if has_regex:
            allowed_mask = torch.empty_like(logits[0], dtype=torch.bool)
            for i, req in enumerate(self.reqs):
                if req.regex_fsm is not None:
                    allowed_mask.zero_()
                    allowed_mask[
                        req.regex_fsm.get_next_instruction(req.regex_fsm_state).tokens
                    ] = 1
                    logits[i].masked_fill_(~allowed_mask, float("-inf"))

        logits = self.penalizer_orchestrator.apply(logits)

        probs = torch.softmax(logits, dim=-1)
>>>>>>> bea2bb9e

        sampler = Sampler()

<<<<<<< HEAD
        batch_next_token_ids = sampler.sample(
            logits, self.sampling_info, is_multi_node_tp
        )
=======
        if not torch.all(success):
            logger.warning(f"Sampling failed. Fallback to top_k=1 strategy. {logits=}")
            probs = probs.masked_fill(torch.isnan(probs), 0.0)
            argmax_ids = torch.argmax(probs, dim=-1)
            batch_next_token_ids = torch.where(
                success, batch_next_token_ids, argmax_ids
            )
>>>>>>> bea2bb9e

        has_regex = any(req.regex_fsm is not None for req in self.reqs)
        if has_regex:
            batch_next_token_ids_cpu = batch_next_token_ids.cpu().numpy()
            for i, req in enumerate(self.reqs):
                if req.regex_fsm is not None:
                    req.regex_fsm_state = req.regex_fsm.get_next_state(
                        req.regex_fsm_state, batch_next_token_ids_cpu[i]
                    )

<<<<<<< HEAD
        return batch_next_token_ids
=======
        self.penalizer_orchestrator.cumulate_output_tokens(batch_next_token_ids)

        return batch_next_token_ids


def top_k_top_p_sampling_from_probs_torch(
    probs: torch.Tensor, top_ks: torch.Tensor, top_ps: torch.Tensor
):
    """A top-k and top-k sampling implementation with native pytorch operations."""
    probs_sort, probs_idx = probs.sort(dim=-1, descending=True)
    probs_sum = torch.cumsum(probs_sort, dim=-1)
    probs_sort[(probs_sum - probs_sort) > top_ps.view(-1, 1)] = 0.0
    probs_sort[
        torch.arange(0, probs.shape[-1], device=probs.device).view(1, -1)
        >= top_ks.view(-1, 1)
    ] = 0.0
    probs_sort.div_(probs_sort.max(dim=-1, keepdim=True)[0])
    try:
        sampled_index = torch.multinomial(probs_sort, num_samples=1)
    except RuntimeError as e:
        logger.warning(f"Sampling error: {e}")
        batch_next_token_ids = torch.zeros(
            (probs_sort.shape[0],), dtype=torch.int32, device=probs.device
        )
        success = torch.zeros(probs.shape[0], dtype=torch.bool, device=probs.device)
        return batch_next_token_ids, success

    batch_next_token_ids = torch.gather(probs_idx, dim=1, index=sampled_index).view(-1)
    success = torch.ones(probs.shape[0], dtype=torch.bool, device=probs.device)
    return batch_next_token_ids, success
>>>>>>> bea2bb9e
<|MERGE_RESOLUTION|>--- conflicted
+++ resolved
@@ -671,75 +671,14 @@
         self.top_logprobs_nums.extend(other.top_logprobs_nums)
         self.return_logprob = any(req.return_logprob for req in self.reqs)
 
-<<<<<<< HEAD
     def sample(self, logits: torch.Tensor, is_multi_node_tp=False):
         from sglang.srt.layers.sampler import Sampler
-=======
-        for item in [
-            "temperatures",
-            "top_ps",
-            "top_ks",
-        ]:
-            self_val = getattr(self, item, None)
-            other_val = getattr(other, item, None)
-            setattr(self, item, torch.concat([self_val, other_val]))
-
-        # logit_bias can be None
-        if self.logit_bias is not None or other.logit_bias is not None:
-            vocab_size = (
-                self.logit_bias.shape[1]
-                if self.logit_bias is not None
-                else other.logit_bias.shape[1]
-            )
-            if self.logit_bias is None:
-                self.logit_bias = torch.zeros(
-                    (len(self.reqs), vocab_size), dtype=torch.float32, device="cuda"
-                )
-            if other.logit_bias is None:
-                other.logit_bias = torch.zeros(
-                    (len(other.reqs), vocab_size), dtype=torch.float32, device="cuda"
-                )
-            self.logit_bias = torch.concat([self.logit_bias, other.logit_bias])
-
-    def sample(self, logits: torch.Tensor):
-        # TODO(lsyin): move this into a part of layer and run with CUDA Graph
-        # Post process logits
-        logits = logits.contiguous()
-        logits.div_(self.temperatures)
-        if self.logit_bias is not None:
-            logits.add_(self.logit_bias)
-
-        has_regex = any(req.regex_fsm is not None for req in self.reqs)
-        if has_regex:
-            allowed_mask = torch.empty_like(logits[0], dtype=torch.bool)
-            for i, req in enumerate(self.reqs):
-                if req.regex_fsm is not None:
-                    allowed_mask.zero_()
-                    allowed_mask[
-                        req.regex_fsm.get_next_instruction(req.regex_fsm_state).tokens
-                    ] = 1
-                    logits[i].masked_fill_(~allowed_mask, float("-inf"))
-
-        logits = self.penalizer_orchestrator.apply(logits)
-
-        probs = torch.softmax(logits, dim=-1)
->>>>>>> bea2bb9e
 
         sampler = Sampler()
 
-<<<<<<< HEAD
         batch_next_token_ids = sampler.sample(
             logits, self.sampling_info, is_multi_node_tp
         )
-=======
-        if not torch.all(success):
-            logger.warning(f"Sampling failed. Fallback to top_k=1 strategy. {logits=}")
-            probs = probs.masked_fill(torch.isnan(probs), 0.0)
-            argmax_ids = torch.argmax(probs, dim=-1)
-            batch_next_token_ids = torch.where(
-                success, batch_next_token_ids, argmax_ids
-            )
->>>>>>> bea2bb9e
 
         has_regex = any(req.regex_fsm is not None for req in self.reqs)
         if has_regex:
@@ -750,37 +689,4 @@
                         req.regex_fsm_state, batch_next_token_ids_cpu[i]
                     )
 
-<<<<<<< HEAD
-        return batch_next_token_ids
-=======
-        self.penalizer_orchestrator.cumulate_output_tokens(batch_next_token_ids)
-
-        return batch_next_token_ids
-
-
-def top_k_top_p_sampling_from_probs_torch(
-    probs: torch.Tensor, top_ks: torch.Tensor, top_ps: torch.Tensor
-):
-    """A top-k and top-k sampling implementation with native pytorch operations."""
-    probs_sort, probs_idx = probs.sort(dim=-1, descending=True)
-    probs_sum = torch.cumsum(probs_sort, dim=-1)
-    probs_sort[(probs_sum - probs_sort) > top_ps.view(-1, 1)] = 0.0
-    probs_sort[
-        torch.arange(0, probs.shape[-1], device=probs.device).view(1, -1)
-        >= top_ks.view(-1, 1)
-    ] = 0.0
-    probs_sort.div_(probs_sort.max(dim=-1, keepdim=True)[0])
-    try:
-        sampled_index = torch.multinomial(probs_sort, num_samples=1)
-    except RuntimeError as e:
-        logger.warning(f"Sampling error: {e}")
-        batch_next_token_ids = torch.zeros(
-            (probs_sort.shape[0],), dtype=torch.int32, device=probs.device
-        )
-        success = torch.zeros(probs.shape[0], dtype=torch.bool, device=probs.device)
-        return batch_next_token_ids, success
-
-    batch_next_token_ids = torch.gather(probs_idx, dim=1, index=sampled_index).view(-1)
-    success = torch.ones(probs.shape[0], dtype=torch.bool, device=probs.device)
-    return batch_next_token_ids, success
->>>>>>> bea2bb9e
+        return batch_next_token_ids