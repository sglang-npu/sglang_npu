--- conflicted
+++ resolved
@@ -107,15 +107,12 @@
     "weight_loader_disable_mmap",
     "enable_triton_kernel_moe",
     "enable_multimodal",
-<<<<<<< HEAD
     "enable_symm_mem",
     "quantization",
-=======
     "enable_sp",
     "enable_sp_prefill",
     "disaggregation_mode",
     "cp_size",
->>>>>>> f8c18f00
 ]
 
 # Put some global args for easy access
