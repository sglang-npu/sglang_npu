--- conflicted
+++ resolved
@@ -512,14 +512,11 @@
                 success, message = self.update_weights_from_disk(recv_req)
                 self.send_to_tokenizer.send_pyobj(
                     UpdateWeightFromDiskReqOutput(success, message)
-<<<<<<< HEAD
                 )
             elif isinstance(recv_req, GetParameterByNameReqInput):
                 parameter = self.get_weights_by_parameter_name(recv_req)
                 self.send_to_tokenizer.send_pyobj(
                     GetParameterByNameReqOutput(parameter)
-=======
->>>>>>> b305f7c2
                 )
             elif isinstance(recv_req, ProfileReq):
                 if recv_req == ProfileReq.START_PROFILE:
