# Copyright 2023-2024 SGLang Team
# Licensed under the Apache License, Version 2.0 (the "License");
# you may not use this file except in compliance with the License.
# You may obtain a copy of the License at
#
#     http://www.apache.org/licenses/LICENSE-2.0
#
# Unless required by applicable law or agreed to in writing, software
# distributed under the License is distributed on an "AS IS" BASIS,
# WITHOUT WARRANTIES OR CONDITIONS OF ANY KIND, either express or implied.
# See the License for the specific language governing permissions and
# limitations under the License.
# ==============================================================================
"""A scheduler that manages a tensor parallel GPU worker."""

import logging
import os
import signal
import threading
import time
import warnings
from collections import deque
from concurrent import futures
from dataclasses import dataclass
<<<<<<< HEAD
from typing import Dict, List, Optional, Union, Callable
=======
from types import SimpleNamespace
from typing import Callable, Dict, List, Optional, Union, Tuple
>>>>>>> 2bbb75c6

import psutil
import torch
from sglang.global_config import global_config
from sglang.srt.configs.model_config import ModelConfig
from sglang.srt.hf_transformers_utils import get_processor, get_tokenizer
from sglang.srt.layers.logits_processor import LogitsProcessorOutput
from sglang.srt.managers.io_struct import (
    AbortReq,
    BatchEmbeddingOut,
    BatchTokenIDOut,
    CloseSessionReqInput,
    FlushCacheReq,
    GetWeightsByNameReqInput,
    GetWeightsByNameReqOutput,
    InitWeightsUpdateGroupReqInput,
    InitWeightsUpdateGroupReqOutput,
    OpenSessionReqInput,
    OpenSessionReqOutput,
    ProfileReq,
    TokenizedEmbeddingReqInput,
    TokenizedGenerateReqInput,
    UpdateWeightFromDiskReqInput,
    UpdateWeightFromDiskReqOutput,
    UpdateWeightsFromDistributedReqInput,
    UpdateWeightsFromDistributedReqOutput,
    UpdateWeightsFromTensorReqInput,
    UpdateWeightsFromTensorReqOutput,
)
from sglang.srt.managers.schedule_batch import (
    FINISH_ABORT,
    BaseFinishReason,
    ImageInputs,
    Req,
    ScheduleBatch,
    global_server_args_dict,
)
from sglang.srt.managers.schedule_policy import (
    AddReqResult,
    PrefillAdder,
    SchedulePolicy,
)
from sglang.srt.managers.session_controller import Session
from sglang.srt.managers.tp_worker import TpModelWorker
from sglang.srt.managers.tp_worker_overlap_thread import TpModelWorkerClient
from sglang.srt.mem_cache.chunk_cache import ChunkCache
from sglang.srt.mem_cache.radix_cache import RadixCache
from sglang.srt.metrics.collector import SchedulerMetricsCollector, SchedulerStats
from sglang.srt.model_executor.forward_batch_info import ForwardMode
from sglang.srt.server_args import PortArgs, ServerArgs
from sglang.srt.speculative.spec_info import SpeculativeAlgorithm
from sglang.srt.utils import (
    crash_on_warnings,
    get_bool_env_var,
    set_random_seed,
)

logger = logging.getLogger(__name__)

# Test retract decode for debugging purposes
test_retract = get_bool_env_var("SGLANG_TEST_RETRACT")


class Scheduler:
    """A scheduler that manages a tensor parallel GPU worker."""

    def __init__(
            self,
            server_args: ServerArgs,
            nccl_port: int,
            gpu_id: int,
            tp_rank: int,
            dp_rank: Optional[int],
    ):
        # Parse args
        self.server_args = server_args
        self.tp_rank = tp_rank
        self.tp_size = server_args.tp_size
        self.schedule_policy = server_args.schedule_policy
        self.disable_jump_forward = server_args.disable_jump_forward
        self.lora_paths = server_args.lora_paths
        self.max_loras_per_batch = server_args.max_loras_per_batch
        self.enable_overlap = not server_args.disable_overlap_schedule
        self.skip_tokenizer_init = server_args.skip_tokenizer_init
        self.enable_metrics = server_args.enable_metrics
        self.spec_algorithm = SpeculativeAlgorithm.from_string(
            server_args.speculative_algorithm
        )
        self.decode_mem_cache_buf_multiplier = (
            self.server_args.speculative_num_draft_tokens
            if not self.spec_algorithm.is_none()
            else 1
        )
        self.callback: Optional[SchedulerCallback] = None

        # Init tokenizer
        self.model_config = ModelConfig(
            server_args.model_path,
            trust_remote_code=server_args.trust_remote_code,
            revision=server_args.revision,
            context_length=server_args.context_length,
            model_override_args=server_args.json_model_override_args,
            is_embedding=server_args.is_embedding,
            dtype=server_args.dtype,
            quantization=server_args.quantization,
        )
        self.is_generation = self.model_config.is_generation

        if server_args.skip_tokenizer_init:
            self.tokenizer = self.processor = None
        else:
            if self.model_config.is_multimodal:
                self.processor = get_processor(
                    server_args.tokenizer_path,
                    tokenizer_mode=server_args.tokenizer_mode,
                    trust_remote_code=server_args.trust_remote_code,
                )
                self.tokenizer = self.processor.tokenizer
            else:
                self.tokenizer = get_tokenizer(
                    server_args.tokenizer_path,
                    tokenizer_mode=server_args.tokenizer_mode,
                    trust_remote_code=server_args.trust_remote_code,
                )

        # Check whether overlap can be enabled
        if not self.is_generation:
            self.enable_overlap = False
            logger.info("Overlap scheduler is disabled for embedding models.")

        if self.model_config.is_multimodal:
            self.enable_overlap = False
            logger.info("Overlap scheduler is disabled for multimodal models.")

        if self.enable_overlap:
            self.disable_jump_forward = True

        # Launch a tensor parallel worker
        if self.enable_overlap:
            TpWorkerClass = TpModelWorkerClient
        else:
            TpWorkerClass = TpModelWorker

        self.tp_worker = TpWorkerClass(
            server_args=server_args,
            gpu_id=gpu_id,
            tp_rank=tp_rank,
            dp_rank=dp_rank,
            nccl_port=nccl_port,
        )

        # Launch worker for speculative decoding if need
        if self.spec_algorithm.is_eagle():
            from sglang.srt.speculative.eagle_worker import EAGLEWorker

            self.draft_worker = EAGLEWorker(
                gpu_id=gpu_id,
                tp_rank=tp_rank,
                server_args=server_args,
                nccl_port=nccl_port,
                target_worker=self.tp_worker,
                dp_rank=dp_rank,
            )
        else:
            self.draft_worker = None

        # Get token and memory info from the model worker
        (
            self.max_total_num_tokens,
            self.max_prefill_tokens,
            self.max_running_requests,
            self.max_req_len,
            self.max_req_input_len,
            self.random_seed,
            self.device,
            worker_global_server_args_dict,
            _,
            _,
            _,
        ) = self.tp_worker.get_worker_info()
        self.tp_cpu_group = self.tp_worker.get_tp_cpu_group()
        self.pad_input_ids_func = self.tp_worker.get_pad_input_ids_func()
        global_server_args_dict.update(worker_global_server_args_dict)
        set_random_seed(self.random_seed)

        # Print debug info
        logger.info(
            f"max_total_num_tokens={self.max_total_num_tokens}, "
            f"max_prefill_tokens={self.max_prefill_tokens}, "
            f"max_running_requests={self.max_running_requests}, "
            f"context_len={self.model_config.context_len}"
        )

        # Init memory pool and cache
        self.req_to_token_pool, self.token_to_kv_pool = self.tp_worker.get_memory_pool()

        if (
                server_args.chunked_prefill_size is not None
                and server_args.disable_radix_cache
        ):
            self.tree_cache = ChunkCache(
                req_to_token_pool=self.req_to_token_pool,
                token_to_kv_pool=self.token_to_kv_pool,
            )
        else:
            self.tree_cache = RadixCache(
                req_to_token_pool=self.req_to_token_pool,
                token_to_kv_pool=self.token_to_kv_pool,
                disable=server_args.disable_radix_cache,
            )
        self.tree_cache_metrics = {"total": 0, "hit": 0}
        self.policy = SchedulePolicy(self.schedule_policy, self.tree_cache)

        # Init running status
        self.waiting_queue: List[Req] = []
        # The running decoding batch for continuous batching
        self.running_batch: Optional[ScheduleBatch] = None
        # The current forward batch
        self.cur_batch: Optional[ScheduleBatch] = None
        # The current forward batch
        self.last_batch: Optional[ScheduleBatch] = None
        self.forward_ct = 0
        self.forward_ct_decode = 0
        self.num_generated_tokens = 0
        self.last_decode_stats_tic = time.time()
        self.stream_interval = server_args.stream_interval
        self.current_stream = torch.get_device_module(self.device).current_stream()
        self.overlap_result_queue = deque()

        # Session info
        self.sessions: Dict[str, Session] = {}

        # Init chunked prefill
        self.chunked_prefill_size = server_args.chunked_prefill_size
        if self.chunked_prefill_size <= 0:  # -1 means disable
            self.chunked_prefill_size = None
        self.being_chunked_req = None
        self.is_mixed_chunk = (
                self.chunked_prefill_size is not None and server_args.enable_mixed_chunk
        )

        # Init the grammar backend for constrained generation
        self.grammar_queue: List[Req] = []
        if not server_args.skip_tokenizer_init:
            if server_args.grammar_backend == "outlines":
                from sglang.srt.constrained.outlines_backend import (
                    OutlinesGrammarBackend,
                )

                self.grammar_backend = OutlinesGrammarBackend(
                    self.tokenizer,
                    whitespace_pattern=server_args.constrained_json_whitespace_pattern,
                    allow_jump_forward=not server_args.disable_jump_forward,
                )
            elif server_args.grammar_backend == "xgrammar":
                from sglang.srt.constrained.xgrammar_backend import (
                    XGrammarGrammarBackend,
                )

                self.grammar_backend = XGrammarGrammarBackend(
                    self.tokenizer, vocab_size=self.model_config.vocab_size
                )
            else:
                raise ValueError(
                    f"Invalid grammar backend: {server_args.grammar_backend}"
                )
        else:
            self.grammar_backend = None

        # Init new token estimation
        assert (
                server_args.schedule_conservativeness >= 0
        ), "Invalid schedule_conservativeness"

        self.init_new_token_ratio = min(
            global_config.default_init_new_token_ratio
            * server_args.schedule_conservativeness,
            1.0,
        )
        self.min_new_token_ratio = min(
            self.init_new_token_ratio
            * global_config.default_min_new_token_ratio_factor,
            1.0,
        )
        self.new_token_ratio_decay = (
                                             self.init_new_token_ratio - self.min_new_token_ratio
                                     ) / global_config.default_new_token_ratio_decay_steps
        self.new_token_ratio = self.init_new_token_ratio

        # Tells whether the current running batch is full so that we can skip
        # the check of whether to prefill new requests.
        # This is an optimization to reduce the overhead of the prefill check.
        self.batch_is_full = False

        # Init watchdog thread
        self.watchdog_timeout = server_args.watchdog_timeout
        t = threading.Thread(target=self.watchdog_thread, daemon=True)
        t.start()
        self.parent_process = psutil.Process().parent()

        # Init profiler
        if os.getenv("SGLANG_TORCH_PROFILER_DIR", "") == "":
            self.profiler = None
        else:
            self.torch_profiler_trace_dir = os.getenv("SGLANG_TORCH_PROFILER_DIR")
            logger.info(
                "Profiling enabled. Traces will be saved to: %s",
                self.torch_profiler_trace_dir,
            )
            self.profiler = torch.profiler.profile(
                activities=[
                    torch.profiler.ProfilerActivity.CPU,
                    torch.profiler.ProfilerActivity.CUDA,
                ],
                with_stack=True,
            )

        # Init metrics stats
        self.stats = SchedulerStats()
        if self.enable_metrics:
            self.metrics_collector = SchedulerMetricsCollector(
                labels={
                    "model_name": self.server_args.served_model_name,
                    # TODO: Add lora name/path in the future,
                },
            )

    def watchdog_thread(self):
        """A watch dog thread that will try to kill the server itself if one batch takes too long."""
        self.watchdog_last_forward_ct = 0
        self.watchdog_last_time = time.time()

        while True:
            if self.cur_batch is not None:
                if self.watchdog_last_forward_ct == self.forward_ct:
                    if time.time() > self.watchdog_last_time + self.watchdog_timeout:
                        logger.error(f"Watchdog timeout ({self.watchdog_timeout=})")
                        break
                else:
                    self.watchdog_last_forward_ct = self.forward_ct
                    self.watchdog_last_time = time.time()
            time.sleep(self.watchdog_timeout / 2)

        self.parent_process.send_signal(signal.SIGQUIT)

    def process_batch(self):
        if self.enable_overlap:
            return self._process_batch_overlap()
        else:
            return self._process_batch_normal()

    @torch.no_grad()
    def _process_batch_overlap(self):
        """A scheduler operation that overlaps the CPU processing and GPU computation."""
        batch = self.get_next_batch_to_run()
        self.cur_batch = batch

        if batch:
            result = self.run_batch(batch)
            self.overlap_result_queue.append((batch.copy(), result))

            if self.last_batch is None:
                # Create a dummy first batch to start the pipeline for overlap scheduler.
                # It is now used for triggering the sampling_info_done event.
                tmp_batch = ScheduleBatch(
                    reqs=None,
                    forward_mode=ForwardMode.DUMMY_FIRST,
                    next_batch_sampling_info=self.tp_worker.cur_sampling_info,
                )
                self.process_batch_result(tmp_batch, None)

        if self.last_batch:
            # Process the results of the last batch
            tmp_batch, tmp_result = self.overlap_result_queue.popleft()
            tmp_batch.next_batch_sampling_info = (
                self.tp_worker.cur_sampling_info if batch else None
            )
            self.process_batch_result(tmp_batch, tmp_result)
        elif batch is None:
            # When the server is idle, so self-check and re-init some states
            self.check_memory()
            self.new_token_ratio = self.init_new_token_ratio

        self.last_batch = batch
        return batch is not None


    @torch.no_grad()
    def _process_batch_normal(self):
        """A normal scheduler operatino."""
        batch = self.get_next_batch_to_run()

        if self.server_args.enable_dp_attention:  # TODO: simplify this
            batch = self.prepare_dp_attn_batch(batch)

        self.cur_batch = batch

        if batch:
            result = self.run_batch(batch)
            self.process_batch_result(batch, result)
        else:
            # When the server is idle, so self-check and re-init some states
            self.check_memory()
            self.new_token_ratio = self.init_new_token_ratio

        self.last_batch = batch
        return batch is not None

    def handle_generate_request(
            self,
            recv_req: TokenizedGenerateReqInput,
    ):
        # Create a new request
        if (
                recv_req.session_params is None
                or recv_req.session_params.id is None
                or recv_req.session_params.id not in self.sessions
        ):

            if recv_req.input_embeds is not None:
                # Generate fake input_ids based on the length of input_embeds
                seq_length = len(recv_req.input_embeds)
                fake_input_ids = [1] * seq_length
                recv_req.input_ids = fake_input_ids

            req = Req(
                recv_req.rid,
                recv_req.input_text,
                recv_req.input_ids,
                recv_req.sampling_params,
                return_logprob=recv_req.return_logprob,
                top_logprobs_num=recv_req.top_logprobs_num,
                stream=recv_req.stream,
                lora_path=recv_req.lora_path,
                input_embeds=recv_req.input_embeds,
                eos_token_ids=self.model_config.hf_eos_token_id,
            )
            req.tokenizer = self.tokenizer

            if (
                    recv_req.session_params is not None
                    and recv_req.session_params.id is not None
            ):
                req.finished_reason = FINISH_ABORT(
                    f"Invalid request: session id {recv_req.session_params.id} does not exist"
                )
                self.waiting_queue.append(req)
                return
        else:
            # Create a new request from a previous session
            session = self.sessions[recv_req.session_params.id]
            req = session.create_req(recv_req, self.tokenizer)
            if isinstance(req.finished_reason, FINISH_ABORT):
                self.waiting_queue.append(req)
                return

        # Handle image inputs
        if recv_req.image_inputs is not None:
            image_inputs = ImageInputs.from_dict(recv_req.image_inputs)
            # Expand a single image token into multiple dummy tokens for receiving image embeddings
            req.origin_input_ids = self.pad_input_ids_func(
                req.origin_input_ids, image_inputs
            )
            req.extend_image_inputs(image_inputs)

            if len(req.origin_input_ids) >= self.max_req_input_len:
                logger.error(
                    "Multimodal prompt is too long after expanding multimodal tokens. "
                    f"After expanding {len(req.origin_input_ids_unpadded)=} => {len(req.origin_input_ids)} >= {self.max_req_input_len}. "
                )
                req.origin_input_ids = [0]
                req.image_inputs = None
                req.sampling_params.max_new_tokens = 0
                req.finished_reason = FINISH_ABORT(
                    "Multimodal prompt is too long. Check server logs for details."
                )
                self.waiting_queue.append(req)
                return

        # Copy more attributes
        req.logprob_start_len = recv_req.logprob_start_len

        if req.logprob_start_len == -1:
            # By default, only return the logprobs for output tokens
            req.logprob_start_len = len(req.origin_input_ids) - 1

        # Truncate prompts that are too long
        if len(req.origin_input_ids) > self.max_req_input_len:
            logger.warning(
                "Request length is longer than the KV cache pool size or "
                "the max context length. Truncated!!!"
            )
            req.origin_input_ids = req.origin_input_ids[: self.max_req_input_len]

        req.sampling_params.max_new_tokens = min(
            (
                req.sampling_params.max_new_tokens
                if req.sampling_params.max_new_tokens is not None
                else 1 << 30
            ),
            self.max_req_len - len(req.origin_input_ids) - 1,
        )

        # Init grammar cache for this request
        add_to_grammar_queue = False
        if (
                req.sampling_params.json_schema is not None
                or req.sampling_params.regex is not None
                or req.sampling_params.ebnf is not None
        ):
            assert self.grammar_backend is not None
            if req.sampling_params.json_schema is not None:
                key = ("json", req.sampling_params.json_schema)
            elif req.sampling_params.regex is not None:
                key = ("regex", req.sampling_params.regex)
            elif req.sampling_params.ebnf is not None:
                key = ("ebnf", req.sampling_params.ebnf)

            req.grammar = self.grammar_backend.get_cached_value(key)
            if not req.grammar:
                req.grammar = self.grammar_backend.get_future_value(key)
                add_to_grammar_queue = True

        if add_to_grammar_queue:
            self.grammar_queue.append(req)
        else:
            self.waiting_queue.append(req)

    def handle_embedding_request(
            self,
            recv_req: TokenizedEmbeddingReqInput,
    ):
        req = Req(
            recv_req.rid,
            recv_req.input_text,
            recv_req.input_ids,
            recv_req.sampling_params,
        )
        req.tokenizer = self.tokenizer

        # Truncate prompts that are too long
        if len(req.origin_input_ids) >= self.max_req_input_len:
            logger.warning(
                "Request length is longer than the KV cache pool size or "
                "the max context length. Truncated!!!"
            )
            req.origin_input_ids = req.origin_input_ids[: self.max_req_input_len]

        self.waiting_queue.append(req)

    def log_prefill_stats(self, adder, can_run_list, running_bs, has_being_chunked):
        self.tree_cache_metrics["total"] += (
                                                    adder.log_input_tokens + adder.log_hit_tokens
                                            ) / 10 ** 9
        self.tree_cache_metrics["hit"] += (adder.log_hit_tokens) / 10 ** 9
        tree_cache_hit_rate = (
                self.tree_cache_metrics["hit"] / self.tree_cache_metrics["total"]
        )

        num_used = self.max_total_num_tokens - (
                self.token_to_kv_pool.available_size() + self.tree_cache.evictable_size()
        )

        logger.info(
            f"Prefill batch. "
            f"#new-seq: {len(can_run_list)}, "
            f"#new-token: {adder.log_input_tokens}, "
            f"#cached-token: {adder.log_hit_tokens}, "
            f"cache hit rate: {100.0 * tree_cache_hit_rate:.2f}%, "
            f"token usage: {num_used / self.max_total_num_tokens:.2f}, "
            f"#running-req: {running_bs}, "
            f"#queue-req: {len(self.waiting_queue) + has_being_chunked}"
        )

        if self.enable_metrics:
            self.stats.num_running_reqs = running_bs
            self.stats.num_used_tokens = num_used
            self.stats.token_usage = round(num_used / self.max_total_num_tokens, 2)
            self.stats.num_queue_reqs = len(self.waiting_queue) + has_being_chunked
            self.stats.cache_hit_rate = tree_cache_hit_rate
            self.metrics_collector.log_stats(self.stats)

    def log_decode_stats(self):
        num_used = self.max_total_num_tokens - (
                self.token_to_kv_pool.available_size() + self.tree_cache.evictable_size()
        )
        gen_throughput = self.num_generated_tokens / (
                time.time() - self.last_decode_stats_tic
        )
        self.num_generated_tokens = 0
        self.last_decode_stats_tic = time.time()
        num_running_reqs = len(self.running_batch.reqs) if self.running_batch else 0
        logger.info(
            f"Decode batch. "
            f"#running-req: {num_running_reqs}, "
            f"#token: {num_used}, "
            f"token usage: {num_used / self.max_total_num_tokens:.2f}, "
            f"gen throughput (token/s): {gen_throughput:.2f}, "
            f"#queue-req: {len(self.waiting_queue)}"
        )

        if self.enable_metrics:
            self.stats.num_running_reqs = num_running_reqs
            self.stats.num_used_tokens = num_used
            self.stats.token_usage = num_used / self.max_total_num_tokens
            self.stats.gen_throughput = gen_throughput
            self.stats.num_queue_reqs = len(self.waiting_queue)
            self.metrics_collector.log_stats(self.stats)

    def check_memory(self):
        available_size = (
                self.token_to_kv_pool.available_size() + self.tree_cache.evictable_size()
        )
        if available_size != self.max_total_num_tokens:
            msg = (
                "KV cache pool leak detected!"
                f"{available_size=}, {self.max_total_num_tokens=}\n"
            )
            warnings.warn(msg)
            if crash_on_warnings():
                raise ValueError(msg)

        if len(self.req_to_token_pool.free_slots) != self.req_to_token_pool.size:
            msg = (
                "Memory pool leak detected!"
                f"available_size={len(self.req_to_token_pool.free_slots)}, "
                f"total_size={self.req_to_token_pool.size}\n"
            )
            warnings.warn(msg)
            if crash_on_warnings():
                raise ValueError(msg)

    def get_next_batch_to_run(self) -> Optional[ScheduleBatch]:
        # Merge the prefill batch into the running batch
        if self.last_batch and self.last_batch.forward_mode.is_extend():
            if self.being_chunked_req:
                # Move the chunked request out of the batch
                self.last_batch.filter_batch(being_chunked_req=self.being_chunked_req)
                self.tree_cache.cache_unfinished_req(self.being_chunked_req)
                # being chunked request keeps its rid but will get a new req_pool_idx
                self.req_to_token_pool.free(self.being_chunked_req.req_pool_idx)
                self.batch_is_full = False

            if not self.last_batch.is_empty():
                if self.running_batch is None:
                    self.running_batch = self.last_batch
                else:
                    self.running_batch.merge_batch(self.last_batch)

        # Run prefill first if possible
        new_batch = self.get_new_batch_prefill()
        if new_batch is not None:
            return new_batch

        # Run decode
        if self.running_batch is None:
            return None
        self.running_batch = self.update_running_batch(self.running_batch)
        return self.running_batch

    def get_new_batch_prefill(self) -> Optional[ScheduleBatch]:
        # Check if the grammar is ready in the grammar queue
        if self.grammar_queue:
            self.move_ready_grammar_requests()

        # Handle the cases where prefill is not allowed
        if (
                self.batch_is_full or len(self.waiting_queue) == 0
        ) and self.being_chunked_req is None:
            return None

        running_bs = len(self.running_batch.reqs) if self.running_batch else 0
        if running_bs >= self.max_running_requests:
            self.batch_is_full = True
            return None

        # Get priority queue
        prefix_computed = self.policy.calc_priority(self.waiting_queue)

        # Prefill policy
        adder = PrefillAdder(
            self.tree_cache,
            self.running_batch,
            self.new_token_ratio,
            self.token_to_kv_pool.available_size() + self.tree_cache.evictable_size(),
            self.max_prefill_tokens,
            self.chunked_prefill_size,
            running_bs if self.is_mixed_chunk else 0,
        )

        has_being_chunked = self.being_chunked_req is not None
        if has_being_chunked:
            self.being_chunked_req.init_next_round_input()
            self.being_chunked_req = adder.add_being_chunked_req(self.being_chunked_req)

        if self.lora_paths:
            lora_set = (
                set([req.lora_path for req in self.running_batch.reqs])
                if self.running_batch is not None
                else set([])
            )

        # Get requests from the waiting queue to a new prefill batch
        for req in self.waiting_queue:
            if (
                    self.lora_paths
                    and len(
                lora_set
                | set([req.lora_path for req in adder.can_run_list])
                | set([req.lora_path])
            )
                    > self.max_loras_per_batch
            ):
                self.batch_is_full = True
                break

            if running_bs + len(adder.can_run_list) >= self.max_running_requests:
                self.batch_is_full = True
                break

            req.init_next_round_input(None if prefix_computed else self.tree_cache)
            res = adder.add_one_req(req)
            if res != AddReqResult.CONTINUE:
                if res == AddReqResult.NO_TOKEN:
                    self.batch_is_full = True
                break
            if self.server_args.prefill_only_one_req:
                break

        # Update waiting queue
        can_run_list = adder.can_run_list
        if len(can_run_list) == 0:
            return None
        self.waiting_queue = [
            x for x in self.waiting_queue if x not in set(can_run_list)
        ]

        if adder.new_being_chunked_req is not None:
            assert self.being_chunked_req is None
            self.being_chunked_req = adder.new_being_chunked_req

        if self.being_chunked_req:
            self.being_chunked_req.is_being_chunked += 1

        # Print stats
        if self.tp_rank == 0:
            self.log_prefill_stats(adder, can_run_list, running_bs, has_being_chunked)

        # Create a new batch
        new_batch = ScheduleBatch.init_new(
            can_run_list,
            self.req_to_token_pool,
            self.token_to_kv_pool,
            self.tree_cache,
            self.model_config,
            self.enable_overlap,
            self.spec_algorithm,
        )
        new_batch.prepare_for_extend()

        # Mixed-style chunked prefill
        if (
                self.is_mixed_chunk
                and self.running_batch is not None
                and not (new_batch.return_logprob or self.running_batch.return_logprob)
        ):
            # TODO (lianmin): support return_logprob + mixed chunked prefill
            self.running_batch.filter_batch()
            if not self.running_batch.is_empty():
                self.running_batch.prepare_for_decode()
                new_batch.mix_with_running(self.running_batch)
                new_batch.decoding_reqs = self.running_batch.reqs
            self.running_batch = None
        else:
            new_batch.decoding_reqs = None

        return new_batch

    def update_running_batch(self, batch: ScheduleBatch) -> Optional[ScheduleBatch]:
        """Update the current running decoding batch."""
        global test_retract

        initial_bs = batch.batch_size()

        batch.filter_batch()
        if batch.is_empty():
            self.batch_is_full = False
            return None

        # Check if decode out of memory
        if not batch.check_decode_mem(self.decode_mem_cache_buf_multiplier) or (
                test_retract and batch.batch_size() > 10
        ):
            old_ratio = self.new_token_ratio

            retracted_reqs, new_token_ratio = batch.retract_decode()
            self.new_token_ratio = new_token_ratio
            if self.draft_worker:
                self.draft_worker.finish_request(retracted_reqs)

            logger.info(
                "Decode out of memory happened. "
                f"#retracted_reqs: {len(retracted_reqs)}, "
                f"#new_token_ratio: {old_ratio:.4f} -> {self.new_token_ratio:.4f}"
            )
            self.waiting_queue.extend(retracted_reqs)
        else:
            self.new_token_ratio = max(
                self.new_token_ratio - self.new_token_ratio_decay,
                self.min_new_token_ratio,
            )

        # Check for jump-forward
        if not self.disable_jump_forward:
            jump_forward_reqs = batch.check_for_jump_forward(self.pad_input_ids_func)
            self.waiting_queue.extend(jump_forward_reqs)
            if batch.is_empty():
                self.batch_is_full = False
                return None

        if batch.batch_size() < initial_bs:
            self.batch_is_full = False

        # Update batch tensors
        batch.prepare_for_decode()
        return batch

    def run_batch(self, batch: ScheduleBatch):
        """Run a batch."""
        self.forward_ct += 1

        if self.is_generation:
            if batch.forward_mode.is_decode() or batch.extend_num_tokens != 0:
                if self.spec_algorithm.is_none():
                    model_worker_batch = batch.get_model_worker_batch()
                    logits_output, next_token_ids = (
                        self.tp_worker.forward_batch_generation(model_worker_batch)
                    )
                else:
                    (
                        logits_output,
                        next_token_ids,
                        model_worker_batch,
                        num_accepted_tokens,
                    ) = self.draft_worker.forward_batch_speculative_generation(batch)
                    self.num_generated_tokens += num_accepted_tokens
            elif batch.forward_mode.is_idle():
                model_worker_batch = batch.get_model_worker_batch()
                self.tp_worker.forward_batch_idle(model_worker_batch)
                return
            else:
                logits_output = None
                if self.skip_tokenizer_init:
                    next_token_ids = torch.full(
                        (batch.batch_size(),), self.tokenizer.eos_token_id
                    )
                else:
                    next_token_ids = torch.full((batch.batch_size(),), 0)
            batch.output_ids = next_token_ids
            ret = logits_output, next_token_ids, model_worker_batch.bid
        else:  # embedding or reward model
            assert batch.extend_num_tokens != 0
            model_worker_batch = batch.get_model_worker_batch()
            embeddings = self.tp_worker.forward_batch_embedding(model_worker_batch)
            ret = embeddings, model_worker_batch.bid
        return ret

    def process_batch_result(self, batch: ScheduleBatch, result):
        if batch.forward_mode.is_decode():
            self.process_batch_result_decode(batch, result)
            if batch.is_empty():
                self.running_batch = None
        elif batch.forward_mode.is_extend():
            self.process_batch_result_prefill(batch, result)
        elif batch.forward_mode.is_dummy_first():
            batch.next_batch_sampling_info.update_regex_vocab_mask()
            self.current_stream.synchronize()
            batch.next_batch_sampling_info.sampling_info_done.set()

    def process_batch_result_prefill(self, batch: ScheduleBatch, result):
        skip_stream_req = None

        if self.is_generation:
            logits_output, next_token_ids, bid = result

            if self.enable_overlap:
                logits_output, next_token_ids = self.tp_worker.resolve_batch_result(bid)
            else:
                # Move next_token_ids and logprobs to cpu
                next_token_ids = next_token_ids.tolist()
                if batch.return_logprob:
                    logits_output.next_token_logprobs = (
                        logits_output.next_token_logprobs.tolist()
                    )
                    logits_output.input_token_logprobs = (
                        logits_output.input_token_logprobs.tolist()
                    )
                    logits_output.normalized_prompt_logprobs = (
                        logits_output.normalized_prompt_logprobs.tolist()
                    )

            # Check finish conditions
            logprob_pt = 0
            for i, (req, next_token_id) in enumerate(zip(batch.reqs, next_token_ids)):
                if req.is_retracted:
                    continue

                if self.is_mixed_chunk and self.enable_overlap and req.finished():
                    # Free the one delayed token for the mixed decode batch
                    j = len(batch.out_cache_loc) - len(batch.reqs) + i
                    self.token_to_kv_pool.free(batch.out_cache_loc[j: j + 1])
                    continue

                if req.is_being_chunked <= 0:
                    req.output_ids.append(next_token_id)
                    req.check_finished()

                    if req.finished():
                        self.tree_cache.cache_finished_req(req)
                    elif not batch.decoding_reqs or req not in batch.decoding_reqs:
                        self.tree_cache.cache_unfinished_req(req)

                    if req.return_logprob:
                        logprob_pt += self.add_logprob_return_values(
                            i, req, logprob_pt, next_token_ids, logits_output
                        )

                    if req.grammar is not None:
                        req.grammar.accept_token(next_token_id)
                        req.grammar.finished = req.finished()
                else:
                    # being chunked reqs' prefill is not finished
                    req.is_being_chunked -= 1
                    # There is only at most one request being currently chunked.
                    # Because this request does not finish prefill,
                    # we don't want to stream the request currently being chunked.
                    skip_stream_req = req

            if batch.next_batch_sampling_info:
                batch.next_batch_sampling_info.update_regex_vocab_mask()
                self.current_stream.synchronize()
                batch.next_batch_sampling_info.sampling_info_done.set()

        else:  # embedding or reward model
            embeddings, bid = result
            embeddings = embeddings.tolist()

            # Check finish conditions
            for i, req in enumerate(batch.reqs):
                if req.is_retracted:
                    continue

                req.embedding = embeddings[i]
                if req.is_being_chunked <= 0:
                    # Dummy output token for embedding models
                    req.output_ids.append(0)
                    req.check_finished()

                    if req.finished():
                        self.tree_cache.cache_finished_req(req)
                    else:
                        self.tree_cache.cache_unfinished_req(req)
                else:
                    # being chunked reqs' prefill is not finished
                    req.is_being_chunked -= 1

        self.stream_output(batch.reqs, batch.return_logprob, skip_stream_req)

    def process_batch_result_decode(self, batch: ScheduleBatch, result):
        logits_output, next_token_ids, bid = result
        self.num_generated_tokens += len(batch.reqs)

        if self.enable_overlap:
            logits_output, next_token_ids = self.tp_worker.resolve_batch_result(bid)
            next_token_logprobs = logits_output.next_token_logprobs
        else:
            next_token_ids = next_token_ids.tolist()
            if batch.return_logprob:
                next_token_logprobs = logits_output.next_token_logprobs.tolist()

        self.token_to_kv_pool.free_group_begin()

        # Check finish condition
        for i, (req, next_token_id) in enumerate(zip(batch.reqs, next_token_ids)):
            if req.is_retracted:
                continue

            if self.enable_overlap and req.finished():
                # Free the one delayed token
                self.token_to_kv_pool.free(batch.out_cache_loc[i: i + 1])
                continue

            if batch.spec_algorithm.is_none():
                # speculative worker will solve the output_ids in speculative decoding
                req.output_ids.append(next_token_id)

            req.check_finished()

            if req.finished():
                self.tree_cache.cache_finished_req(req)

            if req.return_logprob:
                req.output_token_logprobs_val.append(next_token_logprobs[i])
                req.output_token_logprobs_idx.append(next_token_id)
                if req.top_logprobs_num > 0:
                    req.output_top_logprobs_val.append(
                        logits_output.next_token_top_logprobs_val[i]
                    )
                    req.output_top_logprobs_idx.append(
                        logits_output.next_token_top_logprobs_idx[i]
                    )

            if req.grammar is not None:
                req.grammar.accept_token(next_token_id)
                req.grammar.finished = req.finished()

        if batch.next_batch_sampling_info:
            batch.next_batch_sampling_info.update_regex_vocab_mask()
            self.current_stream.synchronize()
            batch.next_batch_sampling_info.sampling_info_done.set()

        self.stream_output(batch.reqs, batch.return_logprob)

        self.token_to_kv_pool.free_group_end()

        self.forward_ct_decode = (self.forward_ct_decode + 1) % (1 << 30)
        if (
                self.tp_rank == 0
                and self.forward_ct_decode % self.server_args.decode_log_interval == 0
        ):
            self.log_decode_stats()

    def add_logprob_return_values(
            self,
            i: int,
            req: Req,
            pt: int,
            next_token_ids: List[int],
            output: LogitsProcessorOutput,
    ):
        """Attach logprobs to the return values."""
        req.output_token_logprobs_val.append(output.next_token_logprobs[i])
        req.output_token_logprobs_idx.append(next_token_ids[i])

        # If logprob_start_len > 0, then first logprob_start_len prompt tokens will be ignored.
        num_input_logprobs = req.extend_input_len - req.extend_logprob_start_len

        if req.normalized_prompt_logprob is None:
            req.normalized_prompt_logprob = output.normalized_prompt_logprobs[i]

        if req.input_token_logprobs_val is None:
            input_token_logprobs_val = output.input_token_logprobs[
                                       pt: pt + num_input_logprobs - 1 - req.last_update_decode_tokens
                                       ]

            input_token_logprobs_idx = req.fill_ids[
                                       len(req.fill_ids)
                                       - num_input_logprobs
                                       + 1: len(req.fill_ids)
                                            - req.last_update_decode_tokens
                                       ]
            # Clip the padded hash values from image tokens.
            # Otherwise, it will lead to detokenization errors.
            input_token_logprobs_idx = [
                x if x < self.model_config.vocab_size - 1 else 0
                for x in input_token_logprobs_idx
            ]

            if (
                    req.logprob_start_len == 0
            ):  # The first token does not have logprob, pad it.
                input_token_logprobs_val = [None] + input_token_logprobs_val
                input_token_logprobs_idx = [req.fill_ids[0]] + input_token_logprobs_idx

            req.input_token_logprobs_val = input_token_logprobs_val
            req.input_token_logprobs_idx = input_token_logprobs_idx

        if req.last_update_decode_tokens != 0:
            # Some decode tokens are re-computed in an extend batch
            req.output_token_logprobs_val.extend(
                output.input_token_logprobs[
                pt
                + num_input_logprobs
                - 1
                - req.last_update_decode_tokens: pt
                                                 + num_input_logprobs
                                                 - 1
                ],
            )
            req.output_token_logprobs_idx.extend(
                req.fill_ids[
                len(req.fill_ids)
                - req.last_update_decode_tokens: len(req.fill_ids)
                ]
            )

        if req.top_logprobs_num > 0:
            if req.input_top_logprobs_val is None:
                req.input_top_logprobs_val = output.input_top_logprobs_val[i]
                req.input_top_logprobs_idx = output.input_top_logprobs_idx[i]
                if req.logprob_start_len == 0:
                    req.input_top_logprobs_val = [None] + req.input_top_logprobs_val
                    req.input_top_logprobs_idx = [None] + req.input_top_logprobs_idx

            if req.last_update_decode_tokens != 0:
                req.output_top_logprobs_val.extend(
                    output.input_top_logprobs_val[i][-req.last_update_decode_tokens:]
                )
                req.output_top_logprobs_idx.extend(
                    output.input_top_logprobs_idx[i][-req.last_update_decode_tokens:]
                )

            req.output_top_logprobs_val.append(output.next_token_top_logprobs_val[i])
            req.output_top_logprobs_idx.append(output.next_token_top_logprobs_idx[i])

        return num_input_logprobs

    def stream_output(
            self, reqs: List[Req], return_logprob: bool, skip_req: Optional[Req] = None
    ):
        """Stream the output to detokenizer."""
        rids = []
        finished_reasons: List[BaseFinishReason] = []

        if self.is_generation:
            vids = []
            decoded_texts = []
            decode_ids_list = []
            read_offsets = []
            output_ids = []
            origin_input_ids = []

            skip_special_tokens = []
            spaces_between_special_tokens = []
            no_stop_trim = []
            prompt_tokens = []
            completion_tokens = []
            cached_tokens = []

            if return_logprob:
                input_token_logprobs_val = []
                input_token_logprobs_idx = []
                output_token_logprobs_val = []
                output_token_logprobs_idx = []
                input_top_logprobs_val = []
                input_top_logprobs_idx = []
                output_top_logprobs_val = []
                output_top_logprobs_idx = []
                normalized_prompt_logprob = []
            else:
                input_token_logprobs_val = input_token_logprobs_idx = (
                    output_token_logprobs_val
                ) = output_token_logprobs_idx = input_top_logprobs_val = (
                    input_top_logprobs_idx
                ) = output_top_logprobs_val = output_top_logprobs_idx = (
                    normalized_prompt_logprob
                ) = None

            for req in reqs:
                if req is skip_req:
                    continue

                # TODO(lianmin): revisit this for overlap + retract + stream
                if (
                        req.finished()
                        # If stream, follow the given stream_interval
                        or (req.stream and len(req.output_ids) % self.stream_interval == 0)
                        # If not stream, we still want to output some tokens to get the benefit of incremental decoding.
                        or (not req.stream and len(req.output_ids) % 50 == 0)
                ):
                    if self.draft_worker and req.finished():
                        self.draft_worker.finish_request(req)

                    rids.append(req.rid)
                    finished_reasons.append(
                        req.finished_reason.to_json() if req.finished_reason else None
                    )
                    vids.append(req.vid)
                    decoded_texts.append(req.decoded_text)
                    decode_ids, read_offset = req.init_incremental_detokenize()
                    decode_ids_list.append(decode_ids)
                    read_offsets.append(read_offset)
                    if self.skip_tokenizer_init or self.server_args.return_token_ids:
                        output_ids.append(req.output_ids)
                    else:
                        output_ids = None
                    if self.server_args.return_token_ids:
                        origin_input_ids.append(req.origin_input_ids)
                    else:
                        origin_input_ids = None
                    skip_special_tokens.append(req.sampling_params.skip_special_tokens)
                    spaces_between_special_tokens.append(
                        req.sampling_params.spaces_between_special_tokens
                    )
                    no_stop_trim.append(req.sampling_params.no_stop_trim)

                    prompt_tokens.append(len(req.origin_input_ids))
                    completion_tokens.append(len(req.output_ids))
                    cached_tokens.append(req.cached_tokens)

                    if return_logprob:
                        input_token_logprobs_val.append(req.input_token_logprobs_val)
                        input_token_logprobs_idx.append(req.input_token_logprobs_idx)
                        output_token_logprobs_val.append(req.output_token_logprobs_val)
                        output_token_logprobs_idx.append(req.output_token_logprobs_idx)
                        input_top_logprobs_val.append(req.input_top_logprobs_val)
                        input_top_logprobs_idx.append(req.input_top_logprobs_idx)
                        output_top_logprobs_val.append(req.output_top_logprobs_val)
                        output_top_logprobs_idx.append(req.output_top_logprobs_idx)
                        normalized_prompt_logprob.append(req.normalized_prompt_logprob)

            # Send to detokenizer
            if rids:
                self.callback.on_generation_output(
                    BatchTokenIDOut(
                        rids,
                        finished_reasons,
                        vids,
                        decoded_texts,
                        decode_ids_list,
                        read_offsets,
                        origin_input_ids,
                        output_ids,
                        skip_special_tokens,
                        spaces_between_special_tokens,
                        no_stop_trim,
                        prompt_tokens,
                        completion_tokens,
                        cached_tokens,
                        input_token_logprobs_val,
                        input_token_logprobs_idx,
                        output_token_logprobs_val,
                        output_token_logprobs_idx,
                        input_top_logprobs_val,
                        input_top_logprobs_idx,
                        output_top_logprobs_val,
                        output_top_logprobs_idx,
                        normalized_prompt_logprob,
                    )
                )
        else:  # embedding or reward model
            embeddings = []
            prompt_tokens = []
            for req in reqs:
                if req.finished():
                    rids.append(req.rid)
                    finished_reasons.append(req.finished_reason.to_json())
                    embeddings.append(req.embedding)
                    prompt_tokens.append(len(req.origin_input_ids))
            self.callback.on_generation_output(
                BatchEmbeddingOut(rids, finished_reasons, embeddings, prompt_tokens)
            )

    def prepare_dp_attn_batch(self, local_batch: ScheduleBatch):
        # Check if other DP workers have running batches
        if local_batch is None:
            num_tokens = 0
        elif local_batch.forward_mode.is_decode():
            num_tokens = local_batch.batch_size()
        else:
            num_tokens = local_batch.extend_num_tokens

        local_num_tokens = torch.tensor([num_tokens], dtype=torch.int64)
        global_num_tokens = torch.empty(self.tp_size, dtype=torch.int64)
        torch.distributed.all_gather_into_tensor(
            global_num_tokens,
            local_num_tokens,
            group=self.tp_cpu_group,
        )

        if local_batch is None and global_num_tokens.max().item() > 0:
            local_batch = self.get_idle_batch()

        if local_batch is not None:
            local_batch.global_num_tokens = global_num_tokens.tolist()

            # Check forward mode for cuda graph
            if not self.server_args.disable_cuda_graph:
                forward_mode_state = torch.tensor(
                    (
                        1
                        if local_batch.forward_mode.is_decode()
                           or local_batch.forward_mode.is_idle()
                        else 0
                    ),
                    dtype=torch.int32,
                )
                torch.distributed.all_reduce(
                    forward_mode_state,
                    op=torch.distributed.ReduceOp.MIN,
                    group=self.tp_cpu_group,
                )
                local_batch.can_run_dp_cuda_graph = forward_mode_state.item() == 1

        return local_batch

    def get_idle_batch(self):
        idle_batch = ScheduleBatch.init_new(
            [],
            self.req_to_token_pool,
            self.token_to_kv_pool,
            self.tree_cache,
            self.model_config,
            self.enable_overlap,
            self.spec_algorithm,
        )
        idle_batch.prepare_for_idle()
        return idle_batch

    def move_ready_grammar_requests(self):
        """Move requests whose grammar objects are ready from grammar_queue to waiting_queue."""
        num_ready_reqs = 0
        for req in self.grammar_queue:
            try:
                req.grammar = req.grammar.result(timeout=0.05)
                num_ready_reqs += 1
            except futures._base.TimeoutError:
                break

        if self.tp_size > 1:
            # Sync across TP ranks to make sure they have the same number of ready requests
            tensor = torch.tensor(num_ready_reqs, dtype=torch.int32)
            torch.distributed.all_reduce(
                tensor, op=torch.distributed.ReduceOp.MAX, group=self.tp_cpu_group
            )
            num_ready_reqs_max = tensor.item()
            for i in range(num_ready_reqs, num_ready_reqs_max):
                self.grammar_queue[i].grammar = self.grammar_queue[i].grammar.result()
            num_ready_reqs = num_ready_reqs_max

        self.waiting_queue.extend(self.grammar_queue[:num_ready_reqs])
        self.grammar_queue = self.grammar_queue[num_ready_reqs:]

    def flush_cache_wrapped(self, recv_req: FlushCacheReq):
        self.flush_cache()

    def flush_cache(self):
        """Flush the memory pool and cache."""
        if len(self.waiting_queue) == 0 and (
                self.running_batch is None or len(self.running_batch.reqs) == 0
        ):
            self.tree_cache.reset()
            self.tree_cache_metrics = {"total": 0, "hit": 0}
            if self.grammar_backend:
                self.grammar_backend.reset()
            self.req_to_token_pool.clear()
            self.token_to_kv_pool.clear()
            torch.cuda.empty_cache()
            logger.info("Cache flushed successfully!")
            if_success = True
        else:
            logging.warning(
                f"Cache not flushed because there are pending requests. "
                f"#queue-req: {len(self.waiting_queue)}, "
                f"#running-req: {0 if self.running_batch is None else len(self.running_batch.reqs)}"
            )
            if_success = False
        return if_success

    def abort_request(self, recv_req: AbortReq):
        # Delete requests in the waiting queue
        to_del = None
        for i, req in enumerate(self.waiting_queue):
            if req.rid == recv_req.rid:
                to_del = i
                break

        if to_del is not None:
            del self.waiting_queue[to_del]
            logger.debug(f"Abort queued request. {req.rid=}")
            return

        # Delete requests in the running batch
        if self.running_batch:
            for req in self.running_batch.reqs:
                if req.rid == recv_req.rid and not req.finished():
                    logger.debug(f"Abort running request. {req.rid=}")
                    req.to_abort = True
                    break

    def update_weights_from_disk(self, recv_req: UpdateWeightFromDiskReqInput):
        """In-place update of the weights from disk."""
        success, message = self.tp_worker.update_weights_from_disk(recv_req)
        if success:
            flash_cache_success = self.flush_cache()
            assert flash_cache_success, "Cache flush failed after updating weights"
        else:
            logger.error(message)
        return UpdateWeightFromDiskReqOutput(success, message)

    def init_weights_update_group(self, recv_req: InitWeightsUpdateGroupReqInput):
        """Initialize the online model parameter update group."""
        success, message = self.tp_worker.init_weights_update_group(recv_req)
        return InitWeightsUpdateGroupReqOutput(success, message)

    def update_weights_from_distributed(
        self,
        recv_req: UpdateWeightsFromDistributedReqInput,
    ) -> Tuple[bool, str]:
        """Update the online model parameter."""
        success, message = self.tp_worker.update_weights_from_distributed(recv_req)
        if success:
            flash_cache_success = self.flush_cache()
            assert flash_cache_success, "Cache flush failed after updating weights"
        else:
            logger.error(message)
        return UpdateWeightsFromDistributedReqOutput(success, message)

    def update_weights_from_tensor(self, recv_req: UpdateWeightsFromTensorReqInput):
        """Update the online model parameter from tensors."""
        success, message = self.tp_worker.update_weights_from_tensor(recv_req)
        # TODO extract common code b/t update_weights_from_distributed and update_weights_from_tensor later
        if success:
            flash_cache_success = self.flush_cache()
            assert flash_cache_success, "Cache flush failed after updating weights"
        else:
            logger.error(message)
        return UpdateWeightsFromTensorReqOutput(success, message)

    def get_weights_by_name(self, recv_req: GetWeightsByNameReqInput):
        parameter = self.tp_worker.get_weights_by_name(recv_req)
        return GetWeightsByNameReqOutput(parameter)

    def profile(self, recv_req: ProfileReq):
        if recv_req == ProfileReq.START_PROFILE:
            self.start_profile()
        else:
            self.stop_profile()

    def start_profile(self) -> None:
        if self.profiler is None:
            raise RuntimeError("Profiler is not enabled.")
        self.profiler.start()

    def stop_profile(self) -> None:
        if self.profiler is None:
            raise RuntimeError("Profiler is not enabled.")
        self.profiler.stop()
        self.profiler.export_chrome_trace(
            self.torch_profiler_trace_dir + "/" + str(time.time()) + ".trace.json.gz"
        )
        logger.info("Profiler is done")

    def open_session(self, recv_req: OpenSessionReqInput):
        # handle error
        session_id = recv_req.session_id
        if session_id in self.sessions:
            logger.warning(f"session id {session_id} already exist, cannot open.")
            return OpenSessionReqOutput(session_id, False)
        elif session_id is None:
            logger.warning(f"session id is None, cannot open.")
            return OpenSessionReqOutput(session_id, False)
        else:
            self.sessions[session_id] = Session(
                recv_req.capacity_of_str_len, session_id
            )
            return OpenSessionReqOutput(session_id, True)

    def close_session(self, recv_req: CloseSessionReqInput):
        # handle error
        session_id = recv_req.session_id
        if session_id not in self.sessions:
            logger.warning(f"session id {session_id} does not exist, cannot delete.")
        else:
            del self.sessions[session_id]


@dataclass
class SchedulerCallback:
    on_generation_output: Callable<|MERGE_RESOLUTION|>--- conflicted
+++ resolved
@@ -22,12 +22,8 @@
 from collections import deque
 from concurrent import futures
 from dataclasses import dataclass
-<<<<<<< HEAD
-from typing import Dict, List, Optional, Union, Callable
-=======
 from types import SimpleNamespace
 from typing import Callable, Dict, List, Optional, Union, Tuple
->>>>>>> 2bbb75c6
 
 import psutil
 import torch
