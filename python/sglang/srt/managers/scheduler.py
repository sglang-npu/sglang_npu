--- conflicted
+++ resolved
@@ -997,7 +997,6 @@
                 )
                 return pack_err_batch_str_output(req)
 
-<<<<<<< HEAD
         # Validate prompts length
         cur_rem_tokens = (
             self.rem_total_tokens(self.new_token_ratio, self.is_mixed_chunk)
@@ -1007,9 +1006,7 @@
         could_wait = True
         if self.max_waiting_requests:
             could_wait = cur_waiting_reqs_num < (self.max_waiting_requests - 1)
-=======
-        # Validate prompt length
->>>>>>> 451ffe74
+
         error_msg = validate_input_length(
             req,
             self.max_req_input_len,
@@ -1018,15 +1015,8 @@
             could_wait,
         )
         if error_msg:
-<<<<<<< HEAD
-            req.origin_input_ids = [0]
-            req.sampling_params.max_new_tokens = 0
+            req.set_finish_with_abort(error_msg)
             return pack_err_batch_str_output(req)
-=======
-            req.set_finish_with_abort(error_msg)
-            self._add_request_to_queue(req)
-            return
->>>>>>> 451ffe74
 
         # Copy more attributes
         if recv_req.logprob_start_len == -1 or not recv_req.return_logprob:
@@ -1038,13 +1028,8 @@
         if req.logprob_start_len >= len(req.origin_input_ids):
             error_msg = f"{req.logprob_start_len=} is higher than the number of input tokens {len(req.origin_input_ids)=}. Please use a smaller logprob_start_len."
             req.logprob_start_len = len(req.origin_input_ids) - 1
-<<<<<<< HEAD
+            req.set_finish_with_abort(error_msg)
             return pack_err_batch_str_output(req)
-=======
-            req.set_finish_with_abort(error_msg)
-            self._add_request_to_queue(req)
-            return
->>>>>>> 451ffe74
 
         req.sampling_params.max_new_tokens = min(
             (
@@ -1168,13 +1153,7 @@
                         f"After expanding {len(req.origin_input_ids_unpadded)=} => {len(req.origin_input_ids)} >= {self.max_req_input_len}."
                     )
                 )
-<<<<<<< HEAD
-                req.queue_time_start = time.perf_counter()
                 return pack_err_batch_str_output(req)
-=======
-                self._add_request_to_queue(req)
-                return
->>>>>>> 451ffe74
 
         # Validate prompts length
         error_msg = validate_input_length(
