# Copyright 2023-2024 SGLang Team
# Licensed under the Apache License, Version 2.0 (the "License");
# you may not use this file except in compliance with the License.
# You may obtain a copy of the License at
#
#     http://www.apache.org/licenses/LICENSE-2.0
#
# Unless required by applicable law or agreed to in writing, software
# distributed under the License is distributed on an "AS IS" BASIS,
# WITHOUT WARRANTIES OR CONDITIONS OF ANY KIND, either express or implied.
# See the License for the specific language governing permissions and
# limitations under the License.
# ==============================================================================
"""A scheduler that manages a tensor parallel GPU worker."""

import datetime
import faulthandler
import logging
import os
import signal
import sys
import threading
import time
from collections import defaultdict, deque
from concurrent import futures
from dataclasses import dataclass
from pathlib import Path
from types import SimpleNamespace
from typing import Dict, List, Optional, Tuple, Union

import psutil
import setproctitle
import torch
import zmq
from torch.distributed import barrier

from sglang.global_config import global_config
from sglang.srt.configs.model_config import ModelConfig
from sglang.srt.constants import GPU_MEMORY_TYPE_KV_CACHE, GPU_MEMORY_TYPE_WEIGHTS
from sglang.srt.constrained.base_grammar_backend import (
    INVALID_GRAMMAR_OBJ,
    create_grammar_backend,
)
from sglang.srt.disaggregation.decode import (
    DecodePreallocQueue,
    DecodeTransferQueue,
    SchedulerDisaggregationDecodeMixin,
)
from sglang.srt.disaggregation.kv_events import EventPublisherFactory, KVEventBatch
from sglang.srt.disaggregation.prefill import (
    PrefillBootstrapQueue,
    SchedulerDisaggregationPrefillMixin,
)
from sglang.srt.disaggregation.utils import (
    DisaggregationMode,
    MetadataBuffers,
    ReqToMetadataIdxAllocator,
    TransferBackend,
    prepare_abort,
)
from sglang.srt.distributed import get_pp_group, get_world_group
from sglang.srt.eplb.expert_distribution import get_global_expert_distribution_recorder
from sglang.srt.hf_transformers_utils import (
    get_processor,
    get_tokenizer,
    get_tokenizer_from_processor,
)
from sglang.srt.layers.dp_attention import compute_dp_attention_world_info
from sglang.srt.layers.logits_processor import LogitsProcessorOutput
from sglang.srt.managers.data_parallel_meta import DPBalanceMeta
from sglang.srt.managers.io_struct import (
    AbortReq,
    CloseSessionReqInput,
    ExpertDistributionReq,
    ExpertDistributionReqOutput,
    FlushCacheReqInput,
    FlushCacheReqOutput,
    GetInternalStateReq,
    GetInternalStateReqOutput,
    GetWeightsByNameReqInput,
    GetWeightsByNameReqOutput,
    HealthCheckOutput,
    InitWeightsUpdateGroupReqInput,
    InitWeightsUpdateGroupReqOutput,
    LoadLoRAAdapterReqInput,
    LoadLoRAAdapterReqOutput,
    OpenSessionReqInput,
    OpenSessionReqOutput,
    ProfileReq,
    ProfileReqOutput,
    ProfileReqType,
    ReleaseMemoryOccupationReqInput,
    ReleaseMemoryOccupationReqOutput,
    ResumeMemoryOccupationReqInput,
    ResumeMemoryOccupationReqOutput,
    RpcReqInput,
    RpcReqOutput,
    SetInternalStateReq,
    SetInternalStateReqOutput,
    SlowDownReqInput,
    SlowDownReqOutput,
    TokenizedEmbeddingReqInput,
    TokenizedGenerateReqInput,
    UnloadLoRAAdapterReqInput,
    UnloadLoRAAdapterReqOutput,
    UpdateWeightFromDiskReqInput,
    UpdateWeightFromDiskReqOutput,
    UpdateWeightsFromDistributedReqInput,
    UpdateWeightsFromDistributedReqOutput,
    UpdateWeightsFromTensorReqInput,
    UpdateWeightsFromTensorReqOutput,
)
from sglang.srt.managers.mm_utils import init_embedding_cache
from sglang.srt.managers.schedule_batch import (
    FINISH_ABORT,
    MultimodalInputs,
    Req,
    ScheduleBatch,
    global_server_args_dict,
)
from sglang.srt.managers.schedule_policy import (
    AddReqResult,
    PrefillAdder,
    SchedulePolicy,
)
from sglang.srt.managers.scheduler_output_processor_mixin import (
    SchedulerOutputProcessorMixin,
)
from sglang.srt.managers.session_controller import Session
from sglang.srt.managers.tp_worker import TpModelWorker
from sglang.srt.managers.tp_worker_overlap_thread import TpModelWorkerClient
from sglang.srt.managers.utils import validate_input_length
from sglang.srt.mem_cache.allocator import SWATokenToKVPoolAllocator
from sglang.srt.mem_cache.chunk_cache import ChunkCache, SWAChunkCache
from sglang.srt.mem_cache.hiradix_cache import HiRadixCache
from sglang.srt.mem_cache.radix_cache import RadixCache
from sglang.srt.metrics.collector import SchedulerMetricsCollector, SchedulerStats
from sglang.srt.model_executor.forward_batch_info import ForwardMode, PPProxyTensors
from sglang.srt.reasoning_parser import ReasoningParser
from sglang.srt.server_args import PortArgs, ServerArgs
from sglang.srt.speculative.spec_info import SpeculativeAlgorithm
from sglang.srt.torch_memory_saver_adapter import TorchMemorySaverAdapter
from sglang.srt.two_batch_overlap import TboDPAttentionPreparer
from sglang.srt.utils import (
    DeepEPMode,
    DynamicGradMode,
    broadcast_pyobj,
    configure_gc_logger,
    configure_logger,
    disable_request_logging,
    get_available_gpu_memory,
    get_bool_env_var,
    get_zmq_socket,
    is_cpu,
    kill_itself_when_parent_died,
    point_to_point_pyobj,
    pyspy_dump_schedulers,
    require_mlp_sync,
    require_mlp_tp_gather,
    set_gpu_proc_affinity,
    set_random_seed,
    suppress_other_loggers,
)
from sglang.utils import TypeBasedDispatcher, get_exception_traceback

logger = logging.getLogger(__name__)

# Test retract decode for debugging purposes
TEST_RETRACT = get_bool_env_var("SGLANG_TEST_RETRACT")
RECORD_STEP_TIME = get_bool_env_var("SGLANG_RECORD_STEP_TIME")
GRAMMAR_TIMEOUT = float(os.environ.get("SGLANG_GRAMMAR_TIMEOUT", 300))

_is_cpu = is_cpu()


@dataclass
class GenerationBatchResult:
    logits_output: Optional[LogitsProcessorOutput]
    pp_hidden_states_proxy_tensors: Optional[torch.Tensor]
    next_token_ids: Optional[List[int]]
    extend_input_len_per_req: List[int]
    extend_logprob_start_len_per_req: List[int]
    bid: int
    can_run_cuda_graph: bool


@dataclass
class EmbeddingBatchResult:
    embeddings: torch.Tensor
    bid: int


class KvMetrics:
    def __init__(self):
        self.request_active_slots = None
        self.request_total_slots = None
        self.kv_active_blocks = None
        self.kv_total_blocks = None
        self.num_requests_waiting = None
        self.gpu_cache_usage_perc = None
        self.gpu_prefix_cache_hit_rate = None
        self.data_parallel_rank = None


class IdleSleeper:
    """
    In setups which have long inactivity periods it is desirable to reduce
    system power consumption when sglang does nothing. This would lead not only
    to power savings, but also to more CPU thermal headroom when a request
    eventually comes. This is important in cases when multiple GPUs are connected
    as each GPU would otherwise pin one thread at 100% CPU usage.

    The simplest solution is to use zmq.Poller on all sockets that may receive
    data that needs handling immediately.
    """

    def __init__(self, sockets):
        self.poller = zmq.Poller()
        for s in sockets:
            self.poller.register(s, zmq.POLLIN)

    def maybe_sleep(self):
        self.poller.poll(1000)


class Scheduler(
    SchedulerOutputProcessorMixin,
    SchedulerDisaggregationDecodeMixin,
    SchedulerDisaggregationPrefillMixin,
):
    """A scheduler that manages a tensor parallel GPU worker."""

    def __init__(
        self,
        server_args: ServerArgs,
        port_args: PortArgs,
        gpu_id: int,
        tp_rank: int,
        pp_rank: int,
        dp_rank: Optional[int],
        dp_balance_meta: Optional[DPBalanceMeta] = None,
    ):
        # Parse args
        self.server_args = server_args
        self.tp_rank = tp_rank
        self.pp_rank = pp_rank
        self.dp_rank = dp_rank
        self.tp_size = server_args.tp_size
        self.pp_size = server_args.pp_size
        self.dp_size = server_args.dp_size
        self.schedule_policy = server_args.schedule_policy
        self.lora_paths = server_args.lora_paths
        self.max_loras_per_batch = server_args.max_loras_per_batch
        self.enable_overlap = not server_args.disable_overlap_schedule
        self.skip_tokenizer_init = server_args.skip_tokenizer_init
        self.enable_metrics = server_args.enable_metrics
        self.enable_kv_cache_events = server_args.kv_events_config is not None
        self.stream_interval = server_args.stream_interval
        self.spec_algorithm = SpeculativeAlgorithm.from_string(
            server_args.speculative_algorithm
        )
        self.gpu_id = gpu_id
        self.enable_hierarchical_cache = server_args.enable_hierarchical_cache
        self.page_size = server_args.page_size
        self.dp_size = server_args.dp_size
        self.attn_tp_rank, self.attn_tp_size, self.attn_dp_rank = (
            compute_dp_attention_world_info(
                server_args.enable_dp_attention,
                self.tp_rank,
                self.tp_size,
                self.dp_size,
            )
        )

        # Init inter-process communication
        context = zmq.Context(2)
        self.idle_sleeper = None

        if self.pp_rank == 0 and self.attn_tp_rank == 0:
            self.recv_from_tokenizer = get_zmq_socket(
                context, zmq.PULL, port_args.scheduler_input_ipc_name, False
            )
            self.send_to_tokenizer = get_zmq_socket(
                context, zmq.PUSH, port_args.tokenizer_ipc_name, False
            )
            self.send_metrics_from_scheduler = get_zmq_socket(
                context, zmq.PUSH, port_args.metrics_ipc_name, False
            )

            if server_args.skip_tokenizer_init:
                # Directly send to the TokenizerManager
                self.send_to_detokenizer = get_zmq_socket(
                    context, zmq.PUSH, port_args.tokenizer_ipc_name, False
                )
            else:
                # Send to the DetokenizerManager
                self.send_to_detokenizer = get_zmq_socket(
                    context, zmq.PUSH, port_args.detokenizer_ipc_name, False
                )

            self.recv_from_rpc = get_zmq_socket(
                context, zmq.DEALER, port_args.rpc_ipc_name, False
            )
            if self.server_args.sleep_on_idle:
                self.idle_sleeper = IdleSleeper(
                    [
                        self.recv_from_tokenizer,
                        self.recv_from_rpc,
                    ]
                )
        else:
            self.recv_from_tokenizer = None
            self.recv_from_rpc = None
            self.send_metrics_from_scheduler = None
            self.send_to_tokenizer = SimpleNamespace(send_pyobj=lambda x: None)
            self.send_to_detokenizer = SimpleNamespace(send_pyobj=lambda x: None)

        # Init tokenizer
        self.init_tokenizer()

        # Set reasoning_parser and think_end_id if --reasoning_parser is enabled
        if self.server_args.reasoning_parser and self.tokenizer:
            reasoning_parser = ReasoningParser(
                model_type=self.server_args.reasoning_parser, stream_reasoning=False
            )
            self.tokenizer.think_end_id = self.tokenizer.encode(
                reasoning_parser.detector.think_end_token, add_special_tokens=False
            )[0]

        # Check whether overlap can be enabled
        if not self.is_generation:
            self.enable_overlap = False
            logger.info("Overlap scheduler is disabled for embedding models.")

        # Launch a tensor parallel worker
        if self.enable_overlap:
            TpWorkerClass = TpModelWorkerClient
        else:
            TpWorkerClass = TpModelWorker

        self.tp_worker = TpWorkerClass(
            server_args=server_args,
            gpu_id=gpu_id,
            tp_rank=tp_rank,
            pp_rank=pp_rank,
            dp_rank=dp_rank,
            nccl_port=port_args.nccl_port,
        )

        # Launch a draft worker for speculative decoding
        if self.spec_algorithm.is_eagle():
            from sglang.srt.speculative.eagle_worker import EAGLEWorker

            self.draft_worker = EAGLEWorker(
                gpu_id=gpu_id,
                tp_rank=tp_rank,
                server_args=server_args,
                nccl_port=port_args.nccl_port,
                target_worker=self.tp_worker,
                dp_rank=dp_rank,
            )
        else:
            self.draft_worker = None

        # Get token and memory info from the model worker
        (
            self.max_total_num_tokens,
            self.max_prefill_tokens,
            self.max_running_requests,
            self.max_req_len,
            self.max_req_input_len,
            self.random_seed,
            self.device,
            worker_global_server_args_dict,
            _,
            _,
            _,
        ) = self.tp_worker.get_worker_info()
        if global_server_args_dict["max_micro_batch_size"] is None:
            global_server_args_dict["max_micro_batch_size"] = max(
                self.max_running_requests // server_args.pp_size, 1
            )

        self.tp_group = self.tp_worker.get_tp_group()
        self.tp_cpu_group = self.tp_group.cpu_group
        self.attn_tp_group = self.tp_worker.get_attention_tp_group()
        self.attn_tp_cpu_group = self.tp_worker.get_attention_tp_cpu_group()
        self.pp_group = get_pp_group()
        self.world_group = get_world_group()

        self.pad_input_ids_func = self.tp_worker.get_pad_input_ids_func()
        global_server_args_dict.update(worker_global_server_args_dict)
        set_random_seed(self.random_seed)

        # Print debug info
        if tp_rank == 0:
            avail_mem = get_available_gpu_memory(
                self.device, self.gpu_id, empty_cache=False
            )
            logger.info(
                f"max_total_num_tokens={self.max_total_num_tokens}, "
                f"chunked_prefill_size={server_args.chunked_prefill_size}, "
                f"max_prefill_tokens={self.max_prefill_tokens}, "
                f"max_running_requests={self.max_running_requests}, "
                f"context_len={self.model_config.context_len}, "
                f"available_gpu_mem={avail_mem:.2f} GB"
            )

        # Init memory pool and cache
        self.init_memory_pool_and_cache()

        # Init running status
        self.waiting_queue: List[Req] = []
        # The running decoding batch for continuous batching
        self.running_batch: ScheduleBatch = ScheduleBatch(reqs=[], batch_is_full=False)
        # The current forward batch
        self.cur_batch: Optional[ScheduleBatch] = None
        # The last forward batch
        self.last_batch: Optional[ScheduleBatch] = None
        self.forward_ct = 0
        self.forward_ct_decode = 0
        self.num_generated_tokens = 0
        self.last_prefill_tokens = 0
        self.last_decode_stats_tic = time.perf_counter()
        self.last_prefill_stats_tic = time.perf_counter()
        self.return_health_check_ct = 0
        self.num_retracted_reqs: int = 0
        self.num_paused_reqs: int = 0
        self.kv_transfer_speed_gb_s: float = 0.0
        self.kv_transfer_latency_ms: float = 0.0
        self.sessions: Dict[str, Session] = {}
        self.current_stream = torch.get_device_module(self.device).current_stream()
        if self.device == "cpu":
            self.current_stream.synchronize = lambda: None  # No-op for CPU
        self.forward_sleep_time = None

        # Init chunked prefill
        self.chunked_prefill_size = server_args.chunked_prefill_size
        if self.chunked_prefill_size <= 0:  # -1 means disable
            self.chunked_prefill_size = None
        self.chunked_req = None
        self.is_mixed_chunk = (
            self.chunked_prefill_size is not None and server_args.enable_mixed_chunk
        )

        # Init the grammar backend for constrained generation
        self.grammar_queue: List[Req] = []
        if not server_args.skip_tokenizer_init:
            self.grammar_backend = create_grammar_backend(
                server_args, self.tokenizer, self.model_config.vocab_size
            )
        else:
            self.grammar_backend = None

        # Init schedule policy and new token estimation
        self.policy = SchedulePolicy(
            self.schedule_policy,
            self.tree_cache,
            self.enable_hierarchical_cache,
        )
        assert (
            server_args.schedule_conservativeness >= 0
        ), "Invalid schedule_conservativeness"
        self.init_new_token_ratio = min(
            global_config.default_init_new_token_ratio
            * server_args.schedule_conservativeness,
            1.0,
        )
        self.min_new_token_ratio = min(
            self.init_new_token_ratio
            * global_config.default_min_new_token_ratio_factor,
            1.0,
        )
        self.new_token_ratio_decay = (
            self.init_new_token_ratio - self.min_new_token_ratio
        ) / global_config.default_new_token_ratio_decay_steps
        self.new_token_ratio = self.init_new_token_ratio

        # Init watchdog thread
        self.watchdog_timeout = server_args.watchdog_timeout
        t = threading.Thread(target=self.watchdog_thread, daemon=True)
        t.start()
        self.parent_process = psutil.Process().parent()

        # Init memory saver, profiler and metric stats
        self.memory_saver_adapter = TorchMemorySaverAdapter.create(
            enable=server_args.enable_memory_saver
        )
        self.init_profier()
        self.init_metrics()
        self.init_kv_events(server_args.kv_events_config)

        # Init request dispatcher
        self._request_dispatcher = TypeBasedDispatcher(
            [
                (TokenizedGenerateReqInput, self.handle_generate_request),
                (TokenizedEmbeddingReqInput, self.handle_embedding_request),
                (FlushCacheReqInput, self.flush_cache_wrapped),
                (AbortReq, self.abort_request),
                (OpenSessionReqInput, self.open_session),
                (CloseSessionReqInput, self.close_session),
                (UpdateWeightFromDiskReqInput, self.update_weights_from_disk),
                (InitWeightsUpdateGroupReqInput, self.init_weights_update_group),
                (
                    UpdateWeightsFromDistributedReqInput,
                    self.update_weights_from_distributed,
                ),
                (UpdateWeightsFromTensorReqInput, self.update_weights_from_tensor),
                (GetWeightsByNameReqInput, self.get_weights_by_name),
                (ReleaseMemoryOccupationReqInput, self.release_memory_occupation),
                (ResumeMemoryOccupationReqInput, self.resume_memory_occupation),
                (SlowDownReqInput, self.slow_down),
                (ProfileReq, self.profile),
                (GetInternalStateReq, self.get_internal_state),
                (SetInternalStateReq, self.set_internal_state),
                (RpcReqInput, self.handle_rpc_request),
                (ExpertDistributionReq, self.expert_distribution_handle),
                (LoadLoRAAdapterReqInput, self.load_lora_adapter),
                (UnloadLoRAAdapterReqInput, self.unload_lora_adapter),
            ]
        )

        # Init disaggregation
        self.disaggregation_mode = DisaggregationMode(
            self.server_args.disaggregation_mode
        )
        self.init_disaggregation()

        if get_bool_env_var("SGLANG_GC_LOG"):
            configure_gc_logger()

        self.balance_meta = dp_balance_meta
        if (
            server_args.enable_dp_attention
            and server_args.load_balance_method == "minimum_tokens"
        ):
            assert dp_balance_meta is not None

        self.recv_dp_balance_id_this_term = []

    def maybe_sleep_on_idle(self):
        if self.idle_sleeper is not None:
            self.idle_sleeper.maybe_sleep()

    def init_tokenizer(self):
        server_args = self.server_args

        self.model_config = ModelConfig.from_server_args(server_args)
        self.is_generation = self.model_config.is_generation

        if server_args.skip_tokenizer_init:
            self.tokenizer = self.processor = None
        else:
            if self.model_config.is_multimodal:
                self.processor = get_processor(
                    server_args.tokenizer_path,
                    tokenizer_mode=server_args.tokenizer_mode,
                    trust_remote_code=server_args.trust_remote_code,
                    revision=server_args.revision,
                    use_fast=not server_args.disable_fast_image_processor,
                )
                self.tokenizer = get_tokenizer_from_processor(self.processor)
            else:
                self.tokenizer = get_tokenizer(
                    server_args.tokenizer_path,
                    tokenizer_mode=server_args.tokenizer_mode,
                    trust_remote_code=server_args.trust_remote_code,
                    revision=server_args.revision,
                )

    def init_memory_pool_and_cache(self):
        server_args = self.server_args

        self.req_to_token_pool, self.token_to_kv_pool_allocator = (
            self.tp_worker.get_memory_pool()
        )

        if (
            server_args.chunked_prefill_size is not None
            and server_args.disable_radix_cache
        ):
            if self.model_config.is_hybrid:
                ChunkCacheClass = SWAChunkCache
            else:
                ChunkCacheClass = ChunkCache
            self.tree_cache = ChunkCacheClass(
                req_to_token_pool=self.req_to_token_pool,
                token_to_kv_pool_allocator=self.token_to_kv_pool_allocator,
                page_size=self.page_size,
            )
        else:
            if self.enable_hierarchical_cache:
                self.tree_cache = HiRadixCache(
                    req_to_token_pool=self.req_to_token_pool,
                    token_to_kv_pool_allocator=self.token_to_kv_pool_allocator,
                    tp_cache_group=(
                        self.attn_tp_cpu_group
                        if self.server_args.enable_dp_attention
                        else self.tp_cpu_group
                    ),
                    page_size=self.page_size,
                    hicache_ratio=server_args.hicache_ratio,
                    hicache_size=server_args.hicache_size,
                    hicache_write_policy=server_args.hicache_write_policy,
                    hicache_io_backend=(
                        "direct"
                        if server_args.attention_backend
                        == "fa3"  # hot fix for incompatibility
                        else server_args.hicache_io_backend
                    ),
                )
                self.tp_worker.register_hicache_layer_transfer_counter(
                    self.tree_cache.cache_controller.layer_done_counter
                )

            else:
                self.tree_cache = RadixCache(
                    req_to_token_pool=self.req_to_token_pool,
                    token_to_kv_pool_allocator=self.token_to_kv_pool_allocator,
                    page_size=self.page_size,
                    disable=server_args.disable_radix_cache,
                    enable_kv_cache_events=self.enable_kv_cache_events,
                )

        self.decode_mem_cache_buf_multiplier = (
            1
            if self.spec_algorithm.is_none()
            else (
                server_args.speculative_num_draft_tokens
                + (
                    server_args.speculative_eagle_topk
                    * server_args.speculative_num_steps
                )
            )
        )

    def init_profier(self):
        self.torch_profiler = None
        self.torch_profiler_output_dir: Optional[str] = None
        self.profiler_activities: Optional[List[str]] = None
        self.profile_id: Optional[str] = None
        self.profiler_target_forward_ct: Optional[int] = None
        self.profiler_target_prefill_ct: Optional[int] = None
        self.profiler_target_decode_ct: Optional[int] = None
        self.profiler_prefill_ct: Optional[int] = None
        self.profiler_decode_ct: Optional[int] = None
        self.profile_by_stage: bool = False
        self.profile_steps: Optional[int] = None
        self.profile_in_progress: bool = False
        self.rpd_profiler = None

    def init_metrics(self):
        self.last_gen_throughput: float = 0.0
        self.last_input_throughput: float = 0.0
        self.step_time_dict = defaultdict(list)  # Dict[batch size -> step time]
        self.spec_num_total_accepted_tokens = 0
        self.spec_num_total_forward_ct = 0
        self.cum_spec_accept_length = 0
        self.cum_spec_accept_count = 0
        self.stats = SchedulerStats()
        if self.enable_metrics:
            engine_type = "unified"
            self.metrics_collector = SchedulerMetricsCollector(
                labels={
                    "model_name": self.server_args.served_model_name,
                    "engine_type": engine_type,
                },
            )

    def init_kv_events(self, kv_events_config: Optional[str]):
        if self.enable_kv_cache_events:
            self.kv_event_publisher = EventPublisherFactory.create(
                kv_events_config, self.attn_dp_rank
            )

    def init_disaggregation(self):
        self.transfer_backend = TransferBackend(
            self.server_args.disaggregation_transfer_backend
        )

        if (
            self.disaggregation_mode == DisaggregationMode.DECODE
        ):  # *2 for the headroom.
            buffer_size = (self.req_to_token_pool.size) * 2
            self.req_to_metadata_buffer_idx_allocator = ReqToMetadataIdxAllocator(
                buffer_size
            )
            self.disagg_metadata_buffers = MetadataBuffers(
                buffer_size,
                hidden_size=self.model_config.hf_text_config.hidden_size,
                dtype=self.model_config.dtype,
                custom_mem_pool=self.token_to_kv_pool_allocator.get_kvcache().maybe_get_custom_mem_pool(),
            )

            # The decode requests polling kv cache
            self.disagg_decode_transfer_queue = DecodeTransferQueue(
                gloo_group=self.attn_tp_cpu_group,
                req_to_metadata_buffer_idx_allocator=self.req_to_metadata_buffer_idx_allocator,
                tp_rank=self.tp_rank,
                metadata_buffers=self.disagg_metadata_buffers,
                scheduler=self,
                tree_cache=self.tree_cache,
            )

            # The decode requests pending for pre-allocation
            self.disagg_decode_prealloc_queue = DecodePreallocQueue(
                req_to_token_pool=self.req_to_token_pool,
                token_to_kv_pool_allocator=self.token_to_kv_pool_allocator,
                draft_token_to_kv_pool=(
                    None
                    if self.draft_worker is None
                    else self.draft_worker.model_runner.token_to_kv_pool
                ),
                req_to_metadata_buffer_idx_allocator=self.req_to_metadata_buffer_idx_allocator,
                metadata_buffers=self.disagg_metadata_buffers,
                scheduler=self,
                transfer_queue=self.disagg_decode_transfer_queue,
                tree_cache=self.tree_cache,
                gloo_group=self.attn_tp_cpu_group,
                tp_rank=self.tp_rank,
                tp_size=self.tp_size,
                dp_size=self.server_args.dp_size,
                gpu_id=self.gpu_id,
                bootstrap_port=self.server_args.disaggregation_bootstrap_port,
                max_total_num_tokens=self.max_total_num_tokens,
                prefill_pp_size=self.server_args.disaggregation_prefill_pp,
                num_reserved_decode_tokens=self.server_args.num_reserved_decode_tokens,
                transfer_backend=self.transfer_backend,
            )

        elif self.disaggregation_mode == DisaggregationMode.PREFILL:
            # *2 for the headroom.
            buffer_size = self.max_running_requests * 2
            self.req_to_metadata_buffer_idx_allocator = ReqToMetadataIdxAllocator(
                buffer_size
            )
            self.disagg_metadata_buffers = MetadataBuffers(
                buffer_size,
                hidden_size=self.model_config.hf_text_config.hidden_size,
                dtype=self.model_config.dtype,
                custom_mem_pool=self.token_to_kv_pool_allocator.get_kvcache().maybe_get_custom_mem_pool(),
            )

            self.disagg_prefill_bootstrap_queue = PrefillBootstrapQueue(
                token_to_kv_pool=self.token_to_kv_pool_allocator.get_kvcache(),
                draft_token_to_kv_pool=(
                    None
                    if self.draft_worker is None
                    else self.draft_worker.model_runner.token_to_kv_pool
                ),
                req_to_metadata_buffer_idx_allocator=self.req_to_metadata_buffer_idx_allocator,
                metadata_buffers=self.disagg_metadata_buffers,
                tp_rank=self.tp_rank,
                tp_size=self.tp_size,
                gpu_id=self.gpu_id,
                bootstrap_port=self.server_args.disaggregation_bootstrap_port,
                gloo_group=self.attn_tp_cpu_group,
                max_total_num_tokens=self.max_total_num_tokens,
                decode_tp_size=self.server_args.disaggregation_decode_tp,
                decode_dp_size=self.server_args.disaggregation_decode_dp,
                scheduler=self,
                pp_rank=self.pp_rank,
                pp_size=self.pp_size,
                transfer_backend=self.transfer_backend,
            )
            # The prefill requests that are in the middle of kv sending
            self.disagg_prefill_inflight_queue: List[Req] = []

    @DynamicGradMode()
    def event_loop_normal(self):
        """A normal scheduler loop."""
        while True:
            recv_reqs = self.recv_requests()
            self.process_input_requests(recv_reqs)

            batch = self.get_next_batch_to_run()
            self.cur_batch = batch

            if batch:
                result = self.run_batch(batch)
                self.process_batch_result(batch, result)
            else:
                # When the server is idle, do self-check and re-init some states
                self.check_memory()
                self.new_token_ratio = self.init_new_token_ratio
                self.maybe_sleep_on_idle()

            self.last_batch = batch

    @DynamicGradMode()
    def event_loop_overlap(self):
        """A scheduler loop that overlaps the CPU processing and GPU computation."""
        self.result_queue = deque()

        while True:
            recv_reqs = self.recv_requests()
            self.process_input_requests(recv_reqs)

            batch = self.get_next_batch_to_run()
            self.cur_batch = batch

            if batch:
                batch.launch_done = threading.Event()
                result = self.run_batch(batch)
                self.result_queue.append((batch.copy(), result))

                if self.last_batch is None:
                    # Create a dummy first batch to start the pipeline for overlap schedule.
                    # It is now used for triggering the sampling_info_done event.
                    tmp_batch = ScheduleBatch(
                        reqs=None,
                        forward_mode=ForwardMode.DUMMY_FIRST,
                        next_batch_sampling_info=self.tp_worker.cur_sampling_info,
                    )
                    self.process_batch_result(tmp_batch, None, batch.launch_done)

            if self.last_batch:
                # Process the results of the last batch
                tmp_batch, tmp_result = self.result_queue.popleft()
                tmp_batch.next_batch_sampling_info = (
                    self.tp_worker.cur_sampling_info if batch else None
                )
                # NOTE: we should use current launched batch's launch_done event Instead of the last batch's
                self.process_batch_result(
                    tmp_batch, tmp_result, batch.launch_done if batch else None
                )
            elif batch is None:
                # When the server is idle, do self-check and re-init some states
                self.check_memory()
                self.new_token_ratio = self.init_new_token_ratio
                self.maybe_sleep_on_idle()

            self.last_batch = batch

    @DynamicGradMode()
    def event_loop_pp(self):
        """A non-overlap scheduler loop for pipeline parallelism."""
        mbs = [None] * self.pp_size
        last_mbs = [None] * self.pp_size
        self.running_mbs = [
            ScheduleBatch(reqs=[], batch_is_full=False) for _ in range(self.pp_size)
        ]
        bids = [None] * self.pp_size
        pp_outputs: Optional[PPProxyTensors] = None
        while True:
            server_is_idle = True
            for mb_id in range(self.pp_size):
                self.running_batch = self.running_mbs[mb_id]
                self.last_batch = last_mbs[mb_id]

                recv_reqs = self.recv_requests()
                self.process_input_requests(recv_reqs)
                mbs[mb_id] = self.get_next_batch_to_run()
                self.running_mbs[mb_id] = self.running_batch

                self.cur_batch = mbs[mb_id]
                if self.cur_batch:
                    server_is_idle = False
                    result = self.run_batch(self.cur_batch)

                # (last rank) send the outputs to the next step
                if self.pp_group.is_last_rank:
                    if self.cur_batch:
                        next_token_ids, bids[mb_id] = (
                            result.next_token_ids,
                            result.bid,
                        )
                        if self.cur_batch.return_logprob:
                            pp_outputs = PPProxyTensors(
                                {
                                    "next_token_ids": next_token_ids,
                                    "extend_input_len_per_req": result.extend_input_len_per_req,
                                    "extend_logprob_start_len_per_req": result.extend_logprob_start_len_per_req,
                                }
                                | (
                                    {
                                        f"logits_output.{k}": v
                                        for k, v in result.logits_output.__dict__.items()
                                    }
                                    if result.logits_output is not None
                                    else {}
                                )
                            )
                        else:
                            pp_outputs = PPProxyTensors(
                                {
                                    "next_token_ids": next_token_ids,
                                }
                            )
                        # send the output from the last round to let the next stage worker run post processing
                        self.pp_group.send_tensor_dict(
                            pp_outputs.tensors,
                            all_gather_group=self.attn_tp_group,
                        )

                # receive outputs and post-process (filter finished reqs) the coming microbatch
                next_mb_id = (mb_id + 1) % self.pp_size
                next_pp_outputs = None
                if mbs[next_mb_id] is not None:
                    next_pp_outputs: Optional[PPProxyTensors] = PPProxyTensors(
                        self.pp_group.recv_tensor_dict(
                            all_gather_group=self.attn_tp_group
                        )
                    )
                    mbs[next_mb_id].output_ids = next_pp_outputs["next_token_ids"]
                    logits_output_args = {
                        k[len("logits_output.") :]: v
                        for k, v in next_pp_outputs.tensors.items()
                        if k.startswith("logits_output.")
                    }
                    if len(logits_output_args) > 0:
                        logits_output = LogitsProcessorOutput(**logits_output_args)
                    else:
                        logits_output = None
                    output_result = GenerationBatchResult(
                        logits_output=logits_output,
                        pp_hidden_states_proxy_tensors=None,
                        next_token_ids=next_pp_outputs["next_token_ids"],
                        extend_input_len_per_req=next_pp_outputs.tensors.get(
                            "extend_input_len_per_req", None
                        ),
                        extend_logprob_start_len_per_req=next_pp_outputs.tensors.get(
                            "extend_logprob_start_len_per_req", None
                        ),
                        bid=bids[next_mb_id],
                        can_run_cuda_graph=result.can_run_cuda_graph,
                    )
                    self.process_batch_result(mbs[next_mb_id], output_result)
                    last_mbs[next_mb_id] = mbs[next_mb_id]

                # (not last rank)
                if not self.pp_group.is_last_rank:
                    if self.cur_batch:
                        bids[mb_id] = result.bid
                    # carry the outputs to the next stage
                    # send the outputs from the last round to let the next stage worker run post processing
                    if pp_outputs:
                        self.pp_group.send_tensor_dict(
                            pp_outputs.tensors,
                            all_gather_group=self.attn_tp_group,
                        )

                    # send out reqs to the next stage
                    dp_offset = self.attn_dp_rank * self.attn_tp_size
                    if self.attn_tp_rank == 0:
                        point_to_point_pyobj(
                            recv_reqs,
                            self.pp_rank * self.tp_size + dp_offset,
                            self.world_group.device_group,
                            self.pp_rank * self.tp_size + dp_offset,
                            (self.pp_rank + 1) * self.tp_size + dp_offset,
                        )

                    # send out proxy tensors to the next stage
                    if self.cur_batch:
                        self.pp_group.send_tensor_dict(
                            result.pp_hidden_states_proxy_tensors,
                            all_gather_group=self.attn_tp_group,
                        )

                pp_outputs = next_pp_outputs

            # When the server is idle, self-check and re-init some states
            if server_is_idle:
                self.check_memory()
                self.new_token_ratio = self.init_new_token_ratio
                self.maybe_sleep_on_idle()

    def recv_requests(self) -> List[Req]:
        """Receive results at tp_rank = 0 and broadcast it to all other TP ranks."""
        if self.pp_rank == 0:
            if self.attn_tp_rank == 0:
                recv_reqs = []

                while True:
                    try:
                        recv_req = self.recv_from_tokenizer.recv_pyobj(zmq.NOBLOCK)
                    except zmq.ZMQError:
                        break
                    recv_reqs.append(recv_req)

                while True:
                    try:
                        recv_rpc = self.recv_from_rpc.recv_pyobj(zmq.NOBLOCK)
                    except zmq.ZMQError:
                        break
                    recv_reqs.append(recv_rpc)
            else:
                recv_reqs = None
        else:
            if self.attn_tp_rank == 0:
                dp_offset = self.attn_dp_rank * self.attn_tp_size
                recv_reqs = point_to_point_pyobj(
                    [],
                    self.pp_rank * self.tp_size + dp_offset,
                    self.world_group.device_group,
                    (self.pp_rank - 1) * self.tp_size + dp_offset,
                    self.pp_rank * self.tp_size + dp_offset,
                )
            else:
                recv_reqs = None

        if self.server_args.enable_dp_attention:
            if self.attn_tp_rank == 0:
                work_reqs = [
                    req
                    for req in recv_reqs
                    if isinstance(
                        req, (TokenizedGenerateReqInput, TokenizedEmbeddingReqInput)
                    )
                ]
                control_reqs = [
                    req
                    for req in recv_reqs
                    if not isinstance(
                        req, (TokenizedGenerateReqInput, TokenizedEmbeddingReqInput)
                    )
                ]
            else:
                work_reqs = None
                control_reqs = None

            if self.attn_tp_size != 1:
                work_reqs = broadcast_pyobj(
                    work_reqs,
                    self.attn_tp_group.rank,
                    self.attn_tp_cpu_group,
                    src=self.attn_tp_group.ranks[0],
                )
            if self.tp_size != 1:
                control_reqs = broadcast_pyobj(
                    control_reqs,
                    self.tp_group.rank,
                    self.tp_cpu_group,
                    src=self.tp_group.ranks[0],
                )
            recv_reqs = work_reqs + control_reqs
        elif self.tp_size != 1:
            recv_reqs = broadcast_pyobj(
                recv_reqs,
                self.tp_group.rank,
                self.tp_cpu_group,
                src=self.tp_group.ranks[0],
            )
        return recv_reqs

    def process_input_requests(self, recv_reqs: List):
        for recv_req in recv_reqs:
            # If it is a health check generation request and there are running requests, ignore it.
            if is_health_check_generate_req(recv_req) and (
                self.chunked_req is not None or not self.running_batch.is_empty()
            ):
                self.return_health_check_ct += 1
                continue

            output = self._request_dispatcher(recv_req)
            if output is not None:
                if isinstance(output, RpcReqOutput):
                    if self.recv_from_rpc is not None:
                        self.recv_from_rpc.send_pyobj(output)
                else:
                    self.send_to_tokenizer.send_pyobj(output)

    def handle_generate_request(
        self,
        recv_req: TokenizedGenerateReqInput,
    ):
        if (
            self.server_args.enable_dp_attention
            and self.server_args.load_balance_method == "minimum_tokens"
        ):
            self.recv_dp_balance_id_this_term.append(recv_req.dp_balance_id)

        # Create a new request
        if (
            recv_req.session_params is None
            or recv_req.session_params.id is None
            or recv_req.session_params.id not in self.sessions
        ):
            if recv_req.input_embeds is not None:
                # Generate fake input_ids based on the length of input_embeds
                seq_length = len(recv_req.input_embeds)
                fake_input_ids = [1] * seq_length
                recv_req.input_ids = fake_input_ids

            if recv_req.bootstrap_port is None:
                # Use default bootstrap port
                recv_req.bootstrap_port = self.server_args.disaggregation_bootstrap_port

            req = Req(
                recv_req.rid,
                recv_req.input_text,
                recv_req.input_ids,
                recv_req.sampling_params,
                return_logprob=recv_req.return_logprob,
                top_logprobs_num=recv_req.top_logprobs_num,
                token_ids_logprob=recv_req.token_ids_logprob,
                stream=recv_req.stream,
                lora_path=recv_req.lora_path,
                input_embeds=recv_req.input_embeds,
                custom_logit_processor=recv_req.custom_logit_processor,
                return_hidden_states=recv_req.return_hidden_states,
                eos_token_ids=self.model_config.hf_eos_token_id,
                bootstrap_host=recv_req.bootstrap_host,
                bootstrap_port=recv_req.bootstrap_port,
                bootstrap_room=recv_req.bootstrap_room,
                data_parallel_rank=recv_req.data_parallel_rank,
            )
            req.tokenizer = self.tokenizer

            if self.disaggregation_mode != DisaggregationMode.NULL:
                # Invalid request for disaggregated mode
                if recv_req.bootstrap_room is None:
                    error_msg = (
                        f"Invalid request: Disaggregated request received without "
                        f"boostrap room id. {req.rid=}"
                    )
                    logger.error(error_msg)
                    prepare_abort(req, error_msg)
                    self.stream_output([req], req.return_logprob)
                    return

            if (
                recv_req.session_params is not None
                and recv_req.session_params.id is not None
            ):
                req.set_finish_with_abort(
                    f"Invalid request: session id {recv_req.session_params.id} does not exist"
                )
                self._add_request_to_queue(req)
                return
        else:
            # Create a new request from a previous session
            session = self.sessions[recv_req.session_params.id]
            req = session.create_req(recv_req, self.tokenizer)
            if isinstance(req.finished_reason, FINISH_ABORT):
                self._add_request_to_queue(req)
                return

        # Handle multimodal inputs
        if recv_req.mm_inputs is not None:
            image_inputs = MultimodalInputs.from_dict(recv_req.mm_inputs)
            # Expand a single image token into multiple dummy tokens for receiving image embeddings
            req.origin_input_ids = self.pad_input_ids_func(
                req.origin_input_ids, image_inputs
            )
            req.extend_image_inputs(image_inputs)

            if len(req.origin_input_ids) >= self.max_req_input_len:
                req.set_finish_with_abort(
                    error_msg=(
                        "Multimodal prompt is too long after expanding multimodal tokens. "
                        f"After expanding {len(req.origin_input_ids_unpadded)=} => {len(req.origin_input_ids)} >= {self.max_req_input_len}."
                    )
                )
                self._add_request_to_queue(req)
                return

        # Validate prompt length
        error_msg = validate_input_length(
            req,
            self.max_req_input_len,
            self.server_args.allow_auto_truncate,
        )
        if error_msg:
            req.set_finish_with_abort(error_msg)
            self._add_request_to_queue(req)
            return

        # Copy more attributes
        if recv_req.logprob_start_len == -1 or not recv_req.return_logprob:
            # By default, only return the logprobs for output tokens
            req.logprob_start_len = len(req.origin_input_ids) - 1
        else:
            req.logprob_start_len = recv_req.logprob_start_len

        if req.logprob_start_len >= len(req.origin_input_ids):
            error_msg = f"{req.logprob_start_len=} is higher than the number of input tokens {len(req.origin_input_ids)=}. Please use a smaller logprob_start_len."
            req.logprob_start_len = len(req.origin_input_ids) - 1
            req.set_finish_with_abort(error_msg)
            self._add_request_to_queue(req)
            return

        req.sampling_params.max_new_tokens = min(
            (
                req.sampling_params.max_new_tokens
                if req.sampling_params.max_new_tokens is not None
                else 1 << 30
            ),
            self.max_req_len - len(req.origin_input_ids) - 1,
        )

        # Init grammar cache for this request
        add_to_grammar_queue = False
        if (
            req.sampling_params.json_schema is not None
            or req.sampling_params.regex is not None
            or req.sampling_params.ebnf is not None
            or req.sampling_params.structural_tag is not None
        ):
            assert self.grammar_backend is not None
            if req.sampling_params.json_schema is not None:
                key = ("json", req.sampling_params.json_schema)
            elif req.sampling_params.regex is not None:
                key = ("regex", req.sampling_params.regex)
            elif req.sampling_params.ebnf is not None:
                key = ("ebnf", req.sampling_params.ebnf)
            elif req.sampling_params.structural_tag:
                key = ("structural_tag", req.sampling_params.structural_tag)

            value, cache_hit = self.grammar_backend.get_cached_or_future_value(key)
            req.grammar = value

            if not cache_hit:
                req.grammar_key = key
                add_to_grammar_queue = True
            else:
                if value is INVALID_GRAMMAR_OBJ:  # We hit a cached invalid grammar.
                    error_msg = f"Invalid grammar request with cache hit: {key=}"
                    req.set_finish_with_abort(error_msg)

        if add_to_grammar_queue:
            req.queue_time_start = time.perf_counter()
            self.grammar_queue.append(req)
        else:
            self._add_request_to_queue(req)

    def _add_request_to_queue(self, req: Req):
        req.queue_time_start = time.perf_counter()
        if self.disaggregation_mode == DisaggregationMode.PREFILL:
            self.disagg_prefill_bootstrap_queue.add(
                req, self.model_config.num_key_value_heads
            )
        elif self.disaggregation_mode == DisaggregationMode.DECODE:
            self.disagg_decode_prealloc_queue.add(req)
        else:
            self.waiting_queue.append(req)

    def _extend_requests_to_queue(self, reqs: List[Req], is_retracted: bool = False):
        if self.disaggregation_mode == DisaggregationMode.PREFILL:
            self.disagg_prefill_bootstrap_queue.extend(
                reqs, self.model_config.num_key_value_heads
            )
        elif self.disaggregation_mode == DisaggregationMode.DECODE:
            # If this is a decode server, we put the request to the decode pending prealloc queue
            self.disagg_decode_prealloc_queue.extend(reqs, is_retracted)
        else:
            self.waiting_queue.extend(reqs)

    def handle_embedding_request(
        self,
        recv_req: TokenizedEmbeddingReqInput,
    ):
        req = Req(
            recv_req.rid,
            recv_req.input_text,
            recv_req.input_ids,
            recv_req.sampling_params,
            token_type_ids=recv_req.token_type_ids,
        )
        req.tokenizer = self.tokenizer

        # Handle multimodal inputs
        if recv_req.image_inputs is not None:
            image_inputs = MultimodalInputs.from_dict(recv_req.image_inputs)
            # Expand a single image token into multiple dummy tokens for receiving image embeddings
            req.origin_input_ids = self.pad_input_ids_func(
                req.origin_input_ids, image_inputs
            )
            req.extend_image_inputs(image_inputs)

            if len(req.origin_input_ids) >= self.max_req_input_len:
                req.set_finish_with_abort(
                    error_msg=(
                        "Multimodal prompt is too long after expanding multimodal tokens. "
                        f"After expanding {len(req.origin_input_ids_unpadded)=} => {len(req.origin_input_ids)} >= {self.max_req_input_len}."
                    )
                )
                self._add_request_to_queue(req)
                return

        # Validate prompts length
        error_msg = validate_input_length(
            req,
            self.max_req_input_len,
            self.server_args.allow_auto_truncate,
        )
        if error_msg:
            self._add_request_to_queue(req)
            return

        # Copy more attributes
        req.logprob_start_len = len(req.origin_input_ids) - 1
        self._add_request_to_queue(req)

    def _emit_kv_metrics(self):
        kv_metrics = KvMetrics()
        kv_metrics.request_active_slots = self.stats.num_running_reqs
        kv_metrics.request_total_slots = self.max_running_requests
        kv_metrics.kv_active_blocks = int(
            self.stats.token_usage * self.max_total_num_tokens
        )
        kv_metrics.kv_total_blocks = self.max_total_num_tokens
        kv_metrics.num_requests_waiting = self.stats.num_queue_reqs
        kv_metrics.gpu_cache_usage_perc = self.stats.token_usage
        kv_metrics.gpu_prefix_cache_hit_rate = self.stats.cache_hit_rate
        kv_metrics.data_parallel_rank = self.dp_rank if self.dp_rank is not None else 0

        if not self.send_metrics_from_scheduler.closed:
            self.send_metrics_from_scheduler.send_pyobj(kv_metrics)

    def log_prefill_stats(
        self,
        adder: PrefillAdder,
        can_run_list: List[Req],
        running_bs: int,
    ):
        gap_latency = time.perf_counter() - self.last_prefill_stats_tic
        self.last_prefill_stats_tic = time.perf_counter()
        self.last_input_throughput = self.last_prefill_tokens / gap_latency
        self.last_prefill_tokens = adder.log_input_tokens

        usage_msg, num_used = self.token_to_kv_pool_allocator.log_usage(
            self.tree_cache.evictable_size()
        )

        num_new_seq = len(can_run_list)
        f = (
            f"Prefill batch. "
            f"#new-seq: {num_new_seq}, "
            f"#new-token: {adder.log_input_tokens}, "
            f"#cached-token: {adder.log_hit_tokens}, "
            f"{usage_msg}"
        )

        if self.disaggregation_mode == DisaggregationMode.PREFILL:
            f += f"#unbootstrapped-req: {len(self.disagg_prefill_bootstrap_queue.queue)}, "
            f += f"#queue-req: {len(self.waiting_queue)}, "
            f += f"#transferring-req: {len(self.disagg_prefill_inflight_queue)}, "
            f += f"input throughput (token/s): {self.last_input_throughput:.2f}, "
        else:
            f += f"#running-req: {running_bs}, "
            f += f"#queue-req: {len(self.waiting_queue)}, "

        f += f"timestamp: {datetime.datetime.now().isoformat()}"

        logger.info(f)

        if self.enable_metrics:
            cache_hit_rate = adder.log_hit_tokens / (
                adder.log_input_tokens + adder.log_hit_tokens
            )
            self.stats.num_running_reqs = running_bs
            self.stats.num_used_tokens = num_used
            self.stats.token_usage = round(num_used / self.max_total_num_tokens, 2)
            self.stats.num_queue_reqs = len(self.waiting_queue)
            self.stats.cache_hit_rate = cache_hit_rate

            total_queue_latency = 0
            for req in can_run_list:
                total_queue_latency += req.queue_time_end - req.queue_time_start
            self.stats.avg_request_queue_latency = total_queue_latency / num_new_seq

            self.metrics_collector.log_stats(self.stats)
            self._emit_kv_metrics()
        self._publish_kv_events()

    def log_decode_stats(
        self, can_run_cuda_graph: bool, running_batch: ScheduleBatch = None
    ):
        batch = running_batch or self.running_batch

        gap_latency = time.perf_counter() - self.last_decode_stats_tic
        self.last_decode_stats_tic = time.perf_counter()
        self.last_gen_throughput = self.num_generated_tokens / gap_latency
        self.num_generated_tokens = 0
        num_running_reqs = len(batch.reqs)
        usage_msg, num_used = self.token_to_kv_pool_allocator.log_usage(
            self.tree_cache.evictable_size()
        )

        if RECORD_STEP_TIME:
            self.step_time_dict[num_running_reqs].append(
                gap_latency / self.server_args.decode_log_interval
            )

        msg = f"Decode batch. " f"#running-req: {num_running_reqs}, " f"{usage_msg}"

        if self.spec_algorithm.is_none():
            spec_accept_length = 0
        else:
            spec_accept_length = (
                self.spec_num_total_accepted_tokens / self.spec_num_total_forward_ct
            )
            self.cum_spec_accept_length += self.spec_num_total_accepted_tokens
            self.cum_spec_accept_count += self.spec_num_total_forward_ct
            self.spec_num_total_accepted_tokens = self.spec_num_total_forward_ct = 0
            msg += f"accept len: {spec_accept_length:.2f}, "

        if self.disaggregation_mode == DisaggregationMode.DECODE:
            msg += f"pre-allocated usage: {self.disagg_decode_prealloc_queue.num_tokens_pre_allocated / self.max_total_num_tokens:.2f}, "
            msg += f"#retracted-req: {len(self.disagg_decode_prealloc_queue.retracted_queue)}, "

        msg += (
            f"cuda graph: {can_run_cuda_graph}, "
            f"gen throughput (token/s): {self.last_gen_throughput:.2f}, "
            f"#queue-req: {len(self.waiting_queue)}, "
            f"timestamp: {datetime.datetime.now().isoformat()}"
        )

        logger.info(msg)
        if self.enable_metrics:
            self.stats.num_running_reqs = num_running_reqs
            self.stats.num_used_tokens = num_used
            self.stats.token_usage = num_used / self.max_total_num_tokens
            self.stats.cache_hit_rate = 0.0
            self.stats.gen_throughput = self.last_gen_throughput
            self.stats.num_queue_reqs = len(self.waiting_queue)
            self.stats.num_grammar_queue_reqs = len(self.grammar_queue)
            self.stats.spec_accept_length = spec_accept_length
            self.metrics_collector.log_stats(self.stats)
            self._emit_kv_metrics()
        self._publish_kv_events()

    def check_memory(self):
        if isinstance(self.token_to_kv_pool_allocator, SWATokenToKVPoolAllocator):
            available_token_size = self.token_to_kv_pool_allocator.full_available_size()
        else:
            available_token_size = self.token_to_kv_pool_allocator.available_size()
        available_size = available_token_size + self.tree_cache.evictable_size()
        protected_size = self.tree_cache.protected_size()
        memory_leak = available_size != (
            self.max_total_num_tokens
            if not self.enable_hierarchical_cache
            else self.max_total_num_tokens - protected_size
        )
        if memory_leak:
            msg = (
                "token_to_kv_pool_allocator memory leak detected! "
                f"{available_size=}, {protected_size=}, {self.max_total_num_tokens=}\n"
                f"{available_token_size=}\n"
                f"{self.tree_cache.evictable_size()=}\n"
            )
            raise ValueError(msg)

        if self.disaggregation_mode == DisaggregationMode.DECODE:
            req_total_size = (
                self.req_to_token_pool.size + self.req_to_token_pool.pre_alloc_size
            )
        else:
            req_total_size = self.req_to_token_pool.size

        if len(self.req_to_token_pool.free_slots) != req_total_size:
            msg = (
                "req_to_token_pool memory leak detected!"
                f"available_size={len(self.req_to_token_pool.free_slots)}, "
                f"total_size={self.req_to_token_pool.size}\n"
            )
            raise ValueError(msg)

        if (
            self.enable_metrics
            and self.attn_tp_rank == 0
            and time.perf_counter() > self.metrics_collector.last_log_time + 30
        ):
            # During idle time, also collect metrics every 30 seconds.
            num_used = self.max_total_num_tokens - (
                self.token_to_kv_pool_allocator.available_size()
                + self.tree_cache.evictable_size()
            )
            num_running_reqs = len(self.running_batch.reqs)
            self.stats.num_running_reqs = num_running_reqs
            self.stats.num_used_tokens = num_used
            self.stats.token_usage = num_used / self.max_total_num_tokens
            self.stats.gen_throughput = 0
            self.stats.num_queue_reqs = len(self.waiting_queue)
            self.stats.num_grammar_queue_reqs = len(self.grammar_queue)
            self.metrics_collector.log_stats(self.stats)
        self._publish_kv_events()

    def get_next_batch_to_run(self) -> Optional[ScheduleBatch]:
        # Merge the prefill batch into the running batch
        chunked_req_to_exclude = set()
        if self.chunked_req:
            # Move the chunked request out of the batch so that we can merge
            # only finished requests to running_batch.
            chunked_req_to_exclude.add(self.chunked_req)
            self.tree_cache.cache_unfinished_req(self.chunked_req)
            # chunked request keeps its rid but will get a new req_pool_idx
            self.req_to_token_pool.free(self.chunked_req.req_pool_idx)
        if self.last_batch and self.last_batch.forward_mode.is_extend():
            if self.last_batch.chunked_req is not None:
                # In the context pipeline parallelism, after the last chunk, the current microbatch still track outdated chunked_req.
                # We need to discard it.
                chunked_req_to_exclude.add(self.last_batch.chunked_req)

            # Filter batch
            last_bs = self.last_batch.batch_size()
            self.last_batch.filter_batch(
                chunked_req_to_exclude=list(chunked_req_to_exclude)
            )
            if self.last_batch.batch_size() < last_bs:
                self.running_batch.batch_is_full = False

            # Merge the new batch into the running batch
            if not self.last_batch.is_empty():
                if self.running_batch.is_empty():
                    self.running_batch = self.last_batch
                else:
                    # Merge running_batch with prefill batch
                    self.running_batch.merge_batch(self.last_batch)

        new_batch = self.get_new_batch_prefill()

        need_dp_attn_preparation = require_mlp_sync(self.server_args)

        if need_dp_attn_preparation and not self.spec_algorithm.is_none():
            # In speculative decoding, prefill batches and decode batches cannot be processed in the same DP attention group.
            # We prepare idle batches in advance to skip preparing decode batches when there are prefill batches in the group.
            new_batch = self.prepare_mlp_sync_batch(new_batch)
            need_dp_attn_preparation = new_batch is None

        if new_batch is not None:
            # Run prefill first if possible
            ret = new_batch
        else:
            # Run decode
            if not self.running_batch.is_empty():
                self.running_batch = self.update_running_batch(self.running_batch)
                ret = self.running_batch if not self.running_batch.is_empty() else None
            else:
                ret = None

        # Handle DP attention
        if need_dp_attn_preparation:
<<<<<<< HEAD
            if self.server_args.load_balance_method == "minimum_tokens":
                self.handle_dp_balance_data(ret)
            ret, _ = self.prepare_mlp_sync_batch(ret)
=======
            ret = self.prepare_mlp_sync_batch(ret)
>>>>>>> cb9d91ea

        return ret

    def get_num_allocatable_reqs(self, running_bs):
        res = global_server_args_dict["max_micro_batch_size"] - running_bs
        if self.pp_size > 1:
            res = min(res, self.req_to_token_pool.available_size())
        return res

    def get_new_batch_prefill(self) -> Optional[ScheduleBatch]:
        # Check if the grammar is ready in the grammar queue
        if self.grammar_queue:
            self.move_ready_grammar_requests()

        # Handle the cases where prefill is not allowed
        if (
            self.running_batch.batch_is_full or len(self.waiting_queue) == 0
        ) and self.chunked_req is None:
            return None

        running_bs = len(self.running_batch.reqs)
        # Ignore the check if self.chunked_req is not None.
        # In the non-PP case, when self.chunked_req is not None, num_allocatable_reqs should always be greater than 0,
        # as the space for the chunked request has just been released.
        # In PP case, a chunked req can start in one microbatch and end in another microbatch, so the max_running_requests per microbatch should not be strict.
        # Instead, we should always allow chunked request to be added, otherwise, there will be a memory leak.
        if self.get_num_allocatable_reqs(running_bs) <= 0 and not self.chunked_req:
            self.running_batch.batch_is_full = True
            return None

        if self.enable_hierarchical_cache:
            self.tree_cache.check_hicache_events()

        # Get priority queue
        self.policy.calc_priority(self.waiting_queue)

        # Prefill policy
        adder = PrefillAdder(
            self.page_size,
            self.tree_cache,
            self.token_to_kv_pool_allocator,
            self.running_batch,
            self.new_token_ratio,
            self.max_prefill_tokens,
            self.chunked_prefill_size,
            running_bs if self.is_mixed_chunk else 0,
        )

        if self.chunked_req is not None:
            self.chunked_req.init_next_round_input()
            self.chunked_req = adder.add_chunked_req(self.chunked_req)

        if self.lora_paths:
            lora_set = set([req.lora_path for req in self.running_batch.reqs])

        # Get requests from the waiting queue to a new prefill batch
        for req in self.waiting_queue:
            if (
                self.lora_paths
                and len(
                    lora_set
                    | set([req.lora_path for req in adder.can_run_list])
                    | set([req.lora_path])
                )
                > self.max_loras_per_batch
            ):
                self.running_batch.batch_is_full = True
                break

            if len(adder.can_run_list) >= self.get_num_allocatable_reqs(running_bs):
                self.running_batch.batch_is_full = True
                break

            if self.disaggregation_mode == DisaggregationMode.PREFILL:
                # In prefill mode, prealloc queue and transfer queue can also take memory,
                # so we need to check if the available size for the actual available size.
                if len(adder.can_run_list) >= self.req_to_token_pool.available_size():
                    self.running_batch.batch_is_full = True
                    break

            req.init_next_round_input(self.tree_cache)
            res = adder.add_one_req(req, has_chunked_req=(self.chunked_req is not None))

            if res != AddReqResult.CONTINUE:
                if res == AddReqResult.NO_TOKEN:
                    if self.enable_hierarchical_cache:
                        # Set batch_is_full after making sure there are requests that can be served
                        self.running_batch.batch_is_full = len(
                            adder.can_run_list
                        ) > 0 or (not self.running_batch.is_empty())
                    else:
                        self.running_batch.batch_is_full = True
                break

        # Update waiting queue
        can_run_list: List[Req] = adder.can_run_list
        if len(can_run_list) == 0:
            return None

        if self.enable_metrics:
            # only record queue time when enable_metrics is True to avoid overhead
            for req in can_run_list:
                req.queue_time_end = time.perf_counter()

        self.waiting_queue = [
            x for x in self.waiting_queue if x not in set(can_run_list)
        ]

        if adder.new_chunked_req is not None:
            assert self.chunked_req is None
            self.chunked_req = adder.new_chunked_req

        if self.chunked_req:
            self.chunked_req.is_chunked += 1

        # Print stats
        if self.attn_tp_rank == 0:
            self.log_prefill_stats(adder, can_run_list, running_bs)

        # Create a new batch
        new_batch = ScheduleBatch.init_new(
            can_run_list,
            self.req_to_token_pool,
            self.token_to_kv_pool_allocator,
            self.tree_cache,
            self.model_config,
            self.enable_overlap,
            self.spec_algorithm,
            self.server_args.enable_custom_logit_processor,
            chunked_req=self.chunked_req,
        )
        if self.enable_hierarchical_cache:
            # todo (zhiqiang): disable cuda graph execution if hicache loading triggered
            new_batch.hicache_consumer_index = (
                self.tree_cache.ready_to_load_host_cache()
            )

        new_batch.prepare_for_extend()

        # Mixed-style chunked prefill
        if (
            self.is_mixed_chunk
            and not self.running_batch.is_empty()
            and not (new_batch.return_logprob or self.running_batch.return_logprob)
        ):
            # TODO (lianmin): support return_logprob + mixed chunked prefill
            self.running_batch.filter_batch()
            if not self.running_batch.is_empty():
                self.running_batch.prepare_for_decode()
                new_batch.mix_with_running(self.running_batch)
                new_batch.decoding_reqs = self.running_batch.reqs
            self.running_batch = ScheduleBatch(
                reqs=[], batch_is_full=self.running_batch.batch_is_full
            )
        else:
            new_batch.decoding_reqs = None

        return new_batch

    def update_running_batch(self, batch: ScheduleBatch) -> Optional[ScheduleBatch]:
        """Update the current running decoding batch."""
        initial_bs = batch.batch_size()

        batch.filter_batch()
        if batch.is_empty():
            batch.batch_is_full = False
            return batch

        # Check if decode out of memory
        if not batch.check_decode_mem(self.decode_mem_cache_buf_multiplier) or (
            TEST_RETRACT and batch.batch_size() > 10
        ):
            old_ratio = self.new_token_ratio

            retracted_reqs, new_token_ratio = batch.retract_decode(self.server_args)
            self.new_token_ratio = new_token_ratio

            logger.info(
                "KV cache pool is full. Retract requests. "
                f"#retracted_reqs: {len(retracted_reqs)}, "
                f"#new_token_ratio: {old_ratio:.4f} -> {self.new_token_ratio:.4f}"
            )
            self._extend_requests_to_queue(retracted_reqs, is_retracted=True)
        else:
            self.new_token_ratio = max(
                self.new_token_ratio - self.new_token_ratio_decay,
                self.min_new_token_ratio,
            )

        if batch.batch_size() < initial_bs:
            batch.batch_is_full = False

        # Update batch tensors
        batch.prepare_for_decode()
        return batch

    def run_batch(
        self, batch: ScheduleBatch
    ) -> Union[GenerationBatchResult, EmbeddingBatchResult]:
        """Run a batch."""
        self.forward_ct += 1

        # Whether to run the profiler
        self._profile_batch_predicate(batch)
        if self.forward_sleep_time is not None:
            logger.info(f"Scheduler.run_batch sleep {self.forward_sleep_time}s")
            time.sleep(self.forward_sleep_time)

        # Run forward
        if self.is_generation:
            if self.spec_algorithm.is_none():
                model_worker_batch = batch.get_model_worker_batch()

                # update the consumer index of hicache to the running batch
                self.tp_worker.set_hicache_consumer(
                    model_worker_batch.hicache_consumer_index
                )
                if self.pp_group.is_last_rank:
                    logits_output, next_token_ids, can_run_cuda_graph = (
                        self.tp_worker.forward_batch_generation(model_worker_batch)
                    )
                else:
                    pp_hidden_states_proxy_tensors, _, can_run_cuda_graph = (
                        self.tp_worker.forward_batch_generation(model_worker_batch)
                    )
                bid = model_worker_batch.bid
            else:
                (
                    logits_output,
                    next_token_ids,
                    bid,
                    num_accepted_tokens,
                    can_run_cuda_graph,
                ) = self.draft_worker.forward_batch_speculative_generation(batch)
                bs = batch.batch_size()
                self.spec_num_total_accepted_tokens += num_accepted_tokens + bs
                self.spec_num_total_forward_ct += bs
                self.num_generated_tokens += num_accepted_tokens

            if self.pp_group.is_last_rank:
                batch.output_ids = next_token_ids

            # These 2 values are needed for processing the output, but the values can be
            # modified by overlap schedule. So we have to copy them here so that
            # we can use the correct values in output processing.
            if batch.return_logprob or self.spec_algorithm.is_eagle():
                extend_input_len_per_req = [req.extend_input_len for req in batch.reqs]
            else:
                extend_input_len_per_req = None
            if batch.return_logprob:
                extend_logprob_start_len_per_req = [
                    req.extend_logprob_start_len for req in batch.reqs
                ]
            else:
                extend_logprob_start_len_per_req = None

            ret = GenerationBatchResult(
                logits_output=logits_output if self.pp_group.is_last_rank else None,
                pp_hidden_states_proxy_tensors=(
                    pp_hidden_states_proxy_tensors
                    if not self.pp_group.is_last_rank
                    else None
                ),
                next_token_ids=next_token_ids if self.pp_group.is_last_rank else None,
                extend_input_len_per_req=extend_input_len_per_req,
                extend_logprob_start_len_per_req=extend_logprob_start_len_per_req,
                bid=bid,
                can_run_cuda_graph=can_run_cuda_graph,
            )
        else:  # embedding or reward model
            model_worker_batch = batch.get_model_worker_batch()
            embeddings = self.tp_worker.forward_batch_embedding(model_worker_batch)
            ret = EmbeddingBatchResult(
                embeddings=embeddings, bid=model_worker_batch.bid
            )
        return ret

    def process_batch_result(
        self,
        batch: ScheduleBatch,
        result: Union[GenerationBatchResult, EmbeddingBatchResult],
        launch_done: Optional[threading.Event] = None,
    ):
        if batch.forward_mode.is_decode():
            self.process_batch_result_decode(batch, result, launch_done)
        elif batch.forward_mode.is_extend():
            self.process_batch_result_prefill(batch, result, launch_done)
        elif batch.forward_mode.is_idle():
            if self.enable_overlap:
                self.tp_worker.resolve_last_batch_result(launch_done)
                self.set_next_batch_sampling_info_done(batch)
        elif batch.forward_mode.is_dummy_first():
            self.set_next_batch_sampling_info_done(batch)

        if self.return_health_check_ct:
            # Return some signal for the health check.
            # This is used to prevent the health check signal being blocked by long context prefill.
            # However, one minor issue is that this code path does not check the status of detokenizer manager.
            self.return_health_check_ct -= 1
            self.send_to_tokenizer.send_pyobj(HealthCheckOutput())

    def prepare_mlp_sync_batch(self, local_batch: ScheduleBatch):
        return self.prepare_mlp_sync_batch_raw(
            local_batch,
            dp_size=self.server_args.dp_size,
            attn_tp_size=self.attn_tp_size,
            tp_cpu_group=self.tp_cpu_group,
            get_idle_batch=self.get_idle_batch,
            disable_cuda_graph=self.server_args.disable_cuda_graph,
            spec_algorithm=self.spec_algorithm,
            speculative_num_draft_tokens=self.server_args.speculative_num_draft_tokens,
            enable_two_batch_overlap=self.server_args.enable_two_batch_overlap,
            enable_deepep_moe=self.server_args.enable_deepep_moe,
            deepep_mode=DeepEPMode[self.server_args.deepep_mode],
            require_mlp_tp_gather=require_mlp_tp_gather(self.server_args),
        )

    def handle_dp_balance_data(self, local_batch: ScheduleBatch):
        def gather_dp_balance_info(holding_tokens_list) -> Union[None, List[List[int]]]:
            """gather recv_dp_balance_id_this_term and holding tokens per worker for dp balance"""
            recv_list = self.recv_dp_balance_id_this_term
            assert len(recv_list) <= 511, (
                "The number of requests received this round is too large. "
                "Please increase gather_tensor_size and onfly_info_size."
            )

            gather_tensor_size = 512
            # recv_tensor: | holding_tokens | len(recv_dp_balance_id) | recv_dp_balance_ids
            recv_tensor = torch.zeros(gather_tensor_size, dtype=torch.int32)
            recv_tensor[0] = holding_tokens_list
            recv_tensor[1] = len(
                recv_list
            )  # The first element is the length of the list.
            recv_tensor[2 : len(recv_list) + 2] = torch.tensor(
                recv_list, dtype=torch.int32
            )

            if self.tp_rank == 0:
                gathered_list = [
                    torch.zeros(gather_tensor_size, dtype=torch.int32)
                    for _ in range(self.balance_meta.num_workers)
                ]
            else:
                gathered_list = None

            torch.distributed.gather(
                recv_tensor, gathered_list, group=self.tp_cpu_group
            )

            gathered_id_list_per_worker = None
            if self.tp_rank == 0:
                gathered_id_list_per_worker = []
                holding_tokens_list = []
                for tensor in gathered_list:
                    holding_tokens_list.append(tensor[0].item())
                    list_length = tensor[1].item()
                    gathered_id_list_per_worker.append(
                        tensor[2 : list_length + 2].tolist()
                    )

            return gathered_id_list_per_worker, holding_tokens_list

        def write_shared_dp_balance_info(new_recv_rid_lists, local_tokens):
            meta = self.balance_meta

            with meta.mutex:
                onfly_list: List[Dict[int, int]] = meta.get_shared_onfly()
                assert len(new_recv_rid_lists) == len(
                    onfly_list
                ), "num_worker not equal"
                # 1.Check if the rid received by each worker this round is present in onfly.
                #   If it is, remove the corresponding onfly item.
                worker_id = 0
                for new_recv_rids, on_fly_reqs in zip(new_recv_rid_lists, onfly_list):
                    for new_recv_rid in new_recv_rids:
                        assert (
                            new_recv_rid in on_fly_reqs
                        ), f"{new_recv_rid=} not in {worker_id=} {on_fly_reqs=}, data consistency is wrong"
                        del on_fly_reqs[new_recv_rid]
                    worker_id += 1
                # 2. Atomically write local_tokens and onfly into shm under the mutex
                meta.set_shared_onfly_info(onfly_list)
                meta.set_shared_local_tokens(local_tokens)

        # prepare worker holding tokens this scheduler term
        if local_batch is None:
            holding_tokens = sum(req.seqlen for req in self.waiting_queue)
        else:
            holding_tokens = sum(req.seqlen for req in local_batch.reqs) + sum(
                req.seqlen for req in self.waiting_queue
            )

        new_recv_dp_balance_id_list, holding_token_list = gather_dp_balance_info(
            holding_tokens
        )

        self.recv_dp_balance_id_this_term.clear()
        if self.tp_rank == 0:  # only first worker write info
            write_shared_dp_balance_info(
                new_recv_dp_balance_id_list, holding_token_list
            )

    @staticmethod
    def prepare_mlp_sync_batch_raw(
        local_batch: ScheduleBatch,
        dp_size,
        attn_tp_size: int,
        tp_cpu_group,
        get_idle_batch,
        disable_cuda_graph: bool,
        spec_algorithm,
        speculative_num_draft_tokens,
        enable_two_batch_overlap: bool,
        enable_deepep_moe: bool,
        deepep_mode: DeepEPMode,
        require_mlp_tp_gather: bool,
    ):
        # Check if other DP workers have running batches
        if local_batch is None:
            num_tokens = 0
            num_tokens_for_logprob = 0
        elif local_batch.forward_mode.is_decode():
            num_tokens = local_batch.batch_size()
            num_tokens_for_logprob = num_tokens
        else:
            num_tokens = local_batch.extend_num_tokens
            num_tokens_for_logprob = sum(
                [
                    # We should have at least 1 token for sample in every case.
                    max(extend_len - logprob_start_len, 1)
                    for logprob_start_len, extend_len in zip(
                        local_batch.extend_logprob_start_lens, local_batch.extend_lens
                    )
                ]
            )

        if local_batch is None or local_batch.forward_mode.is_decode_or_idle():
            can_cuda_graph = 1
        else:
            can_cuda_graph = 0

        is_extend_in_batch = (
            local_batch.forward_mode.is_extend() if local_batch else False
        )

        tbo_preparer = TboDPAttentionPreparer()

        local_info = torch.tensor(
            [
                num_tokens,
                can_cuda_graph,
                num_tokens_for_logprob,
                is_extend_in_batch,
                *tbo_preparer.prepare_all_gather(
                    local_batch,
                    deepep_mode,
                    enable_deepep_moe,
                    enable_two_batch_overlap,
                ),
            ],
            dtype=torch.int64,
        )
        global_info = torch.empty(
            (dp_size, attn_tp_size, 6),
            dtype=torch.int64,
        )
        torch.distributed.all_gather_into_tensor(
            global_info.flatten(),
            local_info,
            group=tp_cpu_group,
        )
        global_num_tokens = global_info[:, 0, 0].tolist()
        can_cuda_graph = min(global_info[:, 0, 1].tolist())
        global_num_tokens_for_logprob = global_info[:, 0, 2].tolist()
        is_extend_in_batch = global_info[:, 0, 3].tolist()

        tbo_split_seq_index, global_forward_mode = tbo_preparer.compute_output(
            global_info[:, :, 4:6]
        )

        if local_batch is None and max(global_num_tokens) > 0:
            local_batch = get_idle_batch()

        if local_batch is not None:
            # TODO: handle the case when moe_dense_tp_size != 1
            if not require_mlp_tp_gather:
                local_batch.global_num_tokens = [num_tokens]
                local_batch.global_num_tokens_for_logprob = [num_tokens_for_logprob]
            else:
                local_batch.global_num_tokens = global_num_tokens
                local_batch.global_num_tokens_for_logprob = (
                    global_num_tokens_for_logprob
                )
            local_batch.is_extend_in_batch = any(is_extend_in_batch)
            local_batch.tbo_split_seq_index = tbo_split_seq_index
            local_batch.global_forward_mode = global_forward_mode

            # Check forward mode for cuda graph
            if not disable_cuda_graph:
                local_batch.can_run_dp_cuda_graph = can_cuda_graph

        return local_batch

    def get_idle_batch(self):
        idle_batch = ScheduleBatch.init_new(
            [],
            self.req_to_token_pool,
            self.token_to_kv_pool_allocator,
            self.tree_cache,
            self.model_config,
            self.enable_overlap,
            self.spec_algorithm,
            self.server_args.enable_custom_logit_processor,
        )
        idle_batch.prepare_for_idle()
        return idle_batch

    def move_ready_grammar_requests(self):
        """Move requests whose grammar objects are ready from grammar_queue to waiting_queue."""

        num_ready_reqs = 0
        num_timeout_reqs = 0
        for req in self.grammar_queue:
            try:
                if req.finished():  # It is aborted by AbortReq
                    num_ready_reqs += 1
                    continue
                req.grammar = req.grammar.result(timeout=0.03)
                self.grammar_backend.set_cache(req.grammar_key, req.grammar.copy())
                if req.grammar is INVALID_GRAMMAR_OBJ:
                    req.set_finish_with_abort(
                        f"Invalid grammar request: {req.grammar_key=}"
                    )
                num_ready_reqs += 1
            except futures._base.TimeoutError:
                req.grammar_wait_ct += 1
                # NOTE(lianmin): this timeout is the waiting time of the above line. It is
                # not the waiting time from it enters the grammar queue.
                if req.grammar_wait_ct > GRAMMAR_TIMEOUT / 0.03:
                    num_timeout_reqs = 1
                break

        if self.server_args.enable_dp_attention:
            tp_size = self.attn_tp_size
            tp_group = self.attn_tp_cpu_group
        else:
            tp_size = self.tp_size
            tp_group = self.tp_cpu_group

        if tp_size > 1:
            # Sync across TP ranks to make sure they have the same number of ready requests
            tensor = torch.tensor([num_ready_reqs, num_timeout_reqs], dtype=torch.int32)
            torch.distributed.all_reduce(
                tensor, op=torch.distributed.ReduceOp.MAX, group=tp_group
            )
            num_ready_reqs_max, num_timeout_reqs_max = tensor.tolist()

            for i in range(num_ready_reqs, num_ready_reqs_max):
                req = self.grammar_queue[i]
                if req.finished():  # It is aborted by AbortReq
                    continue
                req.grammar = req.grammar.result()
                self.grammar_backend.set_cache(req.grammar_key, req.grammar.copy())
                if req.grammar is INVALID_GRAMMAR_OBJ:
                    req.set_finish_with_abort(
                        f"Invalid grammar request: {req.grammar_key=}"
                    )
        else:
            num_ready_reqs_max = num_ready_reqs
            num_timeout_reqs_max = num_timeout_reqs

        for i in range(num_ready_reqs, num_ready_reqs + num_timeout_reqs_max):
            req = self.grammar_queue[i]
            req.grammar.cancel()
            error_msg = f"Grammar preprocessing timed out for {req.grammar_key=}"
            req.set_finish_with_abort(error_msg)
            self.grammar_backend.set_cache(req.grammar_key, INVALID_GRAMMAR_OBJ)
        num_ready_reqs = num_ready_reqs_max + num_timeout_reqs_max

        self._extend_requests_to_queue(self.grammar_queue[:num_ready_reqs])
        self.grammar_queue = self.grammar_queue[num_ready_reqs:]

    def set_next_batch_sampling_info_done(self, batch: ScheduleBatch):
        if batch.next_batch_sampling_info:
            if batch.next_batch_sampling_info.grammars is not None:
                batch.next_batch_sampling_info.update_regex_vocab_mask()
                self.current_stream.synchronize()
            batch.next_batch_sampling_info.sampling_info_done.set()

    def watchdog_thread(self):
        """A watch dog thread that will try to kill the server itself if one forward batch takes too long."""
        self.watchdog_last_forward_ct = 0
        self.watchdog_last_time = time.perf_counter()

        while True:
            current = time.perf_counter()
            if self.cur_batch is not None:
                if self.watchdog_last_forward_ct == self.forward_ct:
                    if current > self.watchdog_last_time + self.watchdog_timeout:
                        break
                else:
                    self.watchdog_last_forward_ct = self.forward_ct
                    self.watchdog_last_time = current
            time.sleep(self.watchdog_timeout // 2)

        if not disable_request_logging():
            # Print batch size and memory pool info to check whether there are de-sync issues.
            logger.error(
                f"{self.cur_batch.batch_size()=}, "
                f"{self.cur_batch.reqs=}, "
                f"{self.token_to_kv_pool_allocator.available_size()=}, "
                f"{self.tree_cache.evictable_size()=}, "
            )

        pyspy_dump_schedulers()
        logger.error(f"Watchdog timeout ({self.watchdog_timeout=})")
        print(file=sys.stderr, flush=True)
        print(file=sys.stdout, flush=True)

        # Wait for some time so that the parent process can print the error.
        time.sleep(5)
        self.parent_process.send_signal(signal.SIGQUIT)

    def flush_cache_wrapped(self, recv_req: FlushCacheReqInput):
        success = self.flush_cache()
        return FlushCacheReqOutput(success=success)

    def flush_cache(self):
        """Flush the memory pool and cache."""
        if (
            len(self.waiting_queue) == 0
            and self.running_batch.is_empty()
            and (self.pp_size == 1 or all(x.is_empty() for x in self.running_mbs))
        ):
            self.cur_batch = None
            self.last_batch = None
            self.tree_cache.reset()
            if self.grammar_backend:
                self.grammar_backend.reset()
            self.req_to_token_pool.clear()
            self.token_to_kv_pool_allocator.clear()

            if not self.spec_algorithm.is_none():
                self.draft_worker.model_runner.req_to_token_pool.clear()
                self.draft_worker.model_runner.token_to_kv_pool_allocator.clear()

            self.num_generated_tokens = 0
            self.forward_ct_decode = 0
            self.spec_num_total_accepted_tokens = 0
            self.spec_num_total_forward_ct = 0
            self.cum_spec_accept_length = 0
            self.cum_spec_accept_count = 0
            torch.cuda.empty_cache()
            logger.info("Cache flushed successfully!")
            if_success = True
        else:
            logging.warning(
                f"Cache not flushed because there are pending requests. "
                f"#queue-req: {len(self.waiting_queue)}, "
                f"#running-req: {len(self.running_batch.reqs)}"
            )
            if_success = False
        return if_success

    def get_load(self):
        # TODO(lsyin): use dynamically maintained num_waiting_tokens
        load = (
            self.max_total_num_tokens
            - self.token_to_kv_pool_allocator.available_size()
            - self.tree_cache.evictable_size()
        )
        load += sum(len(req.origin_input_ids) for req in self.waiting_queue)
        if self.disaggregation_mode == DisaggregationMode.PREFILL:
            load += sum(
                len(req.origin_input_ids)
                for req in self.disagg_prefill_bootstrap_queue.queue
            )
        elif self.disaggregation_mode == DisaggregationMode.DECODE:
            load += sum(
                len(req.req.origin_input_ids)
                for req in self.disagg_decode_prealloc_queue.queue
            )

        return load

    def get_internal_state(self, recv_req: GetInternalStateReq):
        ret = dict(global_server_args_dict)
        ret["last_gen_throughput"] = self.last_gen_throughput
        ret["memory_usage"] = {
            "weight": round(
                self.tp_worker.worker.model_runner.weight_load_mem_usage, 2
            ),
            "kvcache": round(
                self.token_to_kv_pool_allocator.get_kvcache().mem_usage, 2
            ),
            "token_capacity": int(self.max_total_num_tokens),
        }

        if not _is_cpu:
            ret["memory_usage"]["cuda_graph"] = round(
                self.tp_worker.worker.model_runner.cuda_graph_mem_usage, 2
            )

        if not self.spec_algorithm.is_none() and self.cum_spec_accept_count > 0:
            ret["avg_spec_accept_length"] = (
                self.cum_spec_accept_length / self.cum_spec_accept_count
            )
        if RECORD_STEP_TIME:
            ret["step_time_dict"] = self.step_time_dict

        ret["load"] = self.get_load()

        return GetInternalStateReqOutput(internal_state=ret)

    def set_internal_state(self, recv_req: SetInternalStateReq):
        server_args_dict = recv_req.server_args
        args_allow_update = set(
            [
                "max_micro_batch_size",
                "speculative_accept_threshold_single",
                "speculative_accept_threshold_acc",
            ]
        )
        if_success = True
        for k, v in server_args_dict.items():
            if k not in args_allow_update:
                logging.warning(f"Updating {k} is not supported.")
                if_success = False
                break
            elif k == "max_micro_batch_size" and (
                v > self.max_running_requests // self.pp_size or v < 1
            ):
                logging.warning(
                    f"Updating {k} to {v} is rejected because it is out of the valid range [1, {self.max_running_requests // self.pp_size}]."
                )
                if_success = False
                break
        if if_success:
            if not self.spec_algorithm.is_none() and self.cum_spec_accept_count > 0:
                avg_spec_accept_length = (
                    self.cum_spec_accept_length / self.cum_spec_accept_count
                )
                logger.info(f"{avg_spec_accept_length=}")
            self.cum_spec_accept_length = self.cum_spec_accept_count = 0
            for k, v in server_args_dict.items():
                global_server_args_dict[k] = v
            logger.info(f"Global server args updated! {global_server_args_dict=}")
        return SetInternalStateReqOutput(
            updated=True,
            server_args=global_server_args_dict,
        )

    def handle_rpc_request(self, recv_req: RpcReqInput):
        # Handle RPC requests
        logger.info(
            f"handle_rpc_request: {recv_req.method}, param: {recv_req.parameters}"
        )

        success = True
        exec = None
        try:
            func = getattr(self, recv_req.method)
            func(recv_req.parameters)
        except Exception as e:
            success = False
            exec = e
            logger.error(f"Failed to call rpc {recv_req.method}: {str(e)}")

        barrier()
        return RpcReqOutput(success, "" if not exec else str(exec))

    def save_remote_model(self, params):
        url = params["url"]

        worker = self.tp_worker.worker

        worker.model_runner.save_remote_model(url)

    def save_sharded_model(self, params):
        worker = self.tp_worker.worker

        worker.model_runner.save_sharded_model(
            path=params["path"],
            pattern=params["pattern"],
            max_size=params["max_size"],
        )

    def abort_request(self, recv_req: AbortReq):
        # Delete requests in the waiting queue
        to_del = []
        for i, req in enumerate(self.waiting_queue):
            if recv_req.abort_all or req.rid.startswith(recv_req.rid):
                to_del.append(i)

        # Sort in reverse order to avoid index issues when deleting
        for i in reversed(to_del):
            # Abort method 1: directly pop from the queue
            # This only works for requests that have not started anything.
            # We still need to send something back to TokenizerManager to clean up the state.
            req = self.waiting_queue.pop(i)
            self.send_to_tokenizer.send_pyobj(AbortReq(req.rid))
            logger.debug(f"Abort queued request. {req.rid=}")

        # Delete the requests in the grammar queue
        for req in self.grammar_queue:
            # Abort method 2: call `set_finish_with_abort`
            # The request will still run one prefill forward pass.
            # In this case, we change the input_ids to be only one token to make this prefill cheap.
            if recv_req.abort_all or req.rid.startswith(recv_req.rid):
                logger.debug(f"Abort grammar queue request. {req.rid=}")
                if req.grammar:
                    req.grammar.cancel()
                req.set_finish_with_abort("Aborted by AbortReq.")

        # Delete requests in the running batch
        if self.cur_batch is self.running_batch or self.cur_batch is None:
            reqs = self.running_batch.reqs
        else:
            reqs = self.running_batch.reqs + self.cur_batch.reqs

        for req in reqs:
            if not req.finished() and (
                recv_req.abort_all or req.rid.startswith(recv_req.rid)
            ):
                # Abort method 3: set `to_abort=True`
                # The request will still run one decode forward pass.
                # Then we reuse all existing code to clean up the KV cache allocation.
                logger.debug(f"Abort running request. {req.rid=}")
                req.to_abort = True

    def _pause_engine(self) -> Tuple[List[Req], int]:
        raise NotImplementedError()

    def update_weights_from_disk(self, recv_req: UpdateWeightFromDiskReqInput):
        """In-place update of the weights from disk."""
        success, message = self.tp_worker.update_weights_from_disk(recv_req)
        if success:
            flush_cache_success = self.flush_cache()
            assert flush_cache_success, "Cache flush failed after updating weights"
        else:
            logger.error(message)
        return UpdateWeightFromDiskReqOutput(success, message, 0)

    def load_lora_adapter(
        self, recv_req: LoadLoRAAdapterReqInput
    ) -> LoadLoRAAdapterReqOutput:
        """In-place loading a new lora adapter from disk or huggingface."""

        result = self.tp_worker.load_lora_adapter(recv_req)

        if result.success:
            flush_cache_success = self.flush_cache()
            assert flush_cache_success, "Cache flush failed after loading lora adapter."
        else:
            logger.error(result.error_message)
        return result

    def unload_lora_adapter(
        self, recv_req: UnloadLoRAAdapterReqInput
    ) -> UnloadLoRAAdapterReqOutput:
        """Unload the lora adapter."""

        result = self.tp_worker.unload_lora_adapter(recv_req)

        if result.success:
            flush_cache_success = self.flush_cache()
            assert (
                flush_cache_success
            ), "Cache flush failed after unloading LoRA weights"
        else:
            logger.error(result.error_message)
        return result

    def init_weights_update_group(self, recv_req: InitWeightsUpdateGroupReqInput):
        """Initialize the online model parameter update group."""
        success, message = self.tp_worker.init_weights_update_group(recv_req)
        return InitWeightsUpdateGroupReqOutput(success, message)

    def update_weights_from_distributed(
        self,
        recv_req: UpdateWeightsFromDistributedReqInput,
    ) -> Tuple[bool, str]:
        """Update the online model parameter."""
        success, message = self.tp_worker.update_weights_from_distributed(recv_req)
        if success:
            if recv_req.flush_cache:
                flush_cache_success = self.flush_cache()
                assert flush_cache_success, "Cache flush failed after updating weights"
        else:
            logger.error(message)
        return UpdateWeightsFromDistributedReqOutput(success, message)

    def update_weights_from_tensor(self, recv_req: UpdateWeightsFromTensorReqInput):
        """Update the online model parameter from tensors."""
        success, message = self.tp_worker.update_weights_from_tensor(recv_req)
        # TODO extract common code b/t update_weights_from_distributed and update_weights_from_tensor later
        if success:
            if recv_req.flush_cache:
                flush_cache_success = self.flush_cache()
                assert flush_cache_success, "Cache flush failed after updating weights"
        else:
            logger.error(message)
        barrier(group=self.tp_cpu_group)
        return UpdateWeightsFromTensorReqOutput(success, message)

    def get_weights_by_name(self, recv_req: GetWeightsByNameReqInput):
        parameter = self.tp_worker.get_weights_by_name(recv_req)
        return GetWeightsByNameReqOutput(parameter)

    def release_memory_occupation(self, recv_req: ReleaseMemoryOccupationReqInput):
        tags = recv_req.tags

        if tags is None or len(tags) == 0:
            tags = [GPU_MEMORY_TYPE_WEIGHTS, GPU_MEMORY_TYPE_KV_CACHE]

        if GPU_MEMORY_TYPE_KV_CACHE in tags:
            self.memory_saver_adapter.pause(GPU_MEMORY_TYPE_KV_CACHE)
            self.flush_cache()

        if GPU_MEMORY_TYPE_WEIGHTS in tags:
            self.stashed_model_static_state = _export_static_state(
                self.tp_worker.worker.model_runner.model
            )
            torch.distributed.barrier(self.tp_cpu_group)
            self.memory_saver_adapter.pause(GPU_MEMORY_TYPE_WEIGHTS)

        return ReleaseMemoryOccupationReqOutput()

    def resume_memory_occupation(self, recv_req: ResumeMemoryOccupationReqInput):
        tags = recv_req.tags

        if tags is None or len(tags) == 0:
            tags = [GPU_MEMORY_TYPE_WEIGHTS, GPU_MEMORY_TYPE_KV_CACHE]

        if GPU_MEMORY_TYPE_WEIGHTS in tags:
            self.memory_saver_adapter.resume(GPU_MEMORY_TYPE_WEIGHTS)
            torch.distributed.barrier(self.tp_cpu_group)
            _import_static_state(
                self.tp_worker.worker.model_runner.model,
                self.stashed_model_static_state,
            )
            del self.stashed_model_static_state

        if GPU_MEMORY_TYPE_KV_CACHE in tags:
            self.memory_saver_adapter.resume(GPU_MEMORY_TYPE_KV_CACHE)

        return ResumeMemoryOccupationReqOutput()

    def slow_down(self, recv_req: SlowDownReqInput):
        t = recv_req.forward_sleep_time
        if t is not None and t <= 0:
            t = None
        self.forward_sleep_time = t
        return SlowDownReqOutput()

    def profile(self, recv_req: ProfileReq):
        if recv_req.type == ProfileReqType.START_PROFILE:
            if recv_req.profile_by_stage:
                return self.init_profile(
                    recv_req.output_dir,
                    recv_req.num_steps,
                    recv_req.activities,
                    recv_req.with_stack,
                    recv_req.record_shapes,
                    recv_req.profile_by_stage,
                    recv_req.profile_id,
                )
            else:
                self.init_profile(
                    recv_req.output_dir,
                    recv_req.num_steps,
                    recv_req.activities,
                    recv_req.with_stack,
                    recv_req.record_shapes,
                    recv_req.profile_by_stage,
                    recv_req.profile_id,
                )
                return self.start_profile(True)
        else:
            return self.stop_profile()

    def init_profile(
        self,
        output_dir: Optional[str],
        num_steps: Optional[int],
        activities: Optional[List[str]],
        with_stack: Optional[bool],
        record_shapes: Optional[bool],
        profile_by_stage: bool,
        profile_id: str,
    ) -> ProfileReqOutput:
        if self.profile_in_progress:
            return ProfileReqOutput(
                success=False,
                message="Profiling is already in progress. Call /stop_profile first.",
            )

        self.profile_by_stage = profile_by_stage

        if output_dir is None:
            output_dir = os.getenv("SGLANG_TORCH_PROFILER_DIR", "/tmp")
        if activities is None:
            activities = ["CPU", "GPU"]

        self.torch_profiler_output_dir = output_dir
        self.torch_profiler_with_stack = with_stack
        self.torch_profiler_record_shapes = record_shapes
        self.profiler_activities = activities
        self.profile_id = profile_id

        if num_steps:
            self.profile_steps = num_steps
            if self.profile_by_stage:
                self.profiler_target_prefill_ct = num_steps
                self.profiler_target_decode_ct = num_steps
                self.profiler_prefill_ct = 0
                self.profiler_decode_ct = 0
            else:
                self.profiler_target_forward_ct = self.forward_ct + num_steps
            # The caller will be notified when reaching profiler_target_forward_ct
        else:
            self.profiler_target_forward_ct = None

        return ProfileReqOutput(success=True, message="Succeeded")

    def start_profile(
        self, stage: Optional[ForwardMode] = None
    ) -> ProfileReqOutput | None:
        stage_str = f" for {stage.__str__()}" if stage else ""
        logger.info(
            f"Profiling starts{stage_str}. Traces will be saved to: {self.torch_profiler_output_dir} (with profile id: {self.profile_id})",
        )

        activities = self.profiler_activities
        with_stack = self.torch_profiler_with_stack
        record_shapes = self.torch_profiler_record_shapes

        activity_map = {
            "CPU": torch.profiler.ProfilerActivity.CPU,
            "GPU": torch.profiler.ProfilerActivity.CUDA,
        }
        torchprof_activities = [
            activity_map[a] for a in activities if a in activity_map
        ]

        if "RPD" in activities:
            from rpdTracerControl import rpdTracerControl

            rpdTracerControl.skipCreate()

            self.rpd_profile_path = os.path.join(
                self.torch_profiler_output_dir,
                "rpd-" + str(time.time()) + f"-TP-{self.tp_rank}" + ".trace.json.gz",
            )

            if self.tp_rank == 0:
                import sqlite3

                from rocpd.schema import RocpdSchema

                if os.path.exists("trace.rpd"):
                    os.unlink("trace.rpd")
                schema = RocpdSchema()
                connection = sqlite3.connect("trace.rpd")
                schema.writeSchema(connection)
                connection.commit()
                del connection
            torch.distributed.barrier(self.tp_cpu_group)

            self.rpd_profiler = rpdTracerControl()
            self.rpd_profiler.setPythonTrace(True)
            self.rpd_profiler.start()
            self.rpd_profiler.rangePush("", "rpd profile range", "")
            self.profile_in_progress = True
        elif torchprof_activities:
            self.torch_profiler = torch.profiler.profile(
                activities=torchprof_activities,
                with_stack=with_stack if with_stack is not None else True,
                record_shapes=record_shapes if record_shapes is not None else False,
            )
            self.torch_profiler.start()
            self.profile_in_progress = True

        if "MEM" in activities:
            torch.cuda.memory._record_memory_history(max_entries=100000)
            self.profile_in_progress = True

        if "CUDA_PROFILER" in activities:
            torch.cuda.cudart().cudaProfilerStart()

        return ProfileReqOutput(success=True, message="Succeeded")

    def stop_profile(
        self, stage: Optional[ForwardMode] = None
    ) -> ProfileReqOutput | None:
        if not self.profile_in_progress:
            return ProfileReqOutput(
                success=False,
                message="Profiling is not in progress. Call /start_profile first.",
            )

        if not Path(self.torch_profiler_output_dir).exists():
            Path(self.torch_profiler_output_dir).mkdir(parents=True, exist_ok=True)

        stage_suffix = f"-{stage.__str__()}" if stage else ""
        logger.info("Stop profiling" + stage_suffix + "...")
        if self.torch_profiler is not None:
            self.torch_profiler.stop()
            self.torch_profiler.export_chrome_trace(
                os.path.join(
                    self.torch_profiler_output_dir,
                    self.profile_id
                    + f"-TP-{self.tp_rank}"
                    + stage_suffix
                    + ".trace.json.gz",
                )
            )
            torch.distributed.barrier(self.tp_cpu_group)

        if self.rpd_profiler is not None:
            self.rpd_profiler.rangePop()
            self.rpd_profiler.stop()
            self.rpd_profiler.flush()

            torch.distributed.barrier(self.tp_cpu_group)
            if self.tp_rank == 0:
                from sglang.srt.utils import rpd_to_chrome_trace

                rpd_to_chrome_trace("trace.rpd", self.rpd_profile_path)
            self.rpd_profiler = None
            self.rpd_profiler_path = None

        if self.profiler_activities is not None and "MEM" in self.profiler_activities:
            memory_profile_path = os.path.join(
                self.torch_profiler_output_dir,
                str(time.time())
                + f"-TP-{self.tp_rank}-memory"
                + stage_suffix
                + ".pickle",
            )
            torch.cuda.memory._dump_snapshot(memory_profile_path)
            torch.cuda.memory._record_memory_history(enabled=None)

        if "CUDA_PROFILER" in self.profiler_activities:
            torch.cuda.cudart().cudaProfilerStop()

        logger.info(
            "Profiling done. Traces are saved to: %s",
            self.torch_profiler_output_dir,
        )
        self.torch_profiler = None
        self.profile_in_progress = False

        return ProfileReqOutput(success=True, message="Succeeded.")

    def _profile_batch_predicate(self, batch):
        if self.profile_by_stage:
            if batch.forward_mode.is_prefill():
                if self.profiler_prefill_ct == 0:
                    self.start_profile(batch.forward_mode)
                self.profiler_prefill_ct += 1
                if self.profiler_prefill_ct > self.profiler_target_prefill_ct:
                    if self.profile_in_progress:
                        self.stop_profile(stage=ForwardMode.EXTEND)
            elif batch.forward_mode.is_decode():
                if self.profiler_decode_ct == 0:
                    if self.profile_in_progress:
                        # force trace flush
                        self.stop_profile(ForwardMode.EXTEND)
                    self.start_profile(batch.forward_mode)
                self.profiler_decode_ct += 1
                if self.profiler_decode_ct > self.profiler_target_decode_ct:
                    if self.profile_in_progress:
                        self.stop_profile(stage=ForwardMode.DECODE)
            elif batch.forward_mode.is_idle():
                pass
            else:
                raise RuntimeError(f"unsupported profile stage: {batch.forward_mode}")
        else:
            # Check profiler
            if (
                self.profiler_target_forward_ct
                and self.profiler_target_forward_ct <= self.forward_ct
            ):
                self.stop_profile()

    def expert_distribution_handle(self, recv_req: ExpertDistributionReq):
        if recv_req == ExpertDistributionReq.START_RECORD:
            get_global_expert_distribution_recorder().start_record()
        elif recv_req == ExpertDistributionReq.STOP_RECORD:
            get_global_expert_distribution_recorder().stop_record()
        elif recv_req == ExpertDistributionReq.DUMP_RECORD:
            get_global_expert_distribution_recorder().dump_record()
        else:
            raise ValueError("Unrecognized ExpertDistributionReq value")
        return ExpertDistributionReqOutput()

    def open_session(self, recv_req: OpenSessionReqInput):
        # handle error
        session_id = recv_req.session_id
        if session_id in self.sessions:
            logger.warning(f"session id {session_id} already exist, cannot open.")
            return OpenSessionReqOutput(session_id, False)
        elif session_id is None:
            logger.warning("session id is None, cannot open.")
            return OpenSessionReqOutput(session_id, False)
        else:
            self.sessions[session_id] = Session(
                recv_req.capacity_of_str_len, session_id
            )
            return OpenSessionReqOutput(session_id, True)

    def close_session(self, recv_req: CloseSessionReqInput):
        # handle error
        session_id = recv_req.session_id
        if session_id not in self.sessions:
            logger.warning(f"session id {session_id} does not exist, cannot delete.")
        else:
            del self.sessions[session_id]

    def get_print_prefix(self):
        prefix = ""
        if self.attn_dp_rank is not None:
            prefix += f" DP{self.attn_dp_rank}"
        if self.server_args.tp_size > 1:
            prefix += f" TP{self.tp_rank}"
        if self.pp_size > 1:
            prefix += f" PP{self.pp_rank}"
        return prefix

    def _publish_kv_events(self):
        if self.enable_kv_cache_events:
            events = self.tree_cache.take_events()
            if events:
                batch = KVEventBatch(ts=time.time(), events=events)
                self.kv_event_publisher.publish(batch)


def is_health_check_generate_req(recv_req):
    return getattr(recv_req, "rid", "").startswith("HEALTH_CHECK")


def _export_static_state(model):
    return dict(
        buffers=[
            (name, buffer.detach().clone()) for name, buffer in model.named_buffers()
        ]
    )


def _import_static_state(model, static_params):
    self_named_buffers = dict(model.named_buffers())
    for name, tensor in static_params["buffers"]:
        self_named_buffers[name][...] = tensor


def run_scheduler_process(
    server_args: ServerArgs,
    port_args: PortArgs,
    gpu_id: int,
    tp_rank: int,
    pp_rank: int,
    dp_rank: Optional[int],
    pipe_writer,
    balance_meta: Optional[DPBalanceMeta] = None,
):
    # Generate the prefix
    prefix = ""
    if dp_rank is not None:
        prefix += f" DP{dp_rank}"
    if server_args.tp_size > 1:
        prefix += f" TP{tp_rank}"
    if server_args.pp_size > 1:
        prefix += f" PP{pp_rank}"

    # Config the process
    kill_itself_when_parent_died()
    setproctitle.setproctitle(f"sglang::scheduler{prefix.replace(' ', '_')}")
    faulthandler.enable()
    parent_process = psutil.Process().parent()

    # [For Router] if env var "SGLANG_DP_RANK" exist, set dp_rank to the value of the env var
    if dp_rank is None and "SGLANG_DP_RANK" in os.environ:
        dp_rank = int(os.environ["SGLANG_DP_RANK"])

    # Configure the logger
    configure_logger(server_args, prefix=prefix)
    suppress_other_loggers()

    # Set cpu affinity to this gpu process
    if get_bool_env_var("SGLANG_SET_CPU_AFFINITY"):
        set_gpu_proc_affinity(server_args.tp_size, server_args.nnodes, gpu_id)

    embedding_cache_size = 100
    if "SGLANG_VLM_CACHE_SIZE_MB" in os.environ:
        embedding_cache_size = int(os.environ["SGLANG_VLM_CACHE_SIZE_MB"])
    init_embedding_cache(embedding_cache_size * 1024 * 1024)
    # Create a scheduler and run the event loop
    try:
        scheduler = Scheduler(
            server_args,
            port_args,
            gpu_id,
            tp_rank,
            pp_rank,
            dp_rank,
            dp_balance_meta=balance_meta,
        )
        pipe_writer.send(
            {
                "status": "ready",
                "max_total_num_tokens": scheduler.max_total_num_tokens,
                "max_req_input_len": scheduler.max_req_input_len,
            }
        )
        disaggregation_mode: DisaggregationMode = scheduler.disaggregation_mode

        if disaggregation_mode == DisaggregationMode.NULL:
            if server_args.pp_size > 1:
                scheduler.event_loop_pp()
            elif scheduler.enable_overlap:
                scheduler.event_loop_overlap()
            else:
                scheduler.event_loop_normal()
        elif disaggregation_mode == DisaggregationMode.PREFILL:
            if scheduler.enable_overlap:
                scheduler.event_loop_overlap_disagg_prefill()
            else:
                scheduler.event_loop_normal_disagg_prefill()

        elif disaggregation_mode == DisaggregationMode.DECODE:
            if scheduler.enable_overlap:
                scheduler.event_loop_overlap_disagg_decode()
            else:
                scheduler.event_loop_normal_disagg_decode()

    except Exception:
        traceback = get_exception_traceback()
        logger.error(f"Scheduler hit an exception: {traceback}")
        parent_process.send_signal(signal.SIGQUIT)<|MERGE_RESOLUTION|>--- conflicted
+++ resolved
@@ -1533,13 +1533,9 @@
 
         # Handle DP attention
         if need_dp_attn_preparation:
-<<<<<<< HEAD
             if self.server_args.load_balance_method == "minimum_tokens":
                 self.handle_dp_balance_data(ret)
-            ret, _ = self.prepare_mlp_sync_batch(ret)
-=======
             ret = self.prepare_mlp_sync_batch(ret)
->>>>>>> cb9d91ea
 
         return ret
 
