--- conflicted
+++ resolved
@@ -489,16 +489,10 @@
             self.max_req_len - len(req.origin_input_ids) - 1,
         )
 
-<<<<<<< HEAD
-        req.created_time = time.time()
-
         if req.grammar is not None:
             self.grammar_queue.append(req)
         else:
             self.waiting_queue.append(req)
-=======
-        self.waiting_queue.append(req)
->>>>>>> f9633fa9
 
     def handle_embedding_request(
         self,
