--- conflicted
+++ resolved
@@ -237,24 +237,6 @@
         )
 
         # Init the FSM cache for constrained generation
-<<<<<<< HEAD
-        self.regex_fsm_cache = FSMCache(
-            server_args.tokenizer_path,
-            {
-                "tokenizer_mode": server_args.tokenizer_mode,
-                "trust_remote_code": server_args.trust_remote_code,
-            },
-            skip_tokenizer_init=server_args.skip_tokenizer_init,
-            constrained_json_whitespace_pattern=server_args.constrained_json_whitespace_pattern,
-        )
-        self.jump_forward_cache = JumpForwardCache()
-
-        # Init new token estimation
-        self.min_new_token_ratio, self.init_new_token_ratio = (
-            global_config.adjust_new_token_ratio(server_args.schedule_conservativeness)
-        )
-        self.new_token_ratio = self.init_new_token_ratio
-=======
         self.grammar_cache = None
 
         if not server_args.skip_tokenizer_init:
@@ -290,7 +272,6 @@
         ) / global_config.default_new_token_ratio_decay_steps
         self.new_token_ratio = self.init_new_token_ratio
 
->>>>>>> 5e00ddeb
         self.batch_is_full = False
 
         # Init watchdog thread
