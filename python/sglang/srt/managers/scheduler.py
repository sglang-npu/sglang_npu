--- conflicted
+++ resolved
@@ -1147,15 +1147,8 @@
                 req.finished_reason = FINISH_ABORT(
                     error_msg, HTTPStatus.BAD_REQUEST, "BadRequestError"
                 )
-<<<<<<< HEAD
-                req.queue_time_start = time.time()
-                # self.waiting_queue.append(req)
+                req.queue_time_start = time.perf_counter()
                 return pack_err_batch_str_output(req)
-=======
-                req.queue_time_start = time.perf_counter()
-                self.waiting_queue.append(req)
-                return
->>>>>>> 485a023b
 
         # Validate prompts length
         error_msg = validate_input_length(
