--- conflicted
+++ resolved
@@ -1232,7 +1232,6 @@
             )
 
         num_new_seq = len(can_run_list)
-<<<<<<< HEAD
         if self.token_to_kv_pool_allocator_local is not None:
             f = (
                 f"Prefill batch. "
@@ -1250,17 +1249,7 @@
                 f"#new-token: {adder.log_input_tokens}, "
                 f"#cached-token: {adder.log_hit_tokens}, "
                 f"token usage: {num_used / self.max_total_num_tokens:.2f}, "
-                f"#running-req: {running_bs}, "
-            )
-=======
-        f = (
-            f"Prefill batch. "
-            f"#new-seq: {num_new_seq}, "
-            f"#new-token: {adder.log_input_tokens}, "
-            f"#cached-token: {adder.log_hit_tokens}, "
-            f"token usage: {num_used / self.max_total_num_tokens:.2f}, "
-        )
->>>>>>> fadf18fd
+                )
 
         if self.disaggregation_mode == DisaggregationMode.PREFILL:
             f += f"#unbootstrapped-req: {len(self.disagg_prefill_bootstrap_queue.queue)}, "
