--- conflicted
+++ resolved
@@ -813,24 +813,17 @@
         self.forward_ct += 1
         if self.is_generation:
             if batch.forward_mode.is_decode() or batch.extend_num_tokens != 0:
-<<<<<<< HEAD
                 if self.server_args.speculative_algorithm:
+                    batch.mark_reqs_started()
                     logits_output, next_token_ids, model_worker_batch = self.draft_worker.forward_batch_speculative_generate(
                         batch
                     )
                 else:
                     model_worker_batch = batch.get_model_worker_batch()
+                    batch.mark_reqs_started()
                     logits_output, next_token_ids = self.tp_worker.forward_batch_generation(
                         model_worker_batch
                     )
-                
-=======
-                model_worker_batch = batch.get_model_worker_batch()
-                batch.mark_reqs_started()
-                logits_output, next_token_ids = self.tp_worker.forward_batch_generation(
-                    model_worker_batch
-                )
->>>>>>> 96766101
             else:
                 logits_output = None
                 if self.skip_tokenizer_init:
