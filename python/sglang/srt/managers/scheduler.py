--- conflicted
+++ resolved
@@ -38,8 +38,8 @@
     BatchTokenIDOut,
     CloseSessionReqInput,
     FlushCacheReq,
-    GetParameterByNameReqInput,
-    GetParameterByNameReqOutput,
+    GetWeightsByNameReqInput,
+    GetWeightsByNameReqOutput,
     OpenSessionReqInput,
     OpenSessionReqOutput,
     ProfileReq,
@@ -512,15 +512,10 @@
                 success, message = self.update_weights_from_disk(recv_req)
                 self.send_to_tokenizer.send_pyobj(
                     UpdateWeightFromDiskReqOutput(success, message)
-<<<<<<< HEAD
-                )
-            elif isinstance(recv_req, GetParameterByNameReqInput):
-                parameter = self.get_weights_by_parameter_name(recv_req)
-                self.send_to_tokenizer.send_pyobj(
-                    GetParameterByNameReqOutput(parameter)
-=======
->>>>>>> 7d5d1d3d
-                )
+                )
+            elif isinstance(recv_req, GetWeightsByNameReqInput):
+                parameter = self.get_weights_by_name(recv_req)
+                self.send_to_tokenizer.send_pyobj(GetWeightsByNameReqOutput(parameter))
             elif isinstance(recv_req, ProfileReq):
                 if recv_req == ProfileReq.START_PROFILE:
                     self.start_profile()
@@ -1383,8 +1378,8 @@
             logger.error(message)
         return success, message
 
-    def get_weights_by_parameter_name(self, recv_req: GetParameterByNameReqInput):
-        parameter = self.tp_worker.get_weights_by_parameter_name(recv_req)
+    def get_weights_by_name(self, recv_req: GetWeightsByNameReqInput):
+        parameter = self.tp_worker.get_weights_by_name(recv_req)
         return parameter
 
     def start_profile(self) -> None:
