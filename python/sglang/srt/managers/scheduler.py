--- conflicted
+++ resolved
@@ -1102,15 +1102,11 @@
                 self.token_to_kv_pool.free(batch.out_cache_loc[i : i + 1])
                 continue
 
-<<<<<<< HEAD
-            req.completion_tokens_wo_jump_forward += 1
             if (
                 not batch.spec_algorithm.is_not_none()
             ):  # speculative worker will solve the output_ids in speculative decoding
                 req.output_ids.append(next_token_id)
-=======
-            req.output_ids.append(next_token_id)
->>>>>>> 8ee9a850
+
             req.check_finished()
 
             if req.finished():
@@ -1275,19 +1271,6 @@
                 if req is skip_req:
                     continue
 
-<<<<<<< HEAD
-        for req in reqs:
-            # TODO(lianmin): revisit this for overlap + retract + stream
-            if req.finished() or (
-                req.stream and (is_stream_iter or len(req.output_ids) == 1)
-            ):
-                if req.finished() and self.draft_worker is not None:
-                    self.draft_worker.finish_request(req)
-                output_rids.append(req.rid)
-                output_finished_reason.append(req.finished_reason)
-                if self.is_generation:
-                    output_vids.append(req.vid)
-=======
                 # TODO(lianmin): revisit this for overlap + retract + stream
                 if (
                     req.finished()
@@ -1296,12 +1279,14 @@
                     # If not stream, we still want to output some tokens to get the benefit of incremental decoding.
                     or (not req.stream and len(req.output_ids) % 50 == 0)
                 ):
+                    if req.finished() and self.draft_worker is not None:
+                        self.draft_worker.finish_request(req)
+
                     rids.append(req.rid)
                     finished_reasons.append(
                         req.finished_reason.to_json() if req.finished_reason else None
                     )
                     vids.append(req.vid)
->>>>>>> 8ee9a850
                     decoded_texts.append(req.decoded_text)
                     decode_ids, read_offset = req.init_incremental_detokenize()
                     decode_ids_list.append(decode_ids)
