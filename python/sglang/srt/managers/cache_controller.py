from __future__ import annotations

"""
Copyright 2023-2025 SGLang Team
Licensed under the Apache License, Version 2.0 (the "License");
you may not use this file except in compliance with the License.
You may obtain a copy of the License at
    http://www.apache.org/licenses/LICENSE-2.0
Unless required by applicable law or agreed to in writing, software
distributed under the License is distributed on an "AS IS" BASIS,
WITHOUT WARRANTIES OR CONDITIONS OF ANY KIND, either express or implied.
See the License for the specific language governing permissions and
limitations under the License.
"""

import concurrent.futures
import logging
import math
import threading
from queue import Empty, Full, PriorityQueue, Queue
from typing import List, Optional, Union

import torch

<<<<<<< HEAD
from sglang.srt.mem_cache.memory_pool import HostKVCache, TokenToKVPoolAllocator, MLATokenToKVPoolHost
from sglang.srt.mem_cache.mooncake_store import MooncakeStore

from sglang.srt.distributed import get_tensor_model_parallel_world_size, tensor_model_parallel_all_gather
from sglang.srt.distributed.parallel_state import get_tensor_model_parallel_rank
=======
from sglang.srt.mem_cache.memory_pool import TokenToKVPoolAllocator
from sglang.srt.mem_cache.memory_pool_host import HostKVCache
>>>>>>> fff10809

logger = logging.getLogger(__name__)

class RLockCounter:
    def __init__(self, initial=0):
        self.value = initial
        self._lock = threading.RLock()

    def increment(self, amount=1):
        with self._lock:
            self.value += amount

    def get_value(self):
        with self._lock:
            return self.value

    def reset(self):
        with self._lock:
            self.value = 0

class LayerDoneCounter:
    def __init__(self, num_layers):
        self.counter = num_layers
        self.condition = threading.Condition()

    def increment(self):
        with self.condition:
            self.counter += 1
            self.condition.notify_all()

    def compare_increment(self, value):
        with self.condition:
            if value > self.counter:
                self.counter = value
                self.condition.notify_all()

    def wait_until(self, threshold):
        with self.condition:
            while self.counter <= threshold:
                self.condition.wait()

    def reset(self):
        with self.condition:
            self.counter = 0

class L3LoadCacheOperation:
    counter = 0

    def __init__(
        self,
        device_indices: torch.Tensor,
        data: torch.Tensor,
        node_id: Union[int, List[int]],
        priority: Optional[int] = None,
    ):
        self.device_indices = device_indices
        self.node_ids = [node_id]
        self.data = data

        self.id = CacheOperation.counter
        CacheOperation.counter += 1
        # default priority is the order of creation
        self.priority = priority if priority is not None else self.id

    def merge(self, other: "L3LoadCacheOperation", cat_dim: int = 1) -> None:
        # multiple operations can be merged into a single operation for batch processing
        self.device_indices = torch.cat([self.device_indices, other.device_indices])
        self.priority = min(self.priority, other.priority)
        self.node_ids.extend(other.node_ids)
        self.data = torch.cat([self.data, other.data], dim=cat_dim)

    def __lt__(self, other: "MooncakeStoreCacheOperation"):
        return self.priority < other.priority


class MooncakeStoreCacheOperation:
    counter = 0

    def __init__(
        self,
        mooncake_keys: List,
        host_indices: torch.Tensor,
        node_id: Union[int, List[int]],
        priority: Optional[int] = None,
    ):
        self.host_indices = host_indices
        self.node_ids = [node_id]
        self.mooncake_keys = mooncake_keys

        self.id = CacheOperation.counter
        CacheOperation.counter += 1
        # default priority is the order of creation
        self.priority = priority if priority is not None else self.id

    def merge(self, other: "MooncakeStoreCacheOperation") -> None:
        # multiple operations can be merged into a single operation for batch processing
        self.host_indices = torch.cat([self.host_indices, other.host_indices])
        self.priority = min(self.priority, other.priority)
        self.mooncake_keys.extend(other.mooncake_keys)
        self.node_ids.extend(other.node_ids)

    def __lt__(self, other: "MooncakeStoreCacheOperation"):
        return self.priority < other.priority


class CacheOperation:

    counter = 0

    def __init__(
        self,
        host_indices: torch.Tensor,
        device_indices: torch.Tensor,
        node_id: int,
        priority: Optional[int] = None,
        l3_keys: Optional[List[str]] = None,
        page_size: Optional[int] = None,
    ):
        self.host_indices = host_indices
        self.device_indices = device_indices
        self.node_ids = [node_id]
        self.data = None
        self.l3_keys = l3_keys
        self.page_size = page_size

        self.id = CacheOperation.counter
        CacheOperation.counter += 1
        # default priority is the order of creation
        self.priority = priority if priority is not None else self.id

    def merge(self, other: "CacheOperation") -> None:
        # multiple operations can be merged into a single operation for batch processing
        self.host_indices = torch.cat([self.host_indices, other.host_indices])
        self.device_indices = torch.cat([self.device_indices, other.device_indices])
        self.priority = min(self.priority, other.priority)
        self.node_ids.extend(other.node_ids)
        if self.l3_keys and other.l3_keys:
            self.l3_keys = self.l3_keys.extend(other.l3_keys)

    def split(self, factor) -> List["CacheOperation"]:
        # split an operation into smaller operations to reduce the size of intermediate buffers
        if factor <= 1:
            return [self]

        chunk_size = math.ceil(len(self.host_indices) / factor)
        split_ops = []
        for i in range(0, len(self.host_indices), chunk_size):
            split_ops.append(
                CacheOperation(
                    host_indices=self.host_indices[i : i + chunk_size],
                    device_indices=self.device_indices[i : i + chunk_size],
                    node_id=0,
                    l3_keys=self.l3_keys[i / self.page_size : (i + chunk_size) /
                                        self.page_size] if self.l3_keys else None,
                    page_size=self.page_size
                )
            )
        # Inherit the node_ids on the final chunk
        if split_ops:
            split_ops[-1].node_ids = self.node_ids

        return split_ops

    def __lt__(self, other: "CacheOperation"):
        return self.priority < other.priority


class TransferBuffer:
    """
    Overlapping buffer preparation and transfer operations to improve throughput.
    """

    def __init__(
        self, stop_event, buffer_count: int = 3, max_buffer_size: int = 1024
    ) -> None:
        self.stop_event = stop_event
        self.buffers = Queue(maxsize=buffer_count)
        # todo: adjust the buffer size based on throughput profile of the system
        self.max_buffer_size = max_buffer_size

    def full(self) -> bool:
        return self.buffers.full()

    def empty(self) -> bool:
        return self.buffers.empty()

    def put(self, item, block=True, timeout=1) -> None:
        while not self.stop_event.is_set():
            try:
                self.buffers.put(item, block=block, timeout=timeout)
                break
            except Full:
                if not block:
                    break
                continue
            except Exception as e:
                logger.error(e)

    def get(self, block=True, timeout=1) -> Optional[CacheOperation]:
        try:
            return self.buffers.get(block=block, timeout=timeout)
        except Empty:
            return None
        except Exception as e:
            logger.error(e)

    def clear(self):
        self.buffers.queue.clear()


class HiCacheController:

    def __init__(
        self,
        token_to_kv_pool_allocator: TokenToKVPoolAllocator,
        mem_pool_host: HostKVCache,
        page_size: int,
        enable_mooncake_store_l3_cache: bool,
        load_cache_event: threading.Event = None,
        write_policy: str = "write_through_selective",
        mooncake_l3_kv_pool: MooncakeStore = None,
        mooncake_l3_load_cache_event: threading.Event = None,
    ):
        self.mem_pool_device_allocator = token_to_kv_pool_allocator
        self.mem_pool_device = token_to_kv_pool_allocator.get_kvcache()
        self.mem_pool_host = mem_pool_host
        self.write_policy = write_policy
        self.page_size = page_size

        self.load_cache_event = load_cache_event
        self.layer_done_counter = LayerDoneCounter(self.mem_pool_device.layer_num)
        self.mem_pool_device.register_layer_transfer_counter(self.layer_done_counter)

        if write_policy not in [
            "write_through",
            "write_through_selective",
            "write_back",
        ]:
            raise ValueError(f"Invalid write policy: {write_policy}")

        self.write_queue = PriorityQueue()
        self.load_queue = PriorityQueue()

        self.ack_write_queue = Queue()
        self.ack_load_queue = Queue()

        self.stop_event = threading.Event()
        self.write_buffer = TransferBuffer(self.stop_event)
        self.load_buffer = TransferBuffer(
            self.stop_event, buffer_count=10, max_buffer_size=100
        )

        self.write_stream = torch.cuda.Stream()
        self.load_stream = torch.cuda.Stream()

        self.write_thread = threading.Thread(
            target=(
                self.write_thread_func_buffer
                if self.page_size == 1
                else self.write_thread_func_direct
            ),
            daemon=True,
        )
        self.load_thread = threading.Thread(
            target=self.load_thread_func_layer_by_layer, daemon=True
        )
        self.write_thread.start()
        self.load_thread.start()

        self.enable_mooncake_store_l3_cache = enable_mooncake_store_l3_cache
        if self.enable_mooncake_store_l3_cache:

            self.mooncake_l3_kv_pool = mooncake_l3_kv_pool

            self.mooncake_l3_write_queue = PriorityQueue()
            self.mooncake_load_queue = PriorityQueue()
            self.l3_load_queue = PriorityQueue()

            self.mooncake_l3_stop_event = threading.Event()

            self.mooncake_l3_load_cache_event = mooncake_l3_load_cache_event

            self.mooncake_l3_load_stream = torch.cuda.Stream()

            self.mooncake_l3_ack_load_queue = Queue()

            self.l2_layer_counter = RLockCounter()
            self.l3_layer_counter = RLockCounter()

            self.l3_fragment_load = False
            if isinstance(mem_pool_host, MLATokenToKVPoolHost):
                self.l3_fragment_load = True

            self.tp_rank = get_tensor_model_parallel_rank()
            self.tp_size = get_tensor_model_parallel_world_size()

            # {"last_node_id" : cache(tensor)}
            self.l3_cache_pool = {}

            # L2 -> L3
            self.mooncake_l3_write_thread = threading.Thread(
                target=self.mooncake_l3_write_thread_func_direct, daemon=True,
            )
            # L3 -> tensor(cpu)
            self.mooncake_load_thread = threading.Thread(
                target=self.mooncake_load_thread_func, daemon=True
            )
            # tensor(cpu) -> L1
            self.l3_load_thread = threading.Thread(
                target=self.l3_load_thread_func_layer_by_layer, daemon=True
            )

            self.mooncake_l3_write_thread.start()
            self.mooncake_load_thread.start()
            self.l3_load_thread.start()

    def reset(self):
        self.stop_event.set()
        self.write_thread.join()
        self.load_thread.join()

        self.write_queue.queue.clear()
        self.load_queue.queue.clear()
        self.write_buffer.clear()
        self.load_buffer.clear()
        self.ack_write_queue.queue.clear()
        self.ack_load_queue.queue.clear()

        self.write_thread = threading.Thread(
            target=(
                self.write_thread_func_buffer
                if self.page_size == 1
                else self.write_thread_func_direct
            ),
            daemon=True,
        )
        self.load_thread = threading.Thread(
            target=self.load_thread_func_layer_by_layer, daemon=True
        )
        self.stop_event.clear()
        self.write_thread.start()
        self.load_thread.start()

        if self.enable_mooncake_store_l3_cache:
            self.mooncake_l3_stop_event.set()
            self.mooncake_l3_write_thread.join()
            self.mooncake_load_thread.join()
            self.l3_load_thread.join()

            self.mooncake_l3_write_queue.queue.clear()
            self.mooncake_load_queue.queue.clear()
            self.l3_load_queue.queue.clear()

            self.mooncake_l3_ack_load_queue.queue.clear()

            self.mooncake_l3_write_thread = threading.Thread(
                target=self.mooncake_l3_write_thread_func_direct, daemon=True,
            )
            self.mooncake_load_thread = threading.Thread(
                target=self.mooncake_load_thread_func, daemon=True
            )
            self.l3_load_thread = threading.Thread(
                target=self.l3_load_thread_func_layer_by_layer, daemon=True
            )

            self.mooncake_l3_stop_event.clear()

            self.mooncake_l3_write_thread.start()
            self.mooncake_load_thread.start()
            self.l3_load_thread.start()

    def write(
        self,
        device_indices: torch.Tensor,
        priority: Optional[int] = None,
        l3_keys: Optional[List] = None,
        node_id: int = 0,
    ):
        """
        Back up KV caches from device memory to host memory.
        """
        host_indices = self.mem_pool_host.alloc(len(device_indices))
        if host_indices is None:
            return None
        self.mem_pool_host.protect_write(host_indices)
        self.write_queue.put(
            CacheOperation(host_indices, device_indices, node_id, priority, l3_keys=l3_keys, page_size=self.page_size)
        )
        return host_indices

    def load(
        self,
        host_indices: torch.Tensor,
        priority: Optional[int] = None,
        node_id: int = 0,
        load_back_size: int = 0
    ) -> Optional[torch.Tensor]:
        """
        Load KV caches from host memory to device memory.
        """
        device_indices = self.mem_pool_device_allocator.alloc(load_back_size)
        if device_indices is None:
            return None

        if len(host_indices):
            self.mem_pool_host.protect_load(host_indices)
            # to ensure the device indices are ready before accessed by another CUDA stream
            torch.cuda.current_stream().synchronize()
            self.load_queue.put(
                CacheOperation(host_indices, device_indices[:len(host_indices)], node_id, priority)
            )
        if self.enable_mooncake_store_l3_cache and load_back_size > len(host_indices):
            l3_cache, l3_cache_len = self.l3_cache_pool.get(node_id)
            assert load_back_size - len(host_indices) == l3_cache_len
            self.l3_load_queue.put(L3LoadCacheOperation(device_indices[len(host_indices):], l3_cache, node_id))

        return device_indices

    def mooncake_load(
        self,
        l3_keys: List[str],
        priority: Optional[int] = None,
        node_id: int = 0,
    ) -> Optional[torch.Tensor]:
        self.mooncake_load_queue.put(MooncakeStoreCacheOperation(l3_keys, None, node_id, priority=priority))

    def write_thread_func_direct(self):
        """
        Directly write through KV caches to host memory without buffering.
        """
        torch.cuda.set_stream(self.write_stream)
        while not self.stop_event.is_set():
            try:
                operation = self.write_queue.get(block=True, timeout=1)
                self.mem_pool_host.write_page_all_layers(
                    operation.host_indices,
                    operation.device_indices,
                    self.mem_pool_device,
                )
                self.write_stream.synchronize()
                self.mem_pool_host.complete_io(operation.host_indices)

                # write L3 cache
                if self.enable_mooncake_store_l3_cache:
                    mooncake_operation = MooncakeStoreCacheOperation(operation.l3_keys, operation.host_indices,
                                                                     operation.node_ids, priority=operation.priority)

                    self.mooncake_l3_write_queue.put(mooncake_operation)

                for node_id in operation.node_ids:
                    if node_id != 0:
                        self.ack_write_queue.put(node_id)
            except Empty:
                continue
            except Exception as e:
                logger.error(e)

    def mooncake_l3_write_thread_func_direct(self):
        while not self.mooncake_l3_stop_event.is_set():
            try:
                operation = self.mooncake_l3_write_queue.get(block=True, timeout=0.001)

                keys = operation.mooncake_keys
                key_len = len(keys)
                fragment_keys = keys
                start_index = 0

                if self.l3_fragment_load:
                    if key_len % self.tp_size == 0:
                        start_index = key_len // self.tp_size * self.tp_rank
                        end_index = key_len // self.tp_size * (self.tp_rank + 1)
                    else:
                        start_index = (key_len // self.tp_size + 1) * self.tp_rank
                        end_index = min((key_len // self.tp_size + 1) * (self.tp_rank + 1), key_len)

                    fragment_keys = keys[start_index: end_index]

                mooncake_exist_keys = self.mooncake_l3_kv_pool.is_batch_exist(fragment_keys)

                non_exist_keys = []
                non_exist_value = []
                for i in range(len(fragment_keys)):
                    # Other sglang instances may have already written to it,
                    # so only the cache that does not exist is written.
                    if not mooncake_exist_keys[keys[i]]:
                        non_exist_keys.append(fragment_keys[i])
                        non_exist_value.append(self.mem_pool_host.get_flat_data(
                            operation.host_indices[
                            (start_index + i) * self.page_size: (start_index + i + 1) * self.page_size]))
                self.mooncake_l3_kv_pool.batch_put(non_exist_keys, non_exist_value)
            except Empty:
                continue
            except Exception as e:
                logger.error(e)



    def load_thread_func_direct(self):
        """
        Directly load KV caches from host memory to device memory without buffering.
        """
        torch.cuda.set_stream(self.load_stream)
        while not self.stop_event.is_set():
            try:
                operation = self.load_queue.get(block=True, timeout=1)
                # time.sleep(18e-6 * len(operation.host_indices))
                operation.data = self.mem_pool_host.get_flat_data(
                    operation.host_indices
                )
                self.mem_pool_device.transfer(operation.device_indices, operation.data)
                self.mem_pool_host.complete_io(operation.host_indices)
                for node_id in operation.node_ids:
                    if node_id != 0:
                        self.ack_load_queue.put(node_id)
            except Empty:
                continue
            except Exception as e:
                logger.error(e)

    def _fragment_cache_all_gather(self, fragment_tensor, unpadded_len):
        fragment_tensor = fragment_tensor.to(f"cuda:{self.tp_rank}")
        if not self.l3_fragment_load:
            return fragment_tensor
        gathered_tensor = tensor_model_parallel_all_gather(fragment_tensor, dim=1)
        return gathered_tensor[:, :unpadded_len]

    def mooncake_load_thread_func(self):
        # while not self.mooncake_l3_stop_event.is_set():
        while True:
            try:
                operation = self.mooncake_load_queue.get(block=True, timeout=0.001)
                keys = operation.mooncake_keys
                key_len = len(keys)
                fragment_keys = keys
                if self.l3_fragment_load:
                    # The PCIe bandwidth is much lower than that of NVLink.
                    # At the same time, for the MLA model, the KV cache of each TP worker is the same,
                    # so the TP rank loads the mooncake cache in segments and then all gather
                    if key_len % self.tp_size == 0:
                        start_index = key_len // self.tp_size * self.tp_rank
                        end_index = key_len // self.tp_size * (self.tp_rank + 1)
                    else:
                        start_index = (key_len // self.tp_size + 1) * self.tp_rank
                        end_index = min((key_len // self.tp_size + 1) * (self.tp_rank + 1), key_len)

                    fragment_keys = keys[start_index: end_index]
                batch_data = self.mooncake_l3_kv_pool.batch_get(fragment_keys)

                # last rank need to pad
                if (self.l3_fragment_load and
                    self.tp_rank == self.tp_size - 1):
                    last_fragment_key_len = len(fragment_keys)
                    fragment_key_len = key_len // self.tp_size
                    if last_fragment_key_len != fragment_key_len:
                        token_tensor_shape = self.mooncake_l3_kv_pool.page_tensor_shape
                        fragment_keys_pad_size = key_len // self.tp_size + 1
                        token_tensor_shape_pad = torch.Size([token_tensor_shape[0], fragment_keys_pad_size
                                                             * self.page_size, token_tensor_shape[2], token_tensor_shape[3]])
                        batch_data_pad = torch.zeros(token_tensor_shape_pad, dtype=batch_data.dtype)
                        batch_data_pad[:, :last_fragment_key_len * self.page_size] = batch_data
                        batch_data = batch_data_pad

                batch_data = self._fragment_cache_all_gather(batch_data, key_len * self.page_size)
                self.l3_cache_pool[operation.node_ids[0]] = (batch_data, key_len * self.page_size)

                for node_id in operation.node_ids:
                    if node_id != 0:
                        self.mooncake_l3_ack_load_queue.put(node_id)
            except Empty:
                continue
            except Exception as e:
                logger.error(e)


    def l3_load_thread_func_layer_by_layer(self):
        torch.cuda.set_stream(self.mooncake_l3_load_stream)
        while not self.mooncake_l3_stop_event.is_set():
            self.mooncake_l3_load_cache_event.wait(timeout=1)
            if not self.mooncake_l3_load_cache_event.is_set():
                continue
            self.mooncake_l3_load_cache_event.clear()

            batch_operation = None
            cat_dim = 1 if isinstance(self.mem_pool_host, MLATokenToKVPoolHost) else 2
            while self.l3_load_queue.qsize() > 0:
                op = self.l3_load_queue.get(block=True)
                if batch_operation is None:
                    batch_operation = op
                else:
                    batch_operation.merge(op, cat_dim=cat_dim)
            if batch_operation is None:
                continue

            self.l3_layer_counter.reset()

            # TODO:(huangtingwei9988): Can be optimized to layer_by_layer
            self.mem_pool_device.transfer(batch_operation.device_indices, batch_operation.data)
            del batch_operation.data

            self.l3_layer_counter.increment(self.mem_pool_host.layer_num)
            self.mooncake_l3_load_stream.synchronize()

            self.layer_done_counter.compare_increment(min(
                self.l3_layer_counter.get_value(), self.l2_layer_counter.get_value()))

            for node_id in batch_operation.node_ids:
                if node_id != 0:
                    self.ack_load_queue.put(node_id)

    def load_thread_func_layer_by_layer(self):
        """
        Load KV caches from host memory to device memory layer by layer.
        """
        torch.cuda.set_stream(self.load_stream)
        while not self.stop_event.is_set():
            self.load_cache_event.wait(timeout=1)
            if not self.load_cache_event.is_set():
                continue
            self.load_cache_event.clear()

            batch_operation = None
            while self.load_queue.qsize() > 0:
                op = self.load_queue.get(block=True)
                if batch_operation is None:
                    batch_operation = op
                else:
                    batch_operation.merge(op)
            if batch_operation is None:
                continue

            self.layer_done_counter.reset()
            if self.enable_mooncake_store_l3_cache:
                self.l2_layer_counter.reset()

            for i in range(self.mem_pool_host.layer_num):
                if self.page_size == 1:
                    flat_data = self.mem_pool_host.get_flat_data_by_layer(
                        batch_operation.host_indices, i
                    )
                    self.mem_pool_device.transfer_per_layer(
                        batch_operation.device_indices, flat_data, i
                    )
                else:
                    self.mem_pool_host.load_page_per_layer(
                        batch_operation.host_indices,
                        batch_operation.device_indices,
                        self.mem_pool_device,
                        i,
                    )
                    self.load_stream.synchronize()

                if self.enable_mooncake_store_l3_cache:
                    self.layer_done_counter.compare_increment(min(
                        self.l3_layer_counter.get_value(), self.l2_layer_counter.get_value()))
                else:
                    self.layer_done_counter.increment()

            self.mem_pool_host.complete_io(batch_operation.host_indices)
            for node_id in batch_operation.node_ids:
                if node_id != 0:
                    self.ack_load_queue.put(node_id)

    def write_aux_func(self, no_wait=False):
        """
        Auxiliary function to prepare the buffer for write operations.
        """
        torch.cuda.set_stream(self.write_stream)

        def _to_op(op_):
            assert op_.device_indices.is_cuda, "Device indices should be on GPU"
            op_.data = self.mem_pool_device.get_flat_data(op_.device_indices).to(
                self.mem_pool_host.device
            )
            self.write_buffer.put(op_)
            return op_

        buffer = None
        while not self.stop_event.is_set():
            try:
                operation = self.write_queue.get(block=True, timeout=1)
                factor = (
                    len(operation.device_indices) // self.write_buffer.max_buffer_size
                )

                if factor >= 1:
                    if buffer is not None:
                        _to_op(buffer)
                        buffer = None

                    if factor < 2:
                        _to_op(operation)
                    else:
                        split_ops = operation.split(factor)
                        for op_ in split_ops:
                            _to_op(op_)
                    continue

                if buffer is None:
                    buffer = operation
                else:
                    buffer.merge(operation)
                if (
                    no_wait
                    or len(buffer.host_indices) >= self.write_buffer.max_buffer_size
                    or self.write_queue.empty()
                    or self.write_buffer.empty()
                ):
                    _to_op(buffer)
                    buffer = None
            except Empty:
                continue
            except Exception as e:
                logger.error(e)

    def load_aux_func(self):
        """
        Auxiliary function to prepare the buffer for load operations.
        """

        def _pin_op(op_, put=True):
            op_.data = (
                self.mem_pool_host.get_flat_data(op_.host_indices)
                .contiguous()
                .pin_memory()
            )
            if put:
                self.load_buffer.put(op_)
            return op_

        buffer = None
        while not self.stop_event.is_set():
            try:
                operation = self.load_queue.get(block=True, timeout=1)
                factor = len(operation.host_indices) // self.load_buffer.max_buffer_size

                if factor >= 1:
                    if buffer is not None:
                        _pin_op(buffer)
                        buffer = None

                    if factor < 2:
                        _pin_op(operation)
                    else:
                        split_ops = operation.split(factor)
                        split_args = [(op_, True) for op_ in split_ops[:-1]]
                        split_args.append((split_ops[-1], False))
                        # Spawn threads to pin each op concurrently
                        with concurrent.futures.ThreadPoolExecutor() as executor:
                            pinned_ops = list(
                                executor.map(
                                    lambda x: _pin_op(x[0], put=x[1]), split_args
                                )
                            )
                        # preserve the order of last op to ensure correct ack
                        self.load_buffer.put(pinned_ops[-1])
                    continue

                if buffer is None:
                    buffer = operation
                else:
                    buffer.merge(operation)
                if (
                    len(buffer.host_indices) >= self.load_buffer.max_buffer_size
                    or self.load_queue.empty()
                    or self.load_buffer.empty()
                ):
                    _pin_op(buffer)
                    buffer = None
            except Empty:
                continue
            except Exception as e:
                logger.error(e)

    def write_thread_func_buffer(self):
        aux_thread = threading.Thread(target=self.write_aux_func, daemon=True)
        aux_thread.start()

        while not self.stop_event.is_set():
            operation = self.write_buffer.get()
            if operation is None:
                continue

            # write L2 cache
            self.mem_pool_host.assign_flat_data(operation.host_indices, operation.data)
            self.mem_pool_host.complete_io(operation.host_indices)

            # write L3 cache
            if self.enable_mooncake_store_l3_cache:
                mooncake_operation = MooncakeStoreCacheOperation(operation.l3_keys, operation.host_indices,
                                                                 operation.node_ids, priority=operation.priority)

                self.mooncake_l3_write_queue.put(mooncake_operation)

            for node_id in operation.node_ids:
                if node_id != 0:
                    self.ack_write_queue.put(node_id)
        aux_thread.join()

    def load_thread_func_buffer(self):
        torch.cuda.set_stream(self.load_stream)
        aux_thread = threading.Thread(target=self.load_aux_func, daemon=True)
        aux_thread.start()
        while not self.stop_event.is_set():
            operation = self.load_buffer.get()
            if operation is None:
                continue
            self.mem_pool_device.transfer(operation.device_indices, operation.data)
            self.mem_pool_host.complete_io(operation.host_indices)
            for node_id in operation.node_ids:
                if node_id != 0:
                    self.ack_load_queue.put(node_id)
        aux_thread.join()

    def evict_device(
        self, device_indices: torch.Tensor, host_indices: torch.Tensor
    ) -> int:
        if self.mem_pool_host.is_synced(host_indices):
            self.mem_pool_device_allocator.free(device_indices)
            self.mem_pool_host.update_backup(host_indices)
            return len(device_indices)
        else:
            raise ValueError(
                f"Inconsistent states: {self.mem_pool_host.get_state(host_indices)}"
            )

    def evict_host(self, host_indices: torch.Tensor, backup_only: bool = True) -> int:
        if not backup_only:
            raise ValueError("Other eviction policies are not supported yet.")

        if self.mem_pool_host.is_backup(host_indices):
            self.mem_pool_host.free(host_indices)
            return len(host_indices)
        else:
            raise ValueError(
                f"Inconsistent states: {self.mem_pool_host.get_state(host_indices)}"
            )<|MERGE_RESOLUTION|>--- conflicted
+++ resolved
@@ -22,16 +22,12 @@
 
 import torch
 
-<<<<<<< HEAD
-from sglang.srt.mem_cache.memory_pool import HostKVCache, TokenToKVPoolAllocator, MLATokenToKVPoolHost
+from sglang.srt.mem_cache.memory_pool import TokenToKVPoolAllocator
+from sglang.srt.mem_cache.memory_pool_host import HostKVCache
 from sglang.srt.mem_cache.mooncake_store import MooncakeStore
 
 from sglang.srt.distributed import get_tensor_model_parallel_world_size, tensor_model_parallel_all_gather
 from sglang.srt.distributed.parallel_state import get_tensor_model_parallel_rank
-=======
-from sglang.srt.mem_cache.memory_pool import TokenToKVPoolAllocator
-from sglang.srt.mem_cache.memory_pool_host import HostKVCache
->>>>>>> fff10809
 
 logger = logging.getLogger(__name__)
 
@@ -409,7 +405,7 @@
         priority: Optional[int] = None,
         l3_keys: Optional[List] = None,
         node_id: int = 0,
-    ):
+    ) -> Optional[torch.Tensor]:
         """
         Back up KV caches from device memory to host memory.
         """
