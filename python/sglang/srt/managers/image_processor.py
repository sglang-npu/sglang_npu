--- conflicted
+++ resolved
@@ -427,123 +427,11 @@
         if not isinstance(image_data, list):
             image_data = [image_data]
 
-<<<<<<< HEAD
-        image_hashes, image_sizes = [], []
-        all_frames = []
-
-        # roughly calculate the max number of frames under the max_req_input_len limit
-        def calculate_max_num_frames() -> int:
-            # Model-specific
-            NUM_TOKEN_PER_FRAME = 330
-
-            ret = (max_req_input_len - len(input_ids)) // NUM_TOKEN_PER_FRAME
-            return min(ret, 100)
-
-        MAX_NUM_FRAMES = calculate_max_num_frames()
-
-        # print(f"MAX_NUM_FRAMES: {MAX_NUM_FRAMES}")
-
-        def get_estimated_frames_list():
-            """
-            estimate the total frame count from all visual input
-            """
-            # Before processing inputs
-            estimated_frames_list = []
-            for image in image_data:
-                if isinstance(image, str) and image.startswith("video:"):
-                    path = image[len("video:"):]
-                    # Estimate frames for the video
-                    vr = VideoReader(path, ctx=cpu(0))
-                    num_frames = len(vr)
-                else:
-                    # For images, each contributes one frame
-                    num_frames = 1
-                estimated_frames_list.append(num_frames)
-
-            return estimated_frames_list
-
-        estimated_frames_list = get_estimated_frames_list()
-        total_frame_count = sum(estimated_frames_list)
-        scaling_factor = min(1.0, MAX_NUM_FRAMES / total_frame_count)
-
-        def encode_video(video_path, frame_count_limit=None):
-            if not os.path.exists(video_path):
-                logger.error(f"Video {video_path} does not exist")
-                return []
-
-            if frame_count_limit == 0:
-                return []
-
-            def uniform_sample(l, n):
-                gap = len(l) / n
-                idxs = [int(i * gap + gap / 2) for i in range(n)]
-                return [l[i] for i in idxs]
-
-            vr = VideoReader(video_path, ctx=cpu(0))
-            sample_fps = round(vr.get_avg_fps() / 1)  # FPS
-            frame_idx = [i for i in range(0, len(vr), sample_fps)]
-            if frame_count_limit is not None and len(frame_idx) > frame_count_limit:
-                frame_idx = uniform_sample(frame_idx, frame_count_limit)
-            frames = vr.get_batch(frame_idx).asnumpy()
-            frames = [Image.fromarray(v.astype("uint8")) for v in frames]
-            return frames
-
-        if isinstance(input_ids, list):
-            assert len(input_ids) and isinstance(input_ids[0], int)
-            input_text = self._processor.tokenizer.decode(input_ids)
-        else:
-            input_text = input_ids
-        # MiniCPMV requires each frame of video as a single image token
-        text_parts = input_text.split(self.IMAGE_TOKEN)
-        new_text_parts = []
-
-        # Process each input with allocated frames
-        for image_index, (image, estimated_frames) in enumerate(
-            zip(image_data, estimated_frames_list)
-        ):
-            if len(all_frames) >= MAX_NUM_FRAMES:
-                frames_to_process = 0
-            else:
-                frames_to_process = max(
-                    1, int(estimated_frames * scaling_factor))
-
-            if frames_to_process == 0:
-                frames = []
-            else:
-                try:
-                    if isinstance(image, str) and image.startswith("video:"):
-                        path = image[len("video:"):]
-                        frames = encode_video(
-                            path, frame_count_limit=frames_to_process)
-                    else:
-                        raw_image, _size = load_image(image)
-                        frames = [raw_image]
-                    if len(frames) == 0:
-                        continue
-                except FileNotFoundError as e:
-                    print(e)
-                    return None
-                image_sizes += frames[0].size * len(frames)
-                image_hashes += [hash(image)] * len(frames)
-                all_frames += frames
-
-            assert frames_to_process == len(frames)
-
-            new_text_parts.append(text_parts[image_index])
-
-            if frames_to_process != 0:
-                new_text_parts.append(self.IMAGE_TOKEN * len(frames))
-
-        new_text_parts.append(text_parts[-1])
-
-        input_text = "".join(new_text_parts)
-=======
         base_output = self.load_images(
             max_req_input_len, input_ids, image_data, self.IMAGE_TOKEN
         )
         if base_output is None:
             return None
->>>>>>> 2e6be53e
 
         if len(base_output.all_frames) == 0:
             return None
@@ -692,7 +580,6 @@
         }
 
 
-<<<<<<< HEAD
 class DeepseekVL2ImageProcessor(BaseImageProcessor):
     def __init__(self, hf_config, server_args, _processor):
         super().__init__(hf_config, server_args, _processor)
@@ -750,7 +637,7 @@
             "image_seq_mask": images_seq_mask,
             "image_spatial_crop": batched_images_spatial_crop,
             "modalities": request_obj.modalities or ["image"],
-=======
+          
 class Qwen2_5VLImageProcessor(BaseImageProcessor):
     def __init__(self, hf_config, server_args, _processor):
         super().__init__(hf_config, server_args, _processor)
@@ -811,7 +698,6 @@
             "image_grid_thws": ret["image_grid_thws"],
             "im_start_id": self.IM_START_TOKEN_ID,
             "im_end_id": self.IM_END_TOKEN_ID,
->>>>>>> 2e6be53e
         }
 
 
