--- conflicted
+++ resolved
@@ -69,107 +69,9 @@
         custom_op.register_graph_buffers(fa, handles, offsets)
 
 else:
-<<<<<<< HEAD
-    if is_hip():
-        # ROCM custom allreduce
-
-        if get_bool_env_var("CK_MOE"):
-            import aiter.ops.custom_all_reduce as aiter_custom_ar
-
-        def init_custom_ar(
-            meta: torch.Tensor,
-            rank_data: torch.Tensor,
-            handles: List[str],
-            offsets: List[int],
-            rank: int,
-            full_nvlink: bool,
-        ) -> int:
-            init_func = (
-                aiter_custom_ar.init_custom_ar
-                if get_bool_env_var("CK_MOE")
-                else sgl_kernel.allreduce.init_custom_ar
-            )
-            return init_func(meta, rank_data, handles, offsets, rank, full_nvlink)
-
-        def all_reduce_reg(fa: int, inp: torch.Tensor, out: torch.Tensor) -> None:
-            arr_func = (
-                aiter_custom_ar.all_reduce_reg
-                if get_bool_env_var("CK_MOE")
-                else sgl_kernel.allreduce.all_reduce_reg
-            )
-            arr_func(fa, inp, out)
-
-        def all_reduce_unreg(
-            fa: int, inp: torch.Tensor, reg_buffer: torch.Tensor, out: torch.Tensor
-        ) -> None:
-            aru_func = (
-                aiter_custom_ar.all_reduce_unreg
-                if get_bool_env_var("CK_MOE")
-                else sgl_kernel.allreduce.all_reduce_unreg
-            )
-            aru_func(fa, inp, reg_buffer, out)
-
-        def dispose(fa: int) -> None:
-            (
-                aiter_custom_ar.dispose(fa)
-                if get_bool_env_var("CK_MOE")
-                else sgl_kernel.allreduce.dispose(fa)
-            )
-
-        def meta_size() -> int:
-            ms_func = (
-                aiter_custom_ar.meta_size
-                if get_bool_env_var("CK_MOE")
-                else sgl_kernel.allreduce.meta_size
-            )
-            return ms_func()
-
-        def register_buffer(
-            fa: int, t: torch.Tensor, handles: List[str], offsets: List[int]
-        ) -> None:
-            rb_func = (
-                aiter_custom_ar.register_buffer
-                if get_bool_env_var("CK_MOE")
-                else sgl_kernel.allreduce.register_buffer
-            )
-            return rb_func(fa, t, handles, offsets)
-
-        def get_graph_buffer_ipc_meta(fa: int) -> Tuple[torch.Tensor, List[int]]:
-            ggbim_func = (
-                aiter_custom_ar.get_graph_buffer_ipc_meta
-                if get_bool_env_var("CK_MOE")
-                else sgl_kernel.allreduce.get_graph_buffer_ipc_meta
-            )
-            return ggbim_func(fa)
-
-        def register_graph_buffers(
-            fa: int, handles: List[str], offsets: List[List[int]]
-        ) -> None:
-            rgb_func = (
-                aiter_custom_ar.register_graph_buffers
-                if get_bool_env_var("CK_MOE")
-                else sgl_kernel.allreduce.register_graph_buffers
-            )
-            rgb_func(fa, handles, offsets)
-
-        def allocate_meta_buffer(size: int) -> torch.Tensor:
-            amb_func = (
-                aiter_custom_ar.allocate_meta_buffer
-                if get_bool_env_var("CK_MOE")
-                else sgl_kernel.allreduce.allocate_meta_buffer
-            )
-            return amb_func(size)
-
-        def get_meta_buffer_ipc_handle(inp: torch.Tensor) -> torch.Tensor:
-            gmbih_func = (
-                aiter_custom_ar.get_meta_buffer_ipc_handle
-                if get_bool_env_var("CK_MOE")
-                else sgl_kernel.allreduce.get_meta_buffer_ipc_handle
-            )
-            return gmbih_func(inp)
-=======
     # ROCM custom allreduce
->>>>>>> ade714a6
+    if get_bool_env_var("CK_MOE"):
+        import aiter.ops.custom_all_reduce as aiter_custom_ar
 
     def init_custom_ar(
         meta: torch.Tensor,
@@ -179,39 +81,86 @@
         rank: int,
         full_nvlink: bool,
     ) -> int:
-        return sgl_kernel.allreduce.init_custom_ar(
-            meta, rank_data, handles, offsets, rank, full_nvlink
+        init_func = (
+            aiter_custom_ar.init_custom_ar
+            if get_bool_env_var("CK_MOE")
+            else sgl_kernel.allreduce.init_custom_ar
         )
+        return init_func(meta, rank_data, handles, offsets, rank, full_nvlink)
 
     def all_reduce_reg(fa: int, inp: torch.Tensor, out: torch.Tensor) -> None:
-        sgl_kernel.allreduce.all_reduce_reg(fa, inp, out)
+        arr_func = (
+            aiter_custom_ar.all_reduce_reg
+            if get_bool_env_var("CK_MOE")
+            else sgl_kernel.allreduce.all_reduce_reg
+        )
+        arr_func(fa, inp, out)
 
     def all_reduce_unreg(
         fa: int, inp: torch.Tensor, reg_buffer: torch.Tensor, out: torch.Tensor
     ) -> None:
-        sgl_kernel.allreduce.all_reduce_unreg(fa, inp, reg_buffer, out)
+        aru_func = (
+            aiter_custom_ar.all_reduce_unreg
+            if get_bool_env_var("CK_MOE")
+            else sgl_kernel.allreduce.all_reduce_unreg
+        )
+        aru_func(fa, inp, reg_buffer, out)
 
     def dispose(fa: int) -> None:
-        sgl_kernel.allreduce.dispose(fa)
+        (
+            aiter_custom_ar.dispose(fa)
+            if get_bool_env_var("CK_MOE")
+            else sgl_kernel.allreduce.dispose(fa)
+        )
 
     def meta_size() -> int:
-        return sgl_kernel.allreduce.meta_size()
+        ms_func = (
+            aiter_custom_ar.meta_size
+            if get_bool_env_var("CK_MOE")
+            else sgl_kernel.allreduce.meta_size
+        )
+        return ms_func()
 
     def register_buffer(
         fa: int, t: torch.Tensor, handles: List[str], offsets: List[int]
     ) -> None:
-        return sgl_kernel.allreduce.register_buffer(fa, t, handles, offsets)
+        rb_func = (
+            aiter_custom_ar.register_buffer
+            if get_bool_env_var("CK_MOE")
+            else sgl_kernel.allreduce.register_buffer
+        )
+        return rb_func(fa, t, handles, offsets)
 
     def get_graph_buffer_ipc_meta(fa: int) -> Tuple[torch.Tensor, List[int]]:
-        return sgl_kernel.allreduce.get_graph_buffer_ipc_meta(fa)
+        ggbim_func = (
+            aiter_custom_ar.get_graph_buffer_ipc_meta
+            if get_bool_env_var("CK_MOE")
+            else sgl_kernel.allreduce.get_graph_buffer_ipc_meta
+        )
+        return ggbim_func(fa)
 
     def register_graph_buffers(
         fa: int, handles: List[str], offsets: List[List[int]]
     ) -> None:
-        sgl_kernel.allreduce.register_graph_buffers(fa, handles, offsets)
+        rgb_func = (
+            aiter_custom_ar.register_graph_buffers
+            if get_bool_env_var("CK_MOE")
+            else sgl_kernel.allreduce.register_graph_buffers
+        )
+        rgb_func(fa, handles, offsets)
 
     def allocate_meta_buffer(size: int) -> torch.Tensor:
-        return sgl_kernel.allreduce.allocate_meta_buffer(size)
+        amb_func = (
+            aiter_custom_ar.allocate_meta_buffer
+            if get_bool_env_var("CK_MOE")
+            else sgl_kernel.allreduce.allocate_meta_buffer
+        )
+        return amb_func(size)
 
     def get_meta_buffer_ipc_handle(inp: torch.Tensor) -> torch.Tensor:
-        return sgl_kernel.allreduce.get_meta_buffer_ipc_handle(inp)+        gmbih_func = (
+            aiter_custom_ar.get_meta_buffer_ipc_handle
+            if get_bool_env_var("CK_MOE")
+            else sgl_kernel.allreduce.get_meta_buffer_ipc_handle
+        )
+        return gmbih_func(inp)