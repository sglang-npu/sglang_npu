# Copyright 2023-2024 SGLang Team
# Licensed under the Apache License, Version 2.0 (the "License");
# you may not use this file except in compliance with the License.
# You may obtain a copy of the License at
#
#     http://www.apache.org/licenses/LICENSE-2.0
#
# Unless required by applicable law or agreed to in writing, software
# distributed under the License is distributed on an "AS IS" BASIS,
# WITHOUT WARRANTIES OR CONDITIONS OF ANY KIND, either express or implied.
# See the License for the specific language governing permissions and
# limitations under the License.
# ==============================================================================

# Adapted from:
# https://github.com/vllm-project/vllm/blob/fb6af8bc086328ca6659e72d11ffd4309ce4de22/vllm/model_executor/models/deepseek_v2.py
"""Inference-only DeepseekV2 model."""

import os
from typing import Any, Dict, Iterable, Optional, Tuple

import torch
import torch.nn.functional as F
from torch import nn
from transformers import PretrainedConfig
from vllm import _custom_ops as ops

from sglang.srt.distributed import (
    get_tensor_model_parallel_world_size,
    tensor_model_parallel_all_reduce,
)
from sglang.srt.layers.activation import SiluAndMul
from sglang.srt.layers.attention.triton_ops.rocm_mla_decode_rope import (
    decode_attention_fwd_grouped_rope,
)
from sglang.srt.layers.dp_attention import (
    dp_gather,
    dp_scatter,
    get_attention_dp_size,
    get_attention_tp_rank,
    get_attention_tp_size,
)
from sglang.srt.layers.layernorm import RMSNorm
from sglang.srt.layers.linear import (
    ColumnParallelLinear,
    MergedColumnParallelLinear,
    ReplicatedLinear,
    RowParallelLinear,
)
from sglang.srt.layers.logits_processor import LogitsProcessor
from sglang.srt.layers.moe.ep_moe.layer import EPMoE
from sglang.srt.layers.moe.fused_moe_triton import FusedMoE
from sglang.srt.layers.quantization.base_config import QuantizationConfig
from sglang.srt.layers.quantization.fp8_utils import (
    block_quant_to_tensor_quant,
    input_to_float8,
    normalize_e4m3fn_to_e4m3fnuz,
)
from sglang.srt.layers.quantization.int8_utils import (
    block_dequant as int8_block_dequant,
)
from sglang.srt.layers.radix_attention import RadixAttention
from sglang.srt.layers.rotary_embedding import get_rope, get_rope_wrapper
from sglang.srt.layers.vocab_parallel_embedding import (
    ParallelLMHead,
    VocabParallelEmbedding,
)
from sglang.srt.managers.schedule_batch import global_server_args_dict
from sglang.srt.model_executor.forward_batch_info import ForwardBatch
from sglang.srt.model_loader.weight_utils import default_weight_loader
from sglang.srt.utils import add_prefix, get_bool_env_var, is_cuda_available, is_hip

_is_hip = is_hip()

if is_cuda_available():
    from sgl_kernel import bmm_fp8


class DeepseekV2MLP(nn.Module):
    def __init__(
        self,
        hidden_size: int,
        intermediate_size: int,
        hidden_act: str,
        quant_config: Optional[QuantizationConfig] = None,
        reduce_results: bool = True,
        prefix: str = "",
    ) -> None:
        super().__init__()
        self.gate_up_proj = MergedColumnParallelLinear(
            hidden_size,
            [intermediate_size] * 2,
            bias=False,
            quant_config=quant_config,
            prefix=add_prefix("gate_up_proj", prefix),
        )
        self.down_proj = RowParallelLinear(
            intermediate_size,
            hidden_size,
            bias=False,
            quant_config=quant_config,
            reduce_results=reduce_results,
            prefix=add_prefix("down_proj", prefix),
        )
        if hidden_act != "silu":
            raise ValueError(
                f"Unsupported activation: {hidden_act}. "
                "Only silu is supported for now."
            )
        self.act_fn = SiluAndMul()

    def forward(self, x):
        gate_up, _ = self.gate_up_proj(x)
        x = self.act_fn(gate_up)
        x, _ = self.down_proj(x)
        return x


class MoEGate(nn.Module):
    def __init__(
        self,
        config,
        prefix: str = "",
    ):
        super().__init__()
        self.weight = nn.Parameter(
            torch.empty((config.n_routed_experts, config.hidden_size))
        )
        if config.topk_method == "noaux_tc":
            self.e_score_correction_bias = nn.Parameter(
                torch.empty((config.n_routed_experts))
            )
        else:
            self.e_score_correction_bias = None

    def forward(self, hidden_states):
        logits = F.linear(hidden_states, self.weight, None)
        return logits


class DeepseekV2MoE(nn.Module):

    def __init__(
        self,
        config: PretrainedConfig,
        quant_config: Optional[QuantizationConfig] = None,
        prefix: str = "",
    ):
        super().__init__()
        self.tp_size = get_tensor_model_parallel_world_size()
        self.routed_scaling_factor = config.routed_scaling_factor
        self.n_shared_experts = config.n_shared_experts
        self.routed_scaling_factor = config.routed_scaling_factor
        if self.tp_size > config.n_routed_experts:
            raise ValueError(
                f"Tensor parallel size {self.tp_size} is greater than "
                f"the number of experts {config.n_routed_experts}."
            )

        if config.hidden_act != "silu":
            raise ValueError(
                f"Unsupported activation: {config.hidden_act}. "
                "Only silu is supported for now."
            )

        self.gate = MoEGate(config=config, prefix=add_prefix("gate", prefix))

        MoEImpl = EPMoE if global_server_args_dict["enable_ep_moe"] else FusedMoE
        self.experts = MoEImpl(
            num_experts=config.n_routed_experts,
            num_shared_experts=(
                config.n_shared_experts if get_bool_env_var("CK_MOE") and _is_hip else 0
            ),
            top_k=config.num_experts_per_tok,
            hidden_size=config.hidden_size,
            intermediate_size=config.moe_intermediate_size,
            renormalize=config.norm_topk_prob,
            quant_config=quant_config,
            use_grouped_topk=True,
            num_expert_group=config.n_group,
            topk_group=config.topk_group,
            correction_bias=self.gate.e_score_correction_bias,
            routed_scaling_factor=self.routed_scaling_factor,
            prefix=add_prefix("experts", prefix),
        )

        if config.n_shared_experts is not None and not get_bool_env_var("CK_MOE"):
            intermediate_size = config.moe_intermediate_size * config.n_shared_experts
            self.shared_experts = DeepseekV2MLP(
                hidden_size=config.hidden_size,
                intermediate_size=intermediate_size,
                hidden_act=config.hidden_act,
                quant_config=quant_config,
                reduce_results=False,
                prefix=add_prefix("shared_experts", prefix),
            )

    def forward(self, hidden_states: torch.Tensor) -> torch.Tensor:
        num_tokens, hidden_dim = hidden_states.shape
        hidden_states = hidden_states.view(-1, hidden_dim)
        # router_logits: (num_tokens, n_experts)
        router_logits = self.gate(hidden_states)
        if _is_hip and get_bool_env_var("CK_MOE"):
            final_hidden_states = self.experts(
                hidden_states=hidden_states, router_logits=router_logits
            )
            if self.tp_size > 1:
                final_hidden_states = tensor_model_parallel_all_reduce(
                    final_hidden_states
                )
            return final_hidden_states.view(num_tokens, hidden_dim)
        if self.n_shared_experts is not None:
            shared_output = self.shared_experts(hidden_states)
        final_hidden_states = (
            self.experts(hidden_states=hidden_states, router_logits=router_logits)
            * self.routed_scaling_factor
        )
        if shared_output is not None:
            final_hidden_states = final_hidden_states + shared_output
        if self.tp_size > 1:
            final_hidden_states = tensor_model_parallel_all_reduce(final_hidden_states)

        return final_hidden_states.view(num_tokens, hidden_dim)


def yarn_get_mscale(scale: float = 1, mscale: float = 1) -> float:
    import math

    if scale <= 1:
        return 1.0
    return 0.1 * mscale * math.log(scale) + 1.0


class DeepseekV2Attention(nn.Module):

    def __init__(
        self,
        config: PretrainedConfig,
        hidden_size: int,
        num_heads: int,
        qk_nope_head_dim: int,
        qk_rope_head_dim: int,
        v_head_dim: int,
        q_lora_rank: int,
        kv_lora_rank: int,
        rope_theta: float = 10000,
        rope_scaling: Optional[Dict[str, Any]] = None,
        max_position_embeddings: int = 8192,
        quant_config: Optional[QuantizationConfig] = None,
        layer_id=None,
        reduce_results: bool = True,
        prefix: str = "",
    ) -> None:
        super().__init__()
        self.layer_id = layer_id
        self.hidden_size = hidden_size
        self.qk_nope_head_dim = qk_nope_head_dim
        self.qk_rope_head_dim = qk_rope_head_dim
        self.qk_head_dim = qk_nope_head_dim + qk_rope_head_dim
        self.v_head_dim = v_head_dim
        self.q_lora_rank = q_lora_rank
        self.kv_lora_rank = kv_lora_rank

        self.dp_size = get_attention_dp_size()
        attn_tp_rank = get_attention_tp_rank()
        attn_tp_size = get_attention_tp_size()

        self.num_heads = num_heads
        assert num_heads % attn_tp_size == 0
        self.num_local_heads = num_heads // attn_tp_size
        self.scaling = self.qk_head_dim**-0.5
        self.rope_theta = rope_theta
        self.max_position_embeddings = max_position_embeddings

        if self.q_lora_rank is not None:
            self.q_a_proj = ReplicatedLinear(
                self.hidden_size,
                self.q_lora_rank,
                bias=False,
                quant_config=quant_config,
                prefix=add_prefix("q_a_proj", prefix),
            )
            self.q_a_layernorm = RMSNorm(self.q_lora_rank, eps=config.rms_norm_eps)
            self.q_b_proj = ColumnParallelLinear(
                q_lora_rank,
                self.num_heads * self.qk_head_dim,
                bias=False,
                quant_config=quant_config,
                prefix=add_prefix("q_b_proj", prefix),
            )
        else:
            self.q_proj = ColumnParallelLinear(
                self.hidden_size,
                self.num_heads * self.qk_head_dim,
                bias=False,
                quant_config=quant_config,
                prefix=add_prefix("q_proj", prefix),
                tp_rank=attn_tp_rank,
                tp_size=attn_tp_size,
            )

        self.kv_a_proj_with_mqa = ReplicatedLinear(
            self.hidden_size,
            self.kv_lora_rank + self.qk_rope_head_dim,
            bias=False,
            quant_config=quant_config,
            prefix=add_prefix("kv_a_proj_with_mqa", prefix),
        )
        self.kv_a_layernorm = RMSNorm(self.kv_lora_rank, eps=config.rms_norm_eps)
        self.kv_b_proj = ColumnParallelLinear(
            self.kv_lora_rank,
            self.num_heads * (self.qk_nope_head_dim + self.v_head_dim),
            bias=False,
            quant_config=quant_config,
            prefix=add_prefix("kv_b_proj", prefix),
        )
        # O projection.
        self.o_proj = RowParallelLinear(
            self.num_heads * self.v_head_dim,
            self.hidden_size,
            bias=False,
            quant_config=quant_config,
            prefix=add_prefix("o_proj", prefix),
            reduce_results=reduce_results,
            tp_rank=attn_tp_rank,
            tp_size=attn_tp_size,
        )
        rope_scaling["rope_type"] = "deepseek_yarn"
        self.rotary_emb = get_rope_wrapper(
            qk_rope_head_dim,
            rotary_dim=qk_rope_head_dim,
            max_position=max_position_embeddings,
            base=rope_theta,
            rope_scaling=rope_scaling,
            is_neox_style=False,
            device=global_server_args_dict["device"],
        )

        if rope_scaling:
            mscale_all_dim = rope_scaling.get("mscale_all_dim", False)
            scaling_factor = rope_scaling["factor"]
            mscale = yarn_get_mscale(scaling_factor, float(mscale_all_dim))
            self.scaling = self.scaling * mscale * mscale

        # TODO, support head_size 192
        self.attn = RadixAttention(
            self.num_local_heads,
            256,
            self.scaling,
            num_kv_heads=self.num_local_heads,
            layer_id=layer_id,
            prefix=add_prefix("attn", prefix),
        )

    def forward(
        self,
        positions: torch.Tensor,
        hidden_states: torch.Tensor,
        forward_batch: ForwardBatch,
    ) -> torch.Tensor:
        if hidden_states.shape[0] == 0:
            assert (
                not self.o_proj.reduce_results
            ), "short-circuiting allreduce will lead to hangs"
            return hidden_states

        if self.q_lora_rank is not None:
            q = self.q_a_proj(hidden_states)[0]
            q = self.q_a_layernorm(q)
            q = self.q_b_proj(q)[0].view(-1, self.num_local_heads, self.qk_head_dim)
        else:
            q = self.q_proj(hidden_states)[0].view(
                -1, self.num_local_heads, self.qk_head_dim
            )
        _, q_pe = q.split([self.qk_nope_head_dim, self.qk_rope_head_dim], dim=-1)
        latent_cache = self.kv_a_proj_with_mqa(hidden_states)[0]
        kv_a, _ = latent_cache.split([self.kv_lora_rank, self.qk_rope_head_dim], dim=-1)
        latent_cache = latent_cache.unsqueeze(1)
        kv_a = self.kv_a_layernorm(kv_a.contiguous())
        kv = self.kv_b_proj(kv_a)[0]
        kv = kv.view(-1, self.num_local_heads, self.qk_nope_head_dim + self.v_head_dim)
        k_nope, v = kv.split([self.qk_nope_head_dim, self.v_head_dim], dim=-1)
        k_pe = latent_cache[:, :, self.kv_lora_rank :]
        q_pe, k_pe = self.rotary_emb(positions, q_pe, k_pe)
        q[..., self.qk_nope_head_dim :] = q_pe
        k = torch.empty_like(q)
        k[..., : self.qk_nope_head_dim] = k_nope
        k[..., self.qk_nope_head_dim :] = k_pe
        q = torch.nn.functional.pad(q, [0, 256 - self.qk_head_dim], value=0).view(
            -1, self.num_local_heads * 256
        )
        k = torch.nn.functional.pad(k, [0, 256 - self.qk_head_dim], value=0).view(
            -1, self.num_local_heads * 256
        )
        v = torch.nn.functional.pad(v, [0, 256 - self.v_head_dim], value=0).view(
            -1, self.num_local_heads * 256
        )
        attn_output = self.attn(q, k, v, forward_batch)
        attn_output = attn_output.view(-1, self.num_local_heads, 256)[
            ..., : self.v_head_dim
        ].reshape(-1, self.num_local_heads * self.v_head_dim)
        output, _ = self.o_proj(attn_output)
        return output


class DeepseekV2AttentionMLA(nn.Module):

    def __init__(
        self,
        config: PretrainedConfig,
        hidden_size: int,
        num_heads: int,
        qk_nope_head_dim: int,
        qk_rope_head_dim: int,
        v_head_dim: int,
        q_lora_rank: int,
        kv_lora_rank: int,
        rope_theta: float = 10000,
        rope_scaling: Optional[Dict[str, Any]] = None,
        max_position_embeddings: int = 8192,
        quant_config: Optional[QuantizationConfig] = None,
        reduce_results: bool = True,
        layer_id: int = None,
        prefix: str = "",
    ) -> None:
        super().__init__()
        self.layer_id = layer_id
        self.hidden_size = hidden_size
        self.qk_nope_head_dim = qk_nope_head_dim
        self.qk_rope_head_dim = qk_rope_head_dim
        self.qk_head_dim = qk_nope_head_dim + qk_rope_head_dim
        self.v_head_dim = v_head_dim
        self.q_lora_rank = q_lora_rank
        self.kv_lora_rank = kv_lora_rank
        self.dp_size = get_attention_dp_size()
        attn_tp_rank = get_attention_tp_rank()
        attn_tp_size = get_attention_tp_size()

        self.num_heads = num_heads
        assert num_heads % attn_tp_size == 0
        self.num_local_heads = num_heads // attn_tp_size
        self.scaling = self.qk_head_dim**-0.5
        self.rope_theta = rope_theta
        self.max_position_embeddings = max_position_embeddings

        # For tensor parallel attention
        if self.q_lora_rank is not None:
            self.q_a_proj = ReplicatedLinear(
                self.hidden_size,
                self.q_lora_rank,
                bias=False,
                quant_config=quant_config,
                prefix=add_prefix("q_a_proj", prefix),
            )
            self.q_a_layernorm = RMSNorm(self.q_lora_rank, eps=config.rms_norm_eps)
            self.q_b_proj = ColumnParallelLinear(
                q_lora_rank,
                self.num_heads * self.qk_head_dim,
                bias=False,
                quant_config=quant_config,
                prefix=add_prefix("q_b_proj", prefix),
                tp_rank=attn_tp_rank,
                tp_size=attn_tp_size,
            )
        else:
            self.q_proj = ColumnParallelLinear(
                self.hidden_size,
                self.num_heads * self.qk_head_dim,
                bias=False,
                quant_config=quant_config,
                prefix=add_prefix("q_proj", prefix),
                tp_rank=attn_tp_rank,
                tp_size=attn_tp_size,
            )
        self.kv_b_proj = ColumnParallelLinear(
            self.kv_lora_rank,
            self.num_heads * (self.qk_nope_head_dim + self.v_head_dim),
            bias=False,
            quant_config=quant_config,
            prefix=add_prefix("kv_b_proj", prefix),
            tp_rank=attn_tp_rank,
            tp_size=attn_tp_size,
        )
        # O projection.
        self.o_proj = RowParallelLinear(
            self.num_heads * self.v_head_dim,
            self.hidden_size,
            bias=False,
            quant_config=quant_config,
            reduce_results=reduce_results,
            prefix=add_prefix("o_proj", prefix),
            tp_rank=attn_tp_rank,
            tp_size=attn_tp_size,
        )

        self.kv_a_proj_with_mqa = ReplicatedLinear(
            self.hidden_size,
            self.kv_lora_rank + self.qk_rope_head_dim,
            bias=False,
            quant_config=quant_config,
            prefix=add_prefix("kv_a_proj_with_mqa", prefix),
        )
        self.kv_a_layernorm = RMSNorm(self.kv_lora_rank, eps=config.rms_norm_eps)

        if rope_scaling:
            rope_scaling["rope_type"] = "deepseek_yarn"

        self.rotary_emb = get_rope(
            qk_rope_head_dim,
            rotary_dim=qk_rope_head_dim,
            max_position=max_position_embeddings,
            base=rope_theta,
            rope_scaling=rope_scaling,
            is_neox_style=False,
        )

        if rope_scaling:
            mscale_all_dim = rope_scaling.get("mscale_all_dim", False)
            scaling_factor = rope_scaling["factor"]
            mscale = yarn_get_mscale(scaling_factor, float(mscale_all_dim))
            self.scaling = self.scaling * mscale * mscale
        else:
            self.rotary_emb.forward = self.rotary_emb.forward_native

        self.attn_mqa = RadixAttention(
            self.num_local_heads,
            self.kv_lora_rank + self.qk_rope_head_dim,
            self.scaling,
            num_kv_heads=1,
            layer_id=layer_id,
            v_head_dim=self.kv_lora_rank,
            prefix=add_prefix("attn_mqa", prefix),
        )

        self.attn_mha = RadixAttention(
            self.num_local_heads,
            self.qk_nope_head_dim + self.qk_rope_head_dim,
            self.scaling,
            num_kv_heads=self.num_local_heads,
            layer_id=layer_id,
            v_head_dim=self.v_head_dim,
            prefix=add_prefix("attn_mha", prefix),
        )

        self.w_kc = None
        self.w_vc = None
        self.w_scale = None

        self.enable_flashinfer_mla = global_server_args_dict["enable_flashinfer_mla"]
        self.flashinfer_mla_disable_ragged = global_server_args_dict[
            "flashinfer_mla_disable_ragged"
        ]
        self.rocm_fused_decode_mla = os.getenv("SGLANG_ROCM_FUSED_DECODE_MLA") == "1"

    def no_absorb(self, forward_batch: ForwardBatch) -> bool:
        if self.enable_flashinfer_mla:
            # Flashinfer MLA: Do not absorb when enabling ragged prefill
            return (
                not self.flashinfer_mla_disable_ragged
                and forward_batch.forward_mode.is_extend()
                and not forward_batch.forward_mode.is_target_verify()
                and not forward_batch.forward_mode.is_draft_extend()
                and forward_batch.extend_prefix_lens.sum() == 0
            )
        else:
            # Triton: Use normal computation for prefill and use weight absorption for extend/decode
            return (
                forward_batch.forward_mode.is_extend()
                and not forward_batch.forward_mode.is_target_verify()
                and not forward_batch.forward_mode.is_draft_extend()
                and forward_batch.extend_prefix_lens.sum() == 0
            )

    def forward(
        self,
        positions: torch.Tensor,
        hidden_states: torch.Tensor,
        forward_batch: ForwardBatch,
    ) -> torch.Tensor:
        if hidden_states.shape[0] == 0:
            assert (
                not self.o_proj.reduce_results
            ), "short-circuiting allreduce will lead to hangs"
            return hidden_states

<<<<<<< HEAD
        def no_absorb() -> bool:
            if global_server_args_dict["enable_flashinfer_mla"]:
                # Flashinfer MLA: Do not absorb when enabling ragged prefill
                return (
                    not global_server_args_dict["flashinfer_mla_disable_ragged"]
                    and forward_batch.forward_mode.is_extend()
                    and not forward_batch.forward_mode.is_target_verify()
                    and not forward_batch.forward_mode.is_draft_extend()
                    and forward_batch.extend_prefix_lens.sum() == 0
                )
            # TODO ROCM prefill MHA
            # elif _is_hip and get_bool_env_var("CK_MOE"):
            #    return (
            #        forward_batch.forward_mode.is_extend()
            #        and not forward_batch.forward_mode.is_target_verify()
            #        and not forward_batch.forward_mode.is_draft_extend()
            #    )
            else:
                # Triton: Use normal computation for prefill and use weight absorption for extend/decode
                return (
                    forward_batch.forward_mode.is_extend()
                    and not forward_batch.forward_mode.is_target_verify()
                    and not forward_batch.forward_mode.is_draft_extend()
                    and forward_batch.extend_prefix_lens.sum() == 0
                )

        if no_absorb():
=======
        if self.no_absorb(forward_batch):
>>>>>>> fbdb5050
            return self.forward_normal(positions, hidden_states, forward_batch)
        else:
            if _is_hip:
                if (
                    self.rocm_fused_decode_mla
                    and forward_batch.forward_mode.is_decode()
                ):
                    return self.forward_absorb_fused_mla_rope(
                        positions, hidden_states, forward_batch
                    )
                else:
                    return self.forward_absorb(positions, hidden_states, forward_batch)
            else:
                return self.forward_absorb(positions, hidden_states, forward_batch)

    def forward_normal(
        self,
        positions: torch.Tensor,
        hidden_states: torch.Tensor,
        forward_batch: ForwardBatch,
    ) -> torch.Tensor:
        if self.q_lora_rank is not None:
            q = self.q_a_proj(hidden_states)[0]
            q = self.q_a_layernorm(q)
            q = self.q_b_proj(q)[0].view(-1, self.num_local_heads, self.qk_head_dim)
        else:
            q = self.q_proj(hidden_states)[0].view(
                -1, self.num_local_heads, self.qk_head_dim
            )
        _, q_pe = q.split([self.qk_nope_head_dim, self.qk_rope_head_dim], dim=-1)
        latent_cache = self.kv_a_proj_with_mqa(hidden_states)[0]
        kv_a, _ = latent_cache.split([self.kv_lora_rank, self.qk_rope_head_dim], dim=-1)
        latent_cache = latent_cache.unsqueeze(1)
        kv_a = self.kv_a_layernorm(kv_a.contiguous())
        kv = self.kv_b_proj(kv_a)[0]
        kv = kv.view(-1, self.num_local_heads, self.qk_nope_head_dim + self.v_head_dim)
        k_nope = kv[..., : self.qk_nope_head_dim]
        v = kv[..., self.qk_nope_head_dim :]
        k_pe = latent_cache[:, :, self.kv_lora_rank :]
        q_pe, k_pe = self.rotary_emb(positions, q_pe, k_pe)
        q[..., self.qk_nope_head_dim :] = q_pe
        k = torch.empty_like(q)
        k[..., : self.qk_nope_head_dim] = k_nope
        k[..., self.qk_nope_head_dim :] = k_pe

        latent_cache[:, :, : self.kv_lora_rank] = kv_a.unsqueeze(1)
        latent_cache[:, :, self.kv_lora_rank :] = k_pe

        # Save latent cache
        forward_batch.token_to_kv_pool.set_kv_buffer(
            self.attn_mha, forward_batch.out_cache_loc, latent_cache, None
        )
        attn_output = self.attn_mha(q, k, v, forward_batch, save_kv_cache=False)
        attn_output = attn_output.reshape(-1, self.num_local_heads * self.v_head_dim)
        output, _ = self.o_proj(attn_output)
        return output

    def forward_absorb(
        self,
        positions: torch.Tensor,
        hidden_states: torch.Tensor,
        forward_batch: ForwardBatch,
    ) -> torch.Tensor:
        q_len = hidden_states.shape[0]
        q_input = hidden_states.new_empty(
            q_len, self.num_local_heads, self.kv_lora_rank + self.qk_rope_head_dim
        )
        if self.q_lora_rank is not None:
            q = self.q_a_proj(hidden_states)[0]
            q = self.q_a_layernorm(q)
            q = self.q_b_proj(q)[0].view(-1, self.num_local_heads, self.qk_head_dim)
        else:
            q = self.q_proj(hidden_states)[0].view(
                -1, self.num_local_heads, self.qk_head_dim
            )
        q_nope, q_pe = q.split([self.qk_nope_head_dim, self.qk_rope_head_dim], dim=-1)

        if self.w_kc.dtype == torch.float8_e4m3fnuz:
            # TODO(kernel): add bmm_fp8 for torch.float8_e4m3fnuz
            q_nope_out = torch.bmm(
                q_nope.to(torch.bfloat16).transpose(0, 1),
                self.w_kc.to(torch.bfloat16) * self.w_scale,
            )
        elif self.w_kc.dtype == torch.float8_e4m3fn:
            q_nope_val, q_nope_scale = input_to_float8(
                q_nope.transpose(0, 1), torch.float8_e4m3fn
            )
            q_nope_out = bmm_fp8(
                q_nope_val, self.w_kc, q_nope_scale, self.w_scale, torch.bfloat16
            )
        else:
            q_nope_out = torch.bmm(q_nope.transpose(0, 1), self.w_kc)
        q_input[..., : self.kv_lora_rank] = q_nope_out.transpose(0, 1)

        latent_cache = self.kv_a_proj_with_mqa(hidden_states)[0]
        v_input = latent_cache[..., : self.kv_lora_rank]
        v_input = self.kv_a_layernorm(v_input.contiguous()).unsqueeze(1)
        k_input = latent_cache.unsqueeze(1)
        k_input[..., : self.kv_lora_rank] = v_input
        k_pe = k_input[..., self.kv_lora_rank :]

        q_pe, k_pe = self.rotary_emb(positions, q_pe, k_pe)
        q_input[..., self.kv_lora_rank :] = q_pe
        k_input[..., self.kv_lora_rank :] = k_pe

        attn_output = self.attn_mqa(q_input, k_input, v_input, forward_batch)
        attn_output = attn_output.view(-1, self.num_local_heads, self.kv_lora_rank)

        if self.w_vc.dtype == torch.float8_e4m3fnuz:
            # TODO(kernel): add bmm_fp8 for torch.float8_e4m3fnuz
            attn_bmm_output = torch.bmm(
                attn_output.to(torch.bfloat16).transpose(0, 1),
                self.w_vc.to(torch.bfloat16) * self.w_scale,
            )
        elif self.w_vc.dtype == torch.float8_e4m3fn:
            attn_output_val, attn_output_scale = input_to_float8(
                attn_output.transpose(0, 1), torch.float8_e4m3fn
            )
            attn_bmm_output = bmm_fp8(
                attn_output_val,
                self.w_vc,
                attn_output_scale,
                self.w_scale,
                torch.bfloat16,
            )
        else:
            attn_bmm_output = torch.bmm(attn_output.transpose(0, 1), self.w_vc)
        attn_output = attn_bmm_output.transpose(0, 1).flatten(1, 2)
        output, _ = self.o_proj(attn_output)

        return output

    def forward_absorb_fused_mla_rope(
        self,
        positions: torch.Tensor,
        hidden_states: torch.Tensor,
        forward_batch: ForwardBatch,
    ) -> torch.Tensor:
        enable_rope_fusion = (
            os.getenv("SGLANG_FUSED_MLA_ENABLE_ROPE_FUSION", "1") == "1"
        )
        q_len = hidden_states.shape[0]
        q_input = hidden_states.new_empty(
            q_len, self.num_local_heads, self.kv_lora_rank + self.qk_rope_head_dim
        )
        if self.q_lora_rank is not None:
            q = self.q_a_proj(hidden_states)[0]
            q = self.q_a_layernorm(q)
            q = self.q_b_proj(q)[0].view(-1, self.num_local_heads, self.qk_head_dim)
        else:
            q = self.q_proj(hidden_states)[0].view(
                -1, self.num_local_heads, self.qk_head_dim
            )
        q_nope, q_pe = q.split([self.qk_nope_head_dim, self.qk_rope_head_dim], dim=-1)

        if self.w_kc.dtype == torch.float8_e4m3fnuz:
            # TODO(kernel): add bmm_fp8 for torch.float8_e4m3fnuz
            q_nope_out = torch.bmm(
                q_nope.to(torch.bfloat16).transpose(0, 1),
                self.w_kc.to(torch.bfloat16) * self.w_scale,
            )
        elif self.w_kc.dtype == torch.float8_e4m3fn:
            q_nope_val, q_nope_scale = input_to_float8(
                q_nope.transpose(0, 1), torch.float8_e4m3fn
            )
            q_nope_out = bmm_fp8(
                q_nope_val, self.w_kc, q_nope_scale, self.w_scale, torch.bfloat16
            )
        else:
            q_nope_out = torch.bmm(q_nope.transpose(0, 1), self.w_kc)
        q_input[..., : self.kv_lora_rank] = q_nope_out.transpose(0, 1)

        latent_cache = self.kv_a_proj_with_mqa(hidden_states)[0]
        v_input = latent_cache[..., : self.kv_lora_rank]
        v_input = self.kv_a_layernorm(v_input.contiguous()).unsqueeze(1)
        k_input = latent_cache.unsqueeze(1)
        k_input[..., : self.kv_lora_rank] = v_input

        if not enable_rope_fusion:
            k_pe = k_input[..., self.kv_lora_rank :]
            q_pe, k_pe = self.rotary_emb(positions, q_pe, k_pe)
            q_input[..., self.kv_lora_rank :] = q_pe
            k_input[..., self.kv_lora_rank :] = k_pe
            k_pe_output = None
        else:
            k_pe_output = torch.empty_like(k_input[..., self.kv_lora_rank :])

        q_input[..., self.kv_lora_rank :] = q_pe

        # attn_output = self.attn_mqa(q_input, k_input, v_input, forward_batch)
        # Use Fused ROPE with use_rope=OFF.
        attn_output = torch.empty(
            (q_len, self.num_local_heads, self.kv_lora_rank),
            dtype=q.dtype,
            device=q.device,
        )
        attn_logits, _, kv_indptr, kv_indices, _, _, _ = (
            forward_batch.attn_backend.forward_metadata
        )
        cos_sin_cache = self.rotary_emb.cos_sin_cache
        num_kv_split = forward_batch.attn_backend.num_kv_splits
        sm_scale = self.attn_mqa.scaling
        if attn_logits is None:
            attn_logits = torch.empty(
                (
                    forward_batch.batch_size,
                    self.num_local_heads,
                    num_kv_split,
                    self.kv_lora_rank + 1,
                ),
                dtype=torch.float32,
                device=q.device,
            )

        # save current latent cache.
        forward_batch.token_to_kv_pool.set_kv_buffer(
            self.attn_mqa, forward_batch.out_cache_loc, k_input, None
        )
        key_cache_buf = forward_batch.token_to_kv_pool.get_key_buffer(
            self.attn_mqa.layer_id
        )
        val_cache_buf = key_cache_buf[..., : self.kv_lora_rank]

        decode_attention_fwd_grouped_rope(
            q_input,
            key_cache_buf,
            val_cache_buf,
            attn_output,
            kv_indptr,
            kv_indices,
            k_pe_output,
            self.kv_lora_rank,
            self.rotary_emb.rotary_dim,
            cos_sin_cache,
            positions,
            attn_logits,
            num_kv_split,
            sm_scale,
            logit_cap=self.attn_mqa.logit_cap,
            use_rope=enable_rope_fusion,
            is_neox_style=self.rotary_emb.is_neox_style,
        )

        if enable_rope_fusion:
            k_input[..., self.kv_lora_rank :] = k_pe_output
            forward_batch.token_to_kv_pool.set_kv_buffer(
                self.attn_mqa, forward_batch.out_cache_loc, k_input, None
            )

        attn_output = attn_output.view(-1, self.num_local_heads, self.kv_lora_rank)

        if self.w_vc.dtype == torch.float8_e4m3fnuz:
            # TODO(kernel): add bmm_fp8 for torch.float8_e4m3fnuz
            attn_bmm_output = torch.bmm(
                attn_output.to(torch.bfloat16).transpose(0, 1),
                self.w_vc.to(torch.bfloat16) * self.w_scale,
            )
        elif self.w_vc.dtype == torch.float8_e4m3fn:
            attn_output_val, attn_output_scale = input_to_float8(
                attn_output.transpose(0, 1), torch.float8_e4m3fn
            )
            attn_bmm_output = bmm_fp8(
                attn_output_val,
                self.w_vc,
                attn_output_scale,
                self.w_scale,
                torch.bfloat16,
            )
        else:
            attn_bmm_output = torch.bmm(attn_output.transpose(0, 1), self.w_vc)
        attn_output = attn_bmm_output.transpose(0, 1).flatten(1, 2)
        output, _ = self.o_proj(attn_output)

        return output


class DeepseekV2DecoderLayer(nn.Module):

    def __init__(
        self,
        config: PretrainedConfig,
        layer_id: int,
        quant_config: Optional[QuantizationConfig] = None,
        is_nextn: bool = False,
        prefix: str = "",
    ) -> None:
        super().__init__()
        self.hidden_size = config.hidden_size
        rope_theta = getattr(config, "rope_theta", 10000)
        rope_scaling = getattr(config, "rope_scaling", None)
        max_position_embeddings = getattr(config, "max_position_embeddings", 8192)
        self.enable_dp_attention = global_server_args_dict["enable_dp_attention"]
        self.layer_id = layer_id
        self.dp_size = get_attention_dp_size()

        if not global_server_args_dict["disable_mla"]:
            self.self_attn = DeepseekV2AttentionMLA(
                config=config,
                hidden_size=self.hidden_size,
                num_heads=config.num_attention_heads,
                qk_nope_head_dim=config.qk_nope_head_dim,
                qk_rope_head_dim=config.qk_rope_head_dim,
                v_head_dim=config.v_head_dim,
                q_lora_rank=(
                    config.q_lora_rank if hasattr(config, "q_lora_rank") else None
                ),
                kv_lora_rank=config.kv_lora_rank,
                rope_theta=rope_theta,
                rope_scaling=rope_scaling,
                max_position_embeddings=max_position_embeddings,
                quant_config=quant_config,
                layer_id=layer_id,
                reduce_results=False,
                prefix=add_prefix("self_attn", prefix),
            )
        else:
            self.self_attn = DeepseekV2Attention(
                config=config,
                hidden_size=self.hidden_size,
                num_heads=config.num_attention_heads,
                qk_nope_head_dim=config.qk_nope_head_dim,
                qk_rope_head_dim=config.qk_rope_head_dim,
                v_head_dim=config.v_head_dim,
                q_lora_rank=(
                    config.q_lora_rank if hasattr(config, "q_lora_rank") else None
                ),
                kv_lora_rank=config.kv_lora_rank,
                rope_theta=rope_theta,
                rope_scaling=rope_scaling,
                max_position_embeddings=max_position_embeddings,
                quant_config=quant_config,
                layer_id=layer_id,
                reduce_results=False,
                prefix=add_prefix("self_attn", prefix),
            )

        if is_nextn or (
            config.n_routed_experts is not None
            and layer_id >= config.first_k_dense_replace
            and layer_id % config.moe_layer_freq == 0
        ):
            self.mlp = DeepseekV2MoE(
                config=config,
                quant_config=quant_config,
                prefix=add_prefix("mlp", prefix),
            )
        else:
            self.mlp = DeepseekV2MLP(
                hidden_size=config.hidden_size,
                intermediate_size=config.intermediate_size,
                hidden_act=config.hidden_act,
                quant_config=quant_config,
                prefix=add_prefix("mlp", prefix),
            )
        self.input_layernorm = RMSNorm(config.hidden_size, eps=config.rms_norm_eps)
        self.post_attention_layernorm = RMSNorm(
            config.hidden_size, eps=config.rms_norm_eps
        )

    def forward(
        self,
        positions: torch.Tensor,
        hidden_states: torch.Tensor,
        forward_batch: ForwardBatch,
        residual: Optional[torch.Tensor],
    ) -> torch.Tensor:
        if residual is None:
            residual = hidden_states
            hidden_states = self.input_layernorm(hidden_states)
        else:
            hidden_states, residual = self.input_layernorm(hidden_states, residual)

        # Scatter
        if self.dp_size != 1:
            # important: forward batch.gathered_buffer is used both after scatter and after gather.
            # be careful about this!
            hidden_states, global_hidden_states = (
                forward_batch.gathered_buffer[: forward_batch.input_ids.shape[0]],
                hidden_states,
            )
            dp_scatter(hidden_states, global_hidden_states, forward_batch)

        # Self Attention
        hidden_states = self.self_attn(
            positions=positions,
            hidden_states=hidden_states,
            forward_batch=forward_batch,
        )

        # Gather
        if get_tensor_model_parallel_world_size() > 1:
            # all gather and all reduce
            if self.dp_size != 1:
                hidden_states, local_hidden_states = (
                    forward_batch.gathered_buffer,
                    hidden_states,
                )
                dp_gather(
                    hidden_states, local_hidden_states, forward_batch, self.layer_id
                )
            else:
                hidden_states = tensor_model_parallel_all_reduce(hidden_states)

        hidden_states, residual = self.post_attention_layernorm(hidden_states, residual)

        # Fully Connected
        hidden_states = self.mlp(hidden_states)
        return hidden_states, residual


class DeepseekV2Model(nn.Module):

    fall_back_to_pt_during_load = False

    def __init__(
        self,
        config: PretrainedConfig,
        quant_config: Optional[QuantizationConfig] = None,
        prefix: str = "",
    ) -> None:
        super().__init__()
        self.padding_id = config.pad_token_id
        self.vocab_size = config.vocab_size

        self.embed_tokens = VocabParallelEmbedding(
            config.vocab_size,
            config.hidden_size,
            enable_tp=not global_server_args_dict["enable_dp_attention"],
        )
        self.layers = nn.ModuleList(
            [
                DeepseekV2DecoderLayer(
                    config,
                    layer_id,
                    quant_config=quant_config,
                    prefix=add_prefix(f"layers.{layer_id}", prefix),
                )
                for layer_id in range(config.num_hidden_layers)
            ]
        )
        self.norm = RMSNorm(config.hidden_size, eps=config.rms_norm_eps)

<<<<<<< HEAD
        self.aiter_init = False
        self.num_experts_per_tok = config.num_experts_per_tok
        self.n_routed_experts = config.n_routed_experts
        self.n_shared_experts = config.n_shared_experts
=======
        self.dp_size = get_attention_dp_size()
>>>>>>> fbdb5050

    def forward(
        self,
        input_ids: torch.Tensor,
        positions: torch.Tensor,
        forward_batch: ForwardBatch,
    ) -> torch.Tensor:

        # Gather
        if self.dp_size != 1:
            input_ids, local_input_ids = (
                torch.empty(
                    (forward_batch.gathered_buffer.shape[0],),
                    dtype=input_ids.dtype,
                    device=input_ids.device,
                ),
                input_ids,
            )
            dp_gather(input_ids, local_input_ids, forward_batch, "embedding")

        hidden_states = self.embed_tokens(input_ids)
        residual = None
        if _is_hip and get_bool_env_var("CK_MOE"):
            model_dim = hidden_states.shape[-1]
            num_tokens = hidden_states.view(-1, model_dim).shape[0]
            if not self.aiter_init:
                self.aiter_init = True
                tp_rank = get_tensor_model_parallel_rank()
                tp_size = get_tensor_model_parallel_world_size()
                top_k = self.num_experts_per_tok
                num_experts = self.n_routed_experts
                num_shared_experts = self.n_shared_experts
                fake_expertid = num_experts + num_shared_experts

                # TODO need find a formal way
                assert num_tokens <= (4096 * 128)
                num_tokens = 4096 * 128
                # if enable_ep_moe, need to add shared experts and one fake expert,
                # otherwise, only add shared experts
                if global_server_args_dict["enable_ep_moe"]:
                    num_topK_pad_experts = num_shared_experts + 1
                else:
                    num_topK_pad_experts = num_shared_experts
                # all layers resuse same buffer
                self.total_topk_ids = torch.empty(
                    (num_tokens, top_k + num_topK_pad_experts),
                    dtype=torch.int32,
                    device="cuda",
                )
                self.ns_topk_ids, self.s_topk_ids = self.total_topk_ids.split(
                    [top_k, num_topK_pad_experts], dim=1
                )
                shared_expert_ids = [
                    num_experts + i for i in range(num_topK_pad_experts)
                ]
                if global_server_args_dict["enable_ep_moe"]:
                    s_topk_ids_list = [
                        [fake_expertid] * (num_topK_pad_experts)
                    ] * num_tokens
                    for i in range(tp_rank, num_tokens, tp_size):
                        s_topk_ids_list[i] = shared_expert_ids
                else:
                    s_topk_ids_list = [shared_expert_ids] * num_tokens
                self.s_topk_ids[:] = torch.tensor(
                    s_topk_ids_list, dtype=torch.int32, device="cuda"
                )
                self.total_topk_weights = torch.empty(
                    (num_tokens, top_k + num_topK_pad_experts),
                    dtype=torch.float32,
                    device="cuda",
                )
                self.ns_topk_weights, self.s_topk_weights = (
                    self.total_topk_weights.split([top_k, num_topK_pad_experts], dim=1)
                )
                shared_E_score = 1.0
                self.s_topk_weights.fill_(shared_E_score)

                # forward to all EP_MOE
                for i in range(len(self.layers)):
                    mlp = self.layers[i].mlp
                    if not isinstance(mlp, DeepseekV2MoE):
                        continue
                    mlp.experts.total_topk_weights = self.total_topk_weights
                    mlp.experts.total_topk_ids = self.total_topk_ids
                    mlp.experts.ns_topk_weights = self.ns_topk_weights
                    mlp.experts.ns_topk_ids = self.ns_topk_ids

        for i in range(len(self.layers)):
            layer = self.layers[i]
            hidden_states, residual = layer(
                positions, hidden_states, forward_batch, residual
            )
        if not forward_batch.forward_mode.is_idle():
            hidden_states, _ = self.norm(hidden_states, residual)
        return hidden_states


class DeepseekV2ForCausalLM(nn.Module):

    def __init__(
        self,
        config: PretrainedConfig,
        quant_config: Optional[QuantizationConfig] = None,
        prefix: str = "",
    ) -> None:
        super().__init__()
        self.config = config
        self.quant_config = quant_config
        self.model = DeepseekV2Model(
            config, quant_config, prefix=add_prefix("model", prefix)
        )
<<<<<<< HEAD
        self.tp_rank = get_tensor_model_parallel_rank()
        if global_server_args_dict["enable_dp_attention"]:
            self.lm_head = ReplicatedLinear(
                config.hidden_size,
                config.vocab_size,
                bias=False,
                prefix=add_prefix("lm_head", prefix),
            )
            self.logits_processor = LogitsProcessor(config, skip_all_gather=True)
        else:
            self.lm_head = ParallelLMHead(
                config.vocab_size,
                config.hidden_size,
                quant_config=quant_config,
                prefix=add_prefix("lm_head", prefix),
            )
            self.logits_processor = LogitsProcessor(config)
=======
        self.lm_head = ParallelLMHead(
            config.vocab_size,
            config.hidden_size,
            quant_config=quant_config,
            prefix=add_prefix("lm_head", prefix),
        )
        self.logits_processor = LogitsProcessor(config)
        self.dp_size = get_attention_dp_size()
>>>>>>> fbdb5050

    @torch.no_grad()
    def forward(
        self,
        input_ids: torch.Tensor,
        positions: torch.Tensor,
        forward_batch: ForwardBatch,
    ) -> torch.Tensor:
        hidden_states = self.model(input_ids, positions, forward_batch)

        if self.dp_size != 1:
            # important: forward batch.gathered_buffer is used both after scatter and after gather.
            # be careful about this!
            hidden_states, global_hidden_states = (
                forward_batch.gathered_buffer[: forward_batch.input_ids.shape[0]],
                hidden_states,
            )
            dp_scatter(hidden_states, global_hidden_states, forward_batch)

        return self.logits_processor(
            input_ids, hidden_states, self.lm_head, forward_batch
        )

    def load_weights(self, weights: Iterable[Tuple[str, torch.Tensor]]):
        stacked_params_mapping = [
            # (param_name, shard_name, shard_id)
            ("gate_up_proj", "gate_proj", 0),
            ("gate_up_proj", "up_proj", 1),
        ]

        # Params for weights, fp8 weight scales, fp8 activation scales
        # (param_name, weight_name, expert_id, shard_id)
        MoEImpl = EPMoE if global_server_args_dict["enable_ep_moe"] else FusedMoE
        expert_params_mapping = MoEImpl.make_expert_params_mapping(
            ckpt_gate_proj_name="gate_proj",
            ckpt_down_proj_name="down_proj",
            ckpt_up_proj_name="up_proj",
            num_experts=self.config.n_routed_experts,
            num_shared_experts=(
                self.config.n_shared_experts
                if get_bool_env_var("CK_MOE") and _is_hip
                else 0
            ),
        )

        params_dict = dict(self.named_parameters())
        for name, loaded_weight in weights:
            # TODO(HandH1998): Modify it when nextn is supported.
            if hasattr(self.config, "num_nextn_predict_layers"):
                num_nextn_layers = self.config.num_nextn_predict_layers
                if num_nextn_layers > 0 and name.startswith("model.layers"):
                    name_list = name.split(".")
                    if (
                        len(name_list) >= 3
                        and int(name_list[2]) >= self.config.num_hidden_layers
                    ):
                        continue
            if "rotary_emb.inv_freq" in name:
                continue
            for param_name, weight_name, shard_id in stacked_params_mapping:
                # Skip non-stacked layers and experts (experts handled below).
                if weight_name not in name:
                    continue
                # We have mlp.experts[0].gate_proj in the checkpoint.
                # Since we handle the experts below in expert_params_mapping,
                # we need to skip here BEFORE we update the name, otherwise
                # name will be updated to mlp.experts[0].gate_up_proj, which
                # will then be updated below in expert_params_mapping
                # for mlp.experts[0].gate_gate_up_proj, which breaks load.
                if ("mlp.experts." in name) and name not in params_dict:
                    continue
                if (
                    _is_hip
                    and get_bool_env_var("CK_MOE")
                    and "mlp.shared_experts" in name
                ):
                    continue
                name = name.replace(weight_name, param_name)
                # Skip loading extra bias for GPTQ models.
                if name.endswith(".bias") and name not in params_dict:
                    continue
                param = params_dict[name]
                weight_loader = param.weight_loader
                weight_loader(param, loaded_weight, shard_id)
                break
            else:
                for mapping in expert_params_mapping:
                    param_name, weight_name, expert_id, shard_id = mapping
                    if weight_name not in name:
                        continue
                    name = name.replace(weight_name, param_name)
                    param = params_dict[name]
                    weight_loader = param.weight_loader
                    weight_loader(
                        param,
                        loaded_weight,
                        name,
                        shard_id=shard_id,
                        expert_id=expert_id,
                    )
                    break
                else:
                    # Skip loading extra bias for GPTQ models.
                    if name.endswith(".bias") and name not in params_dict:
                        continue

                    param = params_dict[name]
                    weight_loader = getattr(
                        param, "weight_loader", default_weight_loader
                    )
                    weight_loader(param, loaded_weight)

        if not global_server_args_dict["disable_mla"]:
            for layer_id in range(self.config.num_hidden_layers):
                self_attn = self.model.layers[layer_id].self_attn
                if hasattr(self_attn.kv_b_proj, "qweight"):
                    # AWQ compatible
                    w = ops.awq_dequantize(
                        self_attn.kv_b_proj.qweight,
                        self_attn.kv_b_proj.scales,
                        self_attn.kv_b_proj.qzeros,
                        0,
                        0,
                        0,
                    ).T
                else:
                    w = self_attn.kv_b_proj.weight
                # NOTE(HandH1998): Since `bmm_fp8` only supports per-tensor scale, we have to requantize `self_attn.kv_b_proj`.
                # This may affect the accuracy of fp8 model.
                if hasattr(self.quant_config, "weight_block_size") and w.dtype in (
                    torch.float8_e4m3fn,
                    torch.float8_e4m3fnuz,
                ):
                    weight_block_size = self.quant_config.weight_block_size
                    if weight_block_size is not None:
                        assert hasattr(self_attn.kv_b_proj, "weight_scale_inv")
                        if _is_hip:
                            weight, weight_scale, _ = normalize_e4m3fn_to_e4m3fnuz(
                                weight=w,
                                weight_scale=self_attn.kv_b_proj.weight_scale_inv,
                                input_scale=None,
                            )
                        else:
                            weight = w
                            weight_scale = self_attn.kv_b_proj.weight_scale_inv

                        w, scale = block_quant_to_tensor_quant(
                            weight, weight_scale, weight_block_size
                        )
                        self_attn.w_scale = scale
                if w.dtype == torch.int8:
                    if hasattr(self.quant_config, "weight_block_size"):
                        # block-wise int8 need it
                        weight_block_size = self.quant_config.weight_block_size
                        if weight_block_size is not None:
                            assert hasattr(self_attn.kv_b_proj, "weight_scale_inv")
                            weight = w
                            weight_scale = self_attn.kv_b_proj.weight_scale_inv
                            w = int8_block_dequant(
                                weight, weight_scale, weight_block_size
                            ).to(torch.bfloat16)
                    else:
                        # channel-wise int8 need it
                        w = w.to(torch.bfloat16) * self_attn.kv_b_proj.weight_scale.to(
                            torch.bfloat16
                        )
                w_kc, w_vc = w.unflatten(
                    0, (-1, self_attn.qk_nope_head_dim + self_attn.v_head_dim)
                ).split([self_attn.qk_nope_head_dim, self_attn.v_head_dim], dim=1)
                self_attn.w_kc = w_kc.transpose(1, 2).contiguous().transpose(1, 2)
                self_attn.w_vc = w_vc.contiguous().transpose(1, 2)
                if (
                    hasattr(self_attn.kv_b_proj, "weight_scale")
                    and self_attn.w_scale is None
                ):
                    self_attn.w_scale = self_attn.kv_b_proj.weight_scale
                    if _is_hip:
                        self_attn.w_scale *= 2.0

    def get_embed_and_head(self):
        return self.model.embed_tokens.weight, self.lm_head.weight

    def set_embed_and_head(self, embed, head):
        del self.model.embed_tokens.weight
        del self.lm_head.weight
        self.model.embed_tokens.weight = embed
        self.lm_head.weight = head
        torch.cuda.empty_cache()
        torch.cuda.synchronize()


class DeepseekV3ForCausalLM(DeepseekV2ForCausalLM):
    pass


EntryClass = [DeepseekV2ForCausalLM, DeepseekV3ForCausalLM]<|MERGE_RESOLUTION|>--- conflicted
+++ resolved
@@ -583,37 +583,7 @@
             ), "short-circuiting allreduce will lead to hangs"
             return hidden_states
 
-<<<<<<< HEAD
-        def no_absorb() -> bool:
-            if global_server_args_dict["enable_flashinfer_mla"]:
-                # Flashinfer MLA: Do not absorb when enabling ragged prefill
-                return (
-                    not global_server_args_dict["flashinfer_mla_disable_ragged"]
-                    and forward_batch.forward_mode.is_extend()
-                    and not forward_batch.forward_mode.is_target_verify()
-                    and not forward_batch.forward_mode.is_draft_extend()
-                    and forward_batch.extend_prefix_lens.sum() == 0
-                )
-            # TODO ROCM prefill MHA
-            # elif _is_hip and get_bool_env_var("CK_MOE"):
-            #    return (
-            #        forward_batch.forward_mode.is_extend()
-            #        and not forward_batch.forward_mode.is_target_verify()
-            #        and not forward_batch.forward_mode.is_draft_extend()
-            #    )
-            else:
-                # Triton: Use normal computation for prefill and use weight absorption for extend/decode
-                return (
-                    forward_batch.forward_mode.is_extend()
-                    and not forward_batch.forward_mode.is_target_verify()
-                    and not forward_batch.forward_mode.is_draft_extend()
-                    and forward_batch.extend_prefix_lens.sum() == 0
-                )
-
-        if no_absorb():
-=======
         if self.no_absorb(forward_batch):
->>>>>>> fbdb5050
             return self.forward_normal(positions, hidden_states, forward_batch)
         else:
             if _is_hip:
@@ -1056,14 +1026,11 @@
         )
         self.norm = RMSNorm(config.hidden_size, eps=config.rms_norm_eps)
 
-<<<<<<< HEAD
+        self.dp_size = get_attention_dp_size() 
         self.aiter_init = False
         self.num_experts_per_tok = config.num_experts_per_tok
         self.n_routed_experts = config.n_routed_experts
         self.n_shared_experts = config.n_shared_experts
-=======
-        self.dp_size = get_attention_dp_size()
->>>>>>> fbdb5050
 
     def forward(
         self,
@@ -1175,25 +1142,6 @@
         self.model = DeepseekV2Model(
             config, quant_config, prefix=add_prefix("model", prefix)
         )
-<<<<<<< HEAD
-        self.tp_rank = get_tensor_model_parallel_rank()
-        if global_server_args_dict["enable_dp_attention"]:
-            self.lm_head = ReplicatedLinear(
-                config.hidden_size,
-                config.vocab_size,
-                bias=False,
-                prefix=add_prefix("lm_head", prefix),
-            )
-            self.logits_processor = LogitsProcessor(config, skip_all_gather=True)
-        else:
-            self.lm_head = ParallelLMHead(
-                config.vocab_size,
-                config.hidden_size,
-                quant_config=quant_config,
-                prefix=add_prefix("lm_head", prefix),
-            )
-            self.logits_processor = LogitsProcessor(config)
-=======
         self.lm_head = ParallelLMHead(
             config.vocab_size,
             config.hidden_size,
@@ -1202,7 +1150,6 @@
         )
         self.logits_processor = LogitsProcessor(config)
         self.dp_size = get_attention_dp_size()
->>>>>>> fbdb5050
 
     @torch.no_grad()
     def forward(
