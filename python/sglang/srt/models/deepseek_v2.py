--- conflicted
+++ resolved
@@ -339,11 +339,7 @@
                     forward_mode,
                 )
             )
-<<<<<<< HEAD
-        return recv_hidden_states, tokens_per_expert, event
-=======
         return recv_hidden_states, tokens_per_expert
->>>>>>> f4982b7b
 
     def _forward_deepep_expert(
         self, forward_mode, recv_hidden_states, tokens_per_expert
