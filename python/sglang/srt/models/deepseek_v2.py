# Copyright 2023-2024 SGLang Team
# Licensed under the Apache License, Version 2.0 (the "License");
# you may not use this file except in compliance with the License.
# You may obtain a copy of the License at
#
#     http://www.apache.org/licenses/LICENSE-2.0
#
# Unless required by applicable law or agreed to in writing, software
# distributed under the License is distributed on an "AS IS" BASIS,
# WITHOUT WARRANTIES OR CONDITIONS OF ANY KIND, either express or implied.
# See the License for the specific language governing permissions and
# limitations under the License.
# ==============================================================================

# Adapted from:
# https://github.com/vllm-project/vllm/blob/fb6af8bc086328ca6659e72d11ffd4309ce4de22/vllm/model_executor/models/deepseek_v2.py
"""Inference-only DeepseekV2 model."""

import logging
import os
from dataclasses import dataclass
from enum import Enum, IntEnum, auto
from typing import Any, Dict, Iterable, Optional, Tuple

import torch
import torch.nn.functional as F
from torch import nn
from tqdm import tqdm
from transformers import PretrainedConfig

from sglang.srt.distributed import (
    get_tensor_model_parallel_rank,
    get_tensor_model_parallel_world_size,
    parallel_state,
    tensor_model_parallel_all_reduce,
)
from sglang.srt.layers.activation import SiluAndMul
from sglang.srt.layers.dp_attention import (
    attn_tp_all_gather,
    attn_tp_reduce_scatter,
    dp_gather_partial,
    dp_scatter,
    get_attention_tp_rank,
    get_attention_tp_size,
    get_local_attention_dp_size,
)
from sglang.srt.layers.layernorm import RMSNorm
from sglang.srt.layers.linear import (
    ColumnParallelLinear,
    MergedColumnParallelLinear,
    ReplicatedLinear,
    RowParallelLinear,
)
from sglang.srt.layers.logits_processor import LogitsProcessor
from sglang.srt.layers.moe.ep_moe.layer import DeepEPMoE, EPMoE
from sglang.srt.layers.moe.ep_moe.token_dispatcher import DeepEPDispatcher
from sglang.srt.layers.moe.fused_moe_triton import FusedMoE
from sglang.srt.layers.moe.topk import select_experts
from sglang.srt.layers.quantization.base_config import QuantizationConfig
from sglang.srt.layers.quantization.deep_gemm import _ENABLE_JIT_DEEPGEMM
from sglang.srt.layers.quantization.fp8_kernel import (
    per_tensor_quant_mla_fp8,
    per_token_group_quant_mla_deep_gemm_masked_fp8,
)
from sglang.srt.layers.quantization.fp8_utils import (
    block_quant_dequant,
    block_quant_to_tensor_quant,
    channel_quant_to_tensor_quant,
    normalize_e4m3fn_to_e4m3fnuz,
)
from sglang.srt.layers.quantization.int8_utils import (
    block_dequant as int8_block_dequant,
)
from sglang.srt.layers.radix_attention import RadixAttention
from sglang.srt.layers.rotary_embedding import get_rope, get_rope_wrapper
from sglang.srt.layers.vocab_parallel_embedding import (
    ParallelLMHead,
    VocabParallelEmbedding,
)
from sglang.srt.managers.expert_distribution import ExpertDistributionRecorder
from sglang.srt.managers.schedule_batch import global_server_args_dict
from sglang.srt.model_executor.forward_batch_info import ForwardBatch, ForwardMode
from sglang.srt.model_loader.weight_utils import default_weight_loader
from sglang.srt.utils import (
    BumpAllocator,
    DeepEPMode,
    add_prefix,
    get_bool_env_var,
    get_int_env_var,
    is_cuda,
    is_hip,
    log_info_on_rank0,
)

_is_hip = is_hip()
_is_cuda = is_cuda()

if _is_cuda:
    from sgl_kernel import awq_dequantize, bmm_fp8, merge_state_v2

    from sglang.srt.layers.quantization.deep_gemm import (
        grouped_gemm_nt_f8f8bf16_masked as deep_gemm_grouped_gemm_nt_f8f8bf16_masked,
    )
else:
    from vllm._custom_ops import awq_dequantize

if _is_hip:
    from sglang.srt.layers.attention.triton_ops.rocm_mla_decode_rope import (
        decode_attention_fwd_grouped_rope,
    )

expert_distribution_recorder = ExpertDistributionRecorder()

logger = logging.getLogger(__name__)


class AttnForwardMethod(IntEnum):
    # Use multi-head attention
    MHA = auto()

    # Use absorbed multi-latent attention
    MLA = auto()

    # Use multi-head attention, but with KV cache chunked.
    # This method can avoid OOM when prefix lengths are long.
    MHA_CHUNKED_KV = auto()


class DeepseekV2MLP(nn.Module):
    def __init__(
        self,
        hidden_size: int,
        intermediate_size: int,
        hidden_act: str,
        quant_config: Optional[QuantizationConfig] = None,
        reduce_results: bool = True,
        prefix: str = "",
        tp_rank: Optional[int] = None,
        tp_size: Optional[int] = None,
    ) -> None:
        super().__init__()
        self.gate_up_proj = MergedColumnParallelLinear(
            hidden_size,
            [intermediate_size] * 2,
            bias=False,
            quant_config=quant_config,
            prefix=add_prefix("gate_up_proj", prefix),
            tp_rank=tp_rank,
            tp_size=tp_size,
        )
        self.down_proj = RowParallelLinear(
            intermediate_size,
            hidden_size,
            bias=False,
            quant_config=quant_config,
            reduce_results=reduce_results,
            prefix=add_prefix("down_proj", prefix),
            tp_rank=tp_rank,
            tp_size=tp_size,
        )
        if hidden_act != "silu":
            raise ValueError(
                f"Unsupported activation: {hidden_act}. "
                "Only silu is supported for now."
            )
        self.act_fn = SiluAndMul()

    def forward(self, x, forward_mode: Optional[ForwardMode] = None):
        gate_up, _ = self.gate_up_proj(x)
        x = self.act_fn(gate_up)
        x, _ = self.down_proj(x)
        return x


class MoEGate(nn.Module):
    def __init__(
        self,
        config,
        prefix: str = "",
    ):
        super().__init__()
        self.weight = nn.Parameter(
            torch.empty((config.n_routed_experts, config.hidden_size))
        )
        if config.topk_method == "noaux_tc":
            self.e_score_correction_bias = nn.Parameter(
                torch.empty((config.n_routed_experts))
            )
        else:
            self.e_score_correction_bias = None

    def forward(self, hidden_states):
        logits = F.linear(hidden_states, self.weight, None)
        return logits


class DeepseekV2MoE(nn.Module):

    def __init__(
        self,
        config: PretrainedConfig,
        quant_config: Optional[QuantizationConfig] = None,
        prefix: str = "",
    ):
        super().__init__()
        self.tp_size = get_tensor_model_parallel_world_size()
        self.routed_scaling_factor = config.routed_scaling_factor
        self.n_shared_experts = config.n_shared_experts
        self.n_share_experts_fusion = global_server_args_dict["n_share_experts_fusion"]

        if self.tp_size > config.n_routed_experts:
            raise ValueError(
                f"Tensor parallel size {self.tp_size} is greater than "
                f"the number of experts {config.n_routed_experts}."
            )

        if config.hidden_act != "silu":
            raise ValueError(
                f"Unsupported activation: {config.hidden_act}. "
                "Only silu is supported for now."
            )

        self.gate = MoEGate(config=config, prefix=add_prefix("gate", prefix))

        MoEImpl = (
            DeepEPMoE
            if global_server_args_dict["enable_deepep_moe"]
            else (EPMoE if global_server_args_dict["enable_ep_moe"] else FusedMoE)
        )

        self.experts = MoEImpl(
            num_experts=config.n_routed_experts + self.n_share_experts_fusion,
            top_k=config.num_experts_per_tok + min(self.n_share_experts_fusion, 1),
            hidden_size=config.hidden_size,
            intermediate_size=config.moe_intermediate_size,
            renormalize=config.norm_topk_prob,
            quant_config=quant_config,
            use_grouped_topk=True,
            num_expert_group=config.n_group,
            topk_group=config.topk_group,
            correction_bias=self.gate.e_score_correction_bias,
            routed_scaling_factor=self.routed_scaling_factor,
            prefix=add_prefix("experts", prefix),
            **(
                dict(deepep_mode=DeepEPMode[global_server_args_dict["deepep_mode"]])
                if global_server_args_dict["enable_deepep_moe"]
                else {}
            ),
        )

        if config.n_shared_experts is not None and self.n_share_experts_fusion == 0:
            intermediate_size = config.moe_intermediate_size * config.n_shared_experts
            # disable tp for shared experts when enable deepep moe
            if not global_server_args_dict["enable_deepep_moe"]:
                self.shared_experts = DeepseekV2MLP(
                    hidden_size=config.hidden_size,
                    intermediate_size=intermediate_size,
                    hidden_act=config.hidden_act,
                    quant_config=quant_config,
                    reduce_results=False,
                    prefix=add_prefix("shared_experts", prefix),
                )
            else:
                self.shared_experts = DeepseekV2MLP(
                    hidden_size=config.hidden_size,
                    intermediate_size=intermediate_size,
                    hidden_act=config.hidden_act,
                    quant_config=quant_config,
                    reduce_results=False,
                    prefix=add_prefix("shared_experts", prefix),
                    tp_rank=0,
                    tp_size=1,
                )

        if global_server_args_dict["enable_deepep_moe"]:
            # TODO: we will support tp < ep in the future
            self.ep_size = get_tensor_model_parallel_world_size()
            self.num_experts = config.n_routed_experts
            self.top_k = config.num_experts_per_tok
            self.renormalize = config.norm_topk_prob
            self.topk_group = config.topk_group
            self.num_expert_group = config.n_group
            self.correction_bias = (
                self.gate.e_score_correction_bias.data
                if self.gate.e_score_correction_bias is not None
                else None
            )

            self.deepep_dispatcher = DeepEPDispatcher(
                group=parallel_state.get_tp_group().device_group,
                router_topk=self.top_k,
                permute_fusion=True,
                num_experts=config.n_routed_experts,
                num_local_experts=config.n_routed_experts // self.tp_size,
                hidden_size=config.hidden_size,
                params_dtype=config.torch_dtype,
                deepep_mode=DeepEPMode[global_server_args_dict["deepep_mode"]],
                async_finish=True,  # TODO
                return_recv_hook=True,
            )

    def forward(
        self, hidden_states: torch.Tensor, forward_mode: Optional[ForwardMode] = None
    ) -> torch.Tensor:
        if not global_server_args_dict["enable_deepep_moe"]:
            return self.forward_normal(hidden_states)
        else:
            return self.forward_deepep(hidden_states, forward_mode)

    def forward_normal(self, hidden_states: torch.Tensor) -> torch.Tensor:
        shared_output = self._forward_shared_experts(hidden_states)
        # router_logits: (num_tokens, n_experts)
        router_logits = self.gate(hidden_states)
        final_hidden_states = (
            self.experts(hidden_states=hidden_states, router_logits=router_logits)
            * self.routed_scaling_factor
        )
        if shared_output is not None:
            final_hidden_states = final_hidden_states + shared_output
        if self.tp_size > 1:
            final_hidden_states = tensor_model_parallel_all_reduce(final_hidden_states)
        return final_hidden_states

    def forward_deepep(
        self, hidden_states: torch.Tensor, forward_mode: ForwardMode
    ) -> torch.Tensor:
        shared_output = None
        if (
            forward_mode is not None
            and not forward_mode.is_idle()
            and hidden_states.shape[0] > 0
        ):
            # router_logits: (num_tokens, n_experts)
            router_logits = self.gate(hidden_states)
            shared_output = self._forward_shared_experts(hidden_states)
            topk_weights, topk_idx = select_experts(
                hidden_states=hidden_states,
                router_logits=router_logits,
                top_k=self.top_k,
                use_grouped_topk=True,
                renormalize=self.renormalize,
                topk_group=self.topk_group,
                num_expert_group=self.num_expert_group,
                correction_bias=self.correction_bias,
                routed_scaling_factor=self.routed_scaling_factor,
            )
        else:
            topk_idx = torch.full(
                (0, self.top_k), -1, dtype=torch.int, device=hidden_states.device
            )
            topk_weights = torch.empty(
                (0, self.top_k), dtype=torch.float32, device=hidden_states.device
            )
        if self.ep_size > 1:
            # TODO(ch-wan): allow users to set num_max_dispatch_tokens_per_rank value
            (
                hidden_states,
                topk_idx,
                topk_weights,
                reorder_topk_ids,
                num_recv_tokens_per_expert,
                seg_indptr,
                masked_m,
                expected_m,
            ) = self.deepep_dispatcher.dispatch(
                hidden_states,
                topk_idx,
                topk_weights,
                forward_mode=forward_mode,
            )
        final_hidden_states = self.experts(
            hidden_states=hidden_states,
            topk_idx=topk_idx,
            topk_weights=topk_weights,
            reorder_topk_ids=reorder_topk_ids,
            seg_indptr=seg_indptr,
            masked_m=masked_m,
            expected_m=expected_m,
            num_recv_tokens_per_expert=num_recv_tokens_per_expert,
            forward_mode=forward_mode,
        )
        if self.ep_size > 1:
            final_hidden_states = self.deepep_dispatcher.combine(
                final_hidden_states,
                topk_idx,
                topk_weights,
                forward_mode,
            )
        final_hidden_states *= self.routed_scaling_factor

        if shared_output is not None:
            final_hidden_states = final_hidden_states + shared_output

        return final_hidden_states

    def _forward_shared_experts(self, hidden_states):
        if self.n_share_experts_fusion == 0:
            return self.shared_experts(hidden_states)
        else:
            return None


def yarn_get_mscale(scale: float = 1, mscale: float = 1) -> float:
    import math

    if scale <= 1:
        return 1.0
    return 0.1 * mscale * math.log(scale) + 1.0


class DeepseekV2AttentionMLA(nn.Module):

    def __init__(
        self,
        config: PretrainedConfig,
        hidden_size: int,
        num_heads: int,
        qk_nope_head_dim: int,
        qk_rope_head_dim: int,
        v_head_dim: int,
        q_lora_rank: int,
        kv_lora_rank: int,
        rope_theta: float = 10000,
        rope_scaling: Optional[Dict[str, Any]] = None,
        max_position_embeddings: int = 8192,
        quant_config: Optional[QuantizationConfig] = None,
        reduce_results: bool = True,
        layer_id: int = None,
        prefix: str = "",
        alt_stream: Optional[torch.cuda.Stream] = None,
    ) -> None:
        super().__init__()
        self.layer_id = layer_id
        self.hidden_size = hidden_size
        self.qk_nope_head_dim = qk_nope_head_dim
        self.qk_rope_head_dim = qk_rope_head_dim
        self.qk_head_dim = qk_nope_head_dim + qk_rope_head_dim
        self.v_head_dim = v_head_dim
        self.q_lora_rank = q_lora_rank
        self.kv_lora_rank = kv_lora_rank
        attn_tp_rank = get_attention_tp_rank()
        attn_tp_size = get_attention_tp_size()

        self.num_heads = num_heads
        assert num_heads % attn_tp_size == 0
        self.num_local_heads = num_heads // attn_tp_size
        self.scaling = self.qk_head_dim**-0.5
        self.rope_theta = rope_theta
        self.max_position_embeddings = max_position_embeddings

        # For tensor parallel attention
        if self.q_lora_rank is not None:
            self.fused_qkv_a_proj_with_mqa = ReplicatedLinear(
                self.hidden_size,
                self.q_lora_rank + self.kv_lora_rank + self.qk_rope_head_dim,
                bias=False,
                quant_config=quant_config,
                prefix=add_prefix("fused_qkv_a_proj_with_mqa", prefix),
            )
            self.q_a_layernorm = RMSNorm(self.q_lora_rank, eps=config.rms_norm_eps)
            self.q_b_proj = ColumnParallelLinear(
                q_lora_rank,
                self.num_heads * self.qk_head_dim,
                bias=False,
                quant_config=quant_config,
                prefix=add_prefix("q_b_proj", prefix),
                tp_rank=attn_tp_rank,
                tp_size=attn_tp_size,
            )
        else:
            self.q_proj = ColumnParallelLinear(
                self.hidden_size,
                self.num_heads * self.qk_head_dim,
                bias=False,
                quant_config=quant_config,
                prefix=add_prefix("q_proj", prefix),
                tp_rank=attn_tp_rank,
                tp_size=attn_tp_size,
            )
            self.kv_a_proj_with_mqa = ReplicatedLinear(
                self.hidden_size,
                self.kv_lora_rank + self.qk_rope_head_dim,
                bias=False,
                quant_config=quant_config,
                prefix=add_prefix("kv_a_proj_with_mqa", prefix),
            )

        self.kv_b_proj = ColumnParallelLinear(
            self.kv_lora_rank,
            self.num_heads * (self.qk_nope_head_dim + self.v_head_dim),
            bias=False,
            quant_config=quant_config,
            prefix=add_prefix("kv_b_proj", prefix),
            tp_rank=attn_tp_rank,
            tp_size=attn_tp_size,
        )
        # O projection.
        self.o_proj = RowParallelLinear(
            self.num_heads * self.v_head_dim,
            self.hidden_size,
            bias=False,
            quant_config=quant_config,
            reduce_results=reduce_results,
            prefix=add_prefix("o_proj", prefix),
            tp_rank=attn_tp_rank,
            tp_size=attn_tp_size,
        )
        self.kv_a_layernorm = RMSNorm(self.kv_lora_rank, eps=config.rms_norm_eps)

        if rope_scaling:
            rope_scaling["rope_type"] = "deepseek_yarn"

        self.rotary_emb = get_rope(
            qk_rope_head_dim,
            rotary_dim=qk_rope_head_dim,
            max_position=max_position_embeddings,
            base=rope_theta,
            rope_scaling=rope_scaling,
            is_neox_style=False,
        )

        if rope_scaling:
            mscale_all_dim = rope_scaling.get("mscale_all_dim", False)
            scaling_factor = rope_scaling["factor"]
            mscale = yarn_get_mscale(scaling_factor, float(mscale_all_dim))
            self.scaling = self.scaling * mscale * mscale
        else:
            self.rotary_emb.forward = self.rotary_emb.forward_native

        self.attn_mqa = RadixAttention(
            self.num_local_heads,
            self.kv_lora_rank + self.qk_rope_head_dim,
            self.scaling,
            num_kv_heads=1,
            layer_id=layer_id,
            v_head_dim=self.kv_lora_rank,
            quant_config=quant_config,
            prefix=add_prefix("attn_mqa", prefix),
        )

        self.attn_mha = RadixAttention(
            self.num_local_heads,
            self.qk_nope_head_dim + self.qk_rope_head_dim,
            self.scaling,
            num_kv_heads=self.num_local_heads,
            layer_id=layer_id,
            v_head_dim=self.v_head_dim,
            quant_config=quant_config,
            prefix=add_prefix("attn_mha", prefix),
        )

        self.alt_stream = alt_stream

        self.w_kc = None
        self.w_vc = None
        self.w_scale = None

        self.w_scale_k = None
        self.w_scale_v = None
        self.use_deep_gemm_bmm = False

        self.flashinfer_mla_disable_ragged = global_server_args_dict[
            "flashinfer_mla_disable_ragged"
        ]
        self.disable_chunked_prefix_cache = global_server_args_dict[
            "disable_chunked_prefix_cache"
        ]
        self.attention_backend = global_server_args_dict["attention_backend"]
        self.rocm_fused_decode_mla = get_bool_env_var(
            "SGLANG_ROCM_FUSED_DECODE_MLA", "false"
        )

        # TODO: Design a finer way to determine the threshold
        self.chunked_prefix_cache_threshold = get_int_env_var(
            "SGL_CHUNKED_PREFIX_CACHE_THRESHOLD", 8192
        )

    def dispatch_attn_forward_method(
        self, forward_batch: ForwardBatch
    ) -> AttnForwardMethod:
        if self.attention_backend == "flashinfer":
            # Flashinfer MLA: Do not absorb when enabling ragged prefill
            if (
                not self.flashinfer_mla_disable_ragged
                and forward_batch.forward_mode.is_extend()
                and not forward_batch.forward_mode.is_target_verify()
                and not forward_batch.forward_mode.is_draft_extend()
                and sum(forward_batch.extend_prefix_lens_cpu) == 0
            ):
                return AttnForwardMethod.MHA
            else:
                return AttnForwardMethod.MLA
        elif self.attention_backend == "fa3":
            # Flash Attention: Use MHA with chunked KV cache when prefilling on long sequences.
            if forward_batch.extend_prefix_lens_cpu is not None:
                sum_extend_prefix_lens = sum(forward_batch.extend_prefix_lens_cpu)
            if (
                forward_batch.forward_mode.is_extend()
                and not self.disable_chunked_prefix_cache
                and not forward_batch.forward_mode.is_target_verify()
                and not forward_batch.forward_mode.is_draft_extend()
                and (
                    sum_extend_prefix_lens >= self.chunked_prefix_cache_threshold
                    or sum_extend_prefix_lens == 0
                )
            ):
                return AttnForwardMethod.MHA_CHUNKED_KV
            else:
                return AttnForwardMethod.MLA
        else:
            # Triton: Use normal computation for prefill and use weight absorption for extend/decode
            if (
                forward_batch.forward_mode.is_extend()
                and not forward_batch.forward_mode.is_target_verify()
                and not forward_batch.forward_mode.is_draft_extend()
                and sum(forward_batch.extend_prefix_lens_cpu) == 0
            ):
                return AttnForwardMethod.MHA
            else:
                return AttnForwardMethod.MLA

    def forward(
        self,
        positions: torch.Tensor,
        hidden_states: torch.Tensor,
        forward_batch: ForwardBatch,
        zero_allocator: BumpAllocator,
    ) -> torch.Tensor:
        if hidden_states.shape[0] == 0:
            assert (
                not self.o_proj.reduce_results
            ), "short-circuiting allreduce will lead to hangs"
            return hidden_states

        attn_forward_method = self.dispatch_attn_forward_method(forward_batch)

        if attn_forward_method == AttnForwardMethod.MHA:
            return self.forward_normal(positions, hidden_states, forward_batch)
        elif attn_forward_method == AttnForwardMethod.MHA_CHUNKED_KV:
            return self.forward_normal_chunked_kv(
                positions, hidden_states, forward_batch
            )
        else:
            if _is_hip:
                if (
                    self.rocm_fused_decode_mla
                    and forward_batch.forward_mode.is_decode()
                ):
                    return self.forward_absorb_fused_mla_rope(
                        positions, hidden_states, forward_batch
                    )
                else:
                    return self.forward_absorb(
                        positions, hidden_states, forward_batch, zero_allocator
                    )
            else:
                return self.forward_absorb(
                    positions, hidden_states, forward_batch, zero_allocator
                )

    def forward_normal(
        self,
        positions: torch.Tensor,
        hidden_states: torch.Tensor,
        forward_batch: ForwardBatch,
    ) -> torch.Tensor:
        if self.q_lora_rank is not None:
            q, latent_cache = self.fused_qkv_a_proj_with_mqa(hidden_states)[0].split(
                [self.q_lora_rank, self.kv_lora_rank + self.qk_rope_head_dim], dim=-1
            )
            q = self.q_a_layernorm(q)
            q = self.q_b_proj(q)[0].view(-1, self.num_local_heads, self.qk_head_dim)
        else:
            q = self.q_proj(hidden_states)[0].view(
                -1, self.num_local_heads, self.qk_head_dim
            )
            latent_cache = self.kv_a_proj_with_mqa(hidden_states)[0]

        _, q_pe = q.split([self.qk_nope_head_dim, self.qk_rope_head_dim], dim=-1)
        kv_a, _ = latent_cache.split([self.kv_lora_rank, self.qk_rope_head_dim], dim=-1)
        latent_cache = latent_cache.unsqueeze(1)
        kv_a = self.kv_a_layernorm(kv_a.contiguous())
        kv = self.kv_b_proj(kv_a)[0]
        kv = kv.view(-1, self.num_local_heads, self.qk_nope_head_dim + self.v_head_dim)
        k_nope = kv[..., : self.qk_nope_head_dim]
        v = kv[..., self.qk_nope_head_dim :]
        k_pe = latent_cache[:, :, self.kv_lora_rank :]
        q_pe, k_pe = self.rotary_emb(positions, q_pe, k_pe)
        q[..., self.qk_nope_head_dim :] = q_pe
        k = torch.empty_like(q)
        k[..., : self.qk_nope_head_dim] = k_nope
        k[..., self.qk_nope_head_dim :] = k_pe

        latent_cache[:, :, : self.kv_lora_rank] = kv_a.unsqueeze(1)
        latent_cache[:, :, self.kv_lora_rank :] = k_pe

        # Save latent cache
        forward_batch.token_to_kv_pool.set_kv_buffer(
            self.attn_mha, forward_batch.out_cache_loc, latent_cache, None
        )
        attn_output = self.attn_mha(q, k, v, forward_batch, save_kv_cache=False)
        attn_output = attn_output.reshape(-1, self.num_local_heads * self.v_head_dim)
        output, _ = self.o_proj(attn_output)
        return output

    def forward_absorb(
        self,
        positions: torch.Tensor,
        hidden_states: torch.Tensor,
        forward_batch: ForwardBatch,
        zero_allocator: BumpAllocator,
    ) -> torch.Tensor:
        if self.q_lora_rank is not None:
            q, latent_cache = self.fused_qkv_a_proj_with_mqa(hidden_states)[0].split(
                [self.q_lora_rank, self.kv_lora_rank + self.qk_rope_head_dim], dim=-1
            )
            k_nope = latent_cache[..., : self.kv_lora_rank]

            # overlap qk norm
            if self.alt_stream is not None and torch.cuda.is_current_stream_capturing():
                current_stream = torch.cuda.current_stream()
                self.alt_stream.wait_stream(current_stream)
                q = self.q_a_layernorm(q)
                with torch.cuda.stream(self.alt_stream):
                    k_nope = self.kv_a_layernorm(k_nope)
                current_stream.wait_stream(self.alt_stream)
            else:
                q = self.q_a_layernorm(q)
                k_nope = self.kv_a_layernorm(k_nope)

            k_nope = k_nope.unsqueeze(1)
            q = self.q_b_proj(q)[0].view(-1, self.num_local_heads, self.qk_head_dim)
        else:
            q = self.q_proj(hidden_states)[0].view(
                -1, self.num_local_heads, self.qk_head_dim
            )
            latent_cache = self.kv_a_proj_with_mqa(hidden_states)[0]
            k_nope = latent_cache[..., : self.kv_lora_rank]
            k_nope = self.kv_a_layernorm(k_nope).unsqueeze(1)

        q_nope, q_pe = q.split([self.qk_nope_head_dim, self.qk_rope_head_dim], dim=-1)
        k_pe = latent_cache[..., self.kv_lora_rank :].unsqueeze(1)

        if self.use_deep_gemm_bmm:
            q_nope_val, q_nope_scale, masked_m, expected_m, aligned_m = (
                per_token_group_quant_mla_deep_gemm_masked_fp8(q_nope.transpose(0, 1))
            )
            q_nope_out = q_nope.new_empty(
                (self.num_local_heads, aligned_m, self.kv_lora_rank)
            )
            deep_gemm_grouped_gemm_nt_f8f8bf16_masked(
                (q_nope_val, q_nope_scale),
                (self.w_kc, self.w_scale_k),
                q_nope_out,
                masked_m,
                expected_m,
            )
            q_nope_out = q_nope_out[:, :expected_m, :]
        elif self.w_kc.dtype == torch.float8_e4m3fnuz:
            # TODO(kernel): add bmm_fp8 for torch.float8_e4m3fnuz
            q_nope_out = torch.bmm(
                q_nope.to(torch.bfloat16).transpose(0, 1),
                self.w_kc.to(torch.bfloat16) * self.w_scale,
            )
        elif self.w_kc.dtype == torch.float8_e4m3fn:
            q_nope_val, q_nope_scale = per_tensor_quant_mla_fp8(
                q_nope.transpose(0, 1),
                zero_allocator.allocate(1),
            )
            q_nope_out = bmm_fp8(
                q_nope_val, self.w_kc, q_nope_scale, self.w_scale, torch.bfloat16
            )
        else:
            q_nope_out = torch.bmm(q_nope.transpose(0, 1), self.w_kc)

        q_nope_out = q_nope_out.transpose(0, 1)
        q_pe, k_pe = self.rotary_emb(positions, q_pe, k_pe)

        if self.attention_backend == "fa3" or self.attention_backend == "flashinfer":
            attn_output = self.attn_mqa(
                q_nope_out, k_nope, k_nope, forward_batch, q_rope=q_pe, k_rope=k_pe
            )
        else:
            q = torch.cat([q_nope_out, q_pe], dim=-1)
            k = torch.cat([k_nope, k_pe], dim=-1)
            attn_output = self.attn_mqa(q, k, k_nope, forward_batch)
        attn_output = attn_output.view(-1, self.num_local_heads, self.kv_lora_rank)

        if self.use_deep_gemm_bmm:
            attn_output_val, attn_output_scale, masked_m, expected_m, aligned_m = (
                per_token_group_quant_mla_deep_gemm_masked_fp8(
                    attn_output.transpose(0, 1)
                )
            )
            attn_bmm_output = attn_output.new_empty(
                (self.num_local_heads, aligned_m, self.v_head_dim)
            )
            deep_gemm_grouped_gemm_nt_f8f8bf16_masked(
                (attn_output_val, attn_output_scale),
                (self.w_vc, self.w_scale_v),
                attn_bmm_output,
                masked_m,
                expected_m,
            )
            attn_bmm_output = attn_bmm_output[:, :expected_m, :]
        elif self.w_vc.dtype == torch.float8_e4m3fnuz:
            # TODO(kernel): add bmm_fp8 for torch.float8_e4m3fnuz
            attn_bmm_output = torch.bmm(
                attn_output.to(torch.bfloat16).transpose(0, 1),
                self.w_vc.to(torch.bfloat16) * self.w_scale,
            )
        elif self.w_vc.dtype == torch.float8_e4m3fn:
            attn_output_val, attn_output_scale = per_tensor_quant_mla_fp8(
                attn_output.transpose(0, 1),
                zero_allocator.allocate(1),
            )
            attn_bmm_output = bmm_fp8(
                attn_output_val,
                self.w_vc,
                attn_output_scale,
                self.w_scale,
                torch.bfloat16,
            )
        else:
            attn_bmm_output = torch.bmm(attn_output.transpose(0, 1), self.w_vc)
        attn_output = attn_bmm_output.transpose(0, 1).flatten(1, 2)
        output, _ = self.o_proj(attn_output)

        return output

    def forward_absorb_fused_mla_rope(
        self,
        positions: torch.Tensor,
        hidden_states: torch.Tensor,
        forward_batch: ForwardBatch,
        zero_allocator: BumpAllocator,
    ) -> torch.Tensor:
        enable_rope_fusion = (
            os.getenv("SGLANG_FUSED_MLA_ENABLE_ROPE_FUSION", "1") == "1"
        )
        q_len = hidden_states.shape[0]
        q_input = hidden_states.new_empty(
            q_len, self.num_local_heads, self.kv_lora_rank + self.qk_rope_head_dim
        )
        if self.q_lora_rank is not None:
            q, latent_cache = self.fused_qkv_a_proj_with_mqa(hidden_states)[0].split(
                [self.q_lora_rank, self.kv_lora_rank + self.qk_rope_head_dim], dim=-1
            )
            q = self.q_a_layernorm(q)
            q = self.q_b_proj(q)[0].view(-1, self.num_local_heads, self.qk_head_dim)
        else:
            q = self.q_proj(hidden_states)[0].view(
                -1, self.num_local_heads, self.qk_head_dim
            )
            latent_cache = self.kv_a_proj_with_mqa(hidden_states)[0]
        q_nope, q_pe = q.split([self.qk_nope_head_dim, self.qk_rope_head_dim], dim=-1)

        if self.w_kc.dtype == torch.float8_e4m3fnuz:
            # TODO(kernel): add bmm_fp8 for torch.float8_e4m3fnuz
            q_nope_out = torch.bmm(
                q_nope.to(torch.bfloat16).transpose(0, 1),
                self.w_kc.to(torch.bfloat16) * self.w_scale,
            )
        elif self.w_kc.dtype == torch.float8_e4m3fn:
            q_nope_val, q_nope_scale = per_tensor_quant_mla_fp8(
                q_nope.transpose(0, 1),
                zero_allocator.allocate(1),
                dtype=torch.float8_e4m3fn,
            )
            q_nope_out = bmm_fp8(
                q_nope_val, self.w_kc, q_nope_scale, self.w_scale, torch.bfloat16
            )
        else:
            q_nope_out = torch.bmm(q_nope.transpose(0, 1), self.w_kc)
        q_input[..., : self.kv_lora_rank] = q_nope_out.transpose(0, 1)
        v_input = latent_cache[..., : self.kv_lora_rank]
        v_input = self.kv_a_layernorm(v_input.contiguous()).unsqueeze(1)
        k_input = latent_cache.unsqueeze(1)
        k_input[..., : self.kv_lora_rank] = v_input

        if not enable_rope_fusion:
            k_pe = k_input[..., self.kv_lora_rank :]
            q_pe, k_pe = self.rotary_emb(positions, q_pe, k_pe)
            q_input[..., self.kv_lora_rank :] = q_pe
            k_input[..., self.kv_lora_rank :] = k_pe
            k_pe_output = None
        else:
            k_pe_output = torch.empty_like(k_input[..., self.kv_lora_rank :])

        q_input[..., self.kv_lora_rank :] = q_pe

        # attn_output = self.attn_mqa(q_input, k_input, v_input, forward_batch)
        # Use Fused ROPE with use_rope=OFF.
        attn_output = torch.empty(
            (q_len, self.num_local_heads, self.kv_lora_rank),
            dtype=q.dtype,
            device=q.device,
        )
        attn_logits, _, kv_indptr, kv_indices, _, _, _ = (
            forward_batch.attn_backend.forward_metadata
        )
        cos_sin_cache = self.rotary_emb.cos_sin_cache
        num_kv_split = forward_batch.attn_backend.num_kv_splits
        sm_scale = self.attn_mqa.scaling
        if attn_logits is None:
            attn_logits = torch.empty(
                (
                    forward_batch.batch_size,
                    self.num_local_heads,
                    num_kv_split,
                    self.kv_lora_rank + 1,
                ),
                dtype=torch.float32,
                device=q.device,
            )

        # save current latent cache.
        forward_batch.token_to_kv_pool.set_kv_buffer(
            self.attn_mqa, forward_batch.out_cache_loc, k_input, None
        )
        key_cache_buf = forward_batch.token_to_kv_pool.get_key_buffer(
            self.attn_mqa.layer_id
        )
        val_cache_buf = key_cache_buf[..., : self.kv_lora_rank]

        decode_attention_fwd_grouped_rope(
            q_input,
            key_cache_buf,
            val_cache_buf,
            attn_output,
            kv_indptr,
            kv_indices,
            k_pe_output,
            self.kv_lora_rank,
            self.rotary_emb.rotary_dim,
            cos_sin_cache,
            positions,
            attn_logits,
            num_kv_split,
            sm_scale,
            logit_cap=self.attn_mqa.logit_cap,
            use_rope=enable_rope_fusion,
            is_neox_style=self.rotary_emb.is_neox_style,
        )

        if enable_rope_fusion:
            k_input[..., self.kv_lora_rank :] = k_pe_output
            forward_batch.token_to_kv_pool.set_kv_buffer(
                self.attn_mqa, forward_batch.out_cache_loc, k_input, None
            )

        attn_output = attn_output.view(-1, self.num_local_heads, self.kv_lora_rank)

        if self.w_vc.dtype == torch.float8_e4m3fnuz:
            # TODO(kernel): add bmm_fp8 for torch.float8_e4m3fnuz
            attn_bmm_output = torch.bmm(
                attn_output.to(torch.bfloat16).transpose(0, 1),
                self.w_vc.to(torch.bfloat16) * self.w_scale,
            )
        elif self.w_vc.dtype == torch.float8_e4m3fn:
            attn_output_val, attn_output_scale = per_tensor_quant_mla_fp8(
                attn_output.transpose(0, 1),
                zero_allocator.allocate(1),
                dtype=torch.float8_e4m3fn,
            )
            attn_bmm_output = bmm_fp8(
                attn_output_val,
                self.w_vc,
                attn_output_scale,
                self.w_scale,
                torch.bfloat16,
            )
        else:
            attn_bmm_output = torch.bmm(attn_output.transpose(0, 1), self.w_vc)
        attn_output = attn_bmm_output.transpose(0, 1).flatten(1, 2)
        output, _ = self.o_proj(attn_output)

        return output

    def _chunked_prefix_attn_mha(
        self,
        q: torch.Tensor,
        accum_output: torch.Tensor,
        accum_lse: torch.Tensor,
        forward_batch: ForwardBatch,
    ) -> torch.Tensor:

        assert forward_batch.num_prefix_chunks is not None
        for i in range(forward_batch.num_prefix_chunks):
            forward_batch.set_prefix_chunk_idx(i)

            # Fetch latent cache from memory pool with precomputed chunked kv indices
            latent_cache_buf = forward_batch.token_to_kv_pool.get_key_buffer(
                self.attn_mha.layer_id
            )
            latent_cache = latent_cache_buf[
                forward_batch.prefix_chunk_kv_indices[i]
            ].contiguous()

            kv_a_normed, k_pe = latent_cache.split(
                [self.kv_lora_rank, self.qk_rope_head_dim], dim=-1
            )
            kv_a_normed = kv_a_normed.squeeze(1).contiguous()
            kv = self.kv_b_proj(kv_a_normed)[0]
            kv = kv.view(
                -1, self.num_local_heads, self.qk_nope_head_dim + self.v_head_dim
            )
            v = kv[..., self.qk_nope_head_dim :]
            k_nope = kv[..., : self.qk_nope_head_dim]

            k = torch.empty(
                (
                    k_nope.shape[0],
                    self.num_local_heads,
                    self.qk_nope_head_dim + self.qk_rope_head_dim,
                ),
                dtype=v.dtype,
                device=v.device,
            )
            k[..., : self.qk_nope_head_dim] = k_nope
            k[..., self.qk_nope_head_dim :] = k_pe

            output, lse = self.attn_mha(q, k, v, forward_batch, save_kv_cache=False)
            lse = torch.transpose(lse, 0, 1).contiguous()
            tmp_output = torch.empty_like(accum_output)
            tmp_lse = torch.empty_like(accum_lse)
            merge_state_v2(output, lse, accum_output, accum_lse, tmp_output, tmp_lse)
            accum_output, accum_lse = tmp_output, tmp_lse

        return accum_output

    def forward_normal_chunked_kv(
        self,
        positions: torch.Tensor,
        hidden_states: torch.Tensor,
        forward_batch: ForwardBatch,
    ) -> torch.Tensor:
        # In normal mha, the k and v tensors will become overly large when the prefix length is long.
        # To avoid this, we split the kv cache into chunks and process them one after another.
        # Since mha is compute friendly, the for loop induced here will not introduce significant overhead.
        # The top comments in https://github.com/vllm-project/vllm/blob/main/vllm/v1/attention/backends/mla/common.py
        # will be helpful for understanding the purpose of this function.

        # First do normal mha forward to get output for extended part
        if self.q_lora_rank is not None:
            q, latent_cache = self.fused_qkv_a_proj_with_mqa(hidden_states)[0].split(
                [self.q_lora_rank, self.kv_lora_rank + self.qk_rope_head_dim], dim=-1
            )
            q = self.q_a_layernorm(q)
            q = self.q_b_proj(q)[0].view(-1, self.num_local_heads, self.qk_head_dim)
        else:
            q = self.q_proj(hidden_states)[0].view(
                -1, self.num_local_heads, self.qk_head_dim
            )
            latent_cache = self.kv_a_proj_with_mqa(hidden_states)[0]
        _, q_pe = q.split([self.qk_nope_head_dim, self.qk_rope_head_dim], dim=-1)
        kv_a, _ = latent_cache.split([self.kv_lora_rank, self.qk_rope_head_dim], dim=-1)
        latent_cache = latent_cache.unsqueeze(1)
        kv_a = self.kv_a_layernorm(kv_a.contiguous())
        kv = self.kv_b_proj(kv_a)[0]
        kv = kv.view(-1, self.num_local_heads, self.qk_nope_head_dim + self.v_head_dim)
        k_nope = kv[..., : self.qk_nope_head_dim]
        v = kv[..., self.qk_nope_head_dim :]
        k_pe = latent_cache[:, :, self.kv_lora_rank :]

        q_pe, k_pe = self.rotary_emb(positions, q_pe, k_pe)
        q[..., self.qk_nope_head_dim :] = q_pe
        k = torch.empty_like(q)
        k[..., : self.qk_nope_head_dim] = k_nope
        k[..., self.qk_nope_head_dim :] = k_pe

        latent_cache[:, :, : self.kv_lora_rank] = kv_a.unsqueeze(1)
        latent_cache[:, :, self.kv_lora_rank :] = k_pe

        # Save latent cache
        forward_batch.token_to_kv_pool.set_kv_buffer(
            self.attn_mha, forward_batch.out_cache_loc, latent_cache, None
        )

        # Do mha for extended part without prefix
        forward_batch.set_attn_attend_prefix_cache(False)
        attn_output, lse = self.attn_mha(q, k, v, forward_batch, save_kv_cache=False)
        lse = torch.transpose(lse, 0, 1).contiguous()

        # Do mha attention with chunked prefix cache if there are any sequence with prefix
        if any(forward_batch.extend_prefix_lens_cpu):
            # Only initialize the info once
            if forward_batch.num_prefix_chunks is None:
                forward_batch.prepare_chunked_prefix_cache_info(q.device)

            forward_batch.set_attn_attend_prefix_cache(True)
            attn_output = self._chunked_prefix_attn_mha(
                q=q,
                accum_output=attn_output,
                accum_lse=lse,
                forward_batch=forward_batch,
            )

        attn_output = attn_output.reshape(-1, self.num_local_heads * self.v_head_dim)
        output, _ = self.o_proj(attn_output)
        return output


class _FFNInputMode(Enum):
    # The MLP sublayer requires 1/tp_size tokens as input
    SCATTERED = auto()
    # The MLP sublayer requires all tokens as input
    FULL = auto()


@dataclass
class _DecoderLayerInfo:
    is_sparse: bool
    ffn_input_mode: _FFNInputMode


class DeepseekV2DecoderLayer(nn.Module):

    def __init__(
        self,
        config: PretrainedConfig,
        layer_id: int,
        quant_config: Optional[QuantizationConfig] = None,
        is_nextn: bool = False,
        prefix: str = "",
        alt_stream: Optional[torch.cuda.Stream] = None,
    ) -> None:
        super().__init__()
        self.hidden_size = config.hidden_size
        rope_theta = getattr(config, "rope_theta", 10000)
        rope_scaling = getattr(config, "rope_scaling", None)
        max_position_embeddings = getattr(config, "max_position_embeddings", 8192)
        self.enable_dp_attention = global_server_args_dict["enable_dp_attention"]
        self.layer_id = layer_id
        self.local_dp_size = get_local_attention_dp_size()
        self.attn_tp_size = get_attention_tp_size()
        self.attn_tp_rank = get_attention_tp_rank()
        self.self_attn = DeepseekV2AttentionMLA(
            config=config,
            hidden_size=self.hidden_size,
            num_heads=config.num_attention_heads,
            qk_nope_head_dim=config.qk_nope_head_dim,
            qk_rope_head_dim=config.qk_rope_head_dim,
            v_head_dim=config.v_head_dim,
            q_lora_rank=(
                config.q_lora_rank if hasattr(config, "q_lora_rank") else None
            ),
            kv_lora_rank=config.kv_lora_rank,
            rope_theta=rope_theta,
            rope_scaling=rope_scaling,
            max_position_embeddings=max_position_embeddings,
            quant_config=quant_config,
            layer_id=layer_id,
            reduce_results=False,
            prefix=add_prefix("self_attn", prefix),
            alt_stream=alt_stream,
        )

        self.info = self._compute_info(config, layer_id=layer_id, is_nextn=is_nextn)
        previous_layer_info = self._compute_info(
            config, layer_id=layer_id - 1, is_nextn=False
        )

        if self.info.is_sparse:
            self.mlp = DeepseekV2MoE(
                config=config,
                quant_config=quant_config,
                prefix=add_prefix("mlp", prefix),
            )
        else:
            if self._enable_moe_dense_fully_dp():
                mlp_tp_rank, mlp_tp_size = 0, 1
            else:
                mlp_tp_rank, mlp_tp_size = None, None
            self.mlp = DeepseekV2MLP(
                hidden_size=config.hidden_size,
                intermediate_size=config.intermediate_size,
                hidden_act=config.hidden_act,
                quant_config=quant_config,
                prefix=add_prefix("mlp", prefix),
                tp_rank=mlp_tp_rank,
                tp_size=mlp_tp_size,
            )

        self.input_is_scattered = (
            layer_id > 0
            and previous_layer_info.ffn_input_mode == _FFNInputMode.SCATTERED
        )
        self.is_last_layer = self.layer_id == config.num_hidden_layers - 1

        self.input_layernorm = RMSNorm(config.hidden_size, eps=config.rms_norm_eps)
        self.post_attention_layernorm = RMSNorm(
            config.hidden_size, eps=config.rms_norm_eps
        )

    @staticmethod
    def _enable_moe_dense_fully_dp():
        return global_server_args_dict["moe_dense_tp_size"] == 1

    @staticmethod
    def _compute_info(config: PretrainedConfig, layer_id: int, is_nextn: bool):
        is_sparse = is_nextn or (
            config.n_routed_experts is not None
            and layer_id >= config.first_k_dense_replace
            and layer_id % config.moe_layer_freq == 0
        )
        ffn_input_mode = (
            _FFNInputMode.SCATTERED
            if (global_server_args_dict["enable_deepep_moe"] and is_sparse)
            or (DeepseekV2DecoderLayer._enable_moe_dense_fully_dp() and not is_sparse)
            else _FFNInputMode.FULL
        )
        return _DecoderLayerInfo(is_sparse=is_sparse, ffn_input_mode=ffn_input_mode)

    def forward(
        self,
        positions: torch.Tensor,
        hidden_states: torch.Tensor,
        forward_batch: ForwardBatch,
        residual: Optional[torch.Tensor],
        zero_allocator: BumpAllocator,
    ) -> torch.Tensor:
        if self.info.ffn_input_mode == _FFNInputMode.SCATTERED:
            return self.forward_ffn_with_scattered_input(
                positions, hidden_states, forward_batch, residual, zero_allocator
            )
        elif self.info.ffn_input_mode == _FFNInputMode.FULL:
            return self.forward_ffn_with_full_input(
                positions, hidden_states, forward_batch, residual, zero_allocator
            )
        else:
            raise NotImplementedError

    def forward_ffn_with_full_input(
        self,
        positions: torch.Tensor,
        hidden_states: torch.Tensor,
        forward_batch: ForwardBatch,
        residual: Optional[torch.Tensor],
        zero_allocator: BumpAllocator,
    ) -> torch.Tensor:

        if hidden_states.shape[0] == 0:
            residual = hidden_states
        else:
            if residual is None:
                residual = hidden_states
                hidden_states = self.input_layernorm(hidden_states)
            else:
                hidden_states, residual = self.input_layernorm(hidden_states, residual)

            assert not (
                self.attn_tp_size != 1 and self.input_is_scattered
            ), "moe_layer_freq > 1 is not supported when attn_tp_size > 1"

            # Self Attention
            hidden_states = self.self_attn(
                positions=positions,
                hidden_states=hidden_states,
                forward_batch=forward_batch,
                zero_allocator=zero_allocator,
            )

        # Gather
        if get_tensor_model_parallel_world_size() > 1:
            # all gather and all reduce
            if self.local_dp_size != 1:
                if self.attn_tp_rank == 0:
                    hidden_states += residual
                hidden_states, local_hidden_states = (
                    forward_batch.gathered_buffer,
                    hidden_states,
                )
                dp_gather_partial(hidden_states, local_hidden_states, forward_batch)
                dp_scatter(residual, hidden_states, forward_batch)
                hidden_states = self.post_attention_layernorm(hidden_states)
            else:
                hidden_states = tensor_model_parallel_all_reduce(hidden_states)
                hidden_states, residual = self.post_attention_layernorm(
                    hidden_states, residual
                )
        else:
            hidden_states, residual = self.post_attention_layernorm(
                hidden_states, residual
            )

        # Fully Connected
        hidden_states = self.mlp(hidden_states)

        # TODO(ch-wan): ues reduce-scatter in MLP to avoid this scatter
        # Scatter
        if self.local_dp_size != 1:
            # important: forward batch.gathered_buffer is used both after scatter and after gather.
            # be careful about this!
            hidden_states, global_hidden_states = (
                forward_batch.gathered_buffer[: forward_batch.input_ids.shape[0]],
                hidden_states,
            )
            dp_scatter(hidden_states, global_hidden_states, forward_batch)

        return hidden_states, residual

    def forward_ffn_with_scattered_input(
        self,
        positions: torch.Tensor,
        hidden_states: torch.Tensor,
        forward_batch: ForwardBatch,
        residual: Optional[torch.Tensor],
        zero_allocator: BumpAllocator,
    ) -> torch.Tensor:

        if hidden_states.shape[0] == 0:
            residual = hidden_states
        else:
            if residual is None:
                residual = hidden_states
                hidden_states = self.input_layernorm(hidden_states)
            else:
                hidden_states, residual = self.input_layernorm(hidden_states, residual)

        if self.attn_tp_size != 1 and self.input_is_scattered:
            hidden_states, local_hidden_states = (
                forward_batch.gathered_buffer[: forward_batch.input_ids.shape[0]],
                hidden_states,
            )
            attn_tp_all_gather(
                list(hidden_states.tensor_split(self.attn_tp_size)), local_hidden_states
            )

        # Self Attention
        hidden_states = self.self_attn(
            positions=positions,
            hidden_states=hidden_states,
            forward_batch=forward_batch,
            zero_allocator=zero_allocator,
        )

        if self.attn_tp_size != 1:
            if self.input_is_scattered:
                tensor_list = list(hidden_states.tensor_split(self.attn_tp_size))
                hidden_states = tensor_list[self.attn_tp_rank]
                attn_tp_reduce_scatter(hidden_states, tensor_list)
                if hidden_states.shape[0] != 0:
                    hidden_states, residual = self.post_attention_layernorm(
                        hidden_states, residual
                    )
            else:
                if self.attn_tp_rank == 0:
                    hidden_states += residual
                tensor_list = list(hidden_states.tensor_split(self.attn_tp_size))
                hidden_states = tensor_list[self.attn_tp_rank]
                attn_tp_reduce_scatter(hidden_states, tensor_list)
                residual = hidden_states
                if hidden_states.shape[0] != 0:
                    hidden_states = self.post_attention_layernorm(hidden_states)
        else:
            if hidden_states.shape[0] != 0:
                hidden_states, residual = self.post_attention_layernorm(
                    hidden_states, residual
                )

        if not (
            self._enable_moe_dense_fully_dp()
            and (not self.info.is_sparse)
            and hidden_states.shape[0] == 0
        ):
            hidden_states = self.mlp(hidden_states, forward_batch.forward_mode)

        if self.is_last_layer and self.attn_tp_size != 1:
            hidden_states += residual
            residual = None
            hidden_states, local_hidden_states = (
                forward_batch.gathered_buffer[: forward_batch.input_ids.shape[0]],
                hidden_states,
            )
            attn_tp_all_gather(
                list(hidden_states.tensor_split(self.attn_tp_size)), local_hidden_states
            )

        return hidden_states, residual


class DeepseekV2Model(nn.Module):
    fall_back_to_pt_during_load = False

    def __init__(
        self,
        config: PretrainedConfig,
        quant_config: Optional[QuantizationConfig] = None,
        prefix: str = "",
    ) -> None:
        super().__init__()
        self.padding_id = config.pad_token_id
        self.vocab_size = config.vocab_size

        self.embed_tokens = VocabParallelEmbedding(
            config.vocab_size,
            config.hidden_size,
            enable_tp=not global_server_args_dict["enable_dp_attention"],
        )
        self.alt_stream = torch.cuda.Stream()
        self.layers = nn.ModuleList(
            [
                DeepseekV2DecoderLayer(
                    config,
                    layer_id,
                    quant_config=quant_config,
                    prefix=add_prefix(f"layers.{layer_id}", prefix),
                    alt_stream=self.alt_stream,
                )
                for layer_id in range(config.num_hidden_layers)
            ]
        )
        self.norm = RMSNorm(config.hidden_size, eps=config.rms_norm_eps)

<<<<<<< HEAD
=======
        self.dp_size = get_attention_dp_size()

    def get_input_embeddings(self) -> torch.Tensor:
        return self.embed_tokens

>>>>>>> b29a026e
    def forward(
        self,
        input_ids: torch.Tensor,
        positions: torch.Tensor,
        forward_batch: ForwardBatch,
        input_embeds: torch.Tensor = None,
    ) -> torch.Tensor:
        zero_allocator = BumpAllocator(
            # TODO for two-batch-overlap, we need a larger buffer size
            buffer_size=len(self.layers) * 2,
            dtype=torch.float32,
            device=(
                input_embeds.device if input_embeds is not None else input_ids.device
            ),
        )

        if input_embeds is None:
            hidden_states = self.embed_tokens(input_ids)
        else:
            hidden_states = input_embeds

        residual = None
        for i in range(len(self.layers)):
            expert_distribution_recorder.set_current_layer(i)
            layer = self.layers[i]
            hidden_states, residual = layer(
                positions, hidden_states, forward_batch, residual, zero_allocator
            )
        if not forward_batch.forward_mode.is_idle():
            if residual is None:
                hidden_states = self.norm(hidden_states)
            else:
                hidden_states, _ = self.norm(hidden_states, residual)
        return hidden_states


class DeepseekV2ForCausalLM(nn.Module):

    def __init__(
        self,
        config: PretrainedConfig,
        quant_config: Optional[QuantizationConfig] = None,
        prefix: str = "",
    ) -> None:
        super().__init__()
        self.config = config
        self.tp_size = get_tensor_model_parallel_world_size()
        self.quant_config = quant_config
        self.determine_n_share_experts_fusion()
        self.model = DeepseekV2Model(
            config, quant_config, prefix=add_prefix("model", prefix)
        )
        self.lm_head = ParallelLMHead(
            config.vocab_size,
            config.hidden_size,
            quant_config=quant_config,
            prefix=add_prefix("lm_head", prefix),
        )
        self.logits_processor = LogitsProcessor(config)
        self.dp_size = get_attention_dp_size()

    def determine_n_share_experts_fusion(
        self, architecture: str = "DeepseekV3ForCausalLM"
    ):
        self.n_share_experts_fusion = global_server_args_dict["n_share_experts_fusion"]
        if self.n_share_experts_fusion > 0:
            # Only Deepseek V3/R1 can use shared experts fusion optimization now.
            if (
                self.config.architectures[0] != architecture
                or self.config.n_routed_experts != 256
            ):
                self.n_share_experts_fusion = 0
                global_server_args_dict["n_share_experts_fusion"] = 0
                log_info_on_rank0(
                    logger,
                    "Only Deepseek V3/R1 can use shared experts fusion optimization. Shared experts fusion optimization is disabled.",
                )
            else:
                assert (
                    self.n_share_experts_fusion == self.tp_size
                ), f"Shared experts fusion optimization is enabled in DeepSeek V3/R1, set it to {self.tp_size} can get best optimized performace."
        elif self.n_share_experts_fusion == 0:
            if (
                torch.cuda.get_device_capability("cuda") >= (9, 0)
                and self.config.architectures[0] == architecture
                and self.config.n_routed_experts == 256
                and (not global_server_args_dict["enable_deepep_moe"])
            ):
                self.n_share_experts_fusion = self.tp_size
                global_server_args_dict["n_share_experts_fusion"] = self.tp_size
                log_info_on_rank0(
                    logger,
                    "Deepseek V3/R1 with fp8 can use shared experts fusion optimization when SM version >=90. Shared experts fusion optimization is enabled.",
                )

<<<<<<< HEAD
        self.model = DeepseekV2Model(
            config, quant_config, prefix=add_prefix("model", prefix)
        )
        self.lm_head = ParallelLMHead(
            config.vocab_size,
            config.hidden_size,
            quant_config=quant_config,
            prefix=add_prefix("lm_head", prefix),
            use_attn_tp_group=global_server_args_dict["enable_dp_attention"],
        )
        self.logits_processor = LogitsProcessor(config)

=======
>>>>>>> b29a026e
    def get_input_embeddings(self) -> nn.Embedding:
        return self.model.embed_tokens

    @torch.no_grad()
    def forward(
        self,
        input_ids: torch.Tensor,
        positions: torch.Tensor,
        forward_batch: ForwardBatch,
        input_embeds: torch.Tensor = None,
    ) -> torch.Tensor:

        hidden_states = self.model(input_ids, positions, forward_batch, input_embeds)

        return self.logits_processor(
            input_ids, hidden_states, self.lm_head, forward_batch
        )

    def post_load_weights(self, is_nextn=False):

        # Perform post-processing after loading weights
        layer_ids = (
            range(self.config.num_hidden_layers)
            if not is_nextn
            else [self.config.num_hidden_layers]
        )
        for layer_id in layer_ids:
            self_attn = (
                self.model.layers[layer_id].self_attn
                if not is_nextn
                else self.model.decoder.self_attn
            )
            if hasattr(self_attn.kv_b_proj, "qweight"):
                # AWQ compatible
                if _is_cuda:
                    w = awq_dequantize(
                        self_attn.kv_b_proj.qweight,
                        self_attn.kv_b_proj.scales,
                        self_attn.kv_b_proj.qzeros,
                    ).T
                else:
                    w = awq_dequantize(
                        self_attn.kv_b_proj.qweight,
                        self_attn.kv_b_proj.scales,
                        self_attn.kv_b_proj.qzeros,
                        0,
                        0,
                        0,
                    ).T
            else:
                w = self_attn.kv_b_proj.weight
            # NOTE(HandH1998): Since `bmm_fp8` only supports per-tensor scale, we have to requantize `self_attn.kv_b_proj`.
            # This may affect the accuracy of fp8 model.
            # Fix deepseek v3 blockwise bmm by using deep_gemm
            use_deep_gemm_bmm = False
            model_dtype = torch.get_default_dtype()

            if w.dtype in (
                torch.float8_e4m3fn,
                torch.float8_e4m3fnuz,
            ):
                if hasattr(self.quant_config, "weight_block_size"):
                    weight_block_size = self.quant_config.weight_block_size
                    if weight_block_size is not None:
                        assert hasattr(self_attn.kv_b_proj, "weight_scale_inv")
                        if _is_hip:
                            weight, weight_scale, _ = normalize_e4m3fn_to_e4m3fnuz(
                                weight=w,
                                weight_scale=self_attn.kv_b_proj.weight_scale_inv,
                                input_scale=None,
                            )
                        else:
                            weight = w
                            weight_scale = self_attn.kv_b_proj.weight_scale_inv

                        if (
                            _is_cuda
                            and weight_block_size[0] == 128
                            and weight_block_size[1] == 128
                            and model_dtype == torch.bfloat16
                        ):
                            if _ENABLE_JIT_DEEPGEMM and get_bool_env_var(
                                "SGL_USE_DEEPGEMM_BMM", "false"
                            ):
                                block_scale = weight_scale
                                use_deep_gemm_bmm = True
                            else:
                                w = block_quant_dequant(
                                    weight,
                                    weight_scale,
                                    weight_block_size,
                                    model_dtype,
                                )
                        else:
                            w, scale = block_quant_to_tensor_quant(
                                weight, weight_scale, weight_block_size
                            )
                            self_attn.w_scale = scale
                else:
                    weight = w
                    weight_scale = self_attn.kv_b_proj.weight_scale
                    w, scale = channel_quant_to_tensor_quant(weight, weight_scale)
                    self_attn.w_scale = scale

            if w.dtype == torch.int8:
                if hasattr(self.quant_config, "weight_block_size"):
                    # block-wise int8 need it
                    weight_block_size = self.quant_config.weight_block_size
                    if weight_block_size is not None:
                        assert hasattr(self_attn.kv_b_proj, "weight_scale_inv")
                        weight = w
                        weight_scale = self_attn.kv_b_proj.weight_scale_inv
                        w = int8_block_dequant(
                            weight, weight_scale, weight_block_size
                        ).to(torch.bfloat16)
                else:
                    # channel-wise int8 need it
                    w = w.to(torch.bfloat16) * self_attn.kv_b_proj.weight_scale.to(
                        torch.bfloat16
                    )

            w_kc, w_vc = w.unflatten(
                0, (-1, self_attn.qk_nope_head_dim + self_attn.v_head_dim)
            ).split([self_attn.qk_nope_head_dim, self_attn.v_head_dim], dim=1)
            if not use_deep_gemm_bmm:
                self_attn.w_kc = w_kc.transpose(1, 2).contiguous().transpose(1, 2)
                self_attn.w_vc = w_vc.contiguous().transpose(1, 2)
                if (
                    hasattr(self_attn.kv_b_proj, "weight_scale")
                    and self_attn.w_scale is None
                ):
                    self_attn.w_scale = self_attn.kv_b_proj.weight_scale
                    if _is_hip:
                        self_attn.w_scale *= 2.0
            else:
                num_tiles_k = self_attn.qk_nope_head_dim // weight_block_size[1]
                num_tiles_n = self_attn.v_head_dim // weight_block_size[0]
                ws_kc, ws_vc = block_scale.unflatten(
                    0, (-1, (num_tiles_k + num_tiles_n))
                ).split([num_tiles_k, num_tiles_n], dim=1)
                self_attn.w_scale_k = ws_kc.transpose(1, 2).contiguous()
                self_attn.w_scale_v = ws_vc.contiguous()
                self_attn.w_kc = w_kc.transpose(1, 2).contiguous()
                self_attn.w_vc = w_vc.contiguous()
                self_attn.use_deep_gemm_bmm = True

    def load_weights(self, weights: Iterable[Tuple[str, torch.Tensor]], is_nextn=False):
        if is_nextn:
            if hasattr(self.config, "num_nextn_predict_layers"):
                num_nextn_layers = self.config.num_nextn_predict_layers
                assert num_nextn_layers == 1, "Only 1 nextn layer is supportted"
                # compatible with old design
                nextn_layer_id = (
                    0
                    if self.config.num_hidden_layers == 1
                    else self.config.num_hidden_layers
                )
            else:
                raise ValueError("num_nextn_predict_layers is not in the config")

        stacked_params_mapping = [
            # (param_name, shard_name, shard_id)
            ("gate_up_proj", "gate_proj", 0),
            ("gate_up_proj", "up_proj", 1),
        ]
        if self.n_share_experts_fusion > 0:
            weights_list = list(weights)
            weights_dict = dict(weights_list)
            if self.quant_config is None or self.quant_config.get_name() == "w8a8_int8":
                suffix_list = [
                    "down_proj.weight",
                    "down_proj.weight_scale",
                    "gate_proj.weight",
                    "gate_proj.weight_scale",
                    "up_proj.weight",
                    "up_proj.weight_scale",
                ]
            else:
                suffix_list = [
                    "down_proj.weight",
                    "down_proj.weight_scale_inv",
                    "gate_proj.weight",
                    "gate_proj.weight_scale_inv",
                    "up_proj.weight",
                    "up_proj.weight_scale_inv",
                ]
            names_to_remove = []

            moe_layers = (
                range(
                    self.config.first_k_dense_replace,
                    self.config.num_hidden_layers,
                    self.config.moe_layer_freq,
                )
                if not is_nextn
                else [nextn_layer_id]
            )

            for moe_layer in tqdm(
                moe_layers,
                desc=f"Cloning {self.n_share_experts_fusion} "
                "replicas of the shared expert into MoE",
            ):
                for suffix in suffix_list:
                    shared_expert_weight_name = (
                        f"model.layers.{moe_layer}.mlp.shared_experts.{suffix}"
                    )
                    for num_repeat in range(self.n_share_experts_fusion):
                        weights_list.append(
                            (
                                f"model.layers.{moe_layer}."
                                f"mlp.experts."
                                f"{self.config.n_routed_experts + num_repeat}"
                                f".{suffix}",
                                weights_dict[shared_expert_weight_name],
                            )
                        )
                    names_to_remove += [shared_expert_weight_name]
            weights = [w for w in weights_list if w[0] not in names_to_remove]

        # Params for weights, fp8 weight scales, fp8 activation scales
        # (param_name, weight_name, expert_id, shard_id)
        MoEImpl = (
            DeepEPMoE
            if global_server_args_dict["enable_deepep_moe"]
            else (EPMoE if global_server_args_dict["enable_ep_moe"] else FusedMoE)
        )
        expert_params_mapping = MoEImpl.make_expert_params_mapping(
            ckpt_gate_proj_name="gate_proj",
            ckpt_down_proj_name="down_proj",
            ckpt_up_proj_name="up_proj",
            num_experts=self.config.n_routed_experts + self.n_share_experts_fusion,
        )

        # Fuse q_a_proj and kv_a_proj_with_mqa along output dimension when q_lora_rank is not None
        fuse_qkv_a_proj = hasattr(self.config, "q_lora_rank") and (
            self.config.q_lora_rank is not None
        )
        cached_a_proj = {} if fuse_qkv_a_proj else None

        if is_nextn:
            nextn_layer_prefix = f"model.layers.{nextn_layer_id}"
            nextn_spec_weight_names = [
                "shared_head.norm",
                "eh_proj",
                "enorm",
                "hnorm",
            ]

        params_dict = dict(self.named_parameters())
        for name, loaded_weight in weights:
            if not is_nextn:
                if hasattr(self.config, "num_nextn_predict_layers"):
                    num_nextn_layers = self.config.num_nextn_predict_layers
                    if num_nextn_layers > 0 and name.startswith("model.layers"):
                        name_list = name.split(".")
                        if (
                            len(name_list) >= 3
                            and int(name_list[2]) >= self.config.num_hidden_layers
                        ):
                            continue
            else:
                if not name.startswith(nextn_layer_prefix):
                    continue

                # Use shared head and embed weights from target model
                if "shared_head.head" in name or "embed_tokens" in name:
                    continue

                is_decoder = True
                # For nextn specific weights
                for weight_name in nextn_spec_weight_names:
                    if weight_name in name:
                        name = name.replace(nextn_layer_prefix, "model")
                        is_decoder = False
                        break
                # For decoder layer weights
                if is_decoder:
                    name = name.replace(nextn_layer_prefix, "model.decoder")

            if "rotary_emb.inv_freq" in name:
                continue
            for param_name, weight_name, shard_id in stacked_params_mapping:
                # Skip non-stacked layers and experts (experts handled below).
                if weight_name not in name:
                    continue
                # We have mlp.experts[0].gate_proj in the checkpoint.
                # Since we handle the experts below in expert_params_mapping,
                # we need to skip here BEFORE we update the name, otherwise
                # name will be updated to mlp.experts[0].gate_up_proj, which
                # will then be updated below in expert_params_mapping
                # for mlp.experts[0].gate_gate_up_proj, which breaks load.
                if ("mlp.experts." in name) and name not in params_dict:
                    continue
                name = name.replace(weight_name, param_name)
                # Skip loading extra bias for GPTQ models.
                if name.endswith(".bias") and name not in params_dict:
                    continue
                param = params_dict[name]
                weight_loader = param.weight_loader
                weight_loader(param, loaded_weight, shard_id)
                break
            else:
                for mapping in expert_params_mapping:
                    param_name, weight_name, expert_id, shard_id = mapping
                    if weight_name not in name:
                        continue
                    name = name.replace(weight_name, param_name)
                    param = params_dict[name]
                    weight_loader = param.weight_loader
                    weight_loader(
                        param,
                        loaded_weight,
                        name,
                        shard_id=shard_id,
                        expert_id=expert_id,
                    )
                    break
                else:
                    # Skip loading extra bias for GPTQ models.
                    if name.endswith(".bias") and name not in params_dict:
                        continue

                    if fuse_qkv_a_proj and (
                        "q_a_proj" in name or "kv_a_proj_with_mqa" in name
                    ):
                        cached_a_proj[name] = loaded_weight
                        q_a_proj_name = (
                            name
                            if "q_a_proj" in name
                            else name.replace("kv_a_proj_with_mqa", "q_a_proj")
                        )
                        kv_a_proj_name = (
                            name
                            if "kv_a_proj_with_mqa" in name
                            else name.replace("q_a_proj", "kv_a_proj_with_mqa")
                        )

                        # When both q_a_proj and kv_a_proj_with_mqa has been cached, load the fused weight to parameter
                        if (
                            q_a_proj_name in cached_a_proj
                            and kv_a_proj_name in cached_a_proj
                        ):

                            q_a_proj_weight = cached_a_proj[q_a_proj_name]
                            kv_a_proj_weight = cached_a_proj[kv_a_proj_name]
                            fused_weight = torch.cat(
                                [q_a_proj_weight, kv_a_proj_weight], dim=0
                            )

                            param_name = name.replace(
                                "q_a_proj", "fused_qkv_a_proj_with_mqa"
                            )
                            param = params_dict[param_name]

                            weight_loader = getattr(
                                param, "weight_loader", default_weight_loader
                            )
                            weight_loader(param, fused_weight)
                            cached_a_proj.pop(q_a_proj_name)
                            cached_a_proj.pop(kv_a_proj_name)
                    else:
                        param = params_dict[name]
                        weight_loader = getattr(
                            param, "weight_loader", default_weight_loader
                        )
                        weight_loader(param, loaded_weight)

        self.post_load_weights(is_nextn=is_nextn)

    def get_embed_and_head(self):
        return self.model.embed_tokens.weight, self.lm_head.weight

    def set_embed_and_head(self, embed, head):
        del self.model.embed_tokens.weight
        del self.lm_head.weight
        self.model.embed_tokens.weight = embed
        self.lm_head.weight = head
        torch.cuda.empty_cache()
        torch.cuda.synchronize()


class DeepseekV3ForCausalLM(DeepseekV2ForCausalLM):
    pass


EntryClass = [DeepseekV2ForCausalLM, DeepseekV3ForCausalLM]<|MERGE_RESOLUTION|>--- conflicted
+++ resolved
@@ -1413,14 +1413,11 @@
         )
         self.norm = RMSNorm(config.hidden_size, eps=config.rms_norm_eps)
 
-<<<<<<< HEAD
-=======
-        self.dp_size = get_attention_dp_size()
+        self.dp_size = get_local_attention_dp_size()
 
     def get_input_embeddings(self) -> torch.Tensor:
         return self.embed_tokens
 
->>>>>>> b29a026e
     def forward(
         self,
         input_ids: torch.Tensor,
@@ -1480,7 +1477,7 @@
             prefix=add_prefix("lm_head", prefix),
         )
         self.logits_processor = LogitsProcessor(config)
-        self.dp_size = get_attention_dp_size()
+        self.dp_size = get_local_attention_dp_size()
 
     def determine_n_share_experts_fusion(
         self, architecture: str = "DeepseekV3ForCausalLM"
@@ -1516,21 +1513,6 @@
                     "Deepseek V3/R1 with fp8 can use shared experts fusion optimization when SM version >=90. Shared experts fusion optimization is enabled.",
                 )
 
-<<<<<<< HEAD
-        self.model = DeepseekV2Model(
-            config, quant_config, prefix=add_prefix("model", prefix)
-        )
-        self.lm_head = ParallelLMHead(
-            config.vocab_size,
-            config.hidden_size,
-            quant_config=quant_config,
-            prefix=add_prefix("lm_head", prefix),
-            use_attn_tp_group=global_server_args_dict["enable_dp_attention"],
-        )
-        self.logits_processor = LogitsProcessor(config)
-
-=======
->>>>>>> b29a026e
     def get_input_embeddings(self) -> nn.Embedding:
         return self.model.embed_tokens
 
