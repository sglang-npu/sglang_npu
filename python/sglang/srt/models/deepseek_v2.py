--- conflicted
+++ resolved
@@ -1451,8 +1451,14 @@
                 w_kc, w_vc = w.unflatten(
                     0, (-1, self_attn.qk_nope_head_dim + self_attn.v_head_dim)
                 ).split([self_attn.qk_nope_head_dim, self_attn.v_head_dim], dim=1)
-                self_attn.w_kc = w_kc.transpose(1, 2).contiguous().transpose(1, 2)
-                self_attn.w_vc = w_vc.contiguous().transpose(1, 2)
+                self_attn_w_kc = w_kc.transpose(1, 2).contiguous().transpose(1, 2)
+                self_attn_w_vc = w_vc.contiguous().transpose(1, 2)
+                if self_attn.w_kc is not None:
+                    self_attn.w_kc.copy_(self_attn_w_kc)
+                    self_attn.w_vc.copy_(self_attn_w_vc)
+                else:
+                    self_attn.w_kc = self_attn_w_kc
+                    self_attn.w_vc = self_attn_w_vc
                 if (
                     hasattr(self_attn.kv_b_proj, "weight_scale")
                     and self_attn.w_scale is None
@@ -1585,89 +1591,7 @@
                     )
                     weight_loader(param, loaded_weight)
 
-<<<<<<< HEAD
         self.post_load_weights()
-=======
-        if not global_server_args_dict["disable_mla"]:
-            for layer_id in range(self.config.num_hidden_layers):
-                self_attn = self.model.layers[layer_id].self_attn
-                if hasattr(self_attn.kv_b_proj, "qweight"):
-                    # AWQ compatible
-                    if _is_cuda:
-                        w = awq_dequantize(
-                            self_attn.kv_b_proj.qweight,
-                            self_attn.kv_b_proj.scales,
-                            self_attn.kv_b_proj.qzeros,
-                        ).T
-                    else:
-                        w = ops.awq_dequantize(
-                            self_attn.kv_b_proj.qweight,
-                            self_attn.kv_b_proj.scales,
-                            self_attn.kv_b_proj.qzeros,
-                            0,
-                            0,
-                            0,
-                        ).T
-                else:
-                    w = self_attn.kv_b_proj.weight
-                # NOTE(HandH1998): Since `bmm_fp8` only supports per-tensor scale, we have to requantize `self_attn.kv_b_proj`.
-                # This may affect the accuracy of fp8 model.
-                if hasattr(self.quant_config, "weight_block_size") and w.dtype in (
-                    torch.float8_e4m3fn,
-                    torch.float8_e4m3fnuz,
-                ):
-                    weight_block_size = self.quant_config.weight_block_size
-                    if weight_block_size is not None:
-                        assert hasattr(self_attn.kv_b_proj, "weight_scale_inv")
-                        if _is_hip:
-                            weight, weight_scale, _ = normalize_e4m3fn_to_e4m3fnuz(
-                                weight=w,
-                                weight_scale=self_attn.kv_b_proj.weight_scale_inv,
-                                input_scale=None,
-                            )
-                        else:
-                            weight = w
-                            weight_scale = self_attn.kv_b_proj.weight_scale_inv
-
-                        w, scale = block_quant_to_tensor_quant(
-                            weight, weight_scale, weight_block_size
-                        )
-                        self_attn.w_scale = scale
-                if w.dtype == torch.int8:
-                    if hasattr(self.quant_config, "weight_block_size"):
-                        # block-wise int8 need it
-                        weight_block_size = self.quant_config.weight_block_size
-                        if weight_block_size is not None:
-                            assert hasattr(self_attn.kv_b_proj, "weight_scale_inv")
-                            weight = w
-                            weight_scale = self_attn.kv_b_proj.weight_scale_inv
-                            w = int8_block_dequant(
-                                weight, weight_scale, weight_block_size
-                            ).to(torch.bfloat16)
-                    else:
-                        # channel-wise int8 need it
-                        w = w.to(torch.bfloat16) * self_attn.kv_b_proj.weight_scale.to(
-                            torch.bfloat16
-                        )
-                w_kc, w_vc = w.unflatten(
-                    0, (-1, self_attn.qk_nope_head_dim + self_attn.v_head_dim)
-                ).split([self_attn.qk_nope_head_dim, self_attn.v_head_dim], dim=1)
-                self_attn_w_kc = w_kc.transpose(1, 2).contiguous().transpose(1, 2)
-                self_attn_w_vc = w_vc.contiguous().transpose(1, 2)
-                if self_attn.w_kc is not None:
-                    self_attn.w_kc.copy_(self_attn_w_kc)
-                    self_attn.w_vc.copy_(self_attn_w_vc)
-                else:
-                    self_attn.w_kc = self_attn_w_kc
-                    self_attn.w_vc = self_attn_w_vc
-                if (
-                    hasattr(self_attn.kv_b_proj, "weight_scale")
-                    and self_attn.w_scale is None
-                ):
-                    self_attn.w_scale = self_attn.kv_b_proj.weight_scale
-                    if _is_hip:
-                        self_attn.w_scale *= 2.0
->>>>>>> 35167bae
 
     def get_embed_and_head(self):
         return self.model.embed_tokens.weight, self.lm_head.weight
