--- conflicted
+++ resolved
@@ -983,7 +983,6 @@
                 else:
                     return AttnForwardMethod.MLA
 
-<<<<<<< HEAD
         # Determine attention backend used by current forward batch
         if forward_batch.forward_mode.is_decode_or_idle():
             attention_backend = global_server_args_dict["decode_attention_backend"]
@@ -992,15 +991,12 @@
         self.current_attention_backend = attention_backend
 
         if attention_backend == "ascend":
-=======
-        if self.attention_backend == "ascend":
             if (
                 forward_batch.forward_mode.is_extend()
                 and not forward_batch.forward_mode.is_target_verify()
                 and not forward_batch.forward_mode.is_draft_extend()
             ):
                 return AttnForwardMethod.MHA
->>>>>>> dde23b21
             return AttnForwardMethod.MLA
         elif attention_backend == "flashinfer":
             # Flashinfer MLA: Do not absorb when enabling ragged prefill
@@ -1349,15 +1345,6 @@
                 self.w_vc.to(torch.bfloat16) * self.w_scale,
             )
             attn_bmm_output = attn_bmm_output.transpose(0, 1).flatten(1, 2)
-        elif _is_npu:
-            import torch_npu
-
-            attn_bmm_output = torch_npu.npu_transpose_batchmatmul(
-                attn_output, self.w_vc, perm_x1=(1, 0, 2)
-            )
-            attn_bmm_output = attn_bmm_output.view(
-                -1, self.num_local_heads * self.v_head_dim
-            )
         elif self.w_vc.dtype == torch.float8_e4m3fn:
             attn_output_val, attn_output_scale = per_tensor_quant_mla_fp8(
                 attn_output.transpose(0, 1),
