--- conflicted
+++ resolved
@@ -73,12 +73,8 @@
     block_dequant as int8_block_dequant,
 )
 from sglang.srt.layers.radix_attention import RadixAttention
-<<<<<<< HEAD
-from sglang.srt.layers.rotary_embedding import get_rope
+from sglang.srt.layers.rotary_embedding import get_rope, get_rope_wrapper
 from sglang.srt.layers.utils import PPMissingLayer, get_layer_id
-=======
-from sglang.srt.layers.rotary_embedding import get_rope, get_rope_wrapper
->>>>>>> d8053929
 from sglang.srt.layers.vocab_parallel_embedding import (
     ParallelLMHead,
     VocabParallelEmbedding,
@@ -108,6 +104,7 @@
     is_cpu,
     is_cuda,
     is_hip,
+    is_non_idle_and_non_empty,
     log_info_on_rank0,
     make_layers,
 )
@@ -234,14 +231,6 @@
 
         logits = F.linear(hidden_states, self.weight, None)
         return logits
-
-
-def is_non_idle_and_non_empty(forward_mode, hidden_states):
-    return (
-        (forward_mode is not None)
-        and not forward_mode.is_idle()
-        and hidden_states.shape[0] > 0
-    )
 
 
 class DeepseekV2MoE(nn.Module):
@@ -2393,7 +2382,6 @@
         params_dict = dict(self.named_parameters())
         weight_names = []
         for name, loaded_weight in weights:
-<<<<<<< HEAD
             layer_id = get_layer_id(name)
             if (
                 layer_id is not None
@@ -2404,14 +2392,12 @@
                 )
             ):
                 continue
-=======
             if self.num_fused_shared_experts > 0 and "mlp.shared_experts" in name:
                 name = name.replace(
                     "mlp.shared_experts",
                     f"mlp.experts.{self.config.n_routed_experts}",
                 )
 
->>>>>>> d8053929
             weight_names.append(name)
 
             if not is_nextn:
