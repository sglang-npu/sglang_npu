--- conflicted
+++ resolved
@@ -63,11 +63,7 @@
 from sglang.srt.managers.schedule_batch import global_server_args_dict
 from sglang.srt.model_executor.forward_batch_info import ForwardBatch
 from sglang.srt.model_loader.weight_utils import default_weight_loader
-<<<<<<< HEAD
-from sglang.srt.utils import get_bool_env_var, is_cuda_available, is_hip
-=======
-from sglang.srt.utils import add_prefix, is_cuda_available, is_hip
->>>>>>> 286e6540
+from sglang.srt.utils import get_bool_env_var, add_prefix, is_cuda_available, is_hip
 
 is_hip_ = is_hip()
 
@@ -177,11 +173,8 @@
             num_expert_group=config.n_group,
             topk_group=config.topk_group,
             correction_bias=self.gate.e_score_correction_bias,
-<<<<<<< HEAD
             routed_scaling_factor=self.routed_scaling_factor,
-=======
             prefix=add_prefix("experts", prefix),
->>>>>>> 286e6540
         )
 
         if config.n_shared_experts is not None:
@@ -1143,14 +1136,10 @@
         super().__init__()
         self.config = config
         self.quant_config = quant_config
-<<<<<<< HEAD
-        self.model = DeepseekV2Model(config, quant_config)
-        self.tp_rank = get_tensor_model_parallel_rank()
-=======
         self.model = DeepseekV2Model(
             config, quant_config, prefix=add_prefix("model", prefix)
         )
->>>>>>> 286e6540
+        self.tp_rank = get_tensor_model_parallel_rank()
         if global_server_args_dict["enable_dp_attention"]:
             self.lm_head = ReplicatedLinear(
                 config.hidden_size,
