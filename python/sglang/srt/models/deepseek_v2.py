--- conflicted
+++ resolved
@@ -1621,7 +1621,6 @@
             ("gate_up_proj", "gate_proj", 0),
             ("gate_up_proj", "up_proj", 1),
         ]
-<<<<<<< HEAD
 
         weights = compute_shared_experts_fusion_weights(
             weights,
@@ -1634,13 +1633,6 @@
             ),
             suffix_list=(
                 [
-=======
-        if self.n_share_experts_fusion > 0:
-            weights_list = list(weights)
-            weights_dict = dict(weights_list)
-            if self.quant_config is None or self.quant_config.get_name() == "w8a8_int8":
-                suffix_list = [
->>>>>>> ce5412b6
                     "down_proj.weight",
                     "down_proj.weight_scale",
                     "gate_proj.weight",
