# Copyright 2023-2024 SGLang Team
# Licensed under the Apache License, Version 2.0 (the "License");
# you may not use this file except in compliance with the License.
# You may obtain a copy of the License at
#
#     http://www.apache.org/licenses/LICENSE-2.0
#
# Unless required by applicable law or agreed to in writing, software
# distributed under the License is distributed on an "AS IS" BASIS,
# WITHOUT WARRANTIES OR CONDITIONS OF ANY KIND, either express or implied.
# See the License for the specific language governing permissions and
# limitations under the License.
# ==============================================================================

# Adapted from:
# https://github.com/vllm-project/vllm/blob/fb6af8bc086328ca6659e72d11ffd4309ce4de22/vllm/model_executor/models/deepseek_v2.py
"""Inference-only DeepseekV2 model."""

import logging
import os
from enum import IntEnum, auto
from typing import Any, Dict, Iterable, Optional, Tuple, Union

import torch
import torch.nn.functional as F
from torch import nn
from tqdm import tqdm
from transformers import PretrainedConfig

from sglang.srt.distributed import (
    get_pp_group,
    get_tensor_model_parallel_world_size,
    parallel_state,
    tensor_model_parallel_all_reduce,
)
from sglang.srt.layers.activation import SiluAndMul
from sglang.srt.layers.communicator import (
    LayerCommunicator,
    LayerScatterModes,
    enable_moe_dense_fully_dp,
)
from sglang.srt.layers.dp_attention import (
    get_attention_tp_rank,
    get_attention_tp_size,
    get_local_attention_dp_size,
)
from sglang.srt.layers.layernorm import RMSNorm
from sglang.srt.layers.linear import (
    ColumnParallelLinear,
    MergedColumnParallelLinear,
    ReplicatedLinear,
    RowParallelLinear,
)
from sglang.srt.layers.logits_processor import LogitsProcessor
from sglang.srt.layers.moe.ep_moe.layer import get_moe_impl_class
from sglang.srt.layers.moe.ep_moe.token_dispatcher import DeepEPDispatcher
from sglang.srt.layers.moe.topk import select_experts
from sglang.srt.layers.quantization.base_config import QuantizationConfig
from sglang.srt.layers.quantization.deep_gemm import _ENABLE_JIT_DEEPGEMM
from sglang.srt.layers.quantization.fp8_kernel import (
    is_fp8_fnuz,
    per_tensor_quant_mla_fp8,
    per_token_group_quant_mla_deep_gemm_masked_fp8,
)
from sglang.srt.layers.quantization.fp8_utils import (
    block_quant_dequant,
    block_quant_to_tensor_quant,
    channel_quant_to_tensor_quant,
    normalize_e4m3fn_to_e4m3fnuz,
)
from sglang.srt.layers.quantization.int8_utils import (
    block_dequant as int8_block_dequant,
)
from sglang.srt.layers.radix_attention import RadixAttention
from sglang.srt.layers.rotary_embedding import get_rope
from sglang.srt.layers.utils import PPMissingLayer, get_layer_id
from sglang.srt.layers.vocab_parallel_embedding import (
    ParallelLMHead,
    VocabParallelEmbedding,
)
from sglang.srt.managers.expert_distribution import (
    get_global_expert_distribution_recorder,
)
from sglang.srt.managers.expert_location import ModelConfigForExpertLocation
from sglang.srt.managers.expert_location_dispatch import ExpertLocationDispatchInfo
from sglang.srt.managers.schedule_batch import global_server_args_dict
from sglang.srt.model_executor.forward_batch_info import ForwardBatch, PPProxyTensors
from sglang.srt.model_loader.weight_utils import default_weight_loader
from sglang.srt.two_batch_overlap import (
    MaybeTboDeepEPDispatcher,
    model_forward_maybe_tbo,
)
from sglang.srt.utils import (
    BumpAllocator,
    DeepEPMode,
    add_prefix,
    bind_or_assign,
    get_bool_env_var,
    get_int_env_var,
    is_cuda,
    is_hip,
    log_info_on_rank0,
    make_layers,
)

_is_hip = is_hip()
_is_cuda = is_cuda()
_is_fp8_fnuz = is_fp8_fnuz()

if _is_cuda:
    from sgl_kernel import awq_dequantize, bmm_fp8, merge_state_v2

    from sglang.srt.layers.quantization.deep_gemm import (
        grouped_gemm_nt_f8f8bf16_masked as deep_gemm_grouped_gemm_nt_f8f8bf16_masked,
    )
else:
    from vllm._custom_ops import awq_dequantize

if _is_hip:
    from sglang.srt.layers.attention.triton_ops.rocm_mla_decode_rope import (
        decode_attention_fwd_grouped_rope,
    )

logger = logging.getLogger(__name__)


class AttnForwardMethod(IntEnum):
    # Use multi-head attention
    MHA = auto()

    # Use absorbed multi-latent attention
    MLA = auto()

    # Use multi-head attention, but with KV cache chunked.
    # This method can avoid OOM when prefix lengths are long.
    MHA_CHUNKED_KV = auto()

    # Use MLA but with fused RoPE
    MLA_FUSED_ROPE = auto()


class DeepseekV2MLP(nn.Module):
    def __init__(
        self,
        hidden_size: int,
        intermediate_size: int,
        hidden_act: str,
        quant_config: Optional[QuantizationConfig] = None,
        reduce_results: bool = True,
        prefix: str = "",
        tp_rank: Optional[int] = None,
        tp_size: Optional[int] = None,
    ) -> None:
        super().__init__()
        self.tp_size = tp_size

        self.gate_up_proj = MergedColumnParallelLinear(
            hidden_size,
            [intermediate_size] * 2,
            bias=False,
            quant_config=quant_config,
            prefix=add_prefix("gate_up_proj", prefix),
            tp_rank=tp_rank,
            tp_size=tp_size,
        )
        self.down_proj = RowParallelLinear(
            intermediate_size,
            hidden_size,
            bias=False,
            quant_config=quant_config,
            reduce_results=reduce_results,
            prefix=add_prefix("down_proj", prefix),
            tp_rank=tp_rank,
            tp_size=tp_size,
        )
        if hidden_act != "silu":
            raise ValueError(
                f"Unsupported activation: {hidden_act}. "
                "Only silu is supported for now."
            )
        self.act_fn = SiluAndMul()

    def forward(self, x, forward_batch=None):
        if (self.tp_size == 1) and x.shape[0] == 0:
            return x

        gate_up, _ = self.gate_up_proj(x)
        x = self.act_fn(gate_up)
        x, _ = self.down_proj(x)
        return x


class MoEGate(nn.Module):
    def __init__(
        self,
        config,
        prefix: str = "",
    ):
        super().__init__()
        self.weight = nn.Parameter(
            torch.empty((config.n_routed_experts, config.hidden_size))
        )
        if config.topk_method == "noaux_tc":
            self.e_score_correction_bias = nn.Parameter(
                torch.empty((config.n_routed_experts))
            )
        else:
            self.e_score_correction_bias = None

    def forward(self, hidden_states):
        logits = F.linear(hidden_states, self.weight, None)
        return logits


def is_non_idle_and_non_empty(forward_mode, hidden_states):
    return (
        (forward_mode is not None)
        and not forward_mode.is_idle()
        and hidden_states.shape[0] > 0
    )


class DeepseekV2MoE(nn.Module):

    def __init__(
        self,
        config: PretrainedConfig,
        layer_id: int,
        quant_config: Optional[QuantizationConfig] = None,
        prefix: str = "",
    ):
        super().__init__()
        self.tp_size = get_tensor_model_parallel_world_size()
        self.routed_scaling_factor = config.routed_scaling_factor
        self.n_shared_experts = config.n_shared_experts
        self.n_share_experts_fusion = global_server_args_dict["n_share_experts_fusion"]
        self.config = config
        self.layer_id = layer_id

        if self.tp_size > config.n_routed_experts:
            raise ValueError(
                f"Tensor parallel size {self.tp_size} is greater than "
                f"the number of experts {config.n_routed_experts}."
            )

        if config.hidden_act != "silu":
            raise ValueError(
                f"Unsupported activation: {config.hidden_act}. "
                "Only silu is supported for now."
            )

        self.gate = MoEGate(config=config, prefix=add_prefix("gate", prefix))

        self.experts = get_moe_impl_class()(
            num_experts=config.n_routed_experts
            + self.n_share_experts_fusion
            + global_server_args_dict["ep_num_redundant_experts"],
            top_k=config.num_experts_per_tok + min(self.n_share_experts_fusion, 1),
            hidden_size=config.hidden_size,
            intermediate_size=config.moe_intermediate_size,
            layer_id=self.layer_id,
            renormalize=config.norm_topk_prob,
            quant_config=quant_config,
            use_grouped_topk=True,
            num_expert_group=config.n_group,
            topk_group=config.topk_group,
            correction_bias=self.gate.e_score_correction_bias,
            routed_scaling_factor=self.routed_scaling_factor,
            prefix=add_prefix("experts", prefix),
            **(
                dict(deepep_mode=DeepEPMode[global_server_args_dict["deepep_mode"]])
                if global_server_args_dict["enable_deepep_moe"]
                else {}
            ),
        )

        if config.n_shared_experts is not None and self.n_share_experts_fusion == 0:
            intermediate_size = config.moe_intermediate_size * config.n_shared_experts
            # disable tp for shared experts when enable deepep moe
            self.shared_experts = DeepseekV2MLP(
                hidden_size=config.hidden_size,
                intermediate_size=intermediate_size,
                hidden_act=config.hidden_act,
                quant_config=quant_config,
                reduce_results=False,
                prefix=add_prefix("shared_experts", prefix),
                **(
                    dict(tp_rank=0, tp_size=1)
                    if global_server_args_dict["enable_deepep_moe"]
                    else {}
                ),
            )

        self.top_k = config.num_experts_per_tok

        if global_server_args_dict["enable_deepep_moe"]:
            # TODO: we will support tp < ep in the future
            self.ep_size = get_tensor_model_parallel_world_size()
            self.num_experts = (
                config.n_routed_experts
                + global_server_args_dict["ep_num_redundant_experts"]
            )
            self.renormalize = config.norm_topk_prob
            self.topk_group = config.topk_group
            self.num_expert_group = config.n_group
            self.correction_bias = (
                self.gate.e_score_correction_bias.data
                if self.gate.e_score_correction_bias is not None
                else None
            )

            self.deepep_dispatcher = MaybeTboDeepEPDispatcher(
                group=parallel_state.get_tp_group().device_group,
                router_topk=self.top_k,
                permute_fusion=True,
                num_experts=self.num_experts,
                num_local_experts=config.n_routed_experts // self.tp_size,
                hidden_size=config.hidden_size,
                params_dtype=config.torch_dtype,
                deepep_mode=DeepEPMode[global_server_args_dict["deepep_mode"]],
                async_finish=True,
                return_recv_hook=True,
            )

        self._enable_deepep_moe = global_server_args_dict["enable_deepep_moe"]

    def get_moe_weights(self):
        return [
            x.data
            for name, x in self.experts.named_parameters()
            if name not in ["correction_bias"]
        ]

    def forward(
        self, hidden_states: torch.Tensor, forward_batch: Optional[ForwardBatch] = None
    ) -> torch.Tensor:
        if not self._enable_deepep_moe:
            return self.forward_normal(hidden_states)
        else:
            return self.forward_deepep(hidden_states, forward_batch)

    def forward_normal(self, hidden_states: torch.Tensor) -> torch.Tensor:
        shared_output = self._forward_shared_experts(hidden_states)
        # router_logits: (num_tokens, n_experts)
        router_logits = self.gate(hidden_states)
        final_hidden_states = self.experts(
            hidden_states=hidden_states, router_logits=router_logits
        )
        final_hidden_states *= self.routed_scaling_factor
        if shared_output is not None:
            final_hidden_states = final_hidden_states + shared_output
        if self.tp_size > 1:
            final_hidden_states = tensor_model_parallel_all_reduce(final_hidden_states)
        return final_hidden_states

    def forward_deepep(
        self, hidden_states: torch.Tensor, forward_batch: ForwardBatch
    ) -> torch.Tensor:
        forward_mode = forward_batch.forward_mode
        shared_output = None
        if is_non_idle_and_non_empty(forward_mode, hidden_states):
            # router_logits: (num_tokens, n_experts)
            router_logits = self.gate(hidden_states)
            shared_output = self._forward_shared_experts(hidden_states)
            topk_weights, topk_idx = select_experts(
                hidden_states=hidden_states,
                router_logits=router_logits,
                top_k=self.top_k,
                use_grouped_topk=True,
                renormalize=self.renormalize,
                topk_group=self.topk_group,
                num_expert_group=self.num_expert_group,
                correction_bias=self.correction_bias,
                routed_scaling_factor=self.routed_scaling_factor,
                num_token_non_padded=forward_batch.num_token_non_padded,
                expert_location_dispatch_info=ExpertLocationDispatchInfo.init_new(
                    layer_id=self.layer_id,
                ),
            )
        else:
            topk_idx = torch.full(
                (0, self.top_k), -1, dtype=torch.int, device=hidden_states.device
            )
            topk_weights = torch.empty(
                (0, self.top_k), dtype=torch.float32, device=hidden_states.device
            )
        if self.ep_size > 1:
            # TODO(ch-wan): allow users to set num_max_dispatch_tokens_per_rank value
            (
                hidden_states,
                topk_idx,
                topk_weights,
                reorder_topk_ids,
                num_recv_tokens_per_expert,
                seg_indptr,
                masked_m,
                expected_m,
            ) = self.deepep_dispatcher.dispatch(
                hidden_states=hidden_states,
                topk_idx=topk_idx,
                topk_weights=topk_weights,
                forward_mode=forward_mode,
            )
        final_hidden_states = self.experts(
            hidden_states=hidden_states,
            topk_idx=topk_idx,
            topk_weights=topk_weights,
            reorder_topk_ids=reorder_topk_ids,
            seg_indptr=seg_indptr,
            masked_m=masked_m,
            expected_m=expected_m,
            num_recv_tokens_per_expert=num_recv_tokens_per_expert,
            forward_mode=forward_mode,
        )
        if self.ep_size > 1:
            final_hidden_states = self.deepep_dispatcher.combine(
                hidden_states=final_hidden_states,
                topk_idx=topk_idx,
                topk_weights=topk_weights,
                forward_mode=forward_mode,
            )
        final_hidden_states *= self.routed_scaling_factor

        if shared_output is not None:
            final_hidden_states = final_hidden_states + shared_output

        return final_hidden_states

    def _forward_shared_experts(self, hidden_states):
        if self.n_share_experts_fusion == 0:
            return self.shared_experts(hidden_states)
        else:
            return None

    def op_gate(self, state):
        if is_non_idle_and_non_empty(
            state.forward_batch.forward_mode, state.hidden_states_mlp_input
        ):
            # router_logits: (num_tokens, n_experts)
            state.router_logits = self.gate(state.hidden_states_mlp_input)
        else:
            state.router_logits = None

    def op_shared_experts(self, state):
        hidden_states_mlp_input = state.pop("hidden_states_mlp_input")
        if (self.n_share_experts_fusion == 0) and is_non_idle_and_non_empty(
            state.forward_batch.forward_mode, hidden_states_mlp_input
        ):
            state.shared_output = self.shared_experts(hidden_states_mlp_input)
        else:
            state.shared_output = None

    def op_select_experts(self, state):
        router_logits = state.pop("router_logits")
        hidden_states = state.hidden_states_mlp_input

        if router_logits is not None:
            state.topk_weights_local, state.topk_idx_local = select_experts(
                hidden_states=hidden_states,
                router_logits=router_logits,
                top_k=self.top_k,
                use_grouped_topk=True,
                renormalize=self.renormalize,
                topk_group=self.topk_group,
                num_expert_group=self.num_expert_group,
                correction_bias=self.correction_bias,
                routed_scaling_factor=self.routed_scaling_factor,
                num_token_non_padded=state.forward_batch.num_token_non_padded,
                expert_location_dispatch_info=ExpertLocationDispatchInfo.init_new(
                    layer_id=self.layer_id,
                ),
            )
        else:
            state.topk_idx_local = torch.full(
                (0, self.top_k), -1, dtype=torch.int, device=hidden_states.device
            )
            state.topk_weights_local = torch.empty(
                (0, self.top_k), dtype=torch.float32, device=hidden_states.device
            )

    def op_dispatch_a(self, state):
        if self.ep_size > 1:
            # TODO(ch-wan): allow users to set num_max_dispatch_tokens_per_rank value
            self.deepep_dispatcher.dispatch_a(
                hidden_states=state.hidden_states_mlp_input,
                topk_idx=state.pop("topk_idx_local"),
                topk_weights=state.pop("topk_weights_local"),
                forward_mode=state.forward_batch.forward_mode,
                tbo_subbatch_index=state.get("tbo_subbatch_index"),
            )

    def op_dispatch_b(self, state):
        if self.ep_size > 1:
            with get_global_expert_distribution_recorder().with_current_layer(
                self.layer_id
            ):
                (
                    state.hidden_states_experts_input,
                    state.topk_idx_dispatched,
                    state.topk_weights_dispatched,
                    state.reorder_topk_ids,
                    state.num_recv_tokens_per_expert,
                    state.seg_indptr,
                    state.masked_m,
                    state.expected_m,
                ) = self.deepep_dispatcher.dispatch_b(
                    tbo_subbatch_index=state.get("tbo_subbatch_index"),
                )

    def op_experts(self, state):
        state.hidden_states_experts_output = self.experts(
            hidden_states=state.pop("hidden_states_experts_input"),
            topk_idx=state.topk_idx_dispatched,
            topk_weights=state.topk_weights_dispatched,
            reorder_topk_ids=state.pop("reorder_topk_ids"),
            seg_indptr=state.pop("seg_indptr"),
            masked_m=state.pop("masked_m"),
            expected_m=state.pop("expected_m"),
            num_recv_tokens_per_expert=state.pop("num_recv_tokens_per_expert"),
            forward_mode=state.forward_batch.forward_mode,
        )

    def op_combine_a(self, state):
        if self.ep_size > 1:
            self.deepep_dispatcher.combine_a(
                hidden_states=state.pop("hidden_states_experts_output"),
                topk_idx=state.pop("topk_idx_dispatched"),
                topk_weights=state.pop("topk_weights_dispatched"),
                forward_mode=state.forward_batch.forward_mode,
                tbo_subbatch_index=state.get("tbo_subbatch_index"),
            )

    def op_combine_b(self, state):
        if self.ep_size > 1:
            state.hidden_states_after_combine = self.deepep_dispatcher.combine_b(
                tbo_subbatch_index=state.get("tbo_subbatch_index"),
            )

    def op_output(self, state):
        final_hidden_states = state.pop("hidden_states_after_combine")

        if (shared_output := state.pop("shared_output")) is not None:
            x = shared_output
            x.add_(final_hidden_states, alpha=self.routed_scaling_factor)
            final_hidden_states = x
        else:
            final_hidden_states *= self.routed_scaling_factor

        state.hidden_states_mlp_output = final_hidden_states


def yarn_get_mscale(scale: float = 1, mscale: float = 1) -> float:
    import math

    if scale <= 1:
        return 1.0
    return 0.1 * mscale * math.log(scale) + 1.0


class DeepseekV2AttentionMLA(nn.Module):

    def __init__(
        self,
        config: PretrainedConfig,
        hidden_size: int,
        num_heads: int,
        qk_nope_head_dim: int,
        qk_rope_head_dim: int,
        v_head_dim: int,
        q_lora_rank: int,
        kv_lora_rank: int,
        rope_theta: float = 10000,
        rope_scaling: Optional[Dict[str, Any]] = None,
        max_position_embeddings: int = 8192,
        quant_config: Optional[QuantizationConfig] = None,
        reduce_results: bool = True,
        layer_id: int = None,
        prefix: str = "",
        alt_stream: Optional[torch.cuda.Stream] = None,
    ) -> None:
        super().__init__()
        self.layer_id = layer_id
        self.hidden_size = hidden_size
        self.qk_nope_head_dim = qk_nope_head_dim
        self.qk_rope_head_dim = qk_rope_head_dim
        self.qk_head_dim = qk_nope_head_dim + qk_rope_head_dim
        self.v_head_dim = v_head_dim
        self.q_lora_rank = q_lora_rank
        self.kv_lora_rank = kv_lora_rank
        attn_tp_rank = get_attention_tp_rank()
        attn_tp_size = get_attention_tp_size()

        self.num_heads = num_heads
        assert num_heads % attn_tp_size == 0
        self.num_local_heads = num_heads // attn_tp_size
        self.scaling = self.qk_head_dim**-0.5
        self.rope_theta = rope_theta
        self.max_position_embeddings = max_position_embeddings

        # For tensor parallel attention
        if self.q_lora_rank is not None:
            self.fused_qkv_a_proj_with_mqa = ReplicatedLinear(
                self.hidden_size,
                self.q_lora_rank + self.kv_lora_rank + self.qk_rope_head_dim,
                bias=False,
                quant_config=quant_config,
                prefix=add_prefix("fused_qkv_a_proj_with_mqa", prefix),
            )
            self.q_a_layernorm = RMSNorm(self.q_lora_rank, eps=config.rms_norm_eps)
            self.q_b_proj = ColumnParallelLinear(
                q_lora_rank,
                self.num_heads * self.qk_head_dim,
                bias=False,
                quant_config=quant_config,
                prefix=add_prefix("q_b_proj", prefix),
                tp_rank=attn_tp_rank,
                tp_size=attn_tp_size,
            )
        else:
            self.q_proj = ColumnParallelLinear(
                self.hidden_size,
                self.num_heads * self.qk_head_dim,
                bias=False,
                quant_config=quant_config,
                prefix=add_prefix("q_proj", prefix),
                tp_rank=attn_tp_rank,
                tp_size=attn_tp_size,
            )
            self.kv_a_proj_with_mqa = ReplicatedLinear(
                self.hidden_size,
                self.kv_lora_rank + self.qk_rope_head_dim,
                bias=False,
                quant_config=quant_config,
                prefix=add_prefix("kv_a_proj_with_mqa", prefix),
            )

        self.kv_b_proj = ColumnParallelLinear(
            self.kv_lora_rank,
            self.num_heads * (self.qk_nope_head_dim + self.v_head_dim),
            bias=False,
            quant_config=quant_config,
            prefix=add_prefix("kv_b_proj", prefix),
            tp_rank=attn_tp_rank,
            tp_size=attn_tp_size,
        )
        # O projection.
        self.o_proj = RowParallelLinear(
            self.num_heads * self.v_head_dim,
            self.hidden_size,
            bias=False,
            quant_config=quant_config,
            reduce_results=reduce_results,
            prefix=add_prefix("o_proj", prefix),
            tp_rank=attn_tp_rank,
            tp_size=attn_tp_size,
        )
        self.kv_a_layernorm = RMSNorm(self.kv_lora_rank, eps=config.rms_norm_eps)

        if rope_scaling:
            rope_scaling["rope_type"] = "deepseek_yarn"

        self.rotary_emb = get_rope(
            qk_rope_head_dim,
            rotary_dim=qk_rope_head_dim,
            max_position=max_position_embeddings,
            base=rope_theta,
            rope_scaling=rope_scaling,
            is_neox_style=False,
        )

        if rope_scaling:
            mscale_all_dim = rope_scaling.get("mscale_all_dim", False)
            scaling_factor = rope_scaling["factor"]
            mscale = yarn_get_mscale(scaling_factor, float(mscale_all_dim))
            self.scaling = self.scaling * mscale * mscale
        else:
            self.rotary_emb.forward = self.rotary_emb.forward_native

        self.attn_mqa = RadixAttention(
            self.num_local_heads,
            self.kv_lora_rank + self.qk_rope_head_dim,
            self.scaling,
            num_kv_heads=1,
            layer_id=layer_id,
            v_head_dim=self.kv_lora_rank,
            quant_config=quant_config,
            prefix=add_prefix("attn_mqa", prefix),
        )

        self.attn_mha = RadixAttention(
            self.num_local_heads,
            self.qk_nope_head_dim + self.qk_rope_head_dim,
            self.scaling,
            num_kv_heads=self.num_local_heads,
            layer_id=layer_id,
            v_head_dim=self.v_head_dim,
            quant_config=quant_config,
            prefix=add_prefix("attn_mha", prefix),
        )

        self.alt_stream = alt_stream

        self.w_kc = None
        self.w_vc = None
        self.w_scale = 1.0

        self.w_scale_k = None
        self.w_scale_v = None
        self.use_deep_gemm_bmm = False

        self.flashinfer_mla_disable_ragged = global_server_args_dict[
            "flashinfer_mla_disable_ragged"
        ]
        self.disable_chunked_prefix_cache = global_server_args_dict[
            "disable_chunked_prefix_cache"
        ]
        self.attention_backend = global_server_args_dict["attention_backend"]
        self.rocm_fused_decode_mla = get_bool_env_var(
            "SGLANG_ROCM_FUSED_DECODE_MLA", "false"
        )

        # TODO: Design a finer way to determine the threshold
        self.chunked_prefix_cache_threshold = get_int_env_var(
            "SGL_CHUNKED_PREFIX_CACHE_THRESHOLD", 8192
        )

    def dispatch_attn_forward_method(
        self, forward_batch: ForwardBatch
    ) -> AttnForwardMethod:
        def _dispatch_mla_subtype():
            if _is_hip:
                if (
                    self.rocm_fused_decode_mla
                    and forward_batch.forward_mode.is_decode()
                ):
                    return AttnForwardMethod.MLA_FUSED_ROPE
                else:
                    return AttnForwardMethod.MLA
            else:
                return AttnForwardMethod.MLA

        if self.attention_backend == "flashinfer":
            # Flashinfer MLA: Do not absorb when enabling ragged prefill
            if (
                not self.flashinfer_mla_disable_ragged
                and forward_batch.forward_mode.is_extend()
                and not forward_batch.forward_mode.is_target_verify()
                and not forward_batch.forward_mode.is_draft_extend()
                and sum(forward_batch.extend_prefix_lens_cpu) == 0
            ):
                return AttnForwardMethod.MHA
            else:
                return _dispatch_mla_subtype()
        elif self.attention_backend == "fa3":
            # Flash Attention: Use MHA with chunked KV cache when prefilling on long sequences.
            if forward_batch.extend_prefix_lens_cpu is not None:
                sum_extend_prefix_lens = sum(forward_batch.extend_prefix_lens_cpu)
            if (
                forward_batch.forward_mode.is_extend()
                and not self.disable_chunked_prefix_cache
                and not forward_batch.forward_mode.is_target_verify()
                and not forward_batch.forward_mode.is_draft_extend()
                and (
                    sum_extend_prefix_lens >= self.chunked_prefix_cache_threshold
                    or sum_extend_prefix_lens == 0
                )
            ):
                return AttnForwardMethod.MHA_CHUNKED_KV
            else:
                return _dispatch_mla_subtype()
        else:
            # Triton: Use normal computation for prefill and use weight absorption for extend/decode
            if (
                forward_batch.forward_mode.is_extend()
                and not forward_batch.forward_mode.is_target_verify()
                and not forward_batch.forward_mode.is_draft_extend()
                and sum(forward_batch.extend_prefix_lens_cpu) == 0
            ):
                return AttnForwardMethod.MHA
            else:
                return _dispatch_mla_subtype()

    def op_prepare(self, state):
        state.attn_intermediate_state = self.forward_prepare(
            positions=state.positions,
            hidden_states=state.pop("hidden_states_after_comm_pre_attn"),
            forward_batch=state.forward_batch,
            zero_allocator=state.zero_allocator,
        )

    def op_core(self, state):
        state.hidden_states_after_attn = self.forward_core(
            state.pop("attn_intermediate_state")
        )

    def forward(
        self,
        positions: torch.Tensor,
        hidden_states: torch.Tensor,
        forward_batch: ForwardBatch,
        zero_allocator: BumpAllocator,
    ):
        s = self.forward_prepare(
            positions=positions,
            hidden_states=hidden_states,
            forward_batch=forward_batch,
            zero_allocator=zero_allocator,
        )
        return self.forward_core(s)

    def forward_prepare(
        self,
        positions: torch.Tensor,
        hidden_states: torch.Tensor,
        forward_batch: ForwardBatch,
        zero_allocator: BumpAllocator,
    ):
        if hidden_states.shape[0] == 0:
            assert (
                not self.o_proj.reduce_results
            ), "short-circuiting allreduce will lead to hangs"
            return hidden_states, None, forward_batch, None

        attn_forward_method = self.dispatch_attn_forward_method(forward_batch)

        if attn_forward_method == AttnForwardMethod.MHA:
            inner_state = self.forward_normal_prepare(
                positions, hidden_states, forward_batch, zero_allocator
            )
        elif attn_forward_method == AttnForwardMethod.MHA_CHUNKED_KV:
            inner_state = self.forward_normal_chunked_kv_prepare(
                positions, hidden_states, forward_batch, zero_allocator
            )
        elif attn_forward_method == AttnForwardMethod.MLA:
            inner_state = self.forward_absorb_prepare(
                positions, hidden_states, forward_batch, zero_allocator
            )
        elif attn_forward_method == AttnForwardMethod.MLA_FUSED_ROPE:
            inner_state = self.forward_absorb_fused_mla_rope_prepare(
                positions, hidden_states, forward_batch, zero_allocator
            )
        else:
            raise NotImplementedError
        return None, attn_forward_method, forward_batch, inner_state

    def forward_core(self, intermediate_state):
        hidden_states, attn_forward_method, forward_batch, inner_state = (
            intermediate_state
        )
        if inner_state is None:
            return hidden_states

        if attn_forward_method == AttnForwardMethod.MHA:
            return self.forward_normal_core(*inner_state)
        elif attn_forward_method == AttnForwardMethod.MHA_CHUNKED_KV:
            return self.forward_normal_chunked_kv_core(*inner_state)
        elif attn_forward_method == AttnForwardMethod.MLA:
            return self.forward_absorb_core(*inner_state)
        elif attn_forward_method == AttnForwardMethod.MLA_FUSED_ROPE:
            return self.forward_absorb_fused_mla_rope_core(*inner_state)
        else:
            raise NotImplementedError

    def forward_normal_prepare(
        self,
        positions: torch.Tensor,
        hidden_states: torch.Tensor,
        forward_batch: ForwardBatch,
        zero_allocator: BumpAllocator,
    ):
        if self.q_lora_rank is not None:
            q, latent_cache = self.fused_qkv_a_proj_with_mqa(hidden_states)[0].split(
                [self.q_lora_rank, self.kv_lora_rank + self.qk_rope_head_dim], dim=-1
            )
            q = self.q_a_layernorm(q)
            q = self.q_b_proj(q)[0].view(-1, self.num_local_heads, self.qk_head_dim)
        else:
            q = self.q_proj(hidden_states)[0].view(
                -1, self.num_local_heads, self.qk_head_dim
            )
            latent_cache = self.kv_a_proj_with_mqa(hidden_states)[0]

        _, q_pe = q.split([self.qk_nope_head_dim, self.qk_rope_head_dim], dim=-1)
        kv_a, _ = latent_cache.split([self.kv_lora_rank, self.qk_rope_head_dim], dim=-1)
        latent_cache = latent_cache.unsqueeze(1)
        kv_a = self.kv_a_layernorm(kv_a.contiguous())
        kv = self.kv_b_proj(kv_a)[0]
        kv = kv.view(-1, self.num_local_heads, self.qk_nope_head_dim + self.v_head_dim)
        k_nope = kv[..., : self.qk_nope_head_dim]
        v = kv[..., self.qk_nope_head_dim :]
        k_pe = latent_cache[:, :, self.kv_lora_rank :]
        q_pe, k_pe = self.rotary_emb(positions, q_pe, k_pe)
        q[..., self.qk_nope_head_dim :] = q_pe
        k = torch.empty_like(q)
        k[..., : self.qk_nope_head_dim] = k_nope
        k[..., self.qk_nope_head_dim :] = k_pe

        latent_cache[:, :, : self.kv_lora_rank] = kv_a.unsqueeze(1)
        latent_cache[:, :, self.kv_lora_rank :] = k_pe

        # Save latent cache
        forward_batch.token_to_kv_pool.set_kv_buffer(
            self.attn_mha, forward_batch.out_cache_loc, latent_cache, None
        )

        return q, k, v, forward_batch

    def forward_normal_core(self, q, k, v, forward_batch):
        attn_output = self.attn_mha(q, k, v, forward_batch, save_kv_cache=False)
        attn_output = attn_output.reshape(-1, self.num_local_heads * self.v_head_dim)
        output, _ = self.o_proj(attn_output)
        return output

    def forward_absorb_prepare(
        self,
        positions: torch.Tensor,
        hidden_states: torch.Tensor,
        forward_batch: ForwardBatch,
        zero_allocator: BumpAllocator,
    ):
        from sglang.srt.model_executor.cuda_graph_runner import get_is_capture_mode

        if self.q_lora_rank is not None:
            q, latent_cache = self.fused_qkv_a_proj_with_mqa(hidden_states)[0].split(
                [self.q_lora_rank, self.kv_lora_rank + self.qk_rope_head_dim], dim=-1
            )
            k_nope = latent_cache[..., : self.kv_lora_rank]

            # overlap qk norm
            if self.alt_stream is not None and get_is_capture_mode():
                current_stream = torch.cuda.current_stream()
                self.alt_stream.wait_stream(current_stream)
                q = self.q_a_layernorm(q)
                with torch.cuda.stream(self.alt_stream):
                    k_nope = self.kv_a_layernorm(k_nope)
                current_stream.wait_stream(self.alt_stream)
            else:
                q = self.q_a_layernorm(q)
                k_nope = self.kv_a_layernorm(k_nope)

            k_nope = k_nope.unsqueeze(1)
            q = self.q_b_proj(q)[0].view(-1, self.num_local_heads, self.qk_head_dim)
        else:
            q = self.q_proj(hidden_states)[0].view(
                -1, self.num_local_heads, self.qk_head_dim
            )
            latent_cache = self.kv_a_proj_with_mqa(hidden_states)[0]
            k_nope = latent_cache[..., : self.kv_lora_rank]
            k_nope = self.kv_a_layernorm(k_nope).unsqueeze(1)

        q_nope, q_pe = q.split([self.qk_nope_head_dim, self.qk_rope_head_dim], dim=-1)
        k_pe = latent_cache[..., self.kv_lora_rank :].unsqueeze(1)

        if self.use_deep_gemm_bmm:
            q_nope_val, q_nope_scale, masked_m, expected_m, aligned_m = (
                per_token_group_quant_mla_deep_gemm_masked_fp8(q_nope.transpose(0, 1))
            )
            q_nope_out = q_nope.new_empty(
                (self.num_local_heads, aligned_m, self.kv_lora_rank)
            )
            deep_gemm_grouped_gemm_nt_f8f8bf16_masked(
                (q_nope_val, q_nope_scale),
                (self.w_kc, self.w_scale_k),
                q_nope_out,
                masked_m,
                expected_m,
            )
            q_nope_out = q_nope_out[:, :expected_m, :]
        elif _is_hip:
            # TODO(haishaw): add bmm_fp8 to ROCm
            q_nope_out = torch.bmm(
                q_nope.to(torch.bfloat16).transpose(0, 1),
                self.w_kc.to(torch.bfloat16) * self.w_scale,
            )
        elif self.w_kc.dtype == torch.float8_e4m3fn:
            q_nope_val, q_nope_scale = per_tensor_quant_mla_fp8(
                q_nope.transpose(0, 1),
                zero_allocator.allocate(1),
            )
            q_nope_out = bmm_fp8(
                q_nope_val, self.w_kc, q_nope_scale, self.w_scale, torch.bfloat16
            )
        else:
            q_nope_out = torch.bmm(q_nope.transpose(0, 1), self.w_kc)

        q_nope_out = q_nope_out.transpose(0, 1)
        q_pe, k_pe = self.rotary_emb(positions, q_pe, k_pe)

        return q_pe, k_pe, q_nope_out, k_nope, forward_batch, zero_allocator

    def forward_absorb_core(
        self, q_pe, k_pe, q_nope_out, k_nope, forward_batch, zero_allocator
    ):
        if self.attention_backend == "fa3" or self.attention_backend == "flashinfer":
            attn_output = self.attn_mqa(
                q_nope_out, k_nope, k_nope, forward_batch, q_rope=q_pe, k_rope=k_pe
            )
        else:
            q = torch.cat([q_nope_out, q_pe], dim=-1)
            k = torch.cat([k_nope, k_pe], dim=-1)
            attn_output = self.attn_mqa(q, k, k_nope, forward_batch)
        attn_output = attn_output.view(-1, self.num_local_heads, self.kv_lora_rank)

        if self.use_deep_gemm_bmm:
            attn_output_val, attn_output_scale, masked_m, expected_m, aligned_m = (
                per_token_group_quant_mla_deep_gemm_masked_fp8(
                    attn_output.transpose(0, 1)
                )
            )
            attn_bmm_output = attn_output.new_empty(
                (self.num_local_heads, aligned_m, self.v_head_dim)
            )
            deep_gemm_grouped_gemm_nt_f8f8bf16_masked(
                (attn_output_val, attn_output_scale),
                (self.w_vc, self.w_scale_v),
                attn_bmm_output,
                masked_m,
                expected_m,
            )
            attn_bmm_output = attn_bmm_output[:, :expected_m, :]
        elif _is_hip:
            # TODO(haishaw): add bmm_fp8 to ROCm
            attn_bmm_output = torch.bmm(
                attn_output.to(torch.bfloat16).transpose(0, 1),
                self.w_vc.to(torch.bfloat16) * self.w_scale,
            )
        elif self.w_vc.dtype == torch.float8_e4m3fn:
            attn_output_val, attn_output_scale = per_tensor_quant_mla_fp8(
                attn_output.transpose(0, 1),
                zero_allocator.allocate(1),
            )
            attn_bmm_output = bmm_fp8(
                attn_output_val,
                self.w_vc,
                attn_output_scale,
                self.w_scale,
                torch.bfloat16,
            )
        else:
            attn_bmm_output = torch.bmm(attn_output.transpose(0, 1), self.w_vc)
        attn_output = attn_bmm_output.transpose(0, 1).flatten(1, 2)
        output, _ = self.o_proj(attn_output)

        return output

    def forward_absorb_fused_mla_rope_prepare(
        self,
        positions: torch.Tensor,
        hidden_states: torch.Tensor,
        forward_batch: ForwardBatch,
        zero_allocator: BumpAllocator,
    ):
        enable_rope_fusion = (
            os.getenv("SGLANG_FUSED_MLA_ENABLE_ROPE_FUSION", "1") == "1"
        )
        q_len = hidden_states.shape[0]
        q_input = hidden_states.new_empty(
            q_len, self.num_local_heads, self.kv_lora_rank + self.qk_rope_head_dim
        )
        if self.q_lora_rank is not None:
            q, latent_cache = self.fused_qkv_a_proj_with_mqa(hidden_states)[0].split(
                [self.q_lora_rank, self.kv_lora_rank + self.qk_rope_head_dim], dim=-1
            )
            q = self.q_a_layernorm(q)
            q = self.q_b_proj(q)[0].view(-1, self.num_local_heads, self.qk_head_dim)
        else:
            q = self.q_proj(hidden_states)[0].view(
                -1, self.num_local_heads, self.qk_head_dim
            )
            latent_cache = self.kv_a_proj_with_mqa(hidden_states)[0]
        q_nope, q_pe = q.split([self.qk_nope_head_dim, self.qk_rope_head_dim], dim=-1)

        if _is_hip:
            # TODO(haishaw): add bmm_fp8 to ROCm
            q_nope_out = torch.bmm(
                q_nope.to(torch.bfloat16).transpose(0, 1),
                self.w_kc.to(torch.bfloat16) * self.w_scale,
            )
        elif self.w_kc.dtype == torch.float8_e4m3fn:
            q_nope_val, q_nope_scale = per_tensor_quant_mla_fp8(
                q_nope.transpose(0, 1),
                zero_allocator.allocate(1),
                dtype=torch.float8_e4m3fn,
            )
            q_nope_out = bmm_fp8(
                q_nope_val, self.w_kc, q_nope_scale, self.w_scale, torch.bfloat16
            )
        else:
            q_nope_out = torch.bmm(q_nope.transpose(0, 1), self.w_kc)
        q_input[..., : self.kv_lora_rank] = q_nope_out.transpose(0, 1)
        v_input = latent_cache[..., : self.kv_lora_rank]
        v_input = self.kv_a_layernorm(v_input.contiguous()).unsqueeze(1)
        k_input = latent_cache.unsqueeze(1)
        k_input[..., : self.kv_lora_rank] = v_input

        if not enable_rope_fusion:
            k_pe = k_input[..., self.kv_lora_rank :]
            q_pe, k_pe = self.rotary_emb(positions, q_pe, k_pe)
            q_input[..., self.kv_lora_rank :] = q_pe
            k_input[..., self.kv_lora_rank :] = k_pe
            k_pe_output = None
        else:
            k_pe_output = torch.empty_like(k_input[..., self.kv_lora_rank :])

        q_input[..., self.kv_lora_rank :] = q_pe

        # attn_output = self.attn_mqa(q_input, k_input, v_input, forward_batch)
        # Use Fused ROPE with use_rope=OFF.
        attn_output = torch.empty(
            (q_len, self.num_local_heads, self.kv_lora_rank),
            dtype=q.dtype,
            device=q.device,
        )
        attn_logits, _, kv_indptr, kv_indices, _, _, _ = (
            forward_batch.attn_backend.forward_metadata
        )
        cos_sin_cache = self.rotary_emb.cos_sin_cache
        num_kv_split = forward_batch.attn_backend.num_kv_splits
        sm_scale = self.attn_mqa.scaling
        if attn_logits is None:
            attn_logits = torch.empty(
                (
                    forward_batch.batch_size,
                    self.num_local_heads,
                    num_kv_split,
                    self.kv_lora_rank + 1,
                ),
                dtype=torch.float32,
                device=q.device,
            )

        # save current latent cache.
        forward_batch.token_to_kv_pool.set_kv_buffer(
            self.attn_mqa, forward_batch.out_cache_loc, k_input, None
        )
        key_cache_buf = forward_batch.token_to_kv_pool.get_key_buffer(
            self.attn_mqa.layer_id
        )
        val_cache_buf = key_cache_buf[..., : self.kv_lora_rank]

        return (
            q_input,
            key_cache_buf,
            val_cache_buf,
            attn_output,
            kv_indptr,
            kv_indices,
            k_pe_output,
            cos_sin_cache,
            positions,
            attn_logits,
            num_kv_split,
            sm_scale,
            enable_rope_fusion,
            k_input,
            forward_batch,
            zero_allocator,
        )

    def forward_absorb_fused_mla_rope_core(
        self,
        q_input,
        key_cache_buf,
        val_cache_buf,
        attn_output,
        kv_indptr,
        kv_indices,
        k_pe_output,
        cos_sin_cache,
        positions,
        attn_logits,
        num_kv_split,
        sm_scale,
        enable_rope_fusion,
        k_input,
        forward_batch,
        zero_allocator,
    ):
        decode_attention_fwd_grouped_rope(
            q_input,
            key_cache_buf,
            val_cache_buf,
            attn_output,
            kv_indptr,
            kv_indices,
            k_pe_output,
            self.kv_lora_rank,
            self.rotary_emb.rotary_dim,
            cos_sin_cache,
            positions,
            attn_logits,
            num_kv_split,
            sm_scale,
            logit_cap=self.attn_mqa.logit_cap,
            use_rope=enable_rope_fusion,
            is_neox_style=self.rotary_emb.is_neox_style,
        )

        if enable_rope_fusion:
            k_input[..., self.kv_lora_rank :] = k_pe_output
            forward_batch.token_to_kv_pool.set_kv_buffer(
                self.attn_mqa, forward_batch.out_cache_loc, k_input, None
            )

        attn_output = attn_output.view(-1, self.num_local_heads, self.kv_lora_rank)

        if _is_hip:
            # TODO(haishaw): add bmm_fp8 to ROCm
            attn_bmm_output = torch.bmm(
                attn_output.to(torch.bfloat16).transpose(0, 1),
                self.w_vc.to(torch.bfloat16) * self.w_scale,
            )
        elif self.w_vc.dtype == torch.float8_e4m3fn:
            attn_output_val, attn_output_scale = per_tensor_quant_mla_fp8(
                attn_output.transpose(0, 1),
                zero_allocator.allocate(1),
                dtype=torch.float8_e4m3fn,
            )
            attn_bmm_output = bmm_fp8(
                attn_output_val,
                self.w_vc,
                attn_output_scale,
                self.w_scale,
                torch.bfloat16,
            )
        else:
            attn_bmm_output = torch.bmm(attn_output.transpose(0, 1), self.w_vc)
        attn_output = attn_bmm_output.transpose(0, 1).flatten(1, 2)
        output, _ = self.o_proj(attn_output)

        return output

    def _chunked_prefix_attn_mha(
        self,
        q: torch.Tensor,
        accum_output: torch.Tensor,
        accum_lse: torch.Tensor,
        forward_batch: ForwardBatch,
    ) -> torch.Tensor:

        assert forward_batch.num_prefix_chunks is not None
        for i in range(forward_batch.num_prefix_chunks):
            forward_batch.set_prefix_chunk_idx(i)

            # Fetch latent cache from memory pool with precomputed chunked kv indices
            latent_cache_buf = forward_batch.token_to_kv_pool.get_key_buffer(
                self.attn_mha.layer_id
            )
            latent_cache = latent_cache_buf[
                forward_batch.prefix_chunk_kv_indices[i]
            ].contiguous()

            kv_a_normed, k_pe = latent_cache.split(
                [self.kv_lora_rank, self.qk_rope_head_dim], dim=-1
            )
            kv_a_normed = kv_a_normed.squeeze(1).contiguous()
            kv = self.kv_b_proj(kv_a_normed)[0]
            kv = kv.view(
                -1, self.num_local_heads, self.qk_nope_head_dim + self.v_head_dim
            )
            v = kv[..., self.qk_nope_head_dim :]
            k_nope = kv[..., : self.qk_nope_head_dim]

            k = torch.empty(
                (
                    k_nope.shape[0],
                    self.num_local_heads,
                    self.qk_nope_head_dim + self.qk_rope_head_dim,
                ),
                dtype=v.dtype,
                device=v.device,
            )
            k[..., : self.qk_nope_head_dim] = k_nope
            k[..., self.qk_nope_head_dim :] = k_pe

            output, lse = self.attn_mha(q, k, v, forward_batch, save_kv_cache=False)
            lse = torch.transpose(lse, 0, 1).contiguous()
            tmp_output = torch.empty_like(accum_output)
            tmp_lse = torch.empty_like(accum_lse)
            merge_state_v2(output, lse, accum_output, accum_lse, tmp_output, tmp_lse)
            accum_output, accum_lse = tmp_output, tmp_lse

        return accum_output

    def forward_normal_chunked_kv_prepare(
        self,
        positions: torch.Tensor,
        hidden_states: torch.Tensor,
        forward_batch: ForwardBatch,
        zero_allocator: BumpAllocator,
    ):
        # In normal mha, the k and v tensors will become overly large when the prefix length is long.
        # To avoid this, we split the kv cache into chunks and process them one after another.
        # Since mha is compute friendly, the for loop induced here will not introduce significant overhead.
        # The top comments in https://github.com/vllm-project/vllm/blob/main/vllm/v1/attention/backends/mla/common.py
        # will be helpful for understanding the purpose of this function.

        # First do normal mha forward to get output for extended part
        if self.q_lora_rank is not None:
            q, latent_cache = self.fused_qkv_a_proj_with_mqa(hidden_states)[0].split(
                [self.q_lora_rank, self.kv_lora_rank + self.qk_rope_head_dim], dim=-1
            )
            q = self.q_a_layernorm(q)
            q = self.q_b_proj(q)[0].view(-1, self.num_local_heads, self.qk_head_dim)
        else:
            q = self.q_proj(hidden_states)[0].view(
                -1, self.num_local_heads, self.qk_head_dim
            )
            latent_cache = self.kv_a_proj_with_mqa(hidden_states)[0]
        _, q_pe = q.split([self.qk_nope_head_dim, self.qk_rope_head_dim], dim=-1)
        kv_a, _ = latent_cache.split([self.kv_lora_rank, self.qk_rope_head_dim], dim=-1)
        latent_cache = latent_cache.unsqueeze(1)
        kv_a = self.kv_a_layernorm(kv_a.contiguous())
        kv = self.kv_b_proj(kv_a)[0]
        kv = kv.view(-1, self.num_local_heads, self.qk_nope_head_dim + self.v_head_dim)
        k_nope = kv[..., : self.qk_nope_head_dim]
        v = kv[..., self.qk_nope_head_dim :]
        k_pe = latent_cache[:, :, self.kv_lora_rank :]

        q_pe, k_pe = self.rotary_emb(positions, q_pe, k_pe)
        q[..., self.qk_nope_head_dim :] = q_pe
        k = torch.empty_like(q)
        k[..., : self.qk_nope_head_dim] = k_nope
        k[..., self.qk_nope_head_dim :] = k_pe

        latent_cache[:, :, : self.kv_lora_rank] = kv_a.unsqueeze(1)
        latent_cache[:, :, self.kv_lora_rank :] = k_pe

        # Save latent cache
        forward_batch.token_to_kv_pool.set_kv_buffer(
            self.attn_mha, forward_batch.out_cache_loc, latent_cache, None
        )

        return q, k, v, forward_batch

    def forward_normal_chunked_kv_core(self, q, k, v, forward_batch):
        # Do mha for extended part without prefix
        forward_batch.set_attn_attend_prefix_cache(False)
        attn_output, lse = self.attn_mha(q, k, v, forward_batch, save_kv_cache=False)
        lse = torch.transpose(lse, 0, 1).contiguous()

        # Do mha attention with chunked prefix cache if there are any sequence with prefix
        if any(forward_batch.extend_prefix_lens_cpu):
            # Only initialize the info once
            if forward_batch.num_prefix_chunks is None:
                forward_batch.prepare_chunked_prefix_cache_info(q.device)

            forward_batch.set_attn_attend_prefix_cache(True)
            attn_output = self._chunked_prefix_attn_mha(
                q=q,
                accum_output=attn_output,
                accum_lse=lse,
                forward_batch=forward_batch,
            )

        attn_output = attn_output.reshape(-1, self.num_local_heads * self.v_head_dim)
        output, _ = self.o_proj(attn_output)
        return output


class DeepseekV2DecoderLayer(nn.Module):

    def __init__(
        self,
        config: PretrainedConfig,
        layer_id: int,
        quant_config: Optional[QuantizationConfig] = None,
        is_nextn: bool = False,
        prefix: str = "",
        alt_stream: Optional[torch.cuda.Stream] = None,
    ) -> None:
        super().__init__()
        self.hidden_size = config.hidden_size
        self.config = config
        rope_theta = getattr(config, "rope_theta", 10000)
        rope_scaling = getattr(config, "rope_scaling", None)
        max_position_embeddings = getattr(config, "max_position_embeddings", 8192)
        self.enable_dp_attention = global_server_args_dict["enable_dp_attention"]
        self.layer_id = layer_id
        self.self_attn = DeepseekV2AttentionMLA(
            config=config,
            hidden_size=self.hidden_size,
            num_heads=config.num_attention_heads,
            qk_nope_head_dim=config.qk_nope_head_dim,
            qk_rope_head_dim=config.qk_rope_head_dim,
            v_head_dim=config.v_head_dim,
            q_lora_rank=(
                config.q_lora_rank if hasattr(config, "q_lora_rank") else None
            ),
            kv_lora_rank=config.kv_lora_rank,
            rope_theta=rope_theta,
            rope_scaling=rope_scaling,
            max_position_embeddings=max_position_embeddings,
            quant_config=quant_config,
            layer_id=layer_id,
            reduce_results=False,
            prefix=add_prefix("self_attn", prefix),
            alt_stream=alt_stream,
        )

        self.is_layer_sparse = self._is_layer_sparse(layer_id, is_nextn=is_nextn)
        is_previous_layer_sparse = self._is_layer_sparse(layer_id - 1, is_nextn=False)

        self.layer_scatter_modes = LayerScatterModes.init_new(
            layer_id=layer_id,
            num_layers=config.num_hidden_layers,
            is_layer_sparse=self.is_layer_sparse,
            is_previous_layer_sparse=is_previous_layer_sparse,
        )

        if self.is_layer_sparse:
            self.mlp = DeepseekV2MoE(
                config=config,
                quant_config=quant_config,
                prefix=add_prefix("mlp", prefix),
                layer_id=self.layer_id,
            )
        else:
            if enable_moe_dense_fully_dp():
                mlp_tp_rank, mlp_tp_size = 0, 1
            else:
                mlp_tp_rank, mlp_tp_size = None, None
            self.mlp = DeepseekV2MLP(
                hidden_size=config.hidden_size,
                intermediate_size=config.intermediate_size,
                hidden_act=config.hidden_act,
                quant_config=quant_config,
                prefix=add_prefix("mlp", prefix),
                tp_rank=mlp_tp_rank,
                tp_size=mlp_tp_size,
            )

        self.input_layernorm = RMSNorm(config.hidden_size, eps=config.rms_norm_eps)
        self.post_attention_layernorm = RMSNorm(
            config.hidden_size, eps=config.rms_norm_eps
        )

        self.layer_communicator = LayerCommunicator(
            layer_scatter_modes=self.layer_scatter_modes,
            input_layernorm=self.input_layernorm,
            post_attention_layernorm=self.post_attention_layernorm,
        )

    def _is_layer_sparse(self, layer_id: int, is_nextn: bool) -> bool:
        return is_nextn or (
            self.config.n_routed_experts is not None
            and layer_id >= self.config.first_k_dense_replace
            and layer_id % self.config.moe_layer_freq == 0
        )

    def forward(
        self,
        positions: torch.Tensor,
        hidden_states: torch.Tensor,
        forward_batch: ForwardBatch,
        residual: Optional[torch.Tensor],
        zero_allocator: BumpAllocator,
    ) -> torch.Tensor:
        hidden_states, residual = self.layer_communicator.prepare_attn(
            hidden_states, residual, forward_batch
        )

        hidden_states = self.self_attn(
            positions=positions,
            hidden_states=hidden_states,
            forward_batch=forward_batch,
            zero_allocator=zero_allocator,
        )

        hidden_states, residual = self.layer_communicator.prepare_mlp(
            hidden_states, residual, forward_batch
        )

        hidden_states = self.mlp(hidden_states, forward_batch)

        hidden_states, residual = self.layer_communicator.postprocess_layer(
            hidden_states, residual, forward_batch
        )

        return hidden_states, residual

    def op_comm_prepare_attn(
        self,
        state,
        positions: torch.Tensor,
        hidden_states: torch.Tensor,
        forward_batch: ForwardBatch,
        residual: Optional[torch.Tensor],
        zero_allocator: BumpAllocator,
        tbo_subbatch_index: Optional[int] = None,
    ):
        state.hidden_states_after_comm_pre_attn, state.residual_after_input_ln = (
            self.layer_communicator.prepare_attn(hidden_states, residual, forward_batch)
        )
        state.update(
            dict(
                forward_batch=forward_batch,
                positions=positions,
                zero_allocator=zero_allocator,
                tbo_subbatch_index=tbo_subbatch_index,
            )
        )

    def op_comm_prepare_mlp(self, state):
        state.hidden_states_mlp_input, state.residual_after_comm_pre_mlp = (
            self.layer_communicator.prepare_mlp(
                state.pop("hidden_states_after_attn"),
                state.pop("residual_after_input_ln"),
                state.forward_batch,
            )
        )

    def op_mlp(self, state):
        hidden_states = state.pop("hidden_states_mlp_input")
        if not (
            enable_moe_dense_fully_dp()
            and (not self.is_layer_sparse)
            and hidden_states.shape[0] == 0
        ):
            state.hidden_states_mlp_output = self.mlp(
                hidden_states, state.forward_batch.forward_mode
            )
        else:
            state.hidden_states_mlp_output = hidden_states

    def op_comm_postprocess_layer(self, state):
        hidden_states, residual = self.layer_communicator.postprocess_layer(
            state.pop("hidden_states_mlp_output"),
            state.pop("residual_after_comm_pre_mlp"),
            state.forward_batch,
        )

        output = dict(
            positions=state.positions,
            hidden_states=hidden_states,
            residual=residual,
            forward_batch=state.forward_batch,
            zero_allocator=state.zero_allocator,
            tbo_subbatch_index=state.tbo_subbatch_index,
        )

        state.clear(
            expect_keys={
                "positions",
                "forward_batch",
                "zero_allocator",
                "tbo_subbatch_index",
            }
        )
        return output


class DeepseekV2Model(nn.Module):
    fall_back_to_pt_during_load = False

    def __init__(
        self,
        config: PretrainedConfig,
        quant_config: Optional[QuantizationConfig] = None,
        prefix: str = "",
    ) -> None:
        super().__init__()
        self.padding_id = config.pad_token_id
        self.vocab_size = config.vocab_size
        self.first_k_dense_replace = config.first_k_dense_replace

        self.pp_group = get_pp_group()
        if self.pp_group.is_first_rank:
            self.embed_tokens = VocabParallelEmbedding(
                config.vocab_size,
                config.hidden_size,
                enable_tp=not global_server_args_dict["enable_dp_attention"],
            )
        else:
            self.embed_tokens = PPMissingLayer()

        self.alt_stream = torch.cuda.Stream() if _is_cuda else None

        self.layers, self.start_layer, self.end_layer = make_layers(
            config.num_hidden_layers,
            lambda idx, prefix: DeepseekV2DecoderLayer(
                config=config,
                quant_config=quant_config,
                layer_id=idx,
                prefix=prefix,
                alt_stream=self.alt_stream,
            ),
            pp_rank=self.pp_group.rank_in_group,
            pp_size=self.pp_group.world_size,
            prefix="layers",
        )

        if self.pp_group.is_last_rank:
            self.norm = RMSNorm(config.hidden_size, eps=config.rms_norm_eps)
        else:
            self.norm = PPMissingLayer(return_tuple=True)

        self.dp_size = get_local_attention_dp_size()

    def get_input_embeddings(self) -> torch.Tensor:
        return self.embed_tokens

    def forward(
        self,
        input_ids: torch.Tensor,
        positions: torch.Tensor,
        forward_batch: ForwardBatch,
        input_embeds: torch.Tensor = None,
        pp_proxy_tensors: Optional[PPProxyTensors] = None,
    ) -> Union[torch.Tensor, PPProxyTensors]:
        total_num_layers = len(self.layers)
        device = input_embeds.device if input_embeds is not None else input_ids.device
        zero_allocator = BumpAllocator(
            buffer_size=total_num_layers * 2 * (2 if forward_batch.can_run_tbo else 1),
            dtype=torch.float32,
            device=device,
        )

        if self.pp_group.is_first_rank:
            if input_embeds is None:
                hidden_states = self.embed_tokens(input_ids)
            else:
                hidden_states = input_embeds
            residual = None
        else:
            assert pp_proxy_tensors is not None
            hidden_states = pp_proxy_tensors["hidden_states"]
            residual = pp_proxy_tensors["residual"]

        if forward_batch.can_run_tbo:
            normal_num_layers = self.first_k_dense_replace
            for i in range(normal_num_layers):
                with get_global_expert_distribution_recorder().with_current_layer(i):
                    layer = self.layers[i]
                    hidden_states, residual = layer(
                        positions,
                        hidden_states,
                        forward_batch,
                        residual,
                        zero_allocator,
                    )
            if normal_num_layers != total_num_layers:
                hidden_states, residual = model_forward_maybe_tbo(
                    layers=self.layers[normal_num_layers:],
                    enable_tbo=True,
                    positions=positions,
                    forward_batch=forward_batch,
                    hidden_states=hidden_states,
                    residual=residual,
                    input_data_scatter_mode=self.layers[
                        normal_num_layers - 1
                    ].layer_scatter_modes.layer_output_mode,
                    zero_allocator=zero_allocator,
                )
        else:
            for i in range(self.start_layer, self.end_layer):
                with get_global_expert_distribution_recorder().with_current_layer(i):
                    layer = self.layers[i]
                    hidden_states, residual = layer(
                        positions,
                        hidden_states,
                        forward_batch,
                        residual,
                        zero_allocator,
                    )

        if not self.pp_group.is_last_rank:
            return PPProxyTensors(
                {
                    "hidden_states": hidden_states,
                    "residual": residual,
                }
            )
        else:
            if not forward_batch.forward_mode.is_idle():
                if residual is None:
                    hidden_states = self.norm(hidden_states)
                else:
                    hidden_states, _ = self.norm(hidden_states, residual)
        return hidden_states


class DeepseekV2ForCausalLM(nn.Module):

    def __init__(
        self,
        config: PretrainedConfig,
        quant_config: Optional[QuantizationConfig] = None,
        prefix: str = "",
    ) -> None:
        super().__init__()
        self.pp_group = get_pp_group()
        self.config = config
        self.tp_size = get_tensor_model_parallel_world_size()
        self.quant_config = quant_config
        self.determine_n_share_experts_fusion()
        self.model = DeepseekV2Model(
            config, quant_config, prefix=add_prefix("model", prefix)
        )
        self.lm_head = ParallelLMHead(
            config.vocab_size,
            config.hidden_size,
            quant_config=quant_config,
            prefix=add_prefix("lm_head", prefix),
            use_attn_tp_group=global_server_args_dict["enable_dp_lm_head"],
        )
        self.logits_processor = LogitsProcessor(config)
        self.dp_size = get_local_attention_dp_size()

    def determine_n_share_experts_fusion(
        self, architecture: str = "DeepseekV3ForCausalLM"
    ):
        self.n_share_experts_fusion = global_server_args_dict["n_share_experts_fusion"]
        if self.n_share_experts_fusion > 0:
            # Only Deepseek V3/R1 can use shared experts fusion optimization now.
            if (
                not _is_cuda
                or self.config.architectures[0] != architecture
                or self.config.n_routed_experts != 256
            ):
                self.n_share_experts_fusion = 0
                global_server_args_dict["n_share_experts_fusion"] = 0
                log_info_on_rank0(
                    logger,
                    "Only Deepseek V3/R1 on NV-platform can use shared experts fusion optimization. Shared experts fusion optimization is disabled.",
                )
            else:
                assert (
                    self.n_share_experts_fusion == self.tp_size
                ), f"Shared experts fusion optimization is enabled in DeepSeek V3/R1, set it to {self.tp_size} can get best optimized performance."
        elif self.n_share_experts_fusion == 0:
            if (
                _is_cuda
                and torch.cuda.get_device_capability("cuda") >= (9, 0)
                and self.config.architectures[0] == architecture
                and self.config.n_routed_experts == 256
                and (not global_server_args_dict["enable_deepep_moe"])
            ):
                self.n_share_experts_fusion = self.tp_size
                global_server_args_dict["n_share_experts_fusion"] = self.tp_size
                log_info_on_rank0(
                    logger,
                    "Deepseek V3/R1 with fp8 can use shared experts fusion optimization when SM version >=90. Shared experts fusion optimization is enabled.",
                )

    def get_input_embeddings(self) -> nn.Embedding:
        return self.model.embed_tokens

    @torch.no_grad()
    def forward(
        self,
        input_ids: torch.Tensor,
        positions: torch.Tensor,
        forward_batch: ForwardBatch,
        input_embeds: torch.Tensor = None,
        pp_proxy_tensors: Optional[PPProxyTensors] = None,
    ) -> torch.Tensor:
        hidden_states = self.model(
            input_ids,
            positions,
            forward_batch,
            input_embeds,
            pp_proxy_tensors=pp_proxy_tensors,
        )

<<<<<<< HEAD
        if self.pp_group.is_last_rank:
            return self.logits_processor(
                input_ids, hidden_states, self.lm_head, forward_batch
            )
        else:
            return hidden_states

    @property
    def start_layer(self):
        return self.model.start_layer

    @property
    def end_layer(self):
        return self.model.end_layer

    def post_load_weights(self, is_nextn=False):

        # Perform post-processing after loading weights
        layer_ids = (
            range(self.model.start_layer, self.model.end_layer)
            if not is_nextn
            else [self.config.num_hidden_layers]
        )
=======
    def post_load_weights(self, is_nextn=False, weight_names=None):

        # Perform post-processing after loading weights
        if is_nextn:
            layer_ids = [self.config.num_hidden_layers]
        else:
            if weight_names is None:
                layer_ids = range(self.config.num_hidden_layers)
            else:
                layer_ids = set()
                for name in weight_names:
                    if "kv_b_proj" in name:
                        layer_id = int(name.split(".")[2])
                        # filter the nextn layer.
                        if layer_id != self.config.num_hidden_layers:
                            layer_ids.add(layer_id)

>>>>>>> 69dd878b
        for layer_id in layer_ids:
            self_attn = (
                self.model.layers[layer_id].self_attn
                if not is_nextn
                else self.model.decoder.self_attn
            )
            if hasattr(self_attn.kv_b_proj, "qweight"):
                # AWQ compatible
                if _is_cuda:
                    w = awq_dequantize(
                        self_attn.kv_b_proj.qweight,
                        self_attn.kv_b_proj.scales,
                        self_attn.kv_b_proj.qzeros,
                    ).T
                else:
                    w = awq_dequantize(
                        self_attn.kv_b_proj.qweight,
                        self_attn.kv_b_proj.scales,
                        self_attn.kv_b_proj.qzeros,
                        0,
                        0,
                        0,
                    ).T
            else:
                w = self_attn.kv_b_proj.weight
            # NOTE(HandH1998): Since `bmm_fp8` only supports per-tensor scale, we have to requantize `self_attn.kv_b_proj`.
            # This may affect the accuracy of fp8 model.
            # Fix deepseek v3 blockwise bmm by using deep_gemm
            use_deep_gemm_bmm = False
            model_dtype = torch.get_default_dtype()

            if w.dtype in (
                torch.float8_e4m3fn,
                torch.float8_e4m3fnuz,
            ):
                if (
                    hasattr(self.quant_config, "weight_block_size")
                    and self.quant_config.weight_block_size is not None
                ):
                    weight_block_size = self.quant_config.weight_block_size
                    assert hasattr(self_attn.kv_b_proj, "weight_scale_inv")
                    if _is_fp8_fnuz:
                        weight, weight_scale, _ = normalize_e4m3fn_to_e4m3fnuz(
                            weight=w,
                            weight_scale=self_attn.kv_b_proj.weight_scale_inv,
                            input_scale=None,
                        )
                    else:
                        weight = w
                        weight_scale = self_attn.kv_b_proj.weight_scale_inv

                    if (
                        _is_cuda
                        and weight_block_size[0] == 128
                        and weight_block_size[1] == 128
                        and model_dtype == torch.bfloat16
                    ):
                        if _ENABLE_JIT_DEEPGEMM and get_bool_env_var(
                            "SGL_USE_DEEPGEMM_BMM", "false"
                        ):
                            block_scale = weight_scale
                            use_deep_gemm_bmm = True
                        else:
                            w = block_quant_dequant(
                                weight,
                                weight_scale,
                                weight_block_size,
                                model_dtype,
                            )
                    else:
                        w, scale = block_quant_to_tensor_quant(
                            weight, weight_scale, weight_block_size
                        )
                        self_attn.w_scale = scale
                else:
                    if _is_fp8_fnuz:
                        weight, weight_scale, _ = normalize_e4m3fn_to_e4m3fnuz(
                            weight=w,
                            weight_scale=self_attn.kv_b_proj.weight_scale,
                            input_scale=None,
                        )
                    else:
                        weight = w
                        weight_scale = self_attn.kv_b_proj.weight_scale

                    w, scale = channel_quant_to_tensor_quant(weight, weight_scale)
                    self_attn.w_scale = scale

            if w.dtype == torch.int8:
                if hasattr(self.quant_config, "weight_block_size"):
                    # block-wise int8 need it
                    weight_block_size = self.quant_config.weight_block_size
                    if weight_block_size is not None:
                        assert hasattr(self_attn.kv_b_proj, "weight_scale_inv")
                        weight = w
                        weight_scale = self_attn.kv_b_proj.weight_scale_inv
                        w = int8_block_dequant(
                            weight, weight_scale, weight_block_size
                        ).to(torch.bfloat16)
                else:
                    # channel-wise int8 need it
                    w = w.to(torch.bfloat16) * self_attn.kv_b_proj.weight_scale.to(
                        torch.bfloat16
                    )

            w_kc, w_vc = w.unflatten(
                0, (-1, self_attn.qk_nope_head_dim + self_attn.v_head_dim)
            ).split([self_attn.qk_nope_head_dim, self_attn.v_head_dim], dim=1)
            if not use_deep_gemm_bmm:
                self_attn.w_kc = bind_or_assign(
                    self_attn.w_kc, w_kc.transpose(1, 2).contiguous().transpose(1, 2)
                )
                self_attn.w_vc = bind_or_assign(
                    self_attn.w_vc, w_vc.contiguous().transpose(1, 2)
                )
                if (
                    hasattr(self_attn.kv_b_proj, "weight_scale")
                    and self_attn.w_scale is None
                ):
                    self_attn.w_scale = bind_or_assign(
                        self_attn.w_scale, self_attn.kv_b_proj.weight_scale
                    )
                    if _is_hip:
                        self_attn.w_scale *= 2.0
            else:
                num_tiles_k = self_attn.qk_nope_head_dim // weight_block_size[1]
                num_tiles_n = self_attn.v_head_dim // weight_block_size[0]
                ws_kc, ws_vc = block_scale.unflatten(
                    0, (-1, (num_tiles_k + num_tiles_n))
                ).split([num_tiles_k, num_tiles_n], dim=1)
                self_attn.w_scale_k = bind_or_assign(
                    self_attn.w_scale_k, ws_kc.transpose(1, 2).contiguous()
                )
                self_attn.w_scale_v = bind_or_assign(
                    self_attn.w_scale_v, ws_vc.contiguous()
                )
                self_attn.w_kc = bind_or_assign(
                    self_attn.w_kc, w_kc.transpose(1, 2).contiguous()
                )
                self_attn.w_vc = bind_or_assign(self_attn.w_vc, w_vc.contiguous())
                self_attn.use_deep_gemm_bmm = True

        # TODO support nextn later
        if not is_nextn:
            self.routed_experts_weights_of_layer = {
                layer_id: self.model.layers[layer_id].mlp.get_moe_weights()
                for layer_id in layer_ids
                if isinstance(self.model.layers[layer_id].mlp, DeepseekV2MoE)
            }

    def load_weights(self, weights: Iterable[Tuple[str, torch.Tensor]], is_nextn=False):
        if is_nextn:
            if hasattr(self.config, "num_nextn_predict_layers"):
                num_nextn_layers = self.config.num_nextn_predict_layers
                assert num_nextn_layers == 1, "Only 1 nextn layer is supported"
                # compatible with old design
                nextn_layer_id = (
                    0
                    if self.config.num_hidden_layers == 1
                    else self.config.num_hidden_layers
                )
            else:
                raise ValueError("num_nextn_predict_layers is not in the config")

        stacked_params_mapping = [
            # (param_name, shard_name, shard_id)
            ("gate_up_proj", "gate_proj", 0),
            ("gate_up_proj", "up_proj", 1),
        ]
        if self.n_share_experts_fusion > 0:
            weights_list = list(weights)
            weights_dict = dict(weights_list)
            if self.quant_config is not None:
                if self.quant_config.get_name() == "w8a8_int8":
                    suffix_list = [
                        "down_proj.weight",
                        "down_proj.weight_scale",
                        "gate_proj.weight",
                        "gate_proj.weight_scale",
                        "up_proj.weight",
                        "up_proj.weight_scale",
                    ]
                elif (
                    self.quant_config.get_name() == "fp8"
                    or self.quant_config.get_name() == "blockwise_int8"
                ):
                    suffix_list = [
                        "down_proj.weight",
                        "down_proj.weight_scale_inv",
                        "gate_proj.weight",
                        "gate_proj.weight_scale_inv",
                        "up_proj.weight",
                        "up_proj.weight_scale_inv",
                    ]
                elif self.quant_config.get_name() == "awq":
                    suffix_list = [
                        "down_proj.qweight",
                        "down_proj.qzeros",
                        "down_proj.scales",
                        "gate_proj.qweight",
                        "gate_proj.qzeros",
                        "gate_proj.scales",
                        "up_proj.qweight",
                        "up_proj.qzeros",
                        "up_proj.scales",
                    ]
                else:
                    raise ValueError(
                        f"Unsupported shared expert fusion for quantization: {self.quant_config.get_name()}."
                    )
            else:
                suffix_list = [
                    "down_proj.weight",
                    "gate_proj.weight",
                    "up_proj.weight",
                ]
            names_to_remove = []

            moe_layers = (
                range(
                    self.config.first_k_dense_replace,
                    self.config.num_hidden_layers,
                    self.config.moe_layer_freq,
                )
                if not is_nextn
                else [nextn_layer_id]
            )

            for moe_layer in tqdm(
                moe_layers,
                desc=f"Cloning {self.n_share_experts_fusion} "
                "replicas of the shared expert into MoE",
            ):
                for suffix in suffix_list:
                    shared_expert_weight_name = (
                        f"model.layers.{moe_layer}.mlp.shared_experts.{suffix}"
                    )
                    for num_repeat in range(self.n_share_experts_fusion):
                        weights_list.append(
                            (
                                f"model.layers.{moe_layer}."
                                f"mlp.experts."
                                f"{self.config.n_routed_experts + num_repeat}"
                                f".{suffix}",
                                weights_dict[shared_expert_weight_name],
                            )
                        )
                    names_to_remove += [shared_expert_weight_name]
            weights = [w for w in weights_list if w[0] not in names_to_remove]

        # Params for weights, fp8 weight scales, fp8 activation scales
        # (param_name, weight_name, expert_id, shard_id)
        expert_params_mapping = get_moe_impl_class().make_expert_params_mapping(
            ckpt_gate_proj_name="gate_proj",
            ckpt_down_proj_name="down_proj",
            ckpt_up_proj_name="up_proj",
            num_experts=self.config.n_routed_experts + self.n_share_experts_fusion,
        )

        # Fuse q_a_proj and kv_a_proj_with_mqa along output dimension when q_lora_rank is not None
        fuse_qkv_a_proj = hasattr(self.config, "q_lora_rank") and (
            self.config.q_lora_rank is not None
        )
        cached_a_proj = {} if fuse_qkv_a_proj else None

        if is_nextn:
            nextn_layer_prefix = f"model.layers.{nextn_layer_id}"
            nextn_spec_weight_names = [
                "shared_head.norm",
                "eh_proj",
                "enorm",
                "hnorm",
            ]

        params_dict = dict(self.named_parameters())
        weight_names = []
        for name, loaded_weight in weights:
<<<<<<< HEAD
            layer_id = get_layer_id(name)
            if (
                layer_id is not None
                and hasattr(self.model, "start_layer")
                and (
                    layer_id < self.model.start_layer
                    or layer_id >= self.model.end_layer
                )
            ):
                continue
=======
            weight_names.append(name)

>>>>>>> 69dd878b
            if not is_nextn:
                if hasattr(self.config, "num_nextn_predict_layers"):
                    num_nextn_layers = self.config.num_nextn_predict_layers
                    if num_nextn_layers > 0 and name.startswith("model.layers"):
                        name_list = name.split(".")
                        if (
                            len(name_list) >= 3
                            and int(name_list[2]) >= self.config.num_hidden_layers
                        ):
                            continue
            else:
                if not name.startswith(nextn_layer_prefix):
                    continue

                # Use shared head and embed weights from target model
                if "shared_head.head" in name or "embed_tokens" in name:
                    continue

                is_decoder = True
                # For nextn specific weights
                for weight_name in nextn_spec_weight_names:
                    if weight_name in name:
                        name = name.replace(nextn_layer_prefix, "model")
                        is_decoder = False
                        break
                # For decoder layer weights
                if is_decoder:
                    name = name.replace(nextn_layer_prefix, "model.decoder")

            if "rotary_emb.inv_freq" in name:
                continue
            for param_name, weight_name, shard_id in stacked_params_mapping:
                # Skip non-stacked layers and experts (experts handled below).
                if weight_name not in name:
                    continue
                # We have mlp.experts[0].gate_proj in the checkpoint.
                # Since we handle the experts below in expert_params_mapping,
                # we need to skip here BEFORE we update the name, otherwise
                # name will be updated to mlp.experts[0].gate_up_proj, which
                # will then be updated below in expert_params_mapping
                # for mlp.experts[0].gate_gate_up_proj, which breaks load.
                if ("mlp.experts." in name) and name not in params_dict:
                    continue
                name = name.replace(weight_name, param_name)
                # Skip loading extra bias for GPTQ models.
                if name.endswith(".bias") and name not in params_dict:
                    continue
                param = params_dict[name]
                weight_loader = param.weight_loader
                weight_loader(param, loaded_weight, shard_id)
                break
            else:
                for mapping in expert_params_mapping:
                    param_name, weight_name, expert_id, shard_id = mapping
                    if weight_name not in name:
                        continue
                    name = name.replace(weight_name, param_name)
                    param = params_dict[name]
                    weight_loader = param.weight_loader
                    weight_loader(
                        param,
                        loaded_weight,
                        name,
                        shard_id=shard_id,
                        expert_id=expert_id,
                    )
                    break
                else:
                    # Skip loading extra bias for GPTQ models.
                    if name.endswith(".bias") and name not in params_dict:
                        continue
                    # Skip loading embed_tokens if not first rank in pipeline parallelism
                    if ".embed_tokens." in name and not self.pp_group.is_first_rank:
                        continue
                    # Skip loading norm if not last rank in pipeline parallelism
                    if ".norm." in name and not self.pp_group.is_last_rank:
                        continue

                    if fuse_qkv_a_proj and (
                        "q_a_proj" in name or "kv_a_proj_with_mqa" in name
                    ):
                        cached_a_proj[name] = loaded_weight
                        q_a_proj_name = (
                            name
                            if "q_a_proj" in name
                            else name.replace("kv_a_proj_with_mqa", "q_a_proj")
                        )
                        kv_a_proj_name = (
                            name
                            if "kv_a_proj_with_mqa" in name
                            else name.replace("q_a_proj", "kv_a_proj_with_mqa")
                        )

                        # When both q_a_proj and kv_a_proj_with_mqa has been cached, load the fused weight to parameter
                        if (
                            q_a_proj_name in cached_a_proj
                            and kv_a_proj_name in cached_a_proj
                        ):
                            q_a_proj_weight = cached_a_proj[q_a_proj_name]
                            kv_a_proj_weight = cached_a_proj[kv_a_proj_name]
                            fused_weight = torch.cat(
                                [q_a_proj_weight, kv_a_proj_weight], dim=0
                            )

                            param_name = name.replace(
                                "q_a_proj", "fused_qkv_a_proj_with_mqa"
                            )
                            param = params_dict[param_name]

                            weight_loader = getattr(
                                param, "weight_loader", default_weight_loader
                            )
                            weight_loader(param, fused_weight)
                            cached_a_proj.pop(q_a_proj_name)
                            cached_a_proj.pop(kv_a_proj_name)
                    else:
                        param = params_dict[name]
                        weight_loader = getattr(
                            param, "weight_loader", default_weight_loader
                        )
                        weight_loader(param, loaded_weight)

        self.post_load_weights(is_nextn=is_nextn, weight_names=weight_names)

    def get_embed_and_head(self):
        return self.model.embed_tokens.weight, self.lm_head.weight

    def set_embed_and_head(self, embed, head):
        del self.model.embed_tokens.weight
        del self.lm_head.weight
        self.model.embed_tokens.weight = embed
        self.lm_head.weight = head
        torch.cuda.empty_cache()
        torch.cuda.synchronize()

    @classmethod
    def get_model_config_for_expert_location(cls, config):
        return ModelConfigForExpertLocation(
            num_layers=config.num_hidden_layers,
            num_logical_experts=config.n_routed_experts,
            num_groups=config.n_group,
        )


class DeepseekV3ForCausalLM(DeepseekV2ForCausalLM):
    pass


EntryClass = [DeepseekV2ForCausalLM, DeepseekV3ForCausalLM]<|MERGE_RESOLUTION|>--- conflicted
+++ resolved
@@ -1763,7 +1763,6 @@
             pp_proxy_tensors=pp_proxy_tensors,
         )
 
-<<<<<<< HEAD
         if self.pp_group.is_last_rank:
             return self.logits_processor(
                 input_ids, hidden_states, self.lm_head, forward_batch
@@ -1779,15 +1778,6 @@
     def end_layer(self):
         return self.model.end_layer
 
-    def post_load_weights(self, is_nextn=False):
-
-        # Perform post-processing after loading weights
-        layer_ids = (
-            range(self.model.start_layer, self.model.end_layer)
-            if not is_nextn
-            else [self.config.num_hidden_layers]
-        )
-=======
     def post_load_weights(self, is_nextn=False, weight_names=None):
 
         # Perform post-processing after loading weights
@@ -1795,7 +1785,7 @@
             layer_ids = [self.config.num_hidden_layers]
         else:
             if weight_names is None:
-                layer_ids = range(self.config.num_hidden_layers)
+                layer_ids = range(self.model.start_layer, self.model.end_layer)
             else:
                 layer_ids = set()
                 for name in weight_names:
@@ -1805,7 +1795,6 @@
                         if layer_id != self.config.num_hidden_layers:
                             layer_ids.add(layer_id)
 
->>>>>>> 69dd878b
         for layer_id in layer_ids:
             self_attn = (
                 self.model.layers[layer_id].self_attn
@@ -2083,7 +2072,6 @@
         params_dict = dict(self.named_parameters())
         weight_names = []
         for name, loaded_weight in weights:
-<<<<<<< HEAD
             layer_id = get_layer_id(name)
             if (
                 layer_id is not None
@@ -2094,10 +2082,8 @@
                 )
             ):
                 continue
-=======
             weight_names.append(name)
-
->>>>>>> 69dd878b
+            
             if not is_nextn:
                 if hasattr(self.config, "num_nextn_predict_layers"):
                     num_nextn_layers = self.config.num_nextn_predict_layers
