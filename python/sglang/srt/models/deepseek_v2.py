--- conflicted
+++ resolved
@@ -237,12 +237,8 @@
             )
 
         if (
-<<<<<<< HEAD
-            hidden_states.shape[0] < GATE_TOKENS_THRESHOLD
-=======
             _is_cuda
-            and hidden_states.shape[0] < 4
->>>>>>> 264dc6e7
+            and hidden_states.shape[0] < GATE_TOKENS_THRESHOLD
             and hidden_states.shape[1] == 7168
             and self.weight.shape[0] == 256
             and _device_sm >= 90
