# Copyright 2023-2024 SGLang Team
# Licensed under the Apache License, Version 2.0 (the "License");
# you may not use this file except in compliance with the License.
# You may obtain a copy of the License at
#
#     http://www.apache.org/licenses/LICENSE-2.0
#
# Unless required by applicable law or agreed to in writing, software
# distributed under the License is distributed on an "AS IS" BASIS,
# WITHOUT WARRANTIES OR CONDITIONS OF ANY KIND, either express or implied.
# See the License for the specific language governing permissions and
# limitations under the License.
# ==============================================================================

# Adapted from:
# https://github.com/vllm-project/vllm/blob/fb6af8bc086328ca6659e72d11ffd4309ce4de22/vllm/model_executor/models/deepseek_v2.py
"""Inference-only DeepseekV2 model."""

import os
from typing import Any, Dict, Iterable, Optional, Tuple

import torch
import torch.nn.functional as F
from torch import nn
from transformers import PretrainedConfig
from vllm import _custom_ops as ops

from sglang.srt.distributed import (
    get_tensor_model_parallel_world_size,
    tensor_model_parallel_all_reduce,
)
from sglang.srt.layers.activation import SiluAndMul
from sglang.srt.layers.attention.triton_ops.rocm_mla_decode_rope import (
    decode_attention_fwd_grouped_rope,
)
from sglang.srt.layers.dp_attention import (
    dp_gather,
    dp_scatter,
    get_attention_dp_size,
    get_attention_tp_rank,
    get_attention_tp_size,
)
from sglang.srt.layers.layernorm import RMSNorm
from sglang.srt.layers.linear import (
    ColumnParallelLinear,
    MergedColumnParallelLinear,
    ReplicatedLinear,
    RowParallelLinear,
)
from sglang.srt.layers.logits_processor import LogitsProcessor
from sglang.srt.layers.moe.ep_moe.layer import EPMoE
from sglang.srt.layers.moe.fused_moe_triton import FusedMoE
from sglang.srt.layers.quantization.base_config import QuantizationConfig
from sglang.srt.layers.quantization.fp8_utils import (
    block_quant_to_tensor_quant,
    input_to_float8,
    normalize_e4m3fn_to_e4m3fnuz,
)
from sglang.srt.layers.quantization.int8_utils import (
    block_dequant as int8_block_dequant,
)
from sglang.srt.layers.radix_attention import RadixAttention
from sglang.srt.layers.rotary_embedding import get_rope, get_rope_wrapper
from sglang.srt.layers.vocab_parallel_embedding import (
    ParallelLMHead,
    VocabParallelEmbedding,
)
from sglang.srt.managers.schedule_batch import global_server_args_dict
from sglang.srt.model_executor.forward_batch_info import ForwardBatch
from sglang.srt.model_loader.weight_utils import default_weight_loader
from sglang.srt.utils import add_prefix, is_cuda_available, is_hip

_is_hip = is_hip()

if is_cuda_available():
    from sgl_kernel import bmm_fp8


class DeepseekV2MLP(nn.Module):
    def __init__(
        self,
        hidden_size: int,
        intermediate_size: int,
        hidden_act: str,
        quant_config: Optional[QuantizationConfig] = None,
        reduce_results: bool = True,
        prefix: str = "",
    ) -> None:
        super().__init__()
        self.gate_up_proj = MergedColumnParallelLinear(
            hidden_size,
            [intermediate_size] * 2,
            bias=False,
            quant_config=quant_config,
            prefix=add_prefix("gate_up_proj", prefix),
        )
        self.down_proj = RowParallelLinear(
            intermediate_size,
            hidden_size,
            bias=False,
            quant_config=quant_config,
            reduce_results=reduce_results,
            prefix=add_prefix("down_proj", prefix),
        )
        if hidden_act != "silu":
            raise ValueError(
                f"Unsupported activation: {hidden_act}. "
                "Only silu is supported for now."
            )
        self.act_fn = SiluAndMul()

    def forward(self, x):
        gate_up, _ = self.gate_up_proj(x)
        x = self.act_fn(gate_up)
        x, _ = self.down_proj(x)
        return x


class MoEGate(nn.Module):
    def __init__(
        self,
        config,
        prefix: str = "",
    ):
        super().__init__()
        self.weight = nn.Parameter(
            torch.empty((config.n_routed_experts, config.hidden_size))
        )
        if config.topk_method == "noaux_tc":
            self.e_score_correction_bias = nn.Parameter(
                torch.empty((config.n_routed_experts))
            )
        else:
            self.e_score_correction_bias = None

    def forward(self, hidden_states):
        logits = F.linear(hidden_states, self.weight, None)
        return logits


class DeepseekV2MoE(nn.Module):

    def __init__(
        self,
        config: PretrainedConfig,
        quant_config: Optional[QuantizationConfig] = None,
        prefix: str = "",
    ):
        super().__init__()
        self.tp_size = get_tensor_model_parallel_world_size()
        self.routed_scaling_factor = config.routed_scaling_factor
        self.n_shared_experts = config.n_shared_experts
        self.routed_scaling_factor = config.routed_scaling_factor
        if self.tp_size > config.n_routed_experts:
            raise ValueError(
                f"Tensor parallel size {self.tp_size} is greater than "
                f"the number of experts {config.n_routed_experts}."
            )

        if config.hidden_act != "silu":
            raise ValueError(
                f"Unsupported activation: {config.hidden_act}. "
                "Only silu is supported for now."
            )

        self.gate = MoEGate(config=config, prefix=add_prefix("gate", prefix))

        MoEImpl = EPMoE if global_server_args_dict["enable_ep_moe"] else FusedMoE
        self.experts = MoEImpl(
            num_experts=config.n_routed_experts,
            top_k=config.num_experts_per_tok,
            hidden_size=config.hidden_size,
            intermediate_size=config.moe_intermediate_size,
            renormalize=config.norm_topk_prob,
            quant_config=quant_config,
            use_grouped_topk=True,
            num_expert_group=config.n_group,
            topk_group=config.topk_group,
            correction_bias=self.gate.e_score_correction_bias,
            prefix=add_prefix("experts", prefix),
        )

        if config.n_shared_experts is not None:
            intermediate_size = config.moe_intermediate_size * config.n_shared_experts
            self.shared_experts = DeepseekV2MLP(
                hidden_size=config.hidden_size,
                intermediate_size=intermediate_size,
                hidden_act=config.hidden_act,
                quant_config=quant_config,
                reduce_results=False,
                prefix=add_prefix("shared_experts", prefix),
            )

    def forward(self, hidden_states: torch.Tensor) -> torch.Tensor:
        num_tokens, hidden_dim = hidden_states.shape
        hidden_states = hidden_states.view(-1, hidden_dim)
        if self.n_shared_experts is not None:
            shared_output = self.shared_experts(hidden_states)
        # router_logits: (num_tokens, n_experts)
        router_logits = self.gate(hidden_states)
        final_hidden_states = (
            self.experts(hidden_states=hidden_states, router_logits=router_logits)
            * self.routed_scaling_factor
        )
        if shared_output is not None:
            final_hidden_states = final_hidden_states + shared_output
        if self.tp_size > 1:
            final_hidden_states = tensor_model_parallel_all_reduce(final_hidden_states)

        return final_hidden_states.view(num_tokens, hidden_dim)


def yarn_get_mscale(scale: float = 1, mscale: float = 1) -> float:
    import math

    if scale <= 1:
        return 1.0
    return 0.1 * mscale * math.log(scale) + 1.0


class DeepseekV2Attention(nn.Module):

    def __init__(
        self,
        config: PretrainedConfig,
        hidden_size: int,
        num_heads: int,
        qk_nope_head_dim: int,
        qk_rope_head_dim: int,
        v_head_dim: int,
        q_lora_rank: int,
        kv_lora_rank: int,
        rope_theta: float = 10000,
        rope_scaling: Optional[Dict[str, Any]] = None,
        max_position_embeddings: int = 8192,
        quant_config: Optional[QuantizationConfig] = None,
        layer_id=None,
        reduce_results: bool = True,
        prefix: str = "",
    ) -> None:
        super().__init__()
        self.layer_id = layer_id
        self.hidden_size = hidden_size
        self.qk_nope_head_dim = qk_nope_head_dim
        self.qk_rope_head_dim = qk_rope_head_dim
        self.qk_head_dim = qk_nope_head_dim + qk_rope_head_dim
        self.v_head_dim = v_head_dim
        self.q_lora_rank = q_lora_rank
        self.kv_lora_rank = kv_lora_rank

        self.dp_size = get_attention_dp_size()
        attn_tp_rank = get_attention_tp_rank()
        attn_tp_size = get_attention_tp_size()

        self.num_heads = num_heads
        assert num_heads % attn_tp_size == 0
        self.num_local_heads = num_heads // attn_tp_size
        self.scaling = self.qk_head_dim**-0.5
        self.rope_theta = rope_theta
        self.max_position_embeddings = max_position_embeddings

        if self.q_lora_rank is not None:
            self.q_a_proj = ReplicatedLinear(
                self.hidden_size,
                self.q_lora_rank,
                bias=False,
                quant_config=quant_config,
                prefix=add_prefix("q_a_proj", prefix),
            )
            self.q_a_layernorm = RMSNorm(self.q_lora_rank, eps=config.rms_norm_eps)
            self.q_b_proj = ColumnParallelLinear(
                q_lora_rank,
                self.num_heads * self.qk_head_dim,
                bias=False,
                quant_config=quant_config,
                prefix=add_prefix("q_b_proj", prefix),
            )
        else:
            self.q_proj = ColumnParallelLinear(
                self.hidden_size,
                self.num_heads * self.qk_head_dim,
                bias=False,
                quant_config=quant_config,
                prefix=add_prefix("q_proj", prefix),
                tp_rank=attn_tp_rank,
                tp_size=attn_tp_size,
            )

        self.kv_a_proj_with_mqa = ReplicatedLinear(
            self.hidden_size,
            self.kv_lora_rank + self.qk_rope_head_dim,
            bias=False,
            quant_config=quant_config,
            prefix=add_prefix("kv_a_proj_with_mqa", prefix),
        )
        self.kv_a_layernorm = RMSNorm(self.kv_lora_rank, eps=config.rms_norm_eps)
        self.kv_b_proj = ColumnParallelLinear(
            self.kv_lora_rank,
            self.num_heads * (self.qk_nope_head_dim + self.v_head_dim),
            bias=False,
            quant_config=quant_config,
            prefix=add_prefix("kv_b_proj", prefix),
        )
        # O projection.
        self.o_proj = RowParallelLinear(
            self.num_heads * self.v_head_dim,
            self.hidden_size,
            bias=False,
            quant_config=quant_config,
            prefix=add_prefix("o_proj", prefix),
            reduce_results=reduce_results,
            tp_rank=attn_tp_rank,
            tp_size=attn_tp_size,
        )
        rope_scaling["rope_type"] = "deepseek_yarn"
        self.rotary_emb = get_rope_wrapper(
            qk_rope_head_dim,
            rotary_dim=qk_rope_head_dim,
            max_position=max_position_embeddings,
            base=rope_theta,
            rope_scaling=rope_scaling,
            is_neox_style=False,
            device=global_server_args_dict["device"],
        )

        if rope_scaling:
            mscale_all_dim = rope_scaling.get("mscale_all_dim", False)
            scaling_factor = rope_scaling["factor"]
            mscale = yarn_get_mscale(scaling_factor, float(mscale_all_dim))
            self.scaling = self.scaling * mscale * mscale

        # TODO, support head_size 192
        self.attn = RadixAttention(
            self.num_local_heads,
            256,
            self.scaling,
            num_kv_heads=self.num_local_heads,
            layer_id=layer_id,
            prefix=add_prefix("attn", prefix),
        )

    def forward(
        self,
        positions: torch.Tensor,
        hidden_states: torch.Tensor,
        forward_batch: ForwardBatch,
    ) -> torch.Tensor:
        if hidden_states.shape[0] == 0:
            assert (
                not self.o_proj.reduce_results
            ), "short-circuiting allreduce will lead to hangs"
            return hidden_states

        if self.q_lora_rank is not None:
            q = self.q_a_proj(hidden_states)[0]
            q = self.q_a_layernorm(q)
            q = self.q_b_proj(q)[0].view(-1, self.num_local_heads, self.qk_head_dim)
        else:
            q = self.q_proj(hidden_states)[0].view(
                -1, self.num_local_heads, self.qk_head_dim
            )
        _, q_pe = q.split([self.qk_nope_head_dim, self.qk_rope_head_dim], dim=-1)
        latent_cache = self.kv_a_proj_with_mqa(hidden_states)[0]
        kv_a, _ = latent_cache.split([self.kv_lora_rank, self.qk_rope_head_dim], dim=-1)
        latent_cache = latent_cache.unsqueeze(1)
        kv_a = self.kv_a_layernorm(kv_a.contiguous())
        kv = self.kv_b_proj(kv_a)[0]
        kv = kv.view(-1, self.num_local_heads, self.qk_nope_head_dim + self.v_head_dim)
        k_nope, v = kv.split([self.qk_nope_head_dim, self.v_head_dim], dim=-1)
        k_pe = latent_cache[:, :, self.kv_lora_rank :]
        q_pe, k_pe = self.rotary_emb(positions, q_pe, k_pe)
        q[..., self.qk_nope_head_dim :] = q_pe
        k = torch.empty_like(q)
        k[..., : self.qk_nope_head_dim] = k_nope
        k[..., self.qk_nope_head_dim :] = k_pe
        q = torch.nn.functional.pad(q, [0, 256 - self.qk_head_dim], value=0).view(
            -1, self.num_local_heads * 256
        )
        k = torch.nn.functional.pad(k, [0, 256 - self.qk_head_dim], value=0).view(
            -1, self.num_local_heads * 256
        )
        v = torch.nn.functional.pad(v, [0, 256 - self.v_head_dim], value=0).view(
            -1, self.num_local_heads * 256
        )
        attn_output = self.attn(q, k, v, forward_batch)
        attn_output = attn_output.view(-1, self.num_local_heads, 256)[
            ..., : self.v_head_dim
        ].reshape(-1, self.num_local_heads * self.v_head_dim)
        output, _ = self.o_proj(attn_output)
        return output


class DeepseekV2AttentionMLA(nn.Module):

    def __init__(
        self,
        config: PretrainedConfig,
        hidden_size: int,
        num_heads: int,
        qk_nope_head_dim: int,
        qk_rope_head_dim: int,
        v_head_dim: int,
        q_lora_rank: int,
        kv_lora_rank: int,
        rope_theta: float = 10000,
        rope_scaling: Optional[Dict[str, Any]] = None,
        max_position_embeddings: int = 8192,
        quant_config: Optional[QuantizationConfig] = None,
        reduce_results: bool = True,
        layer_id: int = None,
        prefix: str = "",
    ) -> None:
        super().__init__()
        self.layer_id = layer_id
        self.hidden_size = hidden_size
        self.qk_nope_head_dim = qk_nope_head_dim
        self.qk_rope_head_dim = qk_rope_head_dim
        self.qk_head_dim = qk_nope_head_dim + qk_rope_head_dim
        self.v_head_dim = v_head_dim
        self.q_lora_rank = q_lora_rank
        self.kv_lora_rank = kv_lora_rank
        self.dp_size = get_attention_dp_size()
        attn_tp_rank = get_attention_tp_rank()
        attn_tp_size = get_attention_tp_size()

        self.num_heads = num_heads
        assert num_heads % attn_tp_size == 0
        self.num_local_heads = num_heads // attn_tp_size
        self.scaling = self.qk_head_dim**-0.5
        self.rope_theta = rope_theta
        self.max_position_embeddings = max_position_embeddings

        # For tensor parallel attention
        if self.q_lora_rank is not None:
            self.q_a_proj = ReplicatedLinear(
                self.hidden_size,
                self.q_lora_rank,
                bias=False,
                quant_config=quant_config,
                prefix=add_prefix("q_a_proj", prefix),
            )
            self.q_a_layernorm = RMSNorm(self.q_lora_rank, eps=config.rms_norm_eps)
            self.q_b_proj = ColumnParallelLinear(
                q_lora_rank,
                self.num_heads * self.qk_head_dim,
                bias=False,
                quant_config=quant_config,
                prefix=add_prefix("q_b_proj", prefix),
                tp_rank=attn_tp_rank,
                tp_size=attn_tp_size,
            )
        else:
            self.q_proj = ColumnParallelLinear(
                self.hidden_size,
                self.num_heads * self.qk_head_dim,
                bias=False,
                quant_config=quant_config,
                prefix=add_prefix("q_proj", prefix),
                tp_rank=attn_tp_rank,
                tp_size=attn_tp_size,
            )
        self.kv_b_proj = ColumnParallelLinear(
            self.kv_lora_rank,
            self.num_heads * (self.qk_nope_head_dim + self.v_head_dim),
            bias=False,
            quant_config=quant_config,
            prefix=add_prefix("kv_b_proj", prefix),
            tp_rank=attn_tp_rank,
            tp_size=attn_tp_size,
        )
        # O projection.
        self.o_proj = RowParallelLinear(
            self.num_heads * self.v_head_dim,
            self.hidden_size,
            bias=False,
            quant_config=quant_config,
            reduce_results=reduce_results,
            prefix=add_prefix("o_proj", prefix),
            tp_rank=attn_tp_rank,
            tp_size=attn_tp_size,
        )

        self.kv_a_proj_with_mqa = ReplicatedLinear(
            self.hidden_size,
            self.kv_lora_rank + self.qk_rope_head_dim,
            bias=False,
            quant_config=quant_config,
            prefix=add_prefix("kv_a_proj_with_mqa", prefix),
        )
        self.kv_a_layernorm = RMSNorm(self.kv_lora_rank, eps=config.rms_norm_eps)

        if rope_scaling:
            rope_scaling["rope_type"] = "deepseek_yarn"

        self.rotary_emb = get_rope(
            qk_rope_head_dim,
            rotary_dim=qk_rope_head_dim,
            max_position=max_position_embeddings,
            base=rope_theta,
            rope_scaling=rope_scaling,
            is_neox_style=False,
        )

        if rope_scaling:
            mscale_all_dim = rope_scaling.get("mscale_all_dim", False)
            scaling_factor = rope_scaling["factor"]
            mscale = yarn_get_mscale(scaling_factor, float(mscale_all_dim))
            self.scaling = self.scaling * mscale * mscale
        else:
            self.rotary_emb.forward = self.rotary_emb.forward_native

        self.attn_mqa = RadixAttention(
            self.num_local_heads,
            self.kv_lora_rank + self.qk_rope_head_dim,
            self.scaling,
            num_kv_heads=1,
            layer_id=layer_id,
            v_head_dim=self.kv_lora_rank,
            prefix=add_prefix("attn_mqa", prefix),
        )

        self.attn_mha = RadixAttention(
            self.num_local_heads,
            self.qk_nope_head_dim + self.qk_rope_head_dim,
            self.scaling,
            num_kv_heads=self.num_local_heads,
            layer_id=layer_id,
            v_head_dim=self.v_head_dim,
            prefix=add_prefix("attn_mha", prefix),
        )

        self.w_kc = None
        self.w_vc = None
        self.w_scale = None

        self.enable_flashinfer_mla = global_server_args_dict["enable_flashinfer_mla"]
        self.flashinfer_mla_disable_ragged = global_server_args_dict[
            "flashinfer_mla_disable_ragged"
        ]
        self.rocm_fused_decode_mla = os.getenv("SGLANG_ROCM_FUSED_DECODE_MLA") == "1"

    def no_absorb(self, forward_batch: ForwardBatch) -> bool:
        if self.enable_flashinfer_mla:
            # Flashinfer MLA: Do not absorb when enabling ragged prefill
            return (
                not self.flashinfer_mla_disable_ragged
                and forward_batch.forward_mode.is_extend()
                and not forward_batch.forward_mode.is_target_verify()
                and not forward_batch.forward_mode.is_draft_extend()
                and forward_batch.extend_prefix_lens.sum() == 0
            )
        else:
            # Triton: Use normal computation for prefill and use weight absorption for extend/decode
            return (
                forward_batch.forward_mode.is_extend()
                and not forward_batch.forward_mode.is_target_verify()
                and not forward_batch.forward_mode.is_draft_extend()
                and forward_batch.extend_prefix_lens.sum() == 0
            )

    def forward(
        self,
        positions: torch.Tensor,
        hidden_states: torch.Tensor,
        forward_batch: ForwardBatch,
    ) -> torch.Tensor:
        if hidden_states.shape[0] == 0:
            assert (
                not self.o_proj.reduce_results
            ), "short-circuiting allreduce will lead to hangs"
            return hidden_states

        if self.no_absorb(forward_batch):
            return self.forward_normal(positions, hidden_states, forward_batch)
        else:
            if _is_hip:
                if (
                    self.rocm_fused_decode_mla
                    and forward_batch.forward_mode.is_decode()
                ):
                    return self.forward_absorb_fused_mla_rope(
                        positions, hidden_states, forward_batch
                    )
                else:
                    return self.forward_absorb(positions, hidden_states, forward_batch)
            else:
                return self.forward_absorb(positions, hidden_states, forward_batch)

    def forward_normal(
        self,
        positions: torch.Tensor,
        hidden_states: torch.Tensor,
        forward_batch: ForwardBatch,
    ) -> torch.Tensor:
        if self.q_lora_rank is not None:
            q = self.q_a_proj(hidden_states)[0]
            q = self.q_a_layernorm(q)
            q = self.q_b_proj(q)[0].view(-1, self.num_local_heads, self.qk_head_dim)
        else:
            q = self.q_proj(hidden_states)[0].view(
                -1, self.num_local_heads, self.qk_head_dim
            )
        _, q_pe = q.split([self.qk_nope_head_dim, self.qk_rope_head_dim], dim=-1)
        latent_cache = self.kv_a_proj_with_mqa(hidden_states)[0]
        kv_a, _ = latent_cache.split([self.kv_lora_rank, self.qk_rope_head_dim], dim=-1)
        latent_cache = latent_cache.unsqueeze(1)
        kv_a = self.kv_a_layernorm(kv_a.contiguous())
        kv = self.kv_b_proj(kv_a)[0]
        kv = kv.view(-1, self.num_local_heads, self.qk_nope_head_dim + self.v_head_dim)
        k_nope = kv[..., : self.qk_nope_head_dim]
        v = kv[..., self.qk_nope_head_dim :]
        k_pe = latent_cache[:, :, self.kv_lora_rank :]
        q_pe, k_pe = self.rotary_emb(positions, q_pe, k_pe)
        q[..., self.qk_nope_head_dim :] = q_pe
        k = torch.empty_like(q)
        k[..., : self.qk_nope_head_dim] = k_nope
        k[..., self.qk_nope_head_dim :] = k_pe

        latent_cache[:, :, : self.kv_lora_rank] = kv_a.unsqueeze(1)
        latent_cache[:, :, self.kv_lora_rank :] = k_pe

        # Save latent cache
        forward_batch.token_to_kv_pool.set_kv_buffer(
            self.attn_mha, forward_batch.out_cache_loc, latent_cache, None
        )
        attn_output = self.attn_mha(q, k, v, forward_batch, save_kv_cache=False)
        attn_output = attn_output.reshape(-1, self.num_local_heads * self.v_head_dim)
        output, _ = self.o_proj(attn_output)
        return output

    def forward_absorb(
        self,
        positions: torch.Tensor,
        hidden_states: torch.Tensor,
        forward_batch: ForwardBatch,
    ) -> torch.Tensor:
        q_len = hidden_states.shape[0]
        q_input = hidden_states.new_empty(
            q_len, self.num_local_heads, self.kv_lora_rank + self.qk_rope_head_dim
        )
        if self.q_lora_rank is not None:
            q = self.q_a_proj(hidden_states)[0]
            q = self.q_a_layernorm(q)
            q = self.q_b_proj(q)[0].view(-1, self.num_local_heads, self.qk_head_dim)
        else:
            q = self.q_proj(hidden_states)[0].view(
                -1, self.num_local_heads, self.qk_head_dim
            )
        q_nope, q_pe = q.split([self.qk_nope_head_dim, self.qk_rope_head_dim], dim=-1)

        if self.w_kc.dtype == torch.float8_e4m3fnuz:
            # TODO(kernel): add bmm_fp8 for torch.float8_e4m3fnuz
            q_nope_out = torch.bmm(
                q_nope.to(torch.bfloat16).transpose(0, 1),
                self.w_kc.to(torch.bfloat16) * self.w_scale,
            )
        elif self.w_kc.dtype == torch.float8_e4m3fn:
            q_nope_val, q_nope_scale = input_to_float8(
                q_nope.transpose(0, 1), torch.float8_e4m3fn
            )
            q_nope_out = bmm_fp8(
                q_nope_val, self.w_kc, q_nope_scale, self.w_scale, torch.bfloat16
            )
        else:
            q_nope_out = torch.bmm(q_nope.transpose(0, 1), self.w_kc)
        q_input[..., : self.kv_lora_rank] = q_nope_out.transpose(0, 1)

        latent_cache = self.kv_a_proj_with_mqa(hidden_states)[0]
        v_input = latent_cache[..., : self.kv_lora_rank]
        v_input = self.kv_a_layernorm(v_input.contiguous()).unsqueeze(1)
        k_input = latent_cache.unsqueeze(1)
        k_input[..., : self.kv_lora_rank] = v_input
        k_pe = k_input[..., self.kv_lora_rank :]

        q_pe, k_pe = self.rotary_emb(positions, q_pe, k_pe)
        q_input[..., self.kv_lora_rank :] = q_pe
        k_input[..., self.kv_lora_rank :] = k_pe

        attn_output = self.attn_mqa(q_input, k_input, v_input, forward_batch)
        attn_output = attn_output.view(-1, self.num_local_heads, self.kv_lora_rank)

        if self.w_vc.dtype == torch.float8_e4m3fnuz:
            # TODO(kernel): add bmm_fp8 for torch.float8_e4m3fnuz
            attn_bmm_output = torch.bmm(
                attn_output.to(torch.bfloat16).transpose(0, 1),
                self.w_vc.to(torch.bfloat16) * self.w_scale,
            )
        elif self.w_vc.dtype == torch.float8_e4m3fn:
            attn_output_val, attn_output_scale = input_to_float8(
                attn_output.transpose(0, 1), torch.float8_e4m3fn
            )
            attn_bmm_output = bmm_fp8(
                attn_output_val,
                self.w_vc,
                attn_output_scale,
                self.w_scale,
                torch.bfloat16,
            )
        else:
            attn_bmm_output = torch.bmm(attn_output.transpose(0, 1), self.w_vc)
        attn_output = attn_bmm_output.transpose(0, 1).flatten(1, 2)
        output, _ = self.o_proj(attn_output)

        return output

    def forward_absorb_fused_mla_rope(
        self,
        positions: torch.Tensor,
        hidden_states: torch.Tensor,
        forward_batch: ForwardBatch,
    ) -> torch.Tensor:
        enable_rope_fusion = (
            os.getenv("SGLANG_FUSED_MLA_ENABLE_ROPE_FUSION", "1") == "1"
        )
        q_len = hidden_states.shape[0]
        q_input = hidden_states.new_empty(
            q_len, self.num_local_heads, self.kv_lora_rank + self.qk_rope_head_dim
        )
        if self.q_lora_rank is not None:
            q = self.q_a_proj(hidden_states)[0]
            q = self.q_a_layernorm(q)
            q = self.q_b_proj(q)[0].view(-1, self.num_local_heads, self.qk_head_dim)
        else:
            q = self.q_proj(hidden_states)[0].view(
                -1, self.num_local_heads, self.qk_head_dim
            )
        q_nope, q_pe = q.split([self.qk_nope_head_dim, self.qk_rope_head_dim], dim=-1)

        if self.w_kc.dtype == torch.float8_e4m3fnuz:
            # TODO(kernel): add bmm_fp8 for torch.float8_e4m3fnuz
            q_nope_out = torch.bmm(
                q_nope.to(torch.bfloat16).transpose(0, 1),
                self.w_kc.to(torch.bfloat16) * self.w_scale,
            )
        elif self.w_kc.dtype == torch.float8_e4m3fn:
            q_nope_val, q_nope_scale = input_to_float8(
                q_nope.transpose(0, 1), torch.float8_e4m3fn
            )
            q_nope_out = bmm_fp8(
                q_nope_val, self.w_kc, q_nope_scale, self.w_scale, torch.bfloat16
            )
        else:
            q_nope_out = torch.bmm(q_nope.transpose(0, 1), self.w_kc)
        q_input[..., : self.kv_lora_rank] = q_nope_out.transpose(0, 1)

        latent_cache = self.kv_a_proj_with_mqa(hidden_states)[0]
        v_input = latent_cache[..., : self.kv_lora_rank]
        v_input = self.kv_a_layernorm(v_input.contiguous()).unsqueeze(1)
        k_input = latent_cache.unsqueeze(1)
        k_input[..., : self.kv_lora_rank] = v_input

        if not enable_rope_fusion:
            k_pe = k_input[..., self.kv_lora_rank :]
            q_pe, k_pe = self.rotary_emb(positions, q_pe, k_pe)
            q_input[..., self.kv_lora_rank :] = q_pe
            k_input[..., self.kv_lora_rank :] = k_pe
            k_pe_output = None
        else:
            k_pe_output = torch.empty_like(k_input[..., self.kv_lora_rank :])

        q_input[..., self.kv_lora_rank :] = q_pe

        # attn_output = self.attn_mqa(q_input, k_input, v_input, forward_batch)
        # Use Fused ROPE with use_rope=OFF.
        attn_output = torch.empty(
            (q_len, self.num_local_heads, self.kv_lora_rank),
            dtype=q.dtype,
            device=q.device,
        )
        attn_logits, _, kv_indptr, kv_indices, _, _, _ = (
            forward_batch.attn_backend.forward_metadata
        )
        cos_sin_cache = self.rotary_emb.cos_sin_cache
        num_kv_split = forward_batch.attn_backend.num_kv_splits
        sm_scale = self.attn_mqa.scaling
        if attn_logits is None:
            attn_logits = torch.empty(
                (
                    forward_batch.batch_size,
                    self.num_local_heads,
                    num_kv_split,
                    self.kv_lora_rank + 1,
                ),
                dtype=torch.float32,
                device=q.device,
            )

        # save current latent cache.
        forward_batch.token_to_kv_pool.set_kv_buffer(
            self.attn_mqa, forward_batch.out_cache_loc, k_input, None
        )
        key_cache_buf = forward_batch.token_to_kv_pool.get_key_buffer(
            self.attn_mqa.layer_id
        )
        val_cache_buf = key_cache_buf[..., : self.kv_lora_rank]

        decode_attention_fwd_grouped_rope(
            q_input,
            key_cache_buf,
            val_cache_buf,
            attn_output,
            kv_indptr,
            kv_indices,
            k_pe_output,
            self.kv_lora_rank,
            self.rotary_emb.rotary_dim,
            cos_sin_cache,
            positions,
            attn_logits,
            num_kv_split,
            sm_scale,
            logit_cap=self.attn_mqa.logit_cap,
            use_rope=enable_rope_fusion,
            is_neox_style=self.rotary_emb.is_neox_style,
        )

        if enable_rope_fusion:
            k_input[..., self.kv_lora_rank :] = k_pe_output
            forward_batch.token_to_kv_pool.set_kv_buffer(
                self.attn_mqa, forward_batch.out_cache_loc, k_input, None
            )

        attn_output = attn_output.view(-1, self.num_local_heads, self.kv_lora_rank)

        if self.w_vc.dtype == torch.float8_e4m3fnuz:
            # TODO(kernel): add bmm_fp8 for torch.float8_e4m3fnuz
            attn_bmm_output = torch.bmm(
                attn_output.to(torch.bfloat16).transpose(0, 1),
                self.w_vc.to(torch.bfloat16) * self.w_scale,
            )
        elif self.w_vc.dtype == torch.float8_e4m3fn:
            attn_output_val, attn_output_scale = input_to_float8(
                attn_output.transpose(0, 1), torch.float8_e4m3fn
            )
            attn_bmm_output = bmm_fp8(
                attn_output_val,
                self.w_vc,
                attn_output_scale,
                self.w_scale,
                torch.bfloat16,
            )
        else:
            attn_bmm_output = torch.bmm(attn_output.transpose(0, 1), self.w_vc)
        attn_output = attn_bmm_output.transpose(0, 1).flatten(1, 2)
        output, _ = self.o_proj(attn_output)

        return output


class DeepseekV2DecoderLayer(nn.Module):

    def __init__(
        self,
        config: PretrainedConfig,
        layer_id: int,
        quant_config: Optional[QuantizationConfig] = None,
        is_nextn: bool = False,
        prefix: str = "",
    ) -> None:
        super().__init__()
        self.hidden_size = config.hidden_size
        rope_theta = getattr(config, "rope_theta", 10000)
        rope_scaling = getattr(config, "rope_scaling", None)
        max_position_embeddings = getattr(config, "max_position_embeddings", 8192)
        self.enable_dp_attention = global_server_args_dict["enable_dp_attention"]
        self.layer_id = layer_id
        self.dp_size = get_attention_dp_size()

        if not global_server_args_dict["disable_mla"]:
            self.self_attn = DeepseekV2AttentionMLA(
                config=config,
                hidden_size=self.hidden_size,
                num_heads=config.num_attention_heads,
                qk_nope_head_dim=config.qk_nope_head_dim,
                qk_rope_head_dim=config.qk_rope_head_dim,
                v_head_dim=config.v_head_dim,
                q_lora_rank=(
                    config.q_lora_rank if hasattr(config, "q_lora_rank") else None
                ),
                kv_lora_rank=config.kv_lora_rank,
                rope_theta=rope_theta,
                rope_scaling=rope_scaling,
                max_position_embeddings=max_position_embeddings,
                quant_config=quant_config,
                layer_id=layer_id,
                reduce_results=False,
                prefix=add_prefix("self_attn", prefix),
            )
        else:
            self.self_attn = DeepseekV2Attention(
                config=config,
                hidden_size=self.hidden_size,
                num_heads=config.num_attention_heads,
                qk_nope_head_dim=config.qk_nope_head_dim,
                qk_rope_head_dim=config.qk_rope_head_dim,
                v_head_dim=config.v_head_dim,
                q_lora_rank=(
                    config.q_lora_rank if hasattr(config, "q_lora_rank") else None
                ),
                kv_lora_rank=config.kv_lora_rank,
                rope_theta=rope_theta,
                rope_scaling=rope_scaling,
                max_position_embeddings=max_position_embeddings,
                quant_config=quant_config,
                layer_id=layer_id,
                reduce_results=False,
                prefix=add_prefix("self_attn", prefix),
            )

        if is_nextn or (
            config.n_routed_experts is not None
            and layer_id >= config.first_k_dense_replace
            and layer_id % config.moe_layer_freq == 0
        ):
            self.mlp = DeepseekV2MoE(
                config=config,
                quant_config=quant_config,
                prefix=add_prefix("mlp", prefix),
            )
        else:
            self.mlp = DeepseekV2MLP(
                hidden_size=config.hidden_size,
                intermediate_size=config.intermediate_size,
                hidden_act=config.hidden_act,
                quant_config=quant_config,
                prefix=add_prefix("mlp", prefix),
            )
        self.input_layernorm = RMSNorm(config.hidden_size, eps=config.rms_norm_eps)
        self.post_attention_layernorm = RMSNorm(
            config.hidden_size, eps=config.rms_norm_eps
        )

    def forward(
        self,
        positions: torch.Tensor,
        hidden_states: torch.Tensor,
        forward_batch: ForwardBatch,
        residual: Optional[torch.Tensor],
    ) -> torch.Tensor:
        if residual is None:
            residual = hidden_states
            hidden_states = self.input_layernorm(hidden_states)
        else:
            hidden_states, residual = self.input_layernorm(hidden_states, residual)

        # Scatter
        if self.dp_size != 1:
            # important: forward batch.gathered_buffer is used both after scatter and after gather.
            # be careful about this!
            hidden_states, global_hidden_states = (
                forward_batch.gathered_buffer[: forward_batch.input_ids.shape[0]],
                hidden_states,
            )
            dp_scatter(hidden_states, global_hidden_states, forward_batch)

        # Self Attention
        hidden_states = self.self_attn(
            positions=positions,
            hidden_states=hidden_states,
            forward_batch=forward_batch,
        )

        # Gather
        if get_tensor_model_parallel_world_size() > 1:
            # all gather and all reduce
            if self.dp_size != 1:
                hidden_states, local_hidden_states = (
                    forward_batch.gathered_buffer,
                    hidden_states,
                )
                dp_gather(
                    hidden_states, local_hidden_states, forward_batch, self.layer_id
                )
            else:
                hidden_states = tensor_model_parallel_all_reduce(hidden_states)

        hidden_states, residual = self.post_attention_layernorm(hidden_states, residual)

        # Fully Connected
        hidden_states = self.mlp(hidden_states)
        return hidden_states, residual


class DeepseekV2Model(nn.Module):

    fall_back_to_pt_during_load = False

    def __init__(
        self,
        config: PretrainedConfig,
        quant_config: Optional[QuantizationConfig] = None,
        prefix: str = "",
    ) -> None:
        super().__init__()
        self.padding_id = config.pad_token_id
        self.vocab_size = config.vocab_size

        self.embed_tokens = VocabParallelEmbedding(
            config.vocab_size,
            config.hidden_size,
            enable_tp=not global_server_args_dict["enable_dp_attention"],
        )
        self.layers = nn.ModuleList(
            [
                DeepseekV2DecoderLayer(
                    config,
                    layer_id,
                    quant_config=quant_config,
                    prefix=add_prefix(f"layers.{layer_id}", prefix),
                )
                for layer_id in range(config.num_hidden_layers)
            ]
        )
        self.norm = RMSNorm(config.hidden_size, eps=config.rms_norm_eps)

        self.dp_size = get_attention_dp_size()

    def forward(
        self,
        input_ids: torch.Tensor,
        positions: torch.Tensor,
        forward_batch: ForwardBatch,
        input_embeds: torch.Tensor = None,
    ) -> torch.Tensor:
<<<<<<< HEAD
        if input_embeds is None:
            hidden_states = self.embed_tokens(input_ids)
        else:
            hidden_states = input_embeds
=======

        # Gather
        if self.dp_size != 1:
            input_ids, local_input_ids = (
                torch.empty(
                    (forward_batch.gathered_buffer.shape[0],),
                    dtype=input_ids.dtype,
                    device=input_ids.device,
                ),
                input_ids,
            )
            dp_gather(input_ids, local_input_ids, forward_batch, "embedding")

        hidden_states = self.embed_tokens(input_ids)
>>>>>>> 642ab418
        residual = None
        for i in range(len(self.layers)):
            layer = self.layers[i]
            hidden_states, residual = layer(
                positions, hidden_states, forward_batch, residual
            )
        if not forward_batch.forward_mode.is_idle():
            hidden_states, _ = self.norm(hidden_states, residual)
        return hidden_states


class DeepseekV2ForCausalLM(nn.Module):

    def __init__(
        self,
        config: PretrainedConfig,
        quant_config: Optional[QuantizationConfig] = None,
        prefix: str = "",
    ) -> None:
        super().__init__()
        self.config = config
        self.quant_config = quant_config
        self.model = DeepseekV2Model(
            config, quant_config, prefix=add_prefix("model", prefix)
        )
        self.lm_head = ParallelLMHead(
            config.vocab_size,
            config.hidden_size,
            quant_config=quant_config,
            prefix=add_prefix("lm_head", prefix),
        )
        self.logits_processor = LogitsProcessor(config)
        self.dp_size = get_attention_dp_size()

    @torch.no_grad()
    def forward(
        self,
        input_ids: torch.Tensor,
        positions: torch.Tensor,
        forward_batch: ForwardBatch,
        input_embeds: torch.Tensor = None,
    ) -> torch.Tensor:
<<<<<<< HEAD
        hidden_states = self.model(input_ids, positions, forward_batch, input_embeds)
=======
        hidden_states = self.model(input_ids, positions, forward_batch)

        if self.dp_size != 1:
            # important: forward batch.gathered_buffer is used both after scatter and after gather.
            # be careful about this!
            hidden_states, global_hidden_states = (
                forward_batch.gathered_buffer[: forward_batch.input_ids.shape[0]],
                hidden_states,
            )
            dp_scatter(hidden_states, global_hidden_states, forward_batch)

>>>>>>> 642ab418
        return self.logits_processor(
            input_ids, hidden_states, self.lm_head, forward_batch
        )

    def load_weights(self, weights: Iterable[Tuple[str, torch.Tensor]]):
        stacked_params_mapping = [
            # (param_name, shard_name, shard_id)
            ("gate_up_proj", "gate_proj", 0),
            ("gate_up_proj", "up_proj", 1),
        ]

        # Params for weights, fp8 weight scales, fp8 activation scales
        # (param_name, weight_name, expert_id, shard_id)
        MoEImpl = EPMoE if global_server_args_dict["enable_ep_moe"] else FusedMoE
        expert_params_mapping = MoEImpl.make_expert_params_mapping(
            ckpt_gate_proj_name="gate_proj",
            ckpt_down_proj_name="down_proj",
            ckpt_up_proj_name="up_proj",
            num_experts=self.config.n_routed_experts,
        )

        params_dict = dict(self.named_parameters())
        for name, loaded_weight in weights:
            # TODO(HandH1998): Modify it when nextn is supported.
            if hasattr(self.config, "num_nextn_predict_layers"):
                num_nextn_layers = self.config.num_nextn_predict_layers
                if num_nextn_layers > 0 and name.startswith("model.layers"):
                    name_list = name.split(".")
                    if (
                        len(name_list) >= 3
                        and int(name_list[2]) >= self.config.num_hidden_layers
                    ):
                        continue
            if "rotary_emb.inv_freq" in name:
                continue
            for param_name, weight_name, shard_id in stacked_params_mapping:
                # Skip non-stacked layers and experts (experts handled below).
                if weight_name not in name:
                    continue
                # We have mlp.experts[0].gate_proj in the checkpoint.
                # Since we handle the experts below in expert_params_mapping,
                # we need to skip here BEFORE we update the name, otherwise
                # name will be updated to mlp.experts[0].gate_up_proj, which
                # will then be updated below in expert_params_mapping
                # for mlp.experts[0].gate_gate_up_proj, which breaks load.
                if ("mlp.experts." in name) and name not in params_dict:
                    continue
                name = name.replace(weight_name, param_name)
                # Skip loading extra bias for GPTQ models.
                if name.endswith(".bias") and name not in params_dict:
                    continue
                param = params_dict[name]
                weight_loader = param.weight_loader
                weight_loader(param, loaded_weight, shard_id)
                break
            else:
                for mapping in expert_params_mapping:
                    param_name, weight_name, expert_id, shard_id = mapping
                    if weight_name not in name:
                        continue
                    name = name.replace(weight_name, param_name)
                    param = params_dict[name]
                    weight_loader = param.weight_loader
                    weight_loader(
                        param,
                        loaded_weight,
                        name,
                        shard_id=shard_id,
                        expert_id=expert_id,
                    )
                    break
                else:
                    # Skip loading extra bias for GPTQ models.
                    if name.endswith(".bias") and name not in params_dict:
                        continue

                    param = params_dict[name]
                    weight_loader = getattr(
                        param, "weight_loader", default_weight_loader
                    )
                    weight_loader(param, loaded_weight)

        if not global_server_args_dict["disable_mla"]:
            for layer_id in range(self.config.num_hidden_layers):
                self_attn = self.model.layers[layer_id].self_attn
                if hasattr(self_attn.kv_b_proj, "qweight"):
                    # AWQ compatible
                    w = ops.awq_dequantize(
                        self_attn.kv_b_proj.qweight,
                        self_attn.kv_b_proj.scales,
                        self_attn.kv_b_proj.qzeros,
                        0,
                        0,
                        0,
                    ).T
                else:
                    w = self_attn.kv_b_proj.weight
                # NOTE(HandH1998): Since `bmm_fp8` only supports per-tensor scale, we have to requantize `self_attn.kv_b_proj`.
                # This may affect the accuracy of fp8 model.
                if hasattr(self.quant_config, "weight_block_size") and w.dtype in (
                    torch.float8_e4m3fn,
                    torch.float8_e4m3fnuz,
                ):
                    weight_block_size = self.quant_config.weight_block_size
                    if weight_block_size is not None:
                        assert hasattr(self_attn.kv_b_proj, "weight_scale_inv")
                        if _is_hip:
                            weight, weight_scale, _ = normalize_e4m3fn_to_e4m3fnuz(
                                weight=w,
                                weight_scale=self_attn.kv_b_proj.weight_scale_inv,
                                input_scale=None,
                            )
                        else:
                            weight = w
                            weight_scale = self_attn.kv_b_proj.weight_scale_inv

                        w, scale = block_quant_to_tensor_quant(
                            weight, weight_scale, weight_block_size
                        )
                        self_attn.w_scale = scale
                if w.dtype == torch.int8:
                    if hasattr(self.quant_config, "weight_block_size"):
                        # block-wise int8 need it
                        weight_block_size = self.quant_config.weight_block_size
                        if weight_block_size is not None:
                            assert hasattr(self_attn.kv_b_proj, "weight_scale_inv")
                            weight = w
                            weight_scale = self_attn.kv_b_proj.weight_scale_inv
                            w = int8_block_dequant(
                                weight, weight_scale, weight_block_size
                            ).to(torch.bfloat16)
                    else:
                        # channel-wise int8 need it
                        w = w.to(torch.bfloat16) * self_attn.kv_b_proj.weight_scale.to(
                            torch.bfloat16
                        )
                w_kc, w_vc = w.unflatten(
                    0, (-1, self_attn.qk_nope_head_dim + self_attn.v_head_dim)
                ).split([self_attn.qk_nope_head_dim, self_attn.v_head_dim], dim=1)
                self_attn.w_kc = w_kc.transpose(1, 2).contiguous().transpose(1, 2)
                self_attn.w_vc = w_vc.contiguous().transpose(1, 2)
                if (
                    hasattr(self_attn.kv_b_proj, "weight_scale")
                    and self_attn.w_scale is None
                ):
                    self_attn.w_scale = self_attn.kv_b_proj.weight_scale
                    if _is_hip:
                        self_attn.w_scale *= 2.0

    def get_embed_and_head(self):
        return self.model.embed_tokens.weight, self.lm_head.weight

    def set_embed_and_head(self, embed, head):
        del self.model.embed_tokens.weight
        del self.lm_head.weight
        self.model.embed_tokens.weight = embed
        self.lm_head.weight = head
        torch.cuda.empty_cache()
        torch.cuda.synchronize()


class DeepseekV3ForCausalLM(DeepseekV2ForCausalLM):
    pass


EntryClass = [DeepseekV2ForCausalLM, DeepseekV3ForCausalLM]<|MERGE_RESOLUTION|>--- conflicted
+++ resolved
@@ -1022,13 +1022,7 @@
         forward_batch: ForwardBatch,
         input_embeds: torch.Tensor = None,
     ) -> torch.Tensor:
-<<<<<<< HEAD
-        if input_embeds is None:
-            hidden_states = self.embed_tokens(input_ids)
-        else:
-            hidden_states = input_embeds
-=======
-
+      
         # Gather
         if self.dp_size != 1:
             input_ids, local_input_ids = (
@@ -1041,8 +1035,11 @@
             )
             dp_gather(input_ids, local_input_ids, forward_batch, "embedding")
 
-        hidden_states = self.embed_tokens(input_ids)
->>>>>>> 642ab418
+        if input_embeds is None:
+            hidden_states = self.embed_tokens(input_ids)
+        else:
+            hidden_states = input_embeds
+         
         residual = None
         for i in range(len(self.layers)):
             layer = self.layers[i]
@@ -1085,10 +1082,8 @@
         forward_batch: ForwardBatch,
         input_embeds: torch.Tensor = None,
     ) -> torch.Tensor:
-<<<<<<< HEAD
+
         hidden_states = self.model(input_ids, positions, forward_batch, input_embeds)
-=======
-        hidden_states = self.model(input_ids, positions, forward_batch)
 
         if self.dp_size != 1:
             # important: forward batch.gathered_buffer is used both after scatter and after gather.
@@ -1099,7 +1094,6 @@
             )
             dp_scatter(hidden_states, global_hidden_states, forward_batch)
 
->>>>>>> 642ab418
         return self.logits_processor(
             input_ids, hidden_states, self.lm_head, forward_batch
         )
