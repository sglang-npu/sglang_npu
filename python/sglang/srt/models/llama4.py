# Copyright 2023-2024 SGLang Team
# Licensed under the Apache License, Version 2.0 (the "License");
# you may not use this file except in compliance with the License.
# You may obtain a copy of the License at
#
#     http://www.apache.org/licenses/LICENSE-2.0
#
# Unless required by applicable law or agreed to in writing, software
# distributed under the License is distributed on an "AS IS" BASIS,
# WITHOUT WARRANTIES OR CONDITIONS OF ANY KIND, either express or implied.
# See the License for the specific language governing permissions and
# limitations under the License.
# ==============================================================================

# Adapted from
# https://github.com/vllm-project/vllm/blob/v0.8.3/vllm/model_executor/models/llama4.py
"""Inference-only LLaMA model compatible with HuggingFace weights."""

import logging
from typing import Any, Dict, List, Optional, Tuple, Union

import torch
from torch import nn
from transformers import Llama4TextConfig

from sglang.srt.distributed import (
    get_tensor_model_parallel_world_size,
    tensor_model_parallel_all_reduce,
)
from sglang.srt.layers.dp_attention import (
    dp_gather_partial,
    dp_scatter,
    get_attention_dp_size,
    get_attention_tp_rank,
    get_attention_tp_size,
)
from sglang.srt.layers.layernorm import RMSNorm
from sglang.srt.layers.linear import (
    QKVParallelLinear,
    ReplicatedLinear,
    RowParallelLinear,
)
from sglang.srt.layers.moe.fused_moe_triton import FusedMoE
from sglang.srt.layers.quantization.base_config import QuantizationConfig
from sglang.srt.layers.radix_attention import RadixAttention
from sglang.srt.layers.rotary_embedding import get_rope
from sglang.srt.layers.vocab_parallel_embedding import VocabParallelEmbedding
<<<<<<< HEAD
from sglang.srt.model_executor.forward_batch_info import ForwardBatch, ForwardMode
=======
from sglang.srt.managers.schedule_batch import global_server_args_dict
from sglang.srt.model_executor.forward_batch_info import ForwardBatch
>>>>>>> d2e507df
from sglang.srt.models.llama import LlamaForCausalLM, LlamaMLP
from sglang.srt.utils import add_prefix, get_compiler_backend, make_layers

logger = logging.getLogger(__name__)


class Llama4MoE(nn.Module):

    @torch.compile(dynamic=True, backend=get_compiler_backend())
    @staticmethod
    def custom_routing_function(
        hidden_states: torch.Tensor,
        gating_output: torch.Tensor,
        topk: int,
        renormalize: bool,
    ) -> Tuple[torch.Tensor, torch.Tensor]:
        router_scores_aK, router_indices_aK = torch.topk(gating_output, topk, dim=-1)
        router_scores_aK = torch.sigmoid(router_scores_aK.float()).to(
            hidden_states.dtype
        )
        return (
            router_scores_aK.view(-1).reshape(router_scores_aK.shape),
            router_indices_aK.to(torch.int32),
        )

    def __init__(
        self,
        config: Llama4TextConfig,
        quant_config: Optional[QuantizationConfig] = None,
        prefix: str = "",
    ):
        super().__init__()
        self.tp_size = get_tensor_model_parallel_world_size()
        self.top_k = config.num_experts_per_tok

        intermediate_size_moe = config.intermediate_size
        self.router = ReplicatedLinear(
            config.hidden_size,
            config.num_local_experts,
            bias=False,
            quant_config=None,
            prefix=add_prefix("router", prefix),
        )

        self.experts = FusedMoE(
            num_experts=config.num_local_experts,
            top_k=config.num_experts_per_tok,
            hidden_size=config.hidden_size,
            custom_routing_function=Llama4MoE.custom_routing_function,
            intermediate_size=intermediate_size_moe,
            reduce_results=False,
            renormalize=False,
            quant_config=quant_config,
            apply_router_weight_on_input=True,
            prefix=add_prefix("experts", prefix),
        )

        self.shared_expert = LlamaMLP(
            hidden_size=config.hidden_size,
            intermediate_size=intermediate_size_moe,
            hidden_act="silu",
            quant_config=quant_config,
            prefix=add_prefix("shared_expert", prefix),
            reduce_results=False,  # We need to do scatter before reduce
        )

    def forward(self, hidden_states, forward_batch: ForwardBatch):
        shared_out, routed_out = self._forward_core(
            hidden_states, forward_batch.forward_mode
        )

        out_aD = routed_out + shared_out

        if self.tp_size > 1:
            out_aD = tensor_model_parallel_all_reduce(out_aD)

        return out_aD

    def _forward_core(self, hidden_states, forward_mode: ForwardMode):
        if self._enable_shared_routed_overlap(hidden_states, forward_mode):
            return self._forward_core_shared_routed_overlap(hidden_states)
        else:
            return self._forward_core_normal(hidden_states)

    @staticmethod
    def _enable_shared_routed_overlap(hidden_states, forward_mode: ForwardMode):
        batch_size, _ = hidden_states.shape
        return forward_mode.is_decode() and (batch_size < 4)

    def _forward_core_normal(self, hidden_states):
        # router_scores: [num_tokens, num_experts]
        router_logits, _ = self.router(hidden_states)
        shared_out = self.shared_expert(hidden_states)
        routed_out = self.experts(
            hidden_states=hidden_states,
            router_logits=router_logits,
        )
        return shared_out, routed_out

    def _forward_core_shared_routed_overlap(self, hidden_states):
        alt_stream = _get_or_create_alt_stream()

        alt_stream.wait_stream(torch.cuda.current_stream())

        shared_out = self.shared_expert(hidden_states)

        with torch.cuda.stream(alt_stream):
            # router_scores: [num_tokens, num_experts]
            router_logits, _ = self.router(hidden_states)
            routed_out = self.experts(
                hidden_states=hidden_states,
                router_logits=router_logits,
            )
        torch.cuda.current_stream().wait_stream(alt_stream)

        return shared_out, routed_out


_alt_stream = None


def _get_or_create_alt_stream():
    global _alt_stream
    if _alt_stream is None:
        _alt_stream = torch.cuda.Stream()
    return _alt_stream


class Llama4Attention(nn.Module):

    def __init__(
        self,
        config: Llama4TextConfig,
        layer_id: int,
        hidden_size: int,
        num_heads: int,
        num_kv_heads: int,
        rope_theta: float = 10000,
        rope_scaling: Optional[Dict[str, Any]] = None,
        max_position_embeddings: int = 8192,
        quant_config: Optional[QuantizationConfig] = None,
        bias: bool = False,
        bias_o_proj: bool = False,
        prefix: str = "",
    ) -> None:
        super().__init__()
        self.layer_id = layer_id
        self.hidden_size = hidden_size
        self.use_rope = int((layer_id + 1) % 4 != 0)
        self.use_qk_norm = config.use_qk_norm and self.use_rope

        self.dp_size = get_attention_dp_size()
        attn_tp_rank = get_attention_tp_rank()
        attn_tp_size = get_attention_tp_size()

        self.total_num_heads = num_heads
        assert self.total_num_heads % attn_tp_size == 0
        self.num_heads = self.total_num_heads // attn_tp_size
        self.total_num_kv_heads = num_kv_heads
        if self.total_num_kv_heads >= attn_tp_size:
            # Number of KV heads is greater than TP size, so we partition
            # the KV heads across multiple tensor parallel GPUs.
            assert self.total_num_kv_heads % attn_tp_size == 0
        else:
            # Number of KV heads is less than TP size, so we replicate
            # the KV heads across multiple tensor parallel GPUs.
            assert attn_tp_size % self.total_num_kv_heads == 0
        self.num_kv_heads = max(1, self.total_num_kv_heads // attn_tp_size)
        self.head_dim = config.head_dim
        self.q_size = self.num_heads * self.head_dim
        self.kv_size = self.num_kv_heads * self.head_dim
        self.scaling = self.head_dim**-0.5
        self.attn_temperature_tuning = config.attn_temperature_tuning
        self.floor_scale = config.floor_scale
        self.attn_scale = config.attn_scale
        self.rope_theta = rope_theta
        self.max_position_embeddings = max_position_embeddings
        self.n_rep = self.num_heads // self.num_kv_heads
        self.qk_norm = (
            RMSNorm(
                hidden_size=self.head_dim,
                eps=config.rms_norm_eps,
            )
            if self.use_qk_norm
            else None
        )
        self.qkv_proj = QKVParallelLinear(
            hidden_size=hidden_size,
            head_size=self.head_dim,
            total_num_heads=self.total_num_heads,
            total_num_kv_heads=self.total_num_kv_heads,
            bias=bias,
            quant_config=quant_config,
            prefix=add_prefix("qkv_proj", prefix),
            tp_rank=attn_tp_rank,
            tp_size=attn_tp_size,
        )

        self.o_proj = RowParallelLinear(
            input_size=self.total_num_heads * self.head_dim,
            output_size=hidden_size,
            bias=bias_o_proj,
            quant_config=quant_config,
            prefix=add_prefix("o_proj", prefix),
            tp_rank=attn_tp_rank,
            tp_size=attn_tp_size,
            reduce_results=False,
        )
        is_neox_style = True
        is_gguf = quant_config and quant_config.get_name() == "gguf"
        if is_gguf and config.model_type in ["llama", "llama4"]:
            is_neox_style = False

        self.rotary_emb = (
            get_rope(
                self.head_dim,
                rotary_dim=self.head_dim,
                max_position=max_position_embeddings,
                base=int(rope_theta),
                rope_scaling=rope_scaling if rope_scaling != "default" else None,
                is_neox_style=is_neox_style,
            )
            if self.use_rope
            else None
        )

        self.attn = RadixAttention(
            self.num_heads,
            self.head_dim,
            self.scaling,
            num_kv_heads=self.num_kv_heads,
            layer_id=layer_id,
            prefix=add_prefix("attn", prefix),
            use_irope=self.use_rope,
        )

    def _get_attn_scale(self, positions: torch.Tensor) -> torch.Tensor:
        floor = torch.floor((positions + 1.0) / self.floor_scale)
        attn_scale = torch.log(floor + 1.0) * self.attn_scale + 1.0

        return attn_scale.unsqueeze(-1)

    def forward(
        self,
        positions: torch.Tensor,
        hidden_states: torch.Tensor,
        forward_batch: ForwardBatch,
    ) -> torch.Tensor:
        qkv, _ = self.qkv_proj(hidden_states)
        q, k, v = qkv.split([self.q_size, self.kv_size, self.kv_size], dim=-1)

        if self.rotary_emb is not None:
            q, k = self.rotary_emb(positions, q, k)

        if self.qk_norm is not None:
            # TODO: support float
            q = q.reshape(-1, self.head_dim).contiguous().bfloat16()
            k = k.reshape(-1, self.head_dim).contiguous().bfloat16()
            q = self.qk_norm(q).to(q.dtype)
            k = self.qk_norm(k).to(k.dtype)
            q = q.reshape(-1, self.q_size)
            k = k.reshape(-1, self.kv_size)

        # We are applying temperature tuning (https://arxiv.org/abs/2501.19399) to NoPE layers, where
        # the inference-time temperature tuning function is customized to not affect short context
        # while working at very long context
        # https://arxiv.org/abs/2501.19399
        if self.attn_temperature_tuning and not self.use_rope:
            attn_scale = self._get_attn_scale(positions)
            q = (q * attn_scale).to(q.dtype)

        attn_output = self.attn(q, k, v, forward_batch)
        output, _ = self.o_proj(attn_output)
        return output


class Llama4DecoderLayer(nn.Module):
    def __init__(
        self,
        config: Llama4TextConfig,
        layer_id: int = 0,
        quant_config: Optional[QuantizationConfig] = None,
        prefix: str = "",
    ):
        super().__init__()
        self.layer_id = layer_id
        self.hidden_size = config.hidden_size
        rope_theta = config.rope_theta
        rope_scaling = config.rope_scaling
        max_position_embeddings = config.max_position_embeddings
        self.dp_size = get_attention_dp_size()
        self.attn_tp_size = get_attention_tp_size()
        self.attn_tp_rank = get_attention_tp_rank()

        self.self_attn = Llama4Attention(
            config=config,
            layer_id=layer_id,
            hidden_size=self.hidden_size,
            num_heads=config.num_attention_heads,
            num_kv_heads=config.num_key_value_heads,
            rope_theta=rope_theta,
            rope_scaling=rope_scaling,
            max_position_embeddings=max_position_embeddings,
            quant_config=quant_config,
            bias=False,
            bias_o_proj=False,
            prefix=add_prefix("self_attn", prefix),
        )
        is_moe_layer = (layer_id + 1) % config.interleave_moe_layer_step == 0
        if is_moe_layer:
            self.feed_forward = Llama4MoE(
                config=config,
                quant_config=quant_config,
                prefix=add_prefix("feed_forward", prefix),
            )
        else:
            self.feed_forward = LlamaMLP(
                hidden_size=self.hidden_size,
                intermediate_size=config.intermediate_size_mlp,
                hidden_act="silu",
                quant_config=quant_config,
                prefix=add_prefix("feed_forward", prefix),
            )
        self.input_layernorm = RMSNorm(config.hidden_size, eps=config.rms_norm_eps)
        self.post_attention_layernorm = RMSNorm(
            config.hidden_size, eps=config.rms_norm_eps
        )

    def forward(
        self,
        positions: torch.Tensor,
        hidden_states: torch.Tensor,
        forward_batch: ForwardBatch,
        residual: Optional[torch.Tensor],
    ) -> Tuple[torch.Tensor, torch.Tensor]:
        if hidden_states.shape[0] == 0:
            residual = hidden_states
        else:
            # Self Attention
            if residual is None:
                residual = hidden_states
                hidden_states = self.input_layernorm(hidden_states)
            else:
                hidden_states, residual = self.input_layernorm(hidden_states, residual)
            hidden_states = self.self_attn(
                positions=positions,
                hidden_states=hidden_states,
                forward_batch=forward_batch,
            )

        # Gather
        if get_tensor_model_parallel_world_size() > 1:
            # all gather and all reduce
            if self.dp_size != 1:
                if self.attn_tp_rank == 0:
                    hidden_states += residual
                hidden_states, local_hidden_states = (
                    forward_batch.gathered_buffer,
                    hidden_states,
                )
                dp_gather_partial(hidden_states, local_hidden_states, forward_batch)
                dp_scatter(residual, hidden_states, forward_batch)
                hidden_states = self.post_attention_layernorm(hidden_states)
            else:
                hidden_states = tensor_model_parallel_all_reduce(hidden_states)
                hidden_states, residual = self.post_attention_layernorm(
                    hidden_states, residual
                )
        else:
            hidden_states, residual = self.post_attention_layernorm(
                hidden_states, residual
            )

        # Fully Connected
<<<<<<< HEAD
        hidden_states, residual = self.post_attention_layernorm(hidden_states, residual)
        hidden_states = self.feed_forward(hidden_states, forward_batch)
=======
        hidden_states = self.feed_forward(hidden_states)

        # TODO(ch-wan): ues reduce-scatter in MLP to avoid this scatter
        # Scatter
        if self.dp_size != 1:
            # important: forward batch.gathered_buffer is used both after scatter and after gather.
            # be careful about this!
            hidden_states, global_hidden_states = (
                forward_batch.gathered_buffer[: forward_batch.input_ids.shape[0]],
                hidden_states,
            )
            dp_scatter(hidden_states, global_hidden_states, forward_batch)

>>>>>>> d2e507df
        return hidden_states, residual


class Llama4Model(nn.Module):
    def __init__(
        self,
        config: Llama4TextConfig,
        quant_config: Optional[QuantizationConfig] = None,
        prefix: str = "",
    ) -> None:
        super().__init__()
        self.config = config
        self.padding_idx = config.pad_token_id
        self.vocab_size = config.vocab_size
        self.embed_tokens = VocabParallelEmbedding(
            config.vocab_size,
            config.hidden_size,
            quant_config=quant_config,
            prefix=add_prefix("embed_tokens", prefix),
            enable_tp=not global_server_args_dict["enable_dp_attention"],
        )
        self.layers = make_layers(
            config.num_hidden_layers,
            lambda idx, prefix: Llama4DecoderLayer(
                config=config, layer_id=idx, quant_config=quant_config, prefix=prefix
            ),
            prefix="model.layers",
        )

        self.norm = RMSNorm(config.hidden_size, eps=config.rms_norm_eps)
        self.layers_to_capture = []

    def forward(
        self,
        input_ids: torch.Tensor,
        positions: torch.Tensor,
        forward_batch: ForwardBatch,
        input_embeds: torch.Tensor = None,
    ) -> Union[torch.Tensor, Tuple[torch.Tensor, List[torch.Tensor]]]:
        if input_embeds is None:
            hidden_states = self.embed_tokens(input_ids)
        else:
            hidden_states = input_embeds
        residual = None
        aux_hidden_states = []
        for i in range(len(self.layers)):
            if i in self.layers_to_capture:
                aux_hidden_states.append(hidden_states + residual)
            layer = self.layers[i]
            hidden_states, residual = layer(
                positions,
                hidden_states,
                forward_batch,
                residual,
            )
        if not forward_batch.forward_mode.is_idle():
            hidden_states, _ = self.norm(hidden_states, residual)

        if len(aux_hidden_states) == 0:
            return hidden_states

        return hidden_states, aux_hidden_states


class Llama4ForCausalLM(LlamaForCausalLM):
    packed_modules_mapping = {
        "qkv_proj": ["q_proj", "k_proj", "v_proj"],
        "gate_up_proj": ["gate_proj", "up_proj"],
    }

    def __init__(
        self,
        config: Llama4TextConfig,
        quant_config: Optional[QuantizationConfig] = None,
        prefix: str = "",
    ):
        super().__init__(config, quant_config, prefix)

    def _init_model(
        self,
        config: Llama4TextConfig,
        quant_config: Optional[QuantizationConfig] = None,
        prefix: str = "",
    ):
        return Llama4Model(config, quant_config=quant_config, prefix=prefix)


EntryClass = [Llama4ForCausalLM]<|MERGE_RESOLUTION|>--- conflicted
+++ resolved
@@ -45,12 +45,8 @@
 from sglang.srt.layers.radix_attention import RadixAttention
 from sglang.srt.layers.rotary_embedding import get_rope
 from sglang.srt.layers.vocab_parallel_embedding import VocabParallelEmbedding
-<<<<<<< HEAD
+from sglang.srt.managers.schedule_batch import global_server_args_dict
 from sglang.srt.model_executor.forward_batch_info import ForwardBatch, ForwardMode
-=======
-from sglang.srt.managers.schedule_batch import global_server_args_dict
-from sglang.srt.model_executor.forward_batch_info import ForwardBatch
->>>>>>> d2e507df
 from sglang.srt.models.llama import LlamaForCausalLM, LlamaMLP
 from sglang.srt.utils import add_prefix, get_compiler_backend, make_layers
 
@@ -425,11 +421,7 @@
             )
 
         # Fully Connected
-<<<<<<< HEAD
-        hidden_states, residual = self.post_attention_layernorm(hidden_states, residual)
         hidden_states = self.feed_forward(hidden_states, forward_batch)
-=======
-        hidden_states = self.feed_forward(hidden_states)
 
         # TODO(ch-wan): ues reduce-scatter in MLP to avoid this scatter
         # Scatter
@@ -442,7 +434,6 @@
             )
             dp_scatter(hidden_states, global_hidden_states, forward_batch)
 
->>>>>>> d2e507df
         return hidden_states, residual
 
 
