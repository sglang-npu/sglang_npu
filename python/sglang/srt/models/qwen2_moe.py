--- conflicted
+++ resolved
@@ -596,12 +596,6 @@
             hidden_states, residual = layer(
                 positions, hidden_states, forward_batch, residual
             )
-<<<<<<< HEAD
-        if hidden_states.shape[0] != 0:
-            if residual is None:
-                hidden_states = self.norm(hidden_states)
-            else:
-=======
         if not self.pp_group.is_last_rank:
             return PPProxyTensors(
                 {
@@ -611,8 +605,10 @@
             )
         else:
             if hidden_states.shape[0] != 0:
->>>>>>> 9d24c3ff
-                hidden_states, _ = self.norm(hidden_states, residual)
+                if residual is None:
+                    hidden_states = self.norm(hidden_states)
+                else:
+                    hidden_states, _ = self.norm(hidden_states, residual)
         return hidden_states
 
 
