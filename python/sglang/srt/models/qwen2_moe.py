--- conflicted
+++ resolved
@@ -69,13 +69,8 @@
 from sglang.srt.model_loader.weight_utils import default_weight_loader
 from sglang.srt.utils import add_prefix, make_layers
 
-<<<<<<< HEAD
-=======
-expert_distribution_recorder = ExpertDistributionRecorder()
-
 logger = logging.getLogger(__name__)
 
->>>>>>> 11553c1a
 
 class Qwen2MoeMLP(nn.Module):
     def __init__(
@@ -593,28 +588,16 @@
                 hidden_states = input_embeds
             residual = None
         else:
-<<<<<<< HEAD
-            hidden_states = input_embeds
-        residual = None
-        for i in range(len(self.layers)):
+            assert pp_proxy_tensors is not None
+            hidden_states = pp_proxy_tensors["hidden_states"]
+            residual = pp_proxy_tensors["residual"]
+
+        for i in range(self.start_layer, self.end_layer):
             with get_global_expert_distribution_recorder().with_current_layer(i):
                 layer = self.layers[i]
                 hidden_states, residual = layer(
                     positions, hidden_states, forward_batch, residual
                 )
-        if hidden_states.shape[0] != 0:
-            hidden_states, _ = self.norm(hidden_states, residual)
-=======
-            assert pp_proxy_tensors is not None
-            hidden_states = pp_proxy_tensors["hidden_states"]
-            residual = pp_proxy_tensors["residual"]
-
-        for i in range(self.start_layer, self.end_layer):
-            expert_distribution_recorder.set_current_layer(i)
-            layer = self.layers[i]
-            hidden_states, residual = layer(
-                positions, hidden_states, forward_batch, residual
-            )
         if not self.pp_group.is_last_rank:
             return PPProxyTensors(
                 {
@@ -625,7 +608,6 @@
         else:
             if hidden_states.shape[0] != 0:
                 hidden_states, _ = self.norm(hidden_states, residual)
->>>>>>> 11553c1a
         return hidden_states
 
 
