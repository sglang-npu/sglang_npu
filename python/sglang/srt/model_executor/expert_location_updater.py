# Copyright 2023-2025 SGLang Team
# Licensed under the Apache License, Version 2.0 (the "License");
# you may not use this file except in compliance with the License.
# You may obtain a copy of the License at
#
#     http://www.apache.org/licenses/LICENSE-2.0
#
# Unless required by applicable law or agreed to in writing, software
# distributed under the License is distributed on an "AS IS" BASIS,
# WITHOUT WARRANTIES OR CONDITIONS OF ANY KIND, either express or implied.
# See the License for the specific language governing permissions and
# limitations under the License.
# ==============================================================================
import logging
from datetime import timedelta
from typing import Dict, List, Tuple

import torch
import torch.distributed
from torch.distributed import P2POp

from sglang.srt.managers.expert_location import (
    ExpertLocationMetadata,
    get_global_expert_location_metadata,
)

logger = logging.getLogger(__name__)


def update_expert_location(
    routed_experts_weights_of_layer: Dict[int, List[torch.Tensor]],
    new_expert_location_metadata: ExpertLocationMetadata,
    nnodes: int,
    rank: int,
):
    old_expert_location_metadata = get_global_expert_location_metadata()
    _update_expert_weights(
        routed_experts_weights_of_layer,
        old_expert_location_metadata,
        new_expert_location_metadata,
        nnodes,
        rank,
    )
    old_expert_location_metadata.update(new_expert_location_metadata)


def _update_expert_weights(
    routed_experts_weights_of_layer: Dict[int, List[torch.Tensor]],
    old_expert_location_metadata: ExpertLocationMetadata,
    new_expert_location_metadata: ExpertLocationMetadata,
    nnodes: int,
    rank: int,
):
    temp_buffers = create_temp_buffers(
        next(iter(routed_experts_weights_of_layer.values()))
    )

    world_size = torch.distributed.get_world_size()
    num_local_physical_experts = old_expert_location_metadata.num_local_physical_experts
    num_gpu_per_node = world_size // nnodes

    old_physical_to_logical_map = (
        old_expert_location_metadata.physical_to_logical_map.tolist()
    )
    new_physical_to_logical_map = (
        new_expert_location_metadata.physical_to_logical_map.tolist()
    )

    for layer_id in sorted(routed_experts_weights_of_layer.keys()):
        update_expert_weights_single_layer(
            routed_experts_weights=routed_experts_weights_of_layer[layer_id],
            temp_buffers=temp_buffers,
            old_physical_to_logical_map=old_physical_to_logical_map[layer_id],
            new_physical_to_logical_map=new_physical_to_logical_map[layer_id],
            num_local_physical_experts=num_local_physical_experts,
            num_gpu_per_node=num_gpu_per_node,
            rank=rank,
        )


def create_temp_buffers(sample_tensors):
    return [torch.empty_like(tensor) for tensor in sample_tensors]


def update_expert_weights_single_layer(
    routed_experts_weights: List[torch.Tensor],
    temp_buffers: List[torch.Tensor],
    old_physical_to_logical_map: List[int],  # (num_physical_Experts,)
    new_physical_to_logical_map: List[int],  # (num_physical_Experts,)
    num_local_physical_experts: int,
    num_gpu_per_node: int,
    rank: int,
    debug: bool = False,
):
    assert all(
        tensor.shape[0] == num_local_physical_experts
        for tensor in routed_experts_weights
    ), f"{num_local_physical_experts=} {[x.shape for x in routed_experts_weights]=}"
    assert isinstance(old_physical_to_logical_map, list)
    assert isinstance(new_physical_to_logical_map, list)

    output_logs = [] if debug else None

    num_physical_experts = len(old_physical_to_logical_map)
    num_tensors = len(routed_experts_weights)

    self_node_id = rank // num_gpu_per_node

    local_expert_location_range = (
        rank * num_local_physical_experts,
        (rank + 1) * num_local_physical_experts,
    )

    def _entrypoint():
        # List[Tuple[logical_expert_id, List[P2POp]]]
        p2p_op_infos: List[Tuple[int, List[P2POp]]] = []
        # List[Tuple[temp_buffers_expert_location, routed_experts_weights_expert_location]]
        buffer2weight_copy_infos: List[Tuple[int, int]] = []

        _handle_recv(buffer2weight_copy_infos, p2p_op_infos)
        _create_isend_ops(p2p_op_infos)
        _execute_p2p_ops(p2p_op_infos)
        _execute_buffer2weight_copies(buffer2weight_copy_infos)

        if debug:
            output_logs.append(f"{p2p_op_infos=}")
            output_logs.append(f"{buffer2weight_copy_infos=}")

    def _handle_recv(buffer2weight_copy_infos, p2p_op_infos):
        for dst_expert_location in range(*local_expert_location_range):
            _handle_recv_of_dst_expert_location(
                dst_expert_location, buffer2weight_copy_infos, p2p_op_infos
            )

    def _handle_recv_of_dst_expert_location(
        dst_expert_location: int, buffer2weight_copy_infos, p2p_op_infos
    ):
        logical_expert_id = new_physical_to_logical_map[dst_expert_location]

        # case 1: unchanged
        if old_physical_to_logical_map[dst_expert_location] == logical_expert_id:
            if debug:
                output_logs.append(
                    f"handle_recv_of_dst_expert_location {dst_expert_location=} case=unchanged"
                )
            return

        # case 2: same-gpu
        for src_expert_location in range(*local_expert_location_range):
            if old_physical_to_logical_map[src_expert_location] == logical_expert_id:
                for i in range(num_tensors):
                    _get_tensor(temp_buffers, i, dst_expert_location).copy_(
                        _get_tensor(routed_experts_weights, i, src_expert_location)
                    )
                buffer2weight_copy_infos.append(
                    (dst_expert_location, dst_expert_location)
                )
                if debug:
                    output_logs.append(
                        f"handle_recv_of_dst_expert_location {dst_expert_location=} case=same-gpu {src_expert_location=}"
                    )
                return

        # case 3: free-rider
        for src_expert_location in range(
            rank * num_local_physical_experts, dst_expert_location
        ):
            if new_physical_to_logical_map[src_expert_location] == logical_expert_id:
                buffer2weight_copy_infos.append(
                    (src_expert_location, dst_expert_location)
                )
                if debug:
                    output_logs.append(
                        f"handle_recv_of_dst_expert_location {dst_expert_location=} case=free-rider {src_expert_location=}"
                    )
                return

        same_node_mapping, cross_node_mapping, need_comm_self_node_dst_ranks = (
            _compute_comm_info(logical_expert_id=logical_expert_id)
        )

        # case 4: same-node
        if rank in need_comm_self_node_dst_ranks:
            chosen_src_rank = same_node_mapping.chunk_value_from_element_value(
                element_value=rank
            )
            _create_p2p_recv_and_buffer2weight_copy(
                buffer2weight_copy_infos,
                p2p_op_infos,
                src_rank=chosen_src_rank,
                logical_expert_id=logical_expert_id,
                dst_expert_location=dst_expert_location,
            )
            if debug:
                output_logs.append(
                    f"handle_recv_of_dst_expert_location {dst_expert_location=} case=same-node {chosen_src_rank=}"
                )
            return

        # case 5: cross-node
        # Future work: can optimize when there are multiple ranks in the same dst node that uses the same logical expert
        chosen_src_rank = cross_node_mapping.chunk_value_from_element_value(
            element_value=rank
        )
        _create_p2p_recv_and_buffer2weight_copy(
            buffer2weight_copy_infos,
            p2p_op_infos,
            src_rank=chosen_src_rank,
            logical_expert_id=logical_expert_id,
            dst_expert_location=dst_expert_location,
        )
        if debug:
            output_logs.append(
                f"handle_recv_of_dst_expert_location {dst_expert_location=} case=cross-node {chosen_src_rank=}"
            )
        return

    def _create_p2p_recv_and_buffer2weight_copy(
        buffer2weight_copy_infos,
        p2p_op_infos,
        *,
        logical_expert_id: int,
        src_rank: int,
        dst_expert_location: int,
    ):
        p2p_op_infos.append(
            (
                logical_expert_id,
                [
                    P2POp(
                        op=torch.distributed.irecv,
                        tensor=_get_tensor(temp_buffers, i, dst_expert_location),
                        peer=src_rank,
                    )
                    for i in range(num_tensors)
                ],
            )
        )
        buffer2weight_copy_infos.append((dst_expert_location, dst_expert_location))

    def _create_isend_ops(p2p_op_infos):
        handled_logical_expert_ids = set()
        for src_expert_location in range(*local_expert_location_range):
            logical_expert_id = old_physical_to_logical_map[src_expert_location]

            if logical_expert_id in handled_logical_expert_ids:
                continue
            handled_logical_expert_ids.add(logical_expert_id)

            _create_isend_ops_of_logical_expert_id(
                logical_expert_id, src_expert_location, p2p_op_infos
            )

    def _create_isend_ops_of_logical_expert_id(
        logical_expert_id, src_expert_location, p2p_op_infos
    ):
        same_node_mapping, cross_node_mapping, need_comm_self_node_dst_ranks = (
            _compute_comm_info(logical_expert_id=logical_expert_id)
        )

        same_node_dst_ranks = same_node_mapping.element_values_from_chunk_value(
            chunk_value=rank
        )
        cross_node_dst_ranks = cross_node_mapping.element_values_from_chunk_value(
            chunk_value=rank
        )
        all_dst_ranks = same_node_dst_ranks + cross_node_dst_ranks

        if debug:
            output_logs.append(
                f"create_isend_ops_of_logical_expert_id {logical_expert_id=} {src_expert_location=} {same_node_dst_ranks=} {cross_node_dst_ranks=}"
            )

        p2p_op_infos.append(
            (
                logical_expert_id,
                [
                    P2POp(
                        op=torch.distributed.isend,
                        tensor=_get_tensor(
                            routed_experts_weights, i, src_expert_location
                        ),
                        peer=dst_rank,
                    )
                    for dst_rank in all_dst_ranks
                    for i in range(num_tensors)
                ],
            )
        )

    def _compute_comm_info(logical_expert_id: int):
        all_src_ranks = _deduplicate_ordered(
            [
                x // num_local_physical_experts
                for x in range(num_physical_experts)
                if old_physical_to_logical_map[x] == logical_expert_id
            ]
        )
        all_src_nodes = [x // num_gpu_per_node for x in all_src_ranks]
        self_node_src_ranks = [
            x for x in all_src_ranks if x // num_gpu_per_node == self_node_id
        ]

        need_comm_dst_ranks = _deduplicate_ordered(
            [
                x // num_local_physical_experts
                for x in range(num_physical_experts)
                if new_physical_to_logical_map[x] == logical_expert_id
                and x // num_local_physical_experts not in all_src_ranks
            ]
        )
        need_comm_self_node_dst_ranks = (
            [x for x in need_comm_dst_ranks if x // num_gpu_per_node == self_node_id]
            if len(self_node_src_ranks) > 0
            else []
        )
        need_comm_cross_node_dst_ranks = [
            x
            for x in need_comm_dst_ranks
            if (x // num_gpu_per_node) not in all_src_nodes
        ]

        same_node_mapping = _ChunkUtils(
            chunk_values=self_node_src_ranks,
            element_values=need_comm_self_node_dst_ranks,
        )

        cross_node_mapping = _ChunkUtils(
            chunk_values=all_src_ranks,
            element_values=need_comm_cross_node_dst_ranks,
        )

        return same_node_mapping, cross_node_mapping, need_comm_self_node_dst_ranks

    def _execute_p2p_ops(p2p_op_infos):
        sorted_infos = sorted(p2p_op_infos, key=lambda info: info[0])
        p2p_ops = [op for _, ops in sorted_infos for op in ops]
        if len(p2p_ops) == 0:
            return

        reqs = torch.distributed.batch_isend_irecv(p2p_ops)
        try:
            for req in reqs:
<<<<<<< HEAD
                req.wait(timeout=30)
=======
                req.wait(timeout=timedelta(seconds=30))
>>>>>>> f02d1d6c
        except RuntimeError:
            logger.error(
                f"Context: {rank=} {old_physical_to_logical_map=} {new_physical_to_logical_map=} {num_local_physical_experts=} {num_gpu_per_node=}"
            )
            raise

    def _execute_buffer2weight_copies(buffer2weight_copy_infos):
        for (
            temp_buffers_expert_location,
            routed_experts_weights_expert_location,
        ) in buffer2weight_copy_infos:
            for i in range(num_tensors):
                _get_tensor(
                    routed_experts_weights, i, routed_experts_weights_expert_location
                ).copy_(_get_tensor(temp_buffers, i, temp_buffers_expert_location))

    def _get_tensor(tensors, tensor_index: int, expert_location: int) -> torch.Tensor:
        return tensors[tensor_index][_get_local_expert_location(expert_location)]

    def _get_local_expert_location(expert_location: int) -> int:
        assert (
            local_expert_location_range[0]
            <= expert_location
            < local_expert_location_range[1]
        )
        return expert_location % num_local_physical_experts

    _entrypoint()

    return output_logs


class _ChunkUtils:
    def __init__(self, *, chunk_values: List, element_values: List):
        self.chunk_values = chunk_values
        self.element_values = element_values

    def chunk_value_from_element_value(self, element_value):
        chunk_index = self._chunk_index_from_element_index(
            num_elements=len(self.element_values),
            num_chunks=len(self.chunk_values),
            element_index=self.element_values.index(element_value),
        )
        return self.chunk_values[chunk_index]

    def element_values_from_chunk_value(self, chunk_value) -> List:
        if len(self.element_values) == 0:
            return []
        element_slice = self._element_slice_from_chunk_index(
            num_elements=len(self.element_values),
            num_chunks=len(self.chunk_values),
            chunk_index=self.chunk_values.index(chunk_value),
        )
        return self.element_values[element_slice]

    @staticmethod
    def _chunk_index_from_element_index(
        num_elements: int, num_chunks: int, element_index: int
    ) -> int:
        short_chunk_size, num_long_chunks = divmod(num_elements, num_chunks)
        num_elements_for_long_chunks = num_long_chunks * (short_chunk_size + 1)
        if element_index < num_elements_for_long_chunks:
            return element_index // (short_chunk_size + 1)
        else:
            return (
                num_long_chunks
                + (element_index - num_elements_for_long_chunks) // short_chunk_size
            )

    @staticmethod
    def _element_slice_from_chunk_index(
        num_elements: int, num_chunks: int, chunk_index: int
    ) -> slice:
        short_chunk_size, num_long_chunks = divmod(num_elements, num_chunks)
        start = chunk_index * short_chunk_size + min(chunk_index, num_long_chunks)
        end = start + short_chunk_size + int(chunk_index < num_long_chunks)
        return slice(start, end)


def _deduplicate_ordered(arr: List[int]):
    output = []
    for item in arr:
        if len(output) == 0 or item != output[-1]:
            output.append(item)
    return output<|MERGE_RESOLUTION|>--- conflicted
+++ resolved
@@ -341,11 +341,7 @@
         reqs = torch.distributed.batch_isend_irecv(p2p_ops)
         try:
             for req in reqs:
-<<<<<<< HEAD
-                req.wait(timeout=30)
-=======
                 req.wait(timeout=timedelta(seconds=30))
->>>>>>> f02d1d6c
         except RuntimeError:
             logger.error(
                 f"Context: {rank=} {old_physical_to_logical_map=} {new_physical_to_logical_map=} {num_local_physical_experts=} {num_gpu_per_node=}"
