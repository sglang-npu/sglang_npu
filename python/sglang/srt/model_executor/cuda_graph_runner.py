# Copyright 2023-2024 SGLang Team
# Licensed under the Apache License, Version 2.0 (the "License");
# you may not use this file except in compliance with the License.
# You may obtain a copy of the License at
#
#     http://www.apache.org/licenses/LICENSE-2.0
#
# Unless required by applicable law or agreed to in writing, software
# distributed under the License is distributed on an "AS IS" BASIS,
# WITHOUT WARRANTIES OR CONDITIONS OF ANY KIND, either express or implied.
# See the License for the specific language governing permissions and
# limitations under the License.
# ==============================================================================
"""Run the model with cuda graph and torch.compile."""

from __future__ import annotations

import bisect
import inspect
import os
from contextlib import contextmanager
from typing import TYPE_CHECKING, Callable, Optional, Union

import torch
import tqdm

from sglang.srt.custom_op import CustomOp
from sglang.srt.distributed import get_tensor_model_parallel_rank
from sglang.srt.distributed.parallel_state import GroupCoordinator, graph_capture
from sglang.srt.layers.logits_processor import LogitsProcessorOutput
from sglang.srt.layers.torchao_utils import save_gemlite_cache
from sglang.srt.managers.schedule_batch import global_server_args_dict
from sglang.srt.model_executor.forward_batch_info import (
    CaptureHiddenMode,
    ForwardBatch,
    ForwardMode,
    PPProxyTensors,
)
from sglang.srt.patch_torch import monkey_patch_torch_compile
from sglang.srt.two_batch_overlap import TboCudaGraphRunnerPlugin
from sglang.srt.utils import (
    get_available_gpu_memory,
    get_device_memory_capacity,
    rank0_log,
)

if TYPE_CHECKING:
    from sglang.srt.model_executor.model_runner import ModelRunner

# Detect whether the current forward pass is in capture mode
is_capture_mode = False


def get_is_capture_mode():
    return is_capture_mode


def _to_torch(model: torch.nn.Module, reverse: bool, num_tokens: int):
    for sub in model._modules.values():
        if isinstance(sub, CustomOp):
            if reverse:
                sub.leave_torch_compile()
            else:
                sub.enter_torch_compile(num_tokens=num_tokens)
        if isinstance(sub, torch.nn.Module):
            _to_torch(sub, reverse, num_tokens)


@contextmanager
def patch_model(
    model: torch.nn.Module,
    enable_compile: bool,
    num_tokens: int,
    tp_group: GroupCoordinator,
):
    """Patch the model to make it compatible with with torch.compile"""
    backup_ca_comm = None

    try:
        if enable_compile:
            _to_torch(model, reverse=False, num_tokens=num_tokens)
            backup_ca_comm = tp_group.ca_comm
            # Use custom-allreduce here.
            # We found the custom allreduce is much faster than the built-in allreduce in torch,
            # even with ENABLE_INTRA_NODE_COMM=1.
            # tp_group.ca_comm = None
            yield torch.compile(
                torch.no_grad()(model.forward),
                mode=os.environ.get(
                    "SGLANG_TORCH_COMPILE_MODE", "max-autotune-no-cudagraphs"
                ),
                dynamic=False,
            )
        else:
            yield model.forward
    finally:
        if enable_compile:
            _to_torch(model, reverse=True, num_tokens=num_tokens)
            tp_group.ca_comm = backup_ca_comm


def set_torch_compile_config():
    import torch._dynamo.config
    import torch._inductor.config

    torch._inductor.config.coordinate_descent_tuning = True
    torch._inductor.config.triton.unique_kernel_names = True
    torch._inductor.config.fx_graph_cache = True  # Experimental feature to reduce compilation times, will be on by default in future

    # FIXME: tmp workaround
    torch._dynamo.config.accumulated_cache_size_limit = 1024
    if hasattr(torch._dynamo.config, "cache_size_limit"):
        torch._dynamo.config.cache_size_limit = 1024

    monkey_patch_torch_compile()


def get_batch_sizes_to_capture(model_runner: ModelRunner):
    server_args = model_runner.server_args
    capture_bs = server_args.cuda_graph_bs

    if capture_bs is None:
        if server_args.speculative_algorithm is None:
            if server_args.disable_cuda_graph_padding:
                capture_bs = list(range(1, 33)) + list(range(48, 161, 16))
            else:
                capture_bs = [1, 2, 4, 8] + list(range(16, 161, 8))
        else:
            # Since speculative decoding requires more cuda graph memory, we
            # capture less.
            capture_bs = (
                list(range(1, 9))
                + list(range(10, 33, 2))
                + list(range(40, 64, 8))
                + list(range(80, 161, 16))
            )

        gpu_mem = get_device_memory_capacity()
        if gpu_mem is not None and gpu_mem > 96 * 1024:
            capture_bs += list(range(160, 257, 8))

    if max(capture_bs) > model_runner.req_to_token_pool.size:
        # In some cases (e.g., with a small GPU or --max-running-requests), the #max-running-requests
        # is very small. We add more values here to make sure we capture the maximum bs.
        capture_bs += [model_runner.req_to_token_pool.size]

    if server_args.enable_two_batch_overlap:
        capture_bs = [bs for bs in capture_bs if bs >= 2]

    if server_args.cuda_graph_max_bs:
        capture_bs = [bs for bs in capture_bs if bs <= server_args.cuda_graph_max_bs]
        if max(capture_bs) < server_args.cuda_graph_max_bs:
            capture_bs += list(
                range(max(capture_bs), server_args.cuda_graph_max_bs + 1, 16)
            )
    capture_bs = [bs for bs in capture_bs if bs <= model_runner.req_to_token_pool.size]
    capture_bs = list(sorted(set(capture_bs)))
    assert len(capture_bs) > 0 and capture_bs[0] > 0, f"{capture_bs=}"
    compile_bs = (
        [bs for bs in capture_bs if bs <= server_args.torch_compile_max_bs]
        if server_args.enable_torch_compile
        else []
    )
    return capture_bs, compile_bs


# Reuse this memory pool across all cuda graph runners.
global_graph_memory_pool = None


def get_global_graph_memory_pool():
    return global_graph_memory_pool


def set_global_graph_memory_pool(val):
    global global_graph_memory_pool
    global_graph_memory_pool = val


class CudaGraphRunner:
    """A CudaGraphRunner runs the forward pass of a model with cuda graph and torch.compile."""

    def __init__(self, model_runner: ModelRunner):
        # Parse args
        self.model_runner = model_runner
        self.graphs = {}
        self.output_buffers = {}
        self.enable_torch_compile = model_runner.server_args.enable_torch_compile
        self.disable_padding = model_runner.server_args.disable_cuda_graph_padding
        self.is_encoder_decoder = model_runner.model_config.is_encoder_decoder
        self.enable_dp_attention = model_runner.server_args.enable_dp_attention
        self.enable_sp_layernorm = model_runner.server_args.enable_sp_layernorm
        self.speculative_algorithm = model_runner.server_args.speculative_algorithm
        self.tp_size = model_runner.server_args.tp_size
        self.dp_size = model_runner.server_args.dp_size
        self.pp_size = model_runner.server_args.pp_size

        # Batch sizes to capture
        self.capture_bs, self.compile_bs = get_batch_sizes_to_capture(model_runner)
        rank0_log(f"Capture cuda graph bs {self.capture_bs}")
        self.capture_forward_mode = ForwardMode.DECODE
        self.capture_hidden_mode = CaptureHiddenMode.NULL
        self.num_tokens_per_bs = 1
        if model_runner.spec_algorithm.is_eagle():
            if self.model_runner.is_draft_worker:
                raise RuntimeError("This should not happen")
            else:
                self.capture_forward_mode = ForwardMode.TARGET_VERIFY
                self.num_tokens_per_bs = (
                    self.model_runner.server_args.speculative_num_draft_tokens
                )

        # Attention backend
        self.max_bs = max(self.capture_bs)
        self.max_num_token = self.max_bs * self.num_tokens_per_bs
        if global_server_args_dict["attention_backend"] == "flashmla":
            self.model_runner.attn_backend.init_cuda_graph_state(self.max_bs)
        else:
            self.model_runner.attn_backend.init_cuda_graph_state(self.max_num_token)
        self.seq_len_fill_value = (
            self.model_runner.attn_backend.get_cuda_graph_seq_len_fill_value()
        )
        # FIXME(lsyin): leave it here for now, I don't know whether it is necessary
        self.encoder_len_fill_value = 0
        self.seq_lens_cpu = torch.full(
            (self.max_bs,), self.seq_len_fill_value, dtype=torch.int32
        )

        if self.enable_torch_compile:
            set_torch_compile_config()

        if self.model_runner.server_args.lora_paths is not None:
            self.model_runner.lora_manager.init_cuda_graph_batch_info(self.max_bs)

        # Graph inputs
        with torch.device("cuda"):
            self.input_ids = torch.zeros((self.max_num_token,), dtype=torch.int64)
            self.req_pool_indices = torch.zeros((self.max_bs,), dtype=torch.int32)
            self.seq_lens = torch.full(
                (self.max_bs,), self.seq_len_fill_value, dtype=torch.int32
            )
            self.out_cache_loc = torch.zeros((self.max_num_token,), dtype=torch.int64)
            self.positions = torch.zeros((self.max_num_token,), dtype=torch.int64)
            self.mrope_positions = torch.zeros((3, self.max_bs), dtype=torch.int64)
            self.num_token_non_padded = torch.zeros((1,), dtype=torch.int32)
            self.tbo_plugin = TboCudaGraphRunnerPlugin()

            # pipeline parallelism
            if self.pp_size > 1:
                self.pp_proxy_tensors = {
                    "hidden_states": torch.zeros(
                        (self.max_bs, self.model_runner.model_config.hidden_size),
                        dtype=torch.bfloat16,
                    ),
                    "residual": torch.zeros(
                        (self.max_bs, self.model_runner.model_config.hidden_size),
                        dtype=torch.bfloat16,
                    ),
                }

            # Speculative_inference
            if model_runner.spec_algorithm.is_eagle3():
                self.model_runner.model.set_eagle3_layers_to_capture()

            if self.is_encoder_decoder:
                # NOTE: encoder_lens can influence the full_text_row_masked_out_mask tensor when doing mixed batch
                self.encoder_lens = torch.full(
                    (self.max_bs,), self.encoder_len_fill_value, dtype=torch.int32
                )
            else:
                self.encoder_lens = None

            if self.enable_dp_attention or self.enable_sp_layernorm:
                # TODO(ch-wan): SP layernorm should use a different logic to manage gathered_buffer
                self.gathered_buffer = torch.zeros(
                    (
                        self.max_bs * self.dp_size * self.num_tokens_per_bs,
                        self.model_runner.model_config.hidden_size,
                    ),
                    dtype=self.model_runner.dtype,
                )
                self.global_num_tokens_gpu = torch.zeros(
                    (self.dp_size,), dtype=torch.int32
                )

        # Capture
        try:
            with self.model_capture_mode():
                self.capture()
        except RuntimeError as e:
            raise Exception(
                f"Capture cuda graph failed: {e}\n{CUDA_GRAPH_CAPTURE_FAILED_MSG}"
            )

    @contextmanager
    def model_capture_mode(self):
        global is_capture_mode
        is_capture_mode = True

        yield

        is_capture_mode = False

    def can_run(self, forward_batch: ForwardBatch):
        if self.enable_dp_attention or self.enable_sp_layernorm:
            total_global_tokens = sum(forward_batch.global_num_tokens_cpu)

            is_bs_supported = forward_batch.can_run_dp_cuda_graph and (
                total_global_tokens in self.graphs
                if self.disable_padding
                else total_global_tokens <= self.max_bs
            )
        else:
            is_bs_supported = (
                forward_batch.batch_size in self.graphs
                if self.disable_padding
                else forward_batch.batch_size <= self.max_bs
            )

        # NOTE: cuda graph cannot handle mixed batch (encoder_len = 0)
        # If mixed batch cannot be supported, then encoder_lens can be removed in cuda graph
        # because the full_text_row_masked_out_mask tensor will always be ones
        is_encoder_lens_supported = (
            torch.all(forward_batch.encoder_lens > 0)
            if self.is_encoder_decoder
            else True
        )

        is_tbo_supported = (
            forward_batch.can_run_tbo
            if self.model_runner.server_args.enable_two_batch_overlap
            else True
        )

        return is_bs_supported and is_encoder_lens_supported and is_tbo_supported

    def capture(self):
        with graph_capture() as graph_capture_context:
            self.stream = graph_capture_context.stream
            avail_mem = get_available_gpu_memory(
                self.model_runner.device, self.model_runner.gpu_id, empty_cache=False
            )
            # Reverse the order to enable better memory sharing across cuda graphs.
            capture_range = (
                tqdm.tqdm(list(reversed(self.capture_bs)))
                if get_tensor_model_parallel_rank() == 0
                else reversed(self.capture_bs)
            )
            for bs in capture_range:
                if get_tensor_model_parallel_rank() == 0:
                    avail_mem = get_available_gpu_memory(
                        self.model_runner.device,
                        self.model_runner.gpu_id,
                        empty_cache=False,
                    )
                    capture_range.set_description(
                        f"Capturing batches ({avail_mem=:.2f} GB)"
                    )

                with patch_model(
                    self.model_runner.model,
                    bs in self.compile_bs,
                    num_tokens=bs * self.num_tokens_per_bs,
                    tp_group=self.model_runner.tp_group,
                ) as forward:
                    (
                        graph,
                        output_buffers,
                    ) = self.capture_one_batch_size(bs, forward)
                    self.graphs[bs] = graph
                    self.output_buffers[bs] = output_buffers

                # Save gemlite cache after each capture
                save_gemlite_cache()

    def capture_one_batch_size(self, bs: int, forward: Callable):
        graph = torch.cuda.CUDAGraph()
        stream = self.stream
        num_tokens = bs * self.num_tokens_per_bs

        # Graph inputs
        input_ids = self.input_ids[:num_tokens]
        req_pool_indices = self.req_pool_indices[:bs]
        seq_lens = self.seq_lens[:bs]
        out_cache_loc = self.out_cache_loc[:num_tokens]
        positions = self.positions[:num_tokens]
        if self.is_encoder_decoder:
            encoder_lens = self.encoder_lens[:bs]
        else:
            encoder_lens = None
        mrope_positions = self.mrope_positions[:, :bs]
        self.num_token_non_padded[...] = num_tokens

        # pipeline parallelism
        if self.pp_size > 1:
            pp_proxy_tensors = PPProxyTensors(
                {k: v[:num_tokens] for k, v in self.pp_proxy_tensors.items()}
            )

        if self.enable_dp_attention or self.enable_sp_layernorm:
            self.global_num_tokens_gpu.copy_(
                torch.tensor(
                    [
                        num_tokens // self.dp_size + (i < bs % self.dp_size)
                        for i in range(self.dp_size)
                    ],
                    dtype=torch.int32,
                    device=input_ids.device,
                )
            )
            global_num_tokens = self.global_num_tokens_gpu
            gathered_buffer = self.gathered_buffer[:num_tokens]
        else:
            global_num_tokens = None
            gathered_buffer = None

        spec_info = self.get_spec_info(num_tokens)
        if self.capture_hidden_mode != CaptureHiddenMode.FULL:
            self.capture_hidden_mode = (
                spec_info.capture_hidden_mode if spec_info else CaptureHiddenMode.NULL
            )

        if self.model_runner.server_args.lora_paths is not None:
            # Currently, if the lora_path in `lora_paths` is None, the lora backend will use a
            # different logic to handle lora, so we need to set `lora_paths` to a list of non-None
            # values if lora is enabled.
            lora_paths = [next(iter(self.model_runner.server_args.lora_paths))] * bs
        else:
            lora_paths = None

        forward_batch = ForwardBatch(
            forward_mode=self.capture_forward_mode,
            batch_size=bs,
            input_ids=input_ids,
            req_pool_indices=req_pool_indices,
            seq_lens=seq_lens,
            req_to_token_pool=self.model_runner.req_to_token_pool,
            token_to_kv_pool=self.model_runner.token_to_kv_pool,
            attn_backend=self.model_runner.attn_backend,
            out_cache_loc=out_cache_loc,
            seq_lens_sum=seq_lens.sum(),
            encoder_lens=encoder_lens,
            return_logprob=False,
            positions=positions,
            global_num_tokens_gpu=global_num_tokens,
            gathered_buffer=gathered_buffer,
            mrope_positions=mrope_positions,
            spec_algorithm=self.model_runner.spec_algorithm,
            spec_info=spec_info,
            capture_hidden_mode=self.capture_hidden_mode,
            num_token_non_padded=self.num_token_non_padded,
            global_forward_mode=self.capture_forward_mode,
            lora_paths=lora_paths,
        )
        self.tbo_plugin.capture_one_batch_size(forward_batch, num_tokens=num_tokens)

        if lora_paths is not None:
            self.model_runner.lora_manager.prepare_lora_batch(forward_batch)

        # Attention backend
        self.model_runner.attn_backend.init_forward_metadata_capture_cuda_graph(
            bs,
            num_tokens,
            req_pool_indices,
            seq_lens,
            encoder_lens,
            forward_batch.forward_mode,
            forward_batch.spec_info,
        )

        # Run and capture
        def run_once():
            # Clean intermediate result cache for DP attention
            forward_batch.dp_local_start_pos = forward_batch.dp_local_num_tokens = None

            kwargs = {}
            if (
                self.pp_size > 1
                and "pp_proxy_tensors" in inspect.signature(forward).parameters
            ):
                kwargs["pp_proxy_tensors"] = PPProxyTensors(
                    {k: v.clone() for k, v in pp_proxy_tensors.tensors.items()}
                )

            logits_output_or_pp_proxy_tensors = forward(
                input_ids,
                forward_batch.positions,
                forward_batch,
                **kwargs,
            )
            return logits_output_or_pp_proxy_tensors

        for _ in range(2):
            torch.cuda.synchronize()
            self.model_runner.tp_group.barrier()

            run_once()

        global global_graph_memory_pool
        with torch.cuda.graph(graph, pool=global_graph_memory_pool, stream=stream):
            out = run_once()

        global_graph_memory_pool = graph.pool()
        return graph, out

    def recapture_if_needed(self, forward_batch: ForwardBatch):
        # If the capture_hidden_mode changes, we need to recapture the graph
        hidden_mode_from_spec_info = getattr(
            forward_batch.spec_info, "capture_hidden_mode", CaptureHiddenMode.NULL
        )
        if (
            forward_batch.capture_hidden_mode == CaptureHiddenMode.FULL
            and self.capture_hidden_mode != CaptureHiddenMode.FULL
        ):
            self.capture_hidden_mode = CaptureHiddenMode.FULL
            self.capture()
        elif (
            forward_batch.capture_hidden_mode != CaptureHiddenMode.FULL
            and self.capture_hidden_mode != hidden_mode_from_spec_info
        ):
            self.capture_hidden_mode = hidden_mode_from_spec_info
            self.capture()

    def replay_prepare(
        self,
        forward_batch: ForwardBatch,
        pp_proxy_tensors: Optional[PPProxyTensors] = None,
    ):
        self.recapture_if_needed(forward_batch)

        raw_bs = forward_batch.batch_size
        raw_num_token = raw_bs * self.num_tokens_per_bs

        # Pad
        if self.enable_dp_attention or self.enable_sp_layernorm:
            index = bisect.bisect_left(
                self.capture_bs, sum(forward_batch.global_num_tokens_cpu)
            )
        else:
            index = bisect.bisect_left(self.capture_bs, raw_bs)
        bs = self.capture_bs[index]
        if bs != raw_bs:
            self.seq_lens.fill_(1)
            self.out_cache_loc.zero_()

        # Common inputs
        self.input_ids[:raw_num_token].copy_(forward_batch.input_ids)
        self.req_pool_indices[:raw_bs].copy_(forward_batch.req_pool_indices)
        self.seq_lens[:raw_bs].copy_(forward_batch.seq_lens)
        self.out_cache_loc[:raw_num_token].copy_(forward_batch.out_cache_loc)
        self.positions[:raw_num_token].copy_(forward_batch.positions)
        num_token_non_padded = len(forward_batch.input_ids)
        self.num_token_non_padded[...] = num_token_non_padded
        self.tbo_plugin.replay_prepare(
            forward_mode=forward_batch.forward_mode,
            bs=bs,
            num_token_non_padded=num_token_non_padded,
        )
        if forward_batch.seq_lens_cpu is not None:
            if bs != raw_bs:
                self.seq_lens_cpu.fill_(1)
            self.seq_lens_cpu[:raw_bs].copy_(forward_batch.seq_lens_cpu)

        if pp_proxy_tensors:
            for key in self.pp_proxy_tensors.keys():
                dim = pp_proxy_tensors[key].shape[0]
                self.pp_proxy_tensors[key][:dim].copy_(pp_proxy_tensors[key])

        if self.is_encoder_decoder:
            self.encoder_lens[:raw_bs].copy_(forward_batch.encoder_lens)
        if forward_batch.mrope_positions is not None:
            self.mrope_positions[:, :raw_bs].copy_(forward_batch.mrope_positions)
        if self.enable_dp_attention or self.enable_sp_layernorm:
            self.global_num_tokens_gpu.copy_(forward_batch.global_num_tokens_gpu)

<<<<<<< HEAD
        if hasattr(forward_batch.spec_info, "hidden_states"):
            self.hidden_states[:raw_num_token].copy_(
                forward_batch.spec_info.hidden_states
            )

=======
>>>>>>> 6c0a4828
        # Attention backend
        self.model_runner.attn_backend.init_forward_metadata_replay_cuda_graph(
            bs,
            self.req_pool_indices,
            self.seq_lens,
            forward_batch.seq_lens_sum + (bs - raw_bs),
            self.encoder_lens,
            forward_batch.forward_mode,
            forward_batch.spec_info,
            seq_lens_cpu=self.seq_lens_cpu,
        )

        # Store fields
        self.raw_bs = raw_bs
        self.raw_num_token = raw_num_token
        self.bs = bs

    def replay(
        self,
        forward_batch: ForwardBatch,
        skip_attn_backend_init: bool = False,
        pp_proxy_tensors: Optional[PPProxyTensors] = None,
    ) -> Union[LogitsProcessorOutput, PPProxyTensors]:
        if not skip_attn_backend_init:
            self.replay_prepare(forward_batch, pp_proxy_tensors)
        else:
            # In speculative decoding, these two fields are still needed.
            self.input_ids[: self.raw_num_token].copy_(forward_batch.input_ids)
            self.positions[: self.raw_num_token].copy_(forward_batch.positions)

        # Replay
        self.graphs[self.bs].replay()

        output = self.output_buffers[self.bs]
        if isinstance(output, LogitsProcessorOutput):
            return LogitsProcessorOutput(
                next_token_logits=output.next_token_logits[: self.raw_num_token],
                hidden_states=(
                    output.hidden_states[: self.raw_num_token]
                    if output.hidden_states is not None
                    else None
                ),
            )
        else:
            assert isinstance(output, PPProxyTensors)
            return PPProxyTensors({k: v[: self.bs] for k, v in output.tensors.items()})

    def get_spec_info(self, num_tokens: int):
        spec_info = None
        if self.model_runner.spec_algorithm.is_eagle():
            from sglang.srt.speculative.eagle_utils import EagleVerifyInput

            if self.model_runner.is_draft_worker:
                raise RuntimeError("This should not happen.")
            else:
                spec_info = EagleVerifyInput(
                    draft_token=None,
                    custom_mask=torch.ones(
                        (num_tokens * self.model_runner.model_config.context_len),
                        dtype=torch.bool,
                        device="cuda",
                    ),
                    positions=None,
                    retrive_index=None,
                    retrive_next_token=None,
                    retrive_next_sibling=None,
                    retrive_cum_len=None,
                    spec_steps=self.model_runner.server_args.speculative_num_steps,
                    topk=self.model_runner.server_args.speculative_eagle_topk,
                    draft_token_num=self.model_runner.server_args.speculative_num_draft_tokens,
                    capture_hidden_mode=CaptureHiddenMode.FULL,
                )

        return spec_info


CUDA_GRAPH_CAPTURE_FAILED_MSG = (
    "Possible solutions:\n"
    "1. set --mem-fraction-static to a smaller value (e.g., 0.8 or 0.7)\n"
    "2. set --cuda-graph-max-bs to a smaller value (e.g., 16)\n"
    "3. disable torch compile by not using --enable-torch-compile\n"
    "4. disable CUDA graph by --disable-cuda-graph. (Not recommended. Huge performance loss)\n"
    "Open an issue on GitHub https://github.com/sgl-project/sglang/issues/new/choose \n"
)<|MERGE_RESOLUTION|>--- conflicted
+++ resolved
@@ -573,14 +573,6 @@
         if self.enable_dp_attention or self.enable_sp_layernorm:
             self.global_num_tokens_gpu.copy_(forward_batch.global_num_tokens_gpu)
 
-<<<<<<< HEAD
-        if hasattr(forward_batch.spec_info, "hidden_states"):
-            self.hidden_states[:raw_num_token].copy_(
-                forward_batch.spec_info.hidden_states
-            )
-
-=======
->>>>>>> 6c0a4828
         # Attention backend
         self.model_runner.attn_backend.init_forward_metadata_replay_cuda_graph(
             bs,
