# Copyright 2023-2024 SGLang Team
# Licensed under the Apache License, Version 2.0 (the "License");
# you may not use this file except in compliance with the License.
# You may obtain a copy of the License at
#
#     http://www.apache.org/licenses/LICENSE-2.0
#
# Unless required by applicable law or agreed to in writing, software
# distributed under the License is distributed on an "AS IS" BASIS,
# WITHOUT WARRANTIES OR CONDITIONS OF ANY KIND, either express or implied.
# See the License for the specific language governing permissions and
# limitations under the License.
# ==============================================================================
"""Run the model with cuda graph and torch.compile."""

from __future__ import annotations

import bisect
import gc
import inspect
import logging
import os
from contextlib import contextmanager
from typing import TYPE_CHECKING, Callable, Optional, Union

import torch
import tqdm
from torch.profiler import ProfilerActivity, profile

from sglang.srt.custom_op import CustomOp
from sglang.srt.distributed import get_tensor_model_parallel_rank
from sglang.srt.distributed.device_communicators.pynccl_allocator import (
    set_graph_pool_id,
)
from sglang.srt.distributed.parallel_state import GroupCoordinator, graph_capture
from sglang.srt.layers.dp_attention import DPPaddingMode, get_attention_tp_size
from sglang.srt.layers.logits_processor import LogitsProcessorOutput
from sglang.srt.layers.torchao_utils import save_gemlite_cache
from sglang.srt.model_executor.forward_batch_info import (
    CaptureHiddenMode,
    ForwardBatch,
    ForwardMode,
    PPProxyTensors,
    enable_num_token_non_padded,
)
from sglang.srt.patch_torch import monkey_patch_torch_compile
from sglang.srt.two_batch_overlap import TboCudaGraphRunnerPlugin
from sglang.srt.utils import (
    empty_context,
    get_available_gpu_memory,
    get_device_memory_capacity,
    is_npu,
    rank0_log,
    require_attn_tp_gather,
    require_gathered_buffer,
    require_mlp_sync,
    require_mlp_tp_gather,
)

_is_npu = is_npu()

if _is_npu:
    import torch_npu

    torch.npu.config.allow_internal_format = True
    torch_npu.npu.set_compile_mode(jit_compile=False)

logger = logging.getLogger(__name__)

if TYPE_CHECKING:
    from sglang.srt.model_executor.model_runner import ModelRunner

# Detect whether the current forward pass is in capture mode
is_capture_mode = False


def get_is_capture_mode():
    return is_capture_mode


@contextmanager
def model_capture_mode():
    global is_capture_mode
    is_capture_mode = True

    yield

    is_capture_mode = False


@contextmanager
def freeze_gc(enable_cudagraph_gc: bool):
    """
    Optimize garbage collection during CUDA graph capture.
    Clean up, then freeze all remaining objects from being included
    in future collections if GC is disabled during capture.
    """
    gc.collect()
    should_freeze = not enable_cudagraph_gc
    if should_freeze:
        gc.freeze()
    try:
        yield
    finally:
        if should_freeze:
            gc.unfreeze()


def _to_torch(model: torch.nn.Module, reverse: bool, num_tokens: int):
    for sub in model._modules.values():
        if isinstance(sub, CustomOp):
            if reverse:
                sub.leave_torch_compile()
            else:
                sub.enter_torch_compile(num_tokens=num_tokens)
        if isinstance(sub, torch.nn.Module):
            _to_torch(sub, reverse, num_tokens)


@contextmanager
def patch_model(
    model: torch.nn.Module,
    enable_compile: bool,
    num_tokens: int,
    tp_group: GroupCoordinator,
):
    """Patch the model to make it compatible with with torch.compile"""
    backup_ca_comm = None

    try:
        if enable_compile:
            _to_torch(model, reverse=False, num_tokens=num_tokens)
            backup_ca_comm = tp_group.ca_comm
            # Use custom-allreduce here.
            # We found the custom allreduce is much faster than the built-in allreduce in torch,
            # even with ENABLE_INTRA_NODE_COMM=1.
            # tp_group.ca_comm = None
            yield torch.compile(
                torch.no_grad()(model.forward),
                mode=os.environ.get(
                    "SGLANG_TORCH_COMPILE_MODE", "max-autotune-no-cudagraphs"
                ),
                dynamic=False,
            )
        else:
            yield model.forward
    finally:
        if enable_compile:
            _to_torch(model, reverse=True, num_tokens=num_tokens)
            tp_group.ca_comm = backup_ca_comm


def set_torch_compile_config():
    import torch._dynamo.config
    import torch._inductor.config

    torch._inductor.config.coordinate_descent_tuning = True
    torch._inductor.config.triton.unique_kernel_names = True
    torch._inductor.config.fx_graph_cache = True  # Experimental feature to reduce compilation times, will be on by default in future

    # FIXME: tmp workaround
    torch._dynamo.config.accumulated_cache_size_limit = 1024
    if hasattr(torch._dynamo.config, "cache_size_limit"):
        torch._dynamo.config.cache_size_limit = 1024

    monkey_patch_torch_compile()


def get_batch_sizes_to_capture(model_runner: ModelRunner):
    server_args = model_runner.server_args
    capture_bs = server_args.cuda_graph_bs

    if capture_bs is None:
        if server_args.speculative_algorithm is None:
            if server_args.disable_cuda_graph_padding:
                capture_bs = list(range(1, 33)) + list(range(48, 161, 16))
            else:
                capture_bs = [1, 2, 4, 8] + list(range(16, 161, 8))
        else:
            # Since speculative decoding requires more cuda graph memory, we
            # capture less.
            capture_bs = (
                list(range(1, 9))
                + list(range(10, 33, 2))
                + list(range(40, 64, 8))
                + list(range(80, 161, 16))
            )

        gpu_mem = get_device_memory_capacity()
        if gpu_mem is not None:
            if gpu_mem > 90 * 1024:  # H200, H20
                capture_bs += list(range(160, 257, 8))
            if gpu_mem > 160 * 1000:  # B200, MI300
                capture_bs += list(range(256, 513, 16))

    if max(capture_bs) > model_runner.req_to_token_pool.size:
        # In some cases (e.g., with a small GPU or --max-running-requests), the #max-running-requests
        # is very small. We add more values here to make sure we capture the maximum bs.
        capture_bs += [model_runner.req_to_token_pool.size]

    mul_base = 1

    if server_args.enable_two_batch_overlap:
        mul_base *= 2

    if require_gathered_buffer(server_args):
        mul_base *= get_attention_tp_size()

    capture_bs = [bs for bs in capture_bs if bs % mul_base == 0]

    if server_args.cuda_graph_max_bs:
        capture_bs = [bs for bs in capture_bs if bs <= server_args.cuda_graph_max_bs]
        if max(capture_bs) < server_args.cuda_graph_max_bs:
            capture_bs += list(
                range(max(capture_bs), server_args.cuda_graph_max_bs + 1, 16)
            )
    capture_bs = [bs for bs in capture_bs if bs <= model_runner.req_to_token_pool.size]
    capture_bs = list(sorted(set(capture_bs)))
    assert len(capture_bs) > 0 and capture_bs[0] > 0, f"{capture_bs=}"
    compile_bs = (
        [bs for bs in capture_bs if bs <= server_args.torch_compile_max_bs]
        if server_args.enable_torch_compile
        else []
    )
    return capture_bs, compile_bs


# Reuse this memory pool across all cuda graph runners.
global_graph_memory_pool = None


def get_global_graph_memory_pool():
    return global_graph_memory_pool


def set_global_graph_memory_pool(val):
    global global_graph_memory_pool
    global_graph_memory_pool = val


class CudaGraphRunner:
    """A CudaGraphRunner runs the forward pass of a model with cuda graph and torch.compile."""

    def __init__(self, model_runner: ModelRunner):
        # Parse args
        self.model_runner = model_runner
        self.graphs = {}
        self.output_buffers = {}
        self.enable_torch_compile = model_runner.server_args.enable_torch_compile
        self.disable_padding = model_runner.server_args.disable_cuda_graph_padding
        self.is_encoder_decoder = model_runner.model_config.is_encoder_decoder
        self.require_gathered_buffer = require_gathered_buffer(model_runner.server_args)
        self.require_mlp_tp_gather = require_mlp_tp_gather(model_runner.server_args)
        self.require_mlp_sync = require_mlp_sync(model_runner.server_args)
        self.require_attn_tp_gather = require_attn_tp_gather(model_runner.server_args)
        self.enable_two_batch_overlap = (
            model_runner.server_args.enable_two_batch_overlap
        )
        self.speculative_algorithm = model_runner.server_args.speculative_algorithm
        self.enable_profile_cuda_graph = (
            model_runner.server_args.enable_profile_cuda_graph
        )
        self.tp_size = model_runner.server_args.tp_size
        self.dp_size = model_runner.server_args.dp_size
        self.pp_size = model_runner.server_args.pp_size

        # Batch sizes to capture
        self.capture_bs, self.compile_bs = get_batch_sizes_to_capture(model_runner)
        rank0_log(f"Capture cuda graph bs {self.capture_bs}")
        self.capture_forward_mode = ForwardMode.DECODE
        self.capture_hidden_mode = CaptureHiddenMode.NULL
        self.num_tokens_per_bs = 1
        if model_runner.spec_algorithm.is_eagle():
            if self.model_runner.is_draft_worker:
                raise RuntimeError("This should not happen")
            else:
                self.capture_forward_mode = ForwardMode.TARGET_VERIFY
                self.num_tokens_per_bs = (
                    self.model_runner.server_args.speculative_num_draft_tokens
                )

        # If returning hidden states is enabled, set initial capture hidden mode to full to avoid double-capture on startup
        if model_runner.server_args.enable_return_hidden_states:
            self.capture_hidden_mode = CaptureHiddenMode.FULL

        # Attention backend
        self.max_bs = max(self.capture_bs)
        self.max_num_token = self.max_bs * self.num_tokens_per_bs
        self.model_runner.attn_backend.init_cuda_graph_state(
            self.max_bs, self.max_num_token
        )
        self.seq_len_fill_value = (
            self.model_runner.attn_backend.get_cuda_graph_seq_len_fill_value()
        )

        # FIXME(lsyin): leave it here for now, I don't know whether it is necessary
        self.encoder_len_fill_value = 0
        self.seq_lens_cpu = torch.full(
            (self.max_bs,), self.seq_len_fill_value, dtype=torch.int32
        )

        if self.enable_torch_compile:
            set_torch_compile_config()

        if self.model_runner.server_args.enable_lora:
            self.model_runner.lora_manager.init_cuda_graph_batch_info(self.max_bs)

        # Graph inputs
        with torch.device(model_runner.device):
            self.input_ids = torch.zeros((self.max_num_token,), dtype=torch.int64)
            self.req_pool_indices = torch.zeros((self.max_bs,), dtype=torch.int32)
            self.seq_lens = torch.full(
                (self.max_bs,), self.seq_len_fill_value, dtype=torch.int32
            )
            self.out_cache_loc = torch.zeros(
                (self.max_num_token,), dtype=torch.int64 if not _is_npu else torch.int32
            )
            self.positions = torch.zeros((self.max_num_token,), dtype=torch.int64)
            self.mrope_positions = torch.zeros((3, self.max_bs), dtype=torch.int64)
            self.num_token_non_padded = torch.zeros((1,), dtype=torch.int32)
            self.tbo_plugin = TboCudaGraphRunnerPlugin()

            # pipeline parallelism
            if self.pp_size > 1:
                self.pp_proxy_tensors = {
                    "hidden_states": torch.zeros(
                        (self.max_bs, self.model_runner.model_config.hidden_size),
                        dtype=torch.bfloat16,
                    ),
                    "residual": torch.zeros(
                        (self.max_bs, self.model_runner.model_config.hidden_size),
                        dtype=torch.bfloat16,
                    ),
                }

            # Speculative_inference
            if model_runner.spec_algorithm.is_eagle3():
                self.model_runner.model.set_eagle3_layers_to_capture()

            if self.is_encoder_decoder:
                # NOTE: encoder_lens can influence the full_text_row_masked_out_mask tensor when doing mixed batch
                self.encoder_lens = torch.full(
                    (self.max_bs,), self.encoder_len_fill_value, dtype=torch.int32
                )
            else:
                self.encoder_lens = None

            if self.require_gathered_buffer:
                if self.require_mlp_tp_gather:
                    self.global_num_tokens_gpu = torch.zeros(
                        (self.dp_size,), dtype=torch.int32
                    )
                    self.global_num_tokens_for_logprob_gpu = torch.zeros(
                        (self.dp_size,), dtype=torch.int32
                    )
                    self.gathered_buffer = torch.zeros(
                        (
                            self.max_num_token * self.dp_size,
                            self.model_runner.model_config.hidden_size,
                        ),
                        dtype=self.model_runner.dtype,
                    )
                else:
                    assert self.require_attn_tp_gather
                    self.global_num_tokens_gpu = torch.zeros((1,), dtype=torch.int32)
                    self.global_num_tokens_for_logprob_gpu = torch.zeros(
                        (1,), dtype=torch.int32
                    )
                    self.gathered_buffer = torch.zeros(
                        (
                            self.max_num_token,
                            self.model_runner.model_config.hidden_size,
                        ),
                        dtype=self.model_runner.dtype,
                    )
            else:
                self.global_num_tokens_gpu = None
                self.global_num_tokens_for_logprob_gpu = None
                self.gathered_buffer = None

            self.custom_mask = torch.ones(
                (
                    (self.seq_lens.sum().item() + self.max_num_token)
                    * self.num_tokens_per_bs
                ),
                dtype=torch.bool,
                device=model_runner.device,
            )
            self.next_token_logits_buffer = torch.zeros(
                (self.max_num_token, self.model_runner.model_config.vocab_size),
                dtype=torch.float,
                device="cuda",
            )

        # Capture
        try:
            with model_capture_mode():
                self.capture()
        except RuntimeError as e:
            raise Exception(
                f"Capture cuda graph failed: {e}\n{CUDA_GRAPH_CAPTURE_FAILED_MSG}"
            )

    def can_run(self, forward_batch: ForwardBatch):
        if self.require_mlp_tp_gather:
            cuda_graph_bs = (
                max(forward_batch.global_num_tokens_cpu) // self.num_tokens_per_bs
                if self.model_runner.spec_algorithm.is_eagle()
                else max(forward_batch.global_num_tokens_cpu)
            )
        else:
            cuda_graph_bs = forward_batch.batch_size

        is_bs_supported = (
            cuda_graph_bs in self.graphs
            if self.disable_padding
            else cuda_graph_bs <= self.max_bs
        )

        if self.require_mlp_sync:
            is_bs_supported = is_bs_supported and forward_batch.can_run_dp_cuda_graph

        # NOTE: cuda graph cannot handle mixed batch (encoder_len = 0)
        # If mixed batch cannot be supported, then encoder_lens can be removed in cuda graph
        # because the full_text_row_masked_out_mask tensor will always be ones
        is_encoder_lens_supported = (
            torch.all(forward_batch.encoder_lens > 0)
            if self.is_encoder_decoder
            else True
        )

        requested_capture_hidden_mode = max(
            forward_batch.capture_hidden_mode,
            (
                forward_batch.spec_info.capture_hidden_mode
                if getattr(forward_batch.spec_info, "capture_hidden_mode", None)
                is not None
                else CaptureHiddenMode.NULL
            ),
        )
        capture_hidden_mode_matches = (
            requested_capture_hidden_mode == CaptureHiddenMode.NULL
            or requested_capture_hidden_mode == self.capture_hidden_mode
        )
        is_tbo_supported = (
            forward_batch.can_run_tbo if self.enable_two_batch_overlap else True
        )

        return (
            is_bs_supported
            and is_encoder_lens_supported
            and is_tbo_supported
            and capture_hidden_mode_matches
        )

    def capture(self) -> None:
        profile_context = empty_context()
        if self.enable_profile_cuda_graph:
            profile_context = profile(
                activities=[ProfilerActivity.CPU, ProfilerActivity.CUDA],
                record_shapes=True,
            )

        # Trigger CUDA graph capture for specific shapes.
        # Capture the large shapes first so that the smaller shapes
        # can reuse the memory pool allocated for the large shapes.
        with freeze_gc(
            self.model_runner.server_args.enable_cudagraph_gc
        ), graph_capture() as graph_capture_context:
            with profile_context as prof:
                self.stream = graph_capture_context.stream
                avail_mem = get_available_gpu_memory(
                    self.model_runner.device,
                    self.model_runner.gpu_id,
                    empty_cache=False,
                )
                # Reverse the order to enable better memory sharing across cuda graphs.
                capture_range = (
                    tqdm.tqdm(list(reversed(self.capture_bs)))
                    if get_tensor_model_parallel_rank() == 0
                    else reversed(self.capture_bs)
                )
                for i, bs in enumerate(capture_range):
                    if get_tensor_model_parallel_rank() == 0:
                        avail_mem = get_available_gpu_memory(
                            self.model_runner.device,
                            self.model_runner.gpu_id,
                            empty_cache=False,
                        )
                        capture_range.set_description(
                            f"Capturing batches ({bs=} {avail_mem=:.2f} GB)"
                        )

                    with patch_model(
                        self.model_runner.model,
                        bs in self.compile_bs,
                        num_tokens=bs * self.num_tokens_per_bs,
                        tp_group=self.model_runner.tp_group,
                    ) as forward:
                        (
                            graph,
                            output_buffers,
                        ) = self.capture_one_batch_size(bs, forward)
                        self.graphs[bs] = graph
                        self.output_buffers[bs] = output_buffers

                    # Save gemlite cache after each capture
                    save_gemlite_cache()

        if self.enable_profile_cuda_graph:
            log_message = (
                "Sorted by CUDA Time:\n"
                + prof.key_averages(group_by_input_shape=True).table(
                    sort_by="cuda_time_total", row_limit=10
                )
                + "\n\nSorted by CPU Time:\n"
                + prof.key_averages(group_by_input_shape=True).table(
                    sort_by="cpu_time_total", row_limit=10
                )
            )
            logger.info(log_message)

    def _create_graph(self):
        return torch.cuda.CUDAGraph()

    def _capture_init(self, run_once_fn):
        for _ in range(2):
            torch.cuda.synchronize()
            self.model_runner.tp_group.barrier()
            run_once_fn()

    def _capture_graph(self, graph, pool, stream, run_once_fn):
        with torch.cuda.graph(graph, pool=pool, stream=stream):
            out = run_once_fn()
        return out

    def capture_one_batch_size(self, bs: int, forward: Callable):
        graph = self._create_graph()
        stream = self.stream
        num_tokens = bs * self.num_tokens_per_bs

        # Graph inputs
        input_ids = self.input_ids[:num_tokens]
        req_pool_indices = self.req_pool_indices[:bs]
        seq_lens = self.seq_lens[:bs]
        out_cache_loc = self.out_cache_loc[:num_tokens]
        positions = self.positions[:num_tokens]
        if self.is_encoder_decoder:
            encoder_lens = self.encoder_lens[:bs]
        else:
            encoder_lens = None
        mrope_positions = self.mrope_positions[:, :bs]
        next_token_logits_buffer = self.next_token_logits_buffer[:num_tokens]
        self.num_token_non_padded[...] = num_tokens

        # pipeline parallelism
        if self.pp_size > 1:
            pp_proxy_tensors = PPProxyTensors(
                {k: v[:num_tokens] for k, v in self.pp_proxy_tensors.items()}
            )

        if self.require_mlp_tp_gather:
            self.global_num_tokens_gpu.copy_(
                torch.tensor(
                    [num_tokens] * self.dp_size,
                    dtype=torch.int32,
                    device=input_ids.device,
                )
            )
            self.global_num_tokens_for_logprob_gpu.copy_(
                torch.tensor(
                    [num_tokens] * self.dp_size,
                    dtype=torch.int32,
                    device=input_ids.device,
                )
            )
            gathered_buffer = self.gathered_buffer[: num_tokens * self.dp_size]
        elif self.require_attn_tp_gather:
            self.global_num_tokens_gpu.copy_(
                torch.tensor(
                    [num_tokens],
                    dtype=torch.int32,
                    device=input_ids.device,
                )
            )
            self.global_num_tokens_for_logprob_gpu.copy_(
                torch.tensor(
                    [num_tokens],
                    dtype=torch.int32,
                    device=input_ids.device,
                )
            )
            gathered_buffer = self.gathered_buffer[:num_tokens]
        else:
            gathered_buffer = None

        spec_info = self.get_spec_info(num_tokens)
        if self.capture_hidden_mode != CaptureHiddenMode.FULL:
            self.capture_hidden_mode = (
                spec_info.capture_hidden_mode if spec_info else CaptureHiddenMode.NULL
            )

        if self.model_runner.server_args.enable_lora:
            # It is safe to capture CUDA graph using empty LoRA id, as the LoRA kernels will always be launched whenever
            # `--enable-lora` is set to True (and return immediately if the LoRA id is empty for perf optimization).
            lora_ids = [None] * bs
        else:
            lora_ids = None

        forward_batch = ForwardBatch(
            forward_mode=self.capture_forward_mode,
            batch_size=bs,
            input_ids=input_ids,
            req_pool_indices=req_pool_indices,
            seq_lens=seq_lens,
            next_token_logits_buffer=next_token_logits_buffer,
            req_to_token_pool=self.model_runner.req_to_token_pool,
            token_to_kv_pool=self.model_runner.token_to_kv_pool,
            attn_backend=self.model_runner.attn_backend,
            out_cache_loc=out_cache_loc,
            seq_lens_sum=seq_lens.sum().item(),
            encoder_lens=encoder_lens,
            return_logprob=False,
            positions=positions,
            global_num_tokens_gpu=self.global_num_tokens_gpu,
            global_num_tokens_for_logprob_gpu=self.global_num_tokens_for_logprob_gpu,
            dp_padding_mode=DPPaddingMode.get_default_mode_in_cuda_graph(),
            gathered_buffer=gathered_buffer,
            mrope_positions=mrope_positions,
            spec_algorithm=self.model_runner.spec_algorithm,
            spec_info=spec_info,
            capture_hidden_mode=self.capture_hidden_mode,
            num_token_non_padded=self.num_token_non_padded,
            global_forward_mode=self.capture_forward_mode,
            lora_ids=lora_ids,
        )
        self.tbo_plugin.capture_one_batch_size(forward_batch, num_tokens=num_tokens)

        if lora_ids is not None:
            self.model_runner.lora_manager.prepare_lora_batch(forward_batch)

        # Attention backend
        self.model_runner.attn_backend.init_forward_metadata_capture_cuda_graph(
            bs,
            num_tokens,
            req_pool_indices,
            seq_lens,
            encoder_lens,
            forward_batch.forward_mode,
            forward_batch.spec_info,
        )

        # Run and capture
        def run_once():
            # Clean intermediate result cache for DP attention
            forward_batch.dp_local_start_pos = forward_batch.dp_local_num_tokens = None

            kwargs = {}
            if (
                self.pp_size > 1
                and "pp_proxy_tensors" in inspect.signature(forward).parameters
            ):
                kwargs["pp_proxy_tensors"] = PPProxyTensors(
                    {k: v.clone() for k, v in pp_proxy_tensors.tensors.items()}
                )

            logits_output_or_pp_proxy_tensors = forward(
                input_ids,
                forward_batch.positions,
                forward_batch,
                **kwargs,
            )
            return logits_output_or_pp_proxy_tensors

        self._capture_init(run_once)

<<<<<<< HEAD
        if get_global_graph_memory_pool() is None:
            set_global_graph_memory_pool(torch.cuda.graph_pool_handle())
        # Set graph pool id globally to be able to use symmetric memory
        set_graph_pool_id(get_global_graph_memory_pool())
        with torch.cuda.graph(
            graph, pool=get_global_graph_memory_pool(), stream=stream
        ):
            out = run_once()
=======
        global global_graph_memory_pool
        out = self._capture_graph(graph, global_graph_memory_pool, stream, run_once)
>>>>>>> dde23b21

        return graph, out

    def recapture_if_needed(self, forward_batch: ForwardBatch):

        # If the required capture_hidden_mode changes, we need to recapture the graph

        # These are the different factors that can influence the capture_hidden_mode
        capture_hidden_mode_required_by_forward_batch = (
            forward_batch.capture_hidden_mode
        )
        capture_hidden_mode_required_by_spec_info = getattr(
            forward_batch.spec_info, "capture_hidden_mode", CaptureHiddenMode.NULL
        )
        capture_hidden_mode_required_for_returning_hidden_states = (
            CaptureHiddenMode.FULL
            if self.model_runner.server_args.enable_return_hidden_states
            else CaptureHiddenMode.NULL
        )

        # Determine the highest capture_hidden_mode required
        # (If we have FULL, we can emulate LAST or NULL)
        # (If we have LAST, we can emulate NULL)
        required_capture_hidden_mode = max(
            capture_hidden_mode_required_by_forward_batch,
            capture_hidden_mode_required_by_spec_info,
            capture_hidden_mode_required_for_returning_hidden_states,
        )

        # If the current hidden mode is no longer aligned with the required hidden mode, we need to set it to what is required and re-capture
        if self.capture_hidden_mode != required_capture_hidden_mode:
            self.capture_hidden_mode = required_capture_hidden_mode
            self.capture()

    def replay_prepare(
        self,
        forward_batch: ForwardBatch,
        pp_proxy_tensors: Optional[PPProxyTensors] = None,
    ):
        self.recapture_if_needed(forward_batch)

        raw_bs = forward_batch.batch_size
        raw_num_token = raw_bs * self.num_tokens_per_bs

        # Pad
        if self.require_mlp_tp_gather:
            max_num_tokens = max(forward_batch.global_num_tokens_cpu)
            max_batch_size = (
                max_num_tokens / self.num_tokens_per_bs
                if self.model_runner.spec_algorithm.is_eagle()
                else max_num_tokens
            )
            index = bisect.bisect_left(self.capture_bs, max_batch_size)
        else:
            index = bisect.bisect_left(self.capture_bs, raw_bs)
        bs = self.capture_bs[index]
        if bs != raw_bs:
            self.seq_lens.fill_(self.seq_len_fill_value)
            self.out_cache_loc.zero_()

        # Common inputs
        self.input_ids[:raw_num_token].copy_(forward_batch.input_ids)
        self.req_pool_indices[:raw_bs].copy_(forward_batch.req_pool_indices)
        self.seq_lens[:raw_bs].copy_(forward_batch.seq_lens)
        self.out_cache_loc[:raw_num_token].copy_(forward_batch.out_cache_loc)
        self.positions[:raw_num_token].copy_(forward_batch.positions)

        if forward_batch.seq_lens_cpu is not None:
            if bs != raw_bs:
                self.seq_lens_cpu.fill_(self.seq_len_fill_value)
            self.seq_lens_cpu[:raw_bs].copy_(forward_batch.seq_lens_cpu)

        if pp_proxy_tensors:
            for key in self.pp_proxy_tensors.keys():
                dim = pp_proxy_tensors[key].shape[0]
                self.pp_proxy_tensors[key][:dim].copy_(pp_proxy_tensors[key])

        if self.is_encoder_decoder:
            self.encoder_lens[:raw_bs].copy_(forward_batch.encoder_lens)
        if forward_batch.mrope_positions is not None:
            self.mrope_positions[:, :raw_bs].copy_(forward_batch.mrope_positions)
        if self.require_gathered_buffer:
            self.global_num_tokens_gpu.fill_(bs * self.num_tokens_per_bs)
            self.global_num_tokens_for_logprob_gpu.fill_(bs * self.num_tokens_per_bs)
        if enable_num_token_non_padded(self.model_runner.server_args):
            self.num_token_non_padded.copy_(forward_batch.num_token_non_padded)
        if self.enable_two_batch_overlap:
            self.tbo_plugin.replay_prepare(
                forward_mode=self.capture_forward_mode,
                bs=bs,
                num_token_non_padded=len(forward_batch.input_ids),
                spec_info=forward_batch.spec_info,
            )
        if forward_batch.forward_mode.is_idle() and forward_batch.spec_info is not None:
            forward_batch.spec_info.custom_mask = self.custom_mask
        # Attention backend
        self.model_runner.attn_backend.init_forward_metadata_replay_cuda_graph(
            bs,
            self.req_pool_indices[:bs],
            self.seq_lens[:bs],
            forward_batch.seq_lens_sum + (bs - raw_bs) * self.seq_len_fill_value,
            self.encoder_lens[:bs] if self.is_encoder_decoder else None,
            self.capture_forward_mode,
            forward_batch.spec_info,
            seq_lens_cpu=self.seq_lens_cpu[:bs],
        )

        # Store fields
        self.raw_bs = raw_bs
        self.raw_num_token = raw_num_token
        self.bs = bs

    def _update_and_replay(self, forward_batch: ForwardBatch):
        self.graphs[self.bs].replay()

    def replay(
        self,
        forward_batch: ForwardBatch,
        skip_attn_backend_init: bool = False,
        pp_proxy_tensors: Optional[PPProxyTensors] = None,
    ) -> Union[LogitsProcessorOutput, PPProxyTensors]:
        if not skip_attn_backend_init:
            self.replay_prepare(forward_batch, pp_proxy_tensors)
        else:
            # In speculative decoding, these two fields are still needed.
            self.input_ids[: self.raw_num_token].copy_(forward_batch.input_ids)
            self.positions[: self.raw_num_token].copy_(forward_batch.positions)

        # Replay
        self._update_and_replay(forward_batch)

        output = self.output_buffers[self.bs]
        if isinstance(output, LogitsProcessorOutput):
            return LogitsProcessorOutput(
                next_token_logits=output.next_token_logits[: self.raw_num_token],
                hidden_states=(
                    output.hidden_states[: self.raw_num_token]
                    if output.hidden_states is not None
                    else None
                ),
            )
        else:
            assert isinstance(output, PPProxyTensors)
            return PPProxyTensors({k: v[: self.bs] for k, v in output.tensors.items()})

    def get_spec_info(self, num_tokens: int):
        spec_info = None
        if self.model_runner.spec_algorithm.is_eagle():
            from sglang.srt.speculative.eagle_utils import EagleVerifyInput

            if self.model_runner.is_draft_worker:
                raise RuntimeError("This should not happen.")
            else:
                spec_info = EagleVerifyInput(
                    draft_token=None,
                    custom_mask=self.custom_mask,
                    positions=None,
                    retrive_index=None,
                    retrive_next_token=None,
                    retrive_next_sibling=None,
                    retrive_cum_len=None,
                    spec_steps=self.model_runner.server_args.speculative_num_steps,
                    topk=self.model_runner.server_args.speculative_eagle_topk,
                    draft_token_num=self.model_runner.server_args.speculative_num_draft_tokens,
                    capture_hidden_mode=CaptureHiddenMode.FULL,
                    seq_lens_sum=None,
                    seq_lens_cpu=None,
                )

        return spec_info


CUDA_GRAPH_CAPTURE_FAILED_MSG = (
    "Possible solutions:\n"
    "1. set --mem-fraction-static to a smaller value (e.g., 0.8 or 0.7)\n"
    "2. set --cuda-graph-max-bs to a smaller value (e.g., 16)\n"
    "3. disable torch compile by not using --enable-torch-compile\n"
    "4. disable CUDA graph by --disable-cuda-graph. (Not recommended. Huge performance loss)\n"
    "Open an issue on GitHub https://github.com/sgl-project/sglang/issues/new/choose \n"
)<|MERGE_RESOLUTION|>--- conflicted
+++ resolved
@@ -389,7 +389,7 @@
             self.next_token_logits_buffer = torch.zeros(
                 (self.max_num_token, self.model_runner.model_config.vocab_size),
                 dtype=torch.float,
-                device="cuda",
+                device=model_runner.device,
             )
 
         # Capture
@@ -529,8 +529,13 @@
             self.model_runner.tp_group.barrier()
             run_once_fn()
 
-    def _capture_graph(self, graph, pool, stream, run_once_fn):
-        with torch.cuda.graph(graph, pool=pool, stream=stream):
+    def _capture_graph(self, graph, stream, run_once_fn):
+        if get_global_graph_memory_pool() is None:
+            set_global_graph_memory_pool(torch.cuda.graph_pool_handle())
+        # Set graph pool id globally to be able to use symmetric memory
+        set_graph_pool_id(get_global_graph_memory_pool())
+        global global_graph_memory_pool
+        with torch.cuda.graph(graph, pool=global_graph_memory_pool, stream=stream):
             out = run_once_fn()
         return out
 
@@ -674,19 +679,7 @@
 
         self._capture_init(run_once)
 
-<<<<<<< HEAD
-        if get_global_graph_memory_pool() is None:
-            set_global_graph_memory_pool(torch.cuda.graph_pool_handle())
-        # Set graph pool id globally to be able to use symmetric memory
-        set_graph_pool_id(get_global_graph_memory_pool())
-        with torch.cuda.graph(
-            graph, pool=get_global_graph_memory_pool(), stream=stream
-        ):
-            out = run_once()
-=======
-        global global_graph_memory_pool
-        out = self._capture_graph(graph, global_graph_memory_pool, stream, run_once)
->>>>>>> dde23b21
+        out = self._capture_graph(graph, stream, run_once)
 
         return graph, out
 
