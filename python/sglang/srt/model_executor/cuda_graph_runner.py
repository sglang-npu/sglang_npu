# Copyright 2023-2024 SGLang Team
# Licensed under the Apache License, Version 2.0 (the "License");
# you may not use this file except in compliance with the License.
# You may obtain a copy of the License at
#
#     http://www.apache.org/licenses/LICENSE-2.0
#
# Unless required by applicable law or agreed to in writing, software
# distributed under the License is distributed on an "AS IS" BASIS,
# WITHOUT WARRANTIES OR CONDITIONS OF ANY KIND, either express or implied.
# See the License for the specific language governing permissions and
# limitations under the License.
# ==============================================================================
"""Run the model with cuda graph and torch.compile."""

from __future__ import annotations

import bisect
import inspect
import os
from contextlib import contextmanager
from typing import TYPE_CHECKING, Callable, Optional, Union

import torch
import tqdm

from sglang.srt import two_batch_overlap
from sglang.srt.custom_op import CustomOp
from sglang.srt.distributed import get_tensor_model_parallel_rank
from sglang.srt.distributed.parallel_state import GroupCoordinator, graph_capture
from sglang.srt.layers.logits_processor import LogitsProcessorOutput
from sglang.srt.layers.moe.fused_moe_native import fused_moe_forward_native
from sglang.srt.layers.torchao_utils import save_gemlite_cache
from sglang.srt.managers.schedule_batch import global_server_args_dict
from sglang.srt.model_executor.forward_batch_info import (
    CaptureHiddenMode,
    ForwardBatch,
    ForwardMode,
    PPProxyTensors,
)
from sglang.srt.patch_torch import monkey_patch_torch_compile
from sglang.srt.two_batch_overlap import (
    TboCudaGraphRunnerUtils,
    TboForwardBatchPreparer,
)
from sglang.srt.utils import (
    get_available_gpu_memory,
    get_device_memory_capacity,
    rank0_log,
)

if TYPE_CHECKING:
    from sglang.srt.model_executor.model_runner import ModelRunner

# Detect whether the current forward pass is in capture mode
is_capture_mode = False


def get_is_capture_mode():
    return is_capture_mode


def _to_torch(model: torch.nn.Module, reverse: bool, num_tokens: int):
    for sub in model._modules.values():
        if isinstance(sub, CustomOp):
            if reverse:
                sub._forward_method = sub.forward_cuda
                setattr(sub, "is_torch_compile", False)
            else:
                # NOTE: Temporarily workaround MoE
                if "FusedMoE" in sub.__class__.__name__:
                    if num_tokens == 1:
                        # The performance of torch.compile on this layer is not always good when bs > 1,
                        # so we decide to only use torch.compile when bs =1
                        sub._forward_method = fused_moe_forward_native
                else:
                    sub._forward_method = sub.forward_native
                setattr(sub, "is_torch_compile", True)
        if isinstance(sub, torch.nn.Module):
            _to_torch(sub, reverse, num_tokens)


@contextmanager
def patch_model(
    model: torch.nn.Module,
    enable_compile: bool,
    num_tokens: int,
    tp_group: GroupCoordinator,
):
    """Patch the model to make it compatible with with torch.compile"""
    backup_ca_comm = None

    try:
        if enable_compile:
            _to_torch(model, reverse=False, num_tokens=num_tokens)
            backup_ca_comm = tp_group.ca_comm
            # Use custom-allreduce here.
            # We found the custom allreduce is much faster than the built-in allreduce in torch,
            # even with ENABLE_INTRA_NODE_COMM=1.
            # tp_group.ca_comm = None
            yield torch.compile(
                torch.no_grad()(model.forward),
                mode=os.environ.get(
                    "SGLANG_TORCH_COMPILE_MODE", "max-autotune-no-cudagraphs"
                ),
                dynamic=False,
            )
        else:
            yield model.forward
    finally:
        if enable_compile:
            _to_torch(model, reverse=True, num_tokens=num_tokens)
            tp_group.ca_comm = backup_ca_comm


def set_torch_compile_config():
    import torch._dynamo.config
    import torch._inductor.config

    torch._inductor.config.coordinate_descent_tuning = True
    torch._inductor.config.triton.unique_kernel_names = True
    torch._inductor.config.fx_graph_cache = True  # Experimental feature to reduce compilation times, will be on by default in future

    # FIXME: tmp workaround
    torch._dynamo.config.accumulated_cache_size_limit = 1024
    if hasattr(torch._dynamo.config, "cache_size_limit"):
        torch._dynamo.config.cache_size_limit = 1024

    monkey_patch_torch_compile()


def get_batch_sizes_to_capture(model_runner: ModelRunner):
    server_args = model_runner.server_args
    capture_bs = server_args.cuda_graph_bs

    if capture_bs is None:
        if server_args.speculative_algorithm is None:
            if server_args.disable_cuda_graph_padding:
                capture_bs = list(range(1, 33)) + list(range(40, 161, 16))
            else:
                capture_bs = [1, 2, 4, 8] + list(range(16, 161, 8))
        else:
            # Since speculative decoding requires more cuda graph memory, we
            # capture less.
            capture_bs = (
                list(range(1, 9)) + list(range(10, 33, 2)) + list(range(40, 161, 16))
            )

        gpu_mem = get_device_memory_capacity()
        if gpu_mem is not None and gpu_mem > 96 * 1024:
            capture_bs += list(range(160, 257, 8))

    if max(capture_bs) > model_runner.req_to_token_pool.size:
        # In some case (e.g., with a small GPU or --max-running-requests), the #max-running-requests
        # is very small. We add more values here to make sure we capture the maximum bs.
        capture_bs += [model_runner.req_to_token_pool.size - 1] + [
            model_runner.req_to_token_pool.size
        ]

    if server_args.enable_two_batch_overlap:
        capture_bs = [bs for bs in capture_bs if bs >= 2]

    if server_args.cuda_graph_max_bs:
        capture_bs = [bs for bs in capture_bs if bs <= server_args.cuda_graph_max_bs]
        if max(capture_bs) < server_args.cuda_graph_max_bs:
            capture_bs += list(
                range(max(capture_bs), server_args.cuda_graph_max_bs + 1, 16)
            )
    capture_bs = [bs for bs in capture_bs if bs <= model_runner.req_to_token_pool.size]
    capture_bs = list(sorted(set(capture_bs)))
    assert len(capture_bs) > 0 and capture_bs[0] > 0
    compile_bs = (
        [bs for bs in capture_bs if bs <= server_args.torch_compile_max_bs]
        if server_args.enable_torch_compile
        else []
    )
    return capture_bs, compile_bs


# Reuse this memory pool across all cuda graph runners.
global_graph_memory_pool = None


def get_global_graph_memory_pool():
    return global_graph_memory_pool


def set_global_graph_memory_pool(val):
    global global_graph_memory_pool
    global_graph_memory_pool = val


class CudaGraphRunner:
    """A CudaGraphRunner runs the forward pass of a model with cuda graph and torch.compile."""

    def __init__(self, model_runner: ModelRunner):
        # Parse args
        self.model_runner = model_runner
        self.graphs = {}
        self.output_buffers = {}
        self.enable_torch_compile = model_runner.server_args.enable_torch_compile
        self.disable_padding = model_runner.server_args.disable_cuda_graph_padding
        self.is_encoder_decoder = model_runner.model_config.is_encoder_decoder
        self.enable_dp_attention = model_runner.server_args.enable_dp_attention
        self.enable_sp_layernorm = model_runner.server_args.enable_sp_layernorm
        self.speculative_algorithm = model_runner.server_args.speculative_algorithm
        self.tp_size = model_runner.server_args.tp_size
        self.dp_size = model_runner.server_args.dp_size
        self.pp_size = model_runner.server_args.pp_size

        # Batch sizes to capture
        self.capture_bs, self.compile_bs = get_batch_sizes_to_capture(model_runner)
        rank0_log(f"Capture cuda graph bs {self.capture_bs}")
        self.capture_forward_mode = ForwardMode.DECODE
        self.capture_hidden_mode = CaptureHiddenMode.NULL
        self.num_tokens_per_bs = 1
        if model_runner.spec_algorithm.is_eagle():
            if self.model_runner.is_draft_worker:
                raise RuntimeError("This should not happen")
            else:
                self.capture_forward_mode = ForwardMode.TARGET_VERIFY
                self.num_tokens_per_bs = (
                    self.model_runner.server_args.speculative_num_draft_tokens
                )

        # If returning hidden states is enabled, set initial capture hidden mode to full to avoid double-capture on startup
        if model_runner.server_args.enable_return_hidden_states:
            self.capture_hidden_mode = CaptureHiddenMode.FULL

        # Attention backend
        self.max_bs = max(self.capture_bs)
        self.max_num_token = self.max_bs * self.num_tokens_per_bs
        if global_server_args_dict["attention_backend"] == "flashmla":
            self.model_runner.attn_backend.init_cuda_graph_state(self.max_bs)
        else:
            self.model_runner.attn_backend.init_cuda_graph_state(self.max_num_token)
        self.seq_len_fill_value = (
            self.model_runner.attn_backend.get_cuda_graph_seq_len_fill_value()
        )
        # FIXME(lsyin): leave it here for now, I don't know whether it is necessary
        self.encoder_len_fill_value = 0
        self.seq_lens_cpu = torch.full(
            (self.max_bs,), self.seq_len_fill_value, dtype=torch.int32
        )

        if self.enable_torch_compile:
            set_torch_compile_config()

        if self.model_runner.server_args.lora_paths is not None:
            self.model_runner.lora_manager.init_cuda_graph_batch_info(self.max_bs)

        # Graph inputs
        with torch.device("cuda"):
            self.input_ids = torch.zeros((self.max_num_token,), dtype=torch.int64)
            self.req_pool_indices = torch.zeros((self.max_bs,), dtype=torch.int32)
            self.seq_lens = torch.full(
                (self.max_bs,), self.seq_len_fill_value, dtype=torch.int32
            )
            self.out_cache_loc = torch.zeros((self.max_num_token,), dtype=torch.int64)
            self.positions = torch.zeros((self.max_num_token,), dtype=torch.int64)
            self.mrope_positions = torch.zeros((3, self.max_bs), dtype=torch.int64)
            self.num_token_non_padded = torch.zeros((1,), dtype=torch.int32)

            # pipeline parallelism
            if self.pp_size > 1:
                self.pp_proxy_tensors = {
                    "hidden_states": torch.zeros(
                        (self.max_bs, self.model_runner.model_config.hidden_size),
                        dtype=torch.bfloat16,
                    ),
                    "residual": torch.zeros(
                        (self.max_bs, self.model_runner.model_config.hidden_size),
                        dtype=torch.bfloat16,
                    ),
                }

            # Speculative_inference
            if (
                model_runner.spec_algorithm.is_eagle3()
                and not model_runner.is_draft_worker
            ):
                self.hidden_states = torch.zeros(
                    (
                        self.max_num_token,
                        3 * self.model_runner.model_config.hidden_size,
                    ),
                    dtype=self.model_runner.dtype,
                )
                self.model_runner.model.set_eagle3_layers_to_capture()
            elif model_runner.spec_algorithm.is_eagle():
                self.hidden_states = torch.zeros(
                    (self.max_num_token, self.model_runner.model_config.hidden_size),
                    dtype=self.model_runner.dtype,
                )

            if self.is_encoder_decoder:
                # NOTE: encoder_lens can influence the full_text_row_masked_out_mask tensor when doing mixed batch
                self.encoder_lens = torch.full(
                    (self.max_bs,), self.encoder_len_fill_value, dtype=torch.int32
                )
            else:
                self.encoder_lens = None
            if self.enable_dp_attention or self.enable_sp_layernorm:
                # TODO(ch-wan): SP layernorm should use a different logic to manage gathered_buffer
                self.gathered_buffer = torch.zeros(
                    (
                        self.max_bs * self.dp_size * self.num_tokens_per_bs,
                        self.model_runner.model_config.hidden_size,
                    ),
                    dtype=self.model_runner.dtype,
                )
                self.global_num_tokens_gpu = torch.zeros(
                    (self.dp_size,), dtype=torch.int32
                )

        # Capture
        try:
            with self.model_capture_mode():
                self.capture()
        except RuntimeError as e:
            raise Exception(
                f"Capture CUDA graph failed: {e}\n"
                "Possible solutions:\n"
                "1. set --mem-fraction-static to a smaller value (e.g., 0.8 or 0.7)\n"
                "2. set --cuda-graph-max-bs to a smaller value (e.g., 16)\n"
                "3. disable torch compile by not using --enable-torch-compile\n"
                "4. disable CUDA graph by --disable-cuda-graph. (Not recommended. Huge performance loss)\n"
                "Open an issue on GitHub https://github.com/sgl-project/sglang/issues/new/choose \n"
            )

    @contextmanager
    def model_capture_mode(self):
        global is_capture_mode
        is_capture_mode = True

        yield

        is_capture_mode = False

    def can_run(self, forward_batch: ForwardBatch):
        if self.enable_dp_attention or self.enable_sp_layernorm:
            total_global_tokens = sum(forward_batch.global_num_tokens_cpu)

            is_bs_supported = forward_batch.can_run_dp_cuda_graph and (
                total_global_tokens in self.graphs
                if self.disable_padding
                else total_global_tokens <= self.max_bs
            )
        else:
            is_bs_supported = (
                forward_batch.batch_size in self.graphs
                if self.disable_padding
                else forward_batch.batch_size <= self.max_bs
            )

        # NOTE: cuda graph cannot handle mixed batch (encoder_len = 0)
        # If mixed batch cannot be supported, then encoder_lens can be removed in cuda graph
        # because the full_text_row_masked_out_mask tensor will always be ones
        is_encoder_lens_supported = (
            torch.all(forward_batch.encoder_lens > 0)
            if self.is_encoder_decoder
            else True
        )

<<<<<<< HEAD
        requested_capture_hidden_mode = max(
            forward_batch.capture_hidden_mode,
            (
                forward_batch.spec_info.capture_hidden_mode
                if getattr(forward_batch.spec_info, "capture_hidden_mode", None)
                is not None
                else CaptureHiddenMode.NULL
            ),
        )
        capture_hidden_mode_matches = (
            requested_capture_hidden_mode == CaptureHiddenMode.NULL
            or requested_capture_hidden_mode == self.capture_hidden_mode
        )

        return (
            is_bs_supported
            and is_encoder_lens_supported
            and capture_hidden_mode_matches
        )
=======
        is_tbo_supported = (
            forward_batch.can_run_tbo
            if self.model_runner.server_args.enable_two_batch_overlap
            else True
        )

        return is_bs_supported and is_encoder_lens_supported and is_tbo_supported
>>>>>>> e9fd11c0

    def capture(self):
        with graph_capture() as graph_capture_context:
            self.stream = graph_capture_context.stream
            avail_mem = get_available_gpu_memory(
                self.model_runner.device, self.model_runner.gpu_id, empty_cache=False
            )
            # Reverse the order to enable better memory sharing across cuda graphs.
            capture_range = (
                tqdm.tqdm(list(reversed(self.capture_bs)))
                if get_tensor_model_parallel_rank() == 0
                else reversed(self.capture_bs)
            )
            for bs in capture_range:
                if get_tensor_model_parallel_rank() == 0:
                    avail_mem = get_available_gpu_memory(
                        self.model_runner.device,
                        self.model_runner.gpu_id,
                        empty_cache=False,
                    )
                    capture_range.set_description(
                        f"Capturing batches ({avail_mem=:.2f} GB)"
                    )

                with patch_model(
                    self.model_runner.model,
                    bs in self.compile_bs,
                    num_tokens=bs * self.num_tokens_per_bs,
                    tp_group=self.model_runner.tp_group,
                ) as forward:
                    (
                        graph,
                        output_buffers,
                    ) = self.capture_one_batch_size(bs, forward)
                    self.graphs[bs] = graph
                    self.output_buffers[bs] = output_buffers

                # Save gemlite cache after each capture
                save_gemlite_cache()

    def capture_one_batch_size(self, bs: int, forward: Callable):
        graph = torch.cuda.CUDAGraph()
        stream = self.stream
        num_tokens = bs * self.num_tokens_per_bs

        # Graph inputs
        input_ids = self.input_ids[:num_tokens]
        req_pool_indices = self.req_pool_indices[:bs]
        seq_lens = self.seq_lens[:bs]
        out_cache_loc = self.out_cache_loc[:num_tokens]
        positions = self.positions[:num_tokens]
        if self.is_encoder_decoder:
            encoder_lens = self.encoder_lens[:bs]
        else:
            encoder_lens = None
        mrope_positions = self.mrope_positions[:, :bs]
        self.num_token_non_padded[...] = num_tokens

        # pipeline parallelism
        if self.pp_size > 1:
            pp_proxy_tensors = PPProxyTensors(
                {k: v[:num_tokens] for k, v in self.pp_proxy_tensors.items()}
            )

        if self.enable_dp_attention or self.enable_sp_layernorm:
            self.global_num_tokens_gpu.copy_(
                torch.tensor(
                    [
                        num_tokens // self.dp_size + (i < bs % self.dp_size)
                        for i in range(self.dp_size)
                    ],
                    dtype=torch.int32,
                    device=input_ids.device,
                )
            )
            global_num_tokens = self.global_num_tokens_gpu
            gathered_buffer = self.gathered_buffer[:num_tokens]
        else:
            global_num_tokens = None
            gathered_buffer = None

        spec_info = self.get_spec_info(num_tokens)
        if self.capture_hidden_mode != CaptureHiddenMode.FULL:
            self.capture_hidden_mode = (
                spec_info.capture_hidden_mode if spec_info else CaptureHiddenMode.NULL
            )
        if self.model_runner.server_args.lora_paths is not None:
            # Currently, if the lora_path in `lora_paths` is None, the lora backend will use a
            # different logic to handle lora, so we need to set `lora_paths` to a list of non-None
            # values if lora is enabled.
            lora_paths = [next(iter(self.model_runner.server_args.lora_paths))] * bs
        else:
            lora_paths = None

        forward_batch = ForwardBatch(
            forward_mode=self.capture_forward_mode,
            batch_size=bs,
            input_ids=input_ids,
            req_pool_indices=req_pool_indices,
            seq_lens=seq_lens,
            req_to_token_pool=self.model_runner.req_to_token_pool,
            token_to_kv_pool=self.model_runner.token_to_kv_pool,
            attn_backend=self.model_runner.attn_backend,
            out_cache_loc=out_cache_loc,
            seq_lens_sum=seq_lens.sum(),
            encoder_lens=encoder_lens,
            return_logprob=False,
            positions=positions,
            global_num_tokens_gpu=global_num_tokens,
            gathered_buffer=gathered_buffer,
            mrope_positions=mrope_positions,
            spec_algorithm=self.model_runner.spec_algorithm,
            spec_info=spec_info,
            capture_hidden_mode=self.capture_hidden_mode,
            lora_paths=lora_paths,
            num_token_non_padded=self.num_token_non_padded,
            tbo_split_seq_index=TboCudaGraphRunnerUtils.compute_tbo_split_seq_index(
                self, num_tokens
            ),
            global_forward_mode=self.capture_forward_mode,
        )
        TboForwardBatchPreparer.prepare(forward_batch)

        if lora_paths is not None:
            self.model_runner.lora_manager.prepare_lora_batch(forward_batch)

        # Attention backend
        self.model_runner.attn_backend.init_forward_metadata_capture_cuda_graph(
            bs,
            num_tokens,
            req_pool_indices,
            seq_lens,
            encoder_lens,
            forward_batch.forward_mode,
            forward_batch.spec_info,
        )

        # Run and capture
        def run_once():
            # Clean intermediate result cache for DP attention
            forward_batch.dp_local_start_pos = forward_batch.dp_local_num_tokens = None

            kwargs = {}
            if (
                self.pp_size > 1
                and "pp_proxy_tensors" in inspect.signature(forward).parameters
            ):
                kwargs["pp_proxy_tensors"] = pp_proxy_tensors

            logits_output_or_pp_proxy_tensors = forward(
                input_ids,
                forward_batch.positions,
                forward_batch,
                **kwargs,
            )
            return logits_output_or_pp_proxy_tensors

        for _ in range(2):
            torch.cuda.synchronize()
            self.model_runner.tp_group.barrier()

            run_once()

        global global_graph_memory_pool
        with torch.cuda.graph(graph, pool=global_graph_memory_pool, stream=stream):
            out = run_once()

        global_graph_memory_pool = graph.pool()
        return graph, out

    def recapture_if_needed(self, forward_batch: ForwardBatch):

        # If the required capture_hidden_mode changes, we need to recapture the graph

        # These are the different factors that can influence the capture_hidden_mode
        capture_hidden_mode_required_by_forward_batch = (
            forward_batch.capture_hidden_mode
        )
        capture_hidden_mode_required_by_spec_info = getattr(
            forward_batch.spec_info, "capture_hidden_mode", CaptureHiddenMode.NULL
        )
        capture_hidden_mode_required_for_returning_hidden_states = (
            CaptureHiddenMode.FULL
            if self.model_runner.server_args.enable_return_hidden_states
            else CaptureHiddenMode.NULL
        )

        # Determine the highest capture_hidden_mode required
        # (If we have FULL, we can emulate LAST or NULL)
        # (If we have LAST, we can emulate NULL)
        required_capture_hidden_mode = max(
            capture_hidden_mode_required_by_forward_batch,
            capture_hidden_mode_required_by_spec_info,
            capture_hidden_mode_required_for_returning_hidden_states,
        )

        # If the current hidden mode is no longer aligned with the required hidden mode, we need to set it to what is required and re-capture
        if self.capture_hidden_mode != required_capture_hidden_mode:
            self.capture_hidden_mode = required_capture_hidden_mode
            self.capture()

    def replay_prepare(
        self,
        forward_batch: ForwardBatch,
        pp_proxy_tensors: Optional[PPProxyTensors] = None,
    ):
        self.recapture_if_needed(forward_batch)

        raw_bs = forward_batch.batch_size
        raw_num_token = raw_bs * self.num_tokens_per_bs

        # Pad
        if self.enable_dp_attention or self.enable_sp_layernorm:
            index = bisect.bisect_left(
                self.capture_bs, sum(forward_batch.global_num_tokens_cpu)
            )
        else:
            index = bisect.bisect_left(self.capture_bs, raw_bs)
        bs = self.capture_bs[index]
        if bs != raw_bs:
            self.seq_lens.fill_(1)
            self.out_cache_loc.zero_()

        # Common inputs
        self.input_ids[:raw_num_token].copy_(forward_batch.input_ids)
        self.req_pool_indices[:raw_bs].copy_(forward_batch.req_pool_indices)
        self.seq_lens[:raw_bs].copy_(forward_batch.seq_lens)
        self.out_cache_loc[:raw_num_token].copy_(forward_batch.out_cache_loc)
        self.positions[:raw_num_token].copy_(forward_batch.positions)
        self.num_token_non_padded[...] = len(forward_batch.input_ids)
        if forward_batch.seq_lens_cpu is not None:
            if bs != raw_bs:
                self.seq_lens_cpu.fill_(1)
            self.seq_lens_cpu[:raw_bs].copy_(forward_batch.seq_lens_cpu)

        if pp_proxy_tensors:
            for key in self.pp_proxy_tensors.keys():
                dim = pp_proxy_tensors[key].shape[0]
                self.pp_proxy_tensors[key][:dim].copy_(pp_proxy_tensors[key])

        if self.is_encoder_decoder:
            self.encoder_lens[:raw_bs].copy_(forward_batch.encoder_lens)
        if forward_batch.mrope_positions is not None:
            self.mrope_positions[:, :raw_bs].copy_(forward_batch.mrope_positions)
        if self.enable_dp_attention or self.enable_sp_layernorm:
            self.global_num_tokens_gpu.copy_(forward_batch.global_num_tokens_gpu)

        if hasattr(forward_batch.spec_info, "hidden_states"):
            self.hidden_states[:raw_num_token] = forward_batch.spec_info.hidden_states

        # Attention backend
        self.model_runner.attn_backend.init_forward_metadata_replay_cuda_graph(
            bs,
            self.req_pool_indices,
            self.seq_lens,
            forward_batch.seq_lens_sum + (bs - raw_bs),
            self.encoder_lens,
            forward_batch.forward_mode,
            forward_batch.spec_info,
            seq_lens_cpu=self.seq_lens_cpu,
        )

        # Store fields
        self.raw_bs = raw_bs
        self.raw_num_token = raw_num_token
        self.bs = bs

    def replay(
        self,
        forward_batch: ForwardBatch,
        skip_attn_backend_init: bool = False,
        pp_proxy_tensors: Optional[PPProxyTensors] = None,
    ) -> Union[LogitsProcessorOutput, PPProxyTensors]:
        if not skip_attn_backend_init:
            self.replay_prepare(forward_batch, pp_proxy_tensors)
        else:
            # In speculative decoding, these two fields are still needed.
            self.input_ids[: self.raw_num_token].copy_(forward_batch.input_ids)
            self.positions[: self.raw_num_token].copy_(forward_batch.positions)

        # Replay
        self.graphs[self.bs].replay()

        output = self.output_buffers[self.bs]
        if isinstance(output, LogitsProcessorOutput):
            return LogitsProcessorOutput(
                next_token_logits=output.next_token_logits[: self.raw_num_token],
                hidden_states=(
                    output.hidden_states[: self.raw_num_token]
                    if output.hidden_states is not None
                    else None
                ),
            )
        else:
            assert isinstance(output, PPProxyTensors)
            return PPProxyTensors({k: v[: self.bs] for k, v in output.tensors.items()})

    def get_spec_info(self, num_tokens: int):
        spec_info = None
        if self.model_runner.spec_algorithm.is_eagle():
            from sglang.srt.speculative.eagle_utils import EagleVerifyInput

            if self.model_runner.is_draft_worker:
                raise RuntimeError("This should not happen.")
            else:
                spec_info = EagleVerifyInput(
                    draft_token=None,
                    custom_mask=torch.zeros(
                        (num_tokens * self.model_runner.model_config.context_len),
                        dtype=torch.bool,
                        device="cuda",
                    ),
                    positions=None,
                    retrive_index=None,
                    retrive_next_token=None,
                    retrive_next_sibling=None,
                    retrive_cum_len=None,
                    draft_token_num=self.model_runner.server_args.speculative_num_draft_tokens,
                    spec_steps=self.model_runner.server_args.speculative_num_steps,
                    capture_hidden_mode=CaptureHiddenMode.FULL,
                )

        return spec_info<|MERGE_RESOLUTION|>--- conflicted
+++ resolved
@@ -362,7 +362,6 @@
             else True
         )
 
-<<<<<<< HEAD
         requested_capture_hidden_mode = max(
             forward_batch.capture_hidden_mode,
             (
@@ -376,21 +375,18 @@
             requested_capture_hidden_mode == CaptureHiddenMode.NULL
             or requested_capture_hidden_mode == self.capture_hidden_mode
         )
-
-        return (
-            is_bs_supported
-            and is_encoder_lens_supported
-            and capture_hidden_mode_matches
-        )
-=======
         is_tbo_supported = (
             forward_batch.can_run_tbo
             if self.model_runner.server_args.enable_two_batch_overlap
             else True
         )
 
-        return is_bs_supported and is_encoder_lens_supported and is_tbo_supported
->>>>>>> e9fd11c0
+        return (
+            is_bs_supported
+            and is_encoder_lens_supported
+            and is_tbo_supported
+            and capture_hidden_mode_matches
+        )
 
     def capture(self):
         with graph_capture() as graph_capture_context:
