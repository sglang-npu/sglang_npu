--- conflicted
+++ resolved
@@ -89,62 +89,11 @@
     # For LoRA
     lora_paths: List[str] = None
 
-<<<<<<< HEAD
-    def compute_positions(self, batch: ScheduleBatch):
-        if self.forward_mode.is_decode():
-            if True:
-                self.positions = self.seq_lens - 1
-            else:
-                # Deprecated
-                self.positions = (self.seq_lens - 1) + batch.position_ids_offsets
-        else:
-            if True:
-                self.positions = torch.tensor(
-                    np.concatenate(
-                        [
-                            np.arange(batch.prefix_lens_cpu[i], len(req.fill_ids))
-                            for i, req in enumerate(batch.reqs)
-                        ],
-                        axis=0,
-                    ),
-                    device=batch.device,
-                )
-            else:
-                # Deprecated
-                position_ids_offsets_cpu = batch.position_ids_offsets.cpu().numpy()
-                self.positions = torch.tensor(
-                    np.concatenate(
-                        [
-                            np.arange(
-                                batch.prefix_lens_cpu[i] + position_ids_offsets_cpu[i],
-                                len(req.fill_ids) + position_ids_offsets_cpu[i],
-                            )
-                            for i, req in enumerate(batch.reqs)
-                        ],
-                        axis=0,
-                    ),
-                    device=batch.device,
-                )
-
-        # Positions should be in long type
-        self.positions = self.positions.to(torch.int64)
-
-    def compute_extend_infos(self, batch: ScheduleBatch):
-        self.extend_seq_lens = torch.tensor(batch.extend_lens_cpu, device=batch.device)
-        self.extend_prefix_lens = torch.tensor(
-            batch.prefix_lens_cpu, device=batch.device
-        )
-        self.extend_start_loc = torch.zeros_like(self.extend_seq_lens)
-        self.extend_start_loc[1:] = torch.cumsum(self.extend_seq_lens[:-1], dim=0)
-        self.extend_no_prefix = all(x == 0 for x in batch.prefix_lens_cpu)
-        self.extend_seq_lens_cpu = batch.extend_lens_cpu
-        self.extend_logprob_start_lens_cpu = batch.extend_logprob_start_lens_cpu
-=======
     # Attention backend
     req_to_token_pool: ReqToTokenPool = None
     token_to_kv_pool: BaseTokenToKVPool = None
     attn_backend: AttentionBackend = None
->>>>>>> 3f0fe08d
+
 
     @classmethod
     def from_schedule_batch(
