--- conflicted
+++ resolved
@@ -70,12 +70,7 @@
     # It is now used for triggering the sampling_info_done event for the first prefill batch.
     DUMMY_FIRST = auto()
 
-<<<<<<< HEAD
-=======
-    def is_prefill(self):
-        return self.is_extend()
-
->>>>>>> c44f2869
+
     def is_extend(self):
         return (
             self == ForwardMode.EXTEND
