from __future__ import annotations

"""
Copyright 2023-2024 SGLang Team
Licensed under the Apache License, Version 2.0 (the "License");
you may not use this file except in compliance with the License.
You may obtain a copy of the License at

    http://www.apache.org/licenses/LICENSE-2.0

Unless required by applicable law or agreed to in writing, software
distributed under the License is distributed on an "AS IS" BASIS,
WITHOUT WARRANTIES OR CONDITIONS OF ANY KIND, either express or implied.
See the License for the specific language governing permissions and
limitations under the License.
"""

"""
Store information about a forward batch.

The following is the flow of data structures for a batch:

ScheduleBatch -> ModelWorkerBatch -> ForwardBatch

- ScheduleBatch is managed by `scheduler.py::Scheduler`.
  It contains high-level scheduling data. Most of the data is on the CPU.
- ModelWorkerBatch is managed by `tp_worker.py::TpModelWorker`.
  It is a subset of `ScheduleBatch` that only contains data related to the model forward on GPU.
  It will be transformed from CPU scheduler to GPU model runner.
- ForwardBatch is managed by `model_runner.py::ModelRunner`.
  It contains low-level tensor data. Most of the data consists of GPU tensors.
"""

from dataclasses import dataclass
from enum import IntEnum, auto
from typing import TYPE_CHECKING, List, Optional

import torch

from sglang.srt.layers.rotary_embedding import MRotaryEmbedding

if TYPE_CHECKING:
    from sglang.srt.layers.attention import AttentionBackend
    from sglang.srt.managers.schedule_batch import ImageInputs, ModelWorkerBatch
    from sglang.srt.mem_cache.memory_pool import BaseTokenToKVPool, ReqToTokenPool
    from sglang.srt.model_executor.model_runner import ModelRunner
    from sglang.srt.sampling.sampling_batch_info import SamplingBatchInfo


class ForwardMode(IntEnum):
    # Prefill a new sequence. This is deprecated now. "EXTEND" covers this case.
    PREFILL = auto()
    # Extend a sequence. The KV cache of the first part of the sequence is already computed (e.g., system prompt).
    EXTEND = auto()
    # Decode one token.
    DECODE = auto()
    # Contains both EXTEND and DECODE.
    MIXED = auto()

    def is_prefill(self):
        return self == ForwardMode.PREFILL

    def is_extend(self):
        return self == ForwardMode.EXTEND or self == ForwardMode.MIXED

    def is_decode(self):
        return self == ForwardMode.DECODE

    def is_mixed(self):
        return self == ForwardMode.MIXED


@dataclass
class ForwardBatch:
    """Store all inputs of a forward pass."""

    # The forward mode
    forward_mode: ForwardMode
    # The batch size
    batch_size: int
    # The input ids
    input_ids: torch.Tensor
    # The indices of requests in the req_to_token_pool
    req_pool_indices: torch.Tensor
    # The sequence length
    seq_lens: torch.Tensor
    # The indices of output tokens in the token_to_kv_pool
    out_cache_loc: torch.Tensor

    # For logprob
    return_logprob: bool = False
    top_logprobs_nums: Optional[List[int]] = None

    # Position information
    positions: torch.Tensor = None

    # For extend
    extend_seq_lens: Optional[torch.Tensor] = None
    extend_prefix_lens: Optional[torch.Tensor] = None
    extend_start_loc: Optional[torch.Tensor] = None
    extend_seq_lens_cpu: Optional[List[int]] = None
    extend_logprob_start_lens_cpu: Optional[List[int]] = None

    # For multimodal
    image_inputs: Optional[List[ImageInputs]] = None

    # Encoder-decoder
    encoder_cached: Optional[List[bool]] = None
    encoder_lens: Optional[torch.Tensor] = None
    encoder_lens_cpu: Optional[List[int]] = None
    encoder_out_cache_loc: Optional[torch.Tensor] = None

    # For LoRA
    lora_paths: Optional[List[str]] = None

    # Sampling info
    sampling_info: SamplingBatchInfo = None

    # Attention backend
    req_to_token_pool: ReqToTokenPool = None
    token_to_kv_pool: BaseTokenToKVPool = None
    attn_backend: AttentionBackend = None

    # For Qwen2-VL
    mrope_positions: torch.Tensor = None

    def compute_mrope_positions(
        self, model_runner: ModelRunner, batch: ModelWorkerBatch
    ):
        device = model_runner.device
        hf_config = model_runner.model_config.hf_config
        mrope_positions_list = [None] * self.seq_lens.shape[0]
        if self.forward_mode.is_decode():
            for i, _ in enumerate(mrope_positions_list):
                mrope_positions_list[i] = MRotaryEmbedding.get_next_input_positions(
                    batch.mrope_positions_delta[i][0],
                    int(self.seq_lens[i]) - 1,
                    int(self.seq_lens[i]),
                )
        elif self.forward_mode.is_extend():
            for i, image_inputs in enumerate(batch.image_inputs):
                extend_start_loc, extend_seq_len, extend_prefix_len = (
                    self.extend_start_loc[i],
                    self.extend_seq_lens[i],
                    self.extend_prefix_lens[i],
                )
                if image_inputs is None:
                    # text only
                    mrope_positions = [
                        [
                            pos
                            for pos in range(
                                extend_prefix_len, extend_prefix_len + extend_seq_len
                            )
                        ]
                    ] * 3
                    mrope_position_delta = 0
                else:
                    mrope_positions, mrope_position_delta = (
                        MRotaryEmbedding.get_input_positions(
                            input_tokens=self.input_ids[
                                extend_start_loc : extend_start_loc + extend_seq_len
                            ].tolist(),
                            image_grid_thw=image_inputs.image_grid_thws,
                            video_grid_thw=None,
                            image_token_id=hf_config.image_token_id,
                            video_token_id=hf_config.video_token_id,
                            vision_start_token_id=hf_config.vision_start_token_id,
                            vision_end_token_id=hf_config.vision_end_token_id,
                            spatial_merge_size=hf_config.vision_config.spatial_merge_size,
                            context_len=0,
                            extend_prefix_len=extend_prefix_len.item(),
                        )
                    )
                mrope_positions_list[i] = mrope_positions
                batch.mrope_positions_delta[i].append(mrope_position_delta)

        self.mrope_positions = torch.concat(
            [torch.tensor(pos, device=device) for pos in mrope_positions_list],
            axis=1,
        )
        self.mrope_positions = self.mrope_positions.to(torch.int64)

    def compute_positions(self, model_runner: ModelRunner, batch: ModelWorkerBatch):
        device = model_runner.device
        if self.forward_mode.is_decode():
            self.positions = (self.seq_lens - 1).to(torch.int64)
        else:
            self.positions = torch.concat(
                [
                    torch.arange(prefix_len, prefix_len + extend_len, device=device)
                    for prefix_len, extend_len in zip(
                        batch.extend_prefix_lens, batch.extend_seq_lens
                    )
                ],
                axis=0,
            )

    @classmethod
    def init_new(
        cls,
        batch: ModelWorkerBatch,
        model_runner: ModelRunner,
    ):

        device = model_runner.device
        ret = cls(
            forward_mode=batch.forward_mode,
            batch_size=len(batch.seq_lens),
            input_ids=batch.input_ids,
            req_pool_indices=batch.req_pool_indices,
            seq_lens=batch.seq_lens,
            out_cache_loc=batch.out_cache_loc,
            image_inputs=batch.image_inputs,
            encoder_cached=batch.encoder_cached,
            encoder_lens=batch.encoder_lens,
            encoder_lens_cpu=batch.encoder_lens_cpu,
            encoder_out_cache_loc=batch.encoder_out_cache_loc,
            return_logprob=batch.return_logprob,
            top_logprobs_nums=batch.top_logprobs_nums,
            lora_paths=batch.lora_paths,
            sampling_info=batch.sampling_info,
        )

        # Init position information
        if not ret.forward_mode.is_decode():
<<<<<<< HEAD
            ret.positions = torch.concat(
                [
                    torch.arange(prefix_len, prefix_len + extend_len, device=device)
                    for prefix_len, extend_len in zip(
                        batch.extend_prefix_lens, batch.extend_seq_lens
                    )
                ],
                axis=0,
            )

=======
            ret.image_inputs = batch.image_inputs
>>>>>>> 554fbf93
            ret.extend_seq_lens = torch.tensor(
                batch.extend_seq_lens, dtype=torch.int32
            ).to(device, non_blocking=True)

            ret.extend_prefix_lens = torch.tensor(
                batch.extend_prefix_lens, dtype=torch.int32
            ).to(device, non_blocking=True)
            ret.extend_start_loc = torch.zeros_like(ret.extend_seq_lens)
            ret.extend_start_loc[1:] = torch.cumsum(ret.extend_seq_lens[:-1], dim=0)
            ret.extend_seq_lens_cpu = batch.extend_seq_lens
            ret.extend_logprob_start_lens_cpu = batch.extend_logprob_start_lens

        # Init position information
        is_mrope = model_runner.model_is_mrope
        if is_mrope:
            ret.compute_mrope_positions(model_runner, batch)
        else:
            ret.compute_positions(model_runner, batch)

        # Init attention information
        ret.req_to_token_pool = model_runner.req_to_token_pool
        ret.token_to_kv_pool = model_runner.token_to_kv_pool
        ret.attn_backend = model_runner.attn_backend

        # Init lora information
        if model_runner.server_args.lora_paths is not None:
            model_runner.lora_manager.prepare_lora_batch(ret)

        return ret<|MERGE_RESOLUTION|>--- conflicted
+++ resolved
@@ -224,20 +224,6 @@
 
         # Init position information
         if not ret.forward_mode.is_decode():
-<<<<<<< HEAD
-            ret.positions = torch.concat(
-                [
-                    torch.arange(prefix_len, prefix_len + extend_len, device=device)
-                    for prefix_len, extend_len in zip(
-                        batch.extend_prefix_lens, batch.extend_seq_lens
-                    )
-                ],
-                axis=0,
-            )
-
-=======
-            ret.image_inputs = batch.image_inputs
->>>>>>> 554fbf93
             ret.extend_seq_lens = torch.tensor(
                 batch.extend_seq_lens, dtype=torch.int32
             ).to(device, non_blocking=True)
