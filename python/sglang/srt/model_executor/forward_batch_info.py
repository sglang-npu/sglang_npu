--- conflicted
+++ resolved
@@ -39,15 +39,16 @@
 import triton.language as tl
 
 from sglang.srt.layers.rotary_embedding import MRotaryEmbedding
-<<<<<<< HEAD
-from sglang.srt.utils import flatten_nested_list, get_compiler_backend, is_hpu
+from sglang.srt.utils import (
+    flatten_nested_list,
+    get_compiler_backend,
+    is_hpu,
+    support_triton,
+)
 
 _is_hpu = is_hpu()
 if _is_hpu:
     from sglang.srt.hpu_utils import HPUBlockMetadata
-=======
-from sglang.srt.utils import flatten_nested_list, get_compiler_backend, support_triton
->>>>>>> 9179ea15
 
 if TYPE_CHECKING:
     from sglang.srt.layers.attention.base_attn_backend import AttentionBackend
@@ -273,14 +274,11 @@
     # For Qwen2-VL
     mrope_positions: torch.Tensor = None
 
-<<<<<<< HEAD
     hpu_metadata: Optional[HPUBlockMetadata] = None
-=======
     # For two-batch overlap
     tbo_split_seq_index: Optional[int] = None
     tbo_parent_token_range: Optional[Tuple[int, int]] = None
     tbo_children: Optional[List["ForwardBatch"]] = None
->>>>>>> 9179ea15
 
     @classmethod
     def init_new(
@@ -388,16 +386,8 @@
             ret.extend_prefix_lens = torch.tensor(
                 batch.extend_prefix_lens, dtype=torch.int32
             ).to(device, non_blocking=True)
-<<<<<<< HEAD
-            if model_runner.server_args.attention_backend not in [
-                "torch_native",
-                "hpu_attn_backend",
-            ]:
-                ret.extend_num_tokens = batch.extend_num_tokens
-=======
             ret.extend_num_tokens = batch.extend_num_tokens
             if support_triton(model_runner.server_args.attention_backend):
->>>>>>> 9179ea15
                 positions, ret.extend_start_loc = compute_position_triton(
                     ret.extend_prefix_lens,
                     ret.extend_seq_lens,
@@ -420,13 +410,10 @@
         if model_runner.server_args.lora_paths is not None:
             model_runner.lora_manager.prepare_lora_batch(ret)
 
-<<<<<<< HEAD
         if model_runner.server_args.attention_backend == "hpu_attn_backend":
             ret.hpu_metadata = batch.hpu_metadata
-=======
         TboForwardBatchPreparer.prepare(ret)
 
->>>>>>> 9179ea15
         return ret
 
     def merge_mm_inputs(self) -> Optional[MultimodalInputs]:
