"""
Copyright 2023-2024 SGLang Team
Licensed under the Apache License, Version 2.0 (the "License");
you may not use this file except in compliance with the License.
You may obtain a copy of the License at

    http://www.apache.org/licenses/LICENSE-2.0

Unless required by applicable law or agreed to in writing, software
distributed under the License is distributed on an "AS IS" BASIS,
WITHOUT WARRANTIES OR CONDITIONS OF ANY KIND, either express or implied.
See the License for the specific language governing permissions and
limitations under the License.
"""

"""ModelRunner runs the forward passes of the models."""

import gc
import importlib
import importlib.resources
import inspect
import json
import logging
import pkgutil
from functools import lru_cache
from typing import Optional, Type

import torch
import torch.nn as nn
from vllm.config import DeviceConfig, LoadConfig
from vllm.config import ModelConfig as VllmModelConfig
from vllm.distributed import (
    get_tp_group,
    init_distributed_environment,
    initialize_model_parallel,
    set_custom_all_reduce,
)
from vllm.distributed.parallel_state import in_the_same_node_as
from vllm.model_executor.model_loader import get_model
from vllm.model_executor.models import ModelRegistry

from sglang.srt.configs.model_config import AttentionArch, ModelConfig
from sglang.srt.layers.attention.double_sparsity_backend import DoubleSparseAttnBackend
from sglang.srt.layers.attention.flashinfer_backend import FlashInferAttnBackend
from sglang.srt.layers.attention.triton_backend import TritonAttnBackend
from sglang.srt.layers.logits_processor import LogitsProcessorOutput
from sglang.srt.layers.sampler import Sampler
from sglang.srt.lora.lora_manager import LoRAManager
from sglang.srt.managers.schedule_batch import global_server_args_dict
from sglang.srt.mem_cache.memory_pool import (
    DoubleSparseTokenToKVPool,
    MHATokenToKVPool,
    MLATokenToKVPool,
    ReqToTokenPool,
)
from sglang.srt.model_executor.forward_batch_info import ForwardBatch
from sglang.srt.sampling.sampling_batch_info import SamplingBatchInfo
from sglang.srt.server_args import ServerArgs
from sglang.srt.utils import (
    crash_on_warnings,
    enable_show_time_cost,
    get_available_gpu_memory,
    is_hip,
    monkey_patch_vllm_model_config,
    monkey_patch_vllm_p2p_access_check,
)

logger = logging.getLogger(__name__)


class ModelRunner:
    """ModelRunner runs the forward passes of the models."""

    def __init__(
        self,
        model_config: ModelConfig,
        mem_fraction_static: float,
        gpu_id: int,
        tp_rank: int,
        tp_size: int,
        nccl_port: int,
        server_args: ServerArgs,
        is_draft_runner: bool = False,
    ):
        # Parse args
        self.model_config = model_config
        self.mem_fraction_static = mem_fraction_static
        self.device = server_args.device
        self.gpu_id = gpu_id
        self.tp_rank = tp_rank
        self.tp_size = tp_size
        self.dist_port = nccl_port
        self.server_args = server_args
        self.is_draft_runner = is_draft_runner
        self.is_generation = model_config.is_generation
        self.is_multimodal = model_config.is_multimodal

        # Model-specific adjustment
        if (
            self.model_config.attention_arch == AttentionArch.MLA
            and not self.server_args.disable_mla
        ):
            logger.info("MLA optimization is turned on. Use triton backend.")
            self.server_args.attention_backend = "triton"

        if self.server_args.enable_double_sparsity:
            logger.info(
                "Double sparsity optimization is turned on. Use triton backend without CUDA graph."
            )
            self.server_args.attention_backend = "triton"
            self.server_args.disable_cuda_graph = True
            if self.server_args.ds_heavy_channel_type is None:
                raise ValueError(
                    "Please specify the heavy channel type for double sparsity optimization."
                )
            self.init_double_sparsity_channel_config(
                self.server_args.ds_heavy_channel_type
            )

        if self.is_multimodal:
            logger.info(
                "Automatically turn off --chunked-prefill-size and adjust --mem-fraction-static for multimodal models."
            )
            server_args.chunked_prefill_size = None
            self.mem_fraction_static *= 0.95
            # TODO: qwen2-vl does not support radix cache now, set disable_radix_cache=True automatically
            if self.model_config.hf_config.architectures == [
                "Qwen2VLForConditionalGeneration"
            ]:
                server_args.disable_radix_cache = True

        # Global vars
        if server_args.show_time_cost:
            enable_show_time_cost()
        if server_args.disable_disk_cache:
            from outlines.caching import disable_cache

            disable_cache()

        global_server_args_dict.update(
            {
                "attention_backend": server_args.attention_backend,
                "sampling_backend": server_args.sampling_backend,
                "triton_attention_reduce_in_fp32": server_args.triton_attention_reduce_in_fp32,
                "disable_mla": server_args.disable_mla,
                "torchao_config": server_args.torchao_config,
                "enable_nan_detection": server_args.enable_nan_detection,
                "enable_dp_attention": server_args.enable_dp_attention,
            }
        )

        # Init componnets
        min_per_gpu_memory = self.init_torch_distributed()
        self.sampler = Sampler()
        self.load_model()

        # Apply torch TP if model supports it
        supports_torch_tp = getattr(self.model, "supports_torch_tp", False)
        if self.tp_size > 1 and supports_torch_tp:
            self.apply_torch_tp()
            self.torch_tp_applied = True
        else:
            self.torch_tp_applied = False

        if server_args.lora_paths is not None:
            self.init_lora_manager()
        self.init_memory_pool(
            min_per_gpu_memory,
            server_args.max_running_requests,
            server_args.max_total_tokens,
        )
        if self.device == "cuda":
            self.init_cublas()
            self.init_attention_backend()
            self.init_cuda_graphs()
        else:
            self.cuda_graph_runner = None
            self.init_attention_backend()

    def init_torch_distributed(self):
        logger.info("Init torch distributed begin.")
        # Init torch distributed
        if self.device == "cuda":
            torch.cuda.set_device(self.gpu_id)
            backend = "nccl"
        # ToDO(liangan1):Just use gloo to bypass the initilization fail
        # Need to use xccl for xpu backend in the future
        elif self.device == "xpu":
            torch.xpu.set_device(self.gpu_id)
            backend = "gloo"

        if not self.server_args.enable_p2p_check:
            monkey_patch_vllm_p2p_access_check(self.gpu_id)
        if self.server_args.dist_init_addr:
            dist_init_method = f"tcp://{self.server_args.dist_init_addr[1 if self.is_draft_runner else 0]}"
        else:
            dist_init_method = (
                f"tcp://127.0.0.1:{self.dist_port[1 if self.is_draft_runner else 0]}"
            )
        set_custom_all_reduce(not self.server_args.disable_custom_all_reduce)
        init_distributed_environment(
            backend=backend,
            world_size=self.tp_size,
            rank=self.tp_rank,
            local_rank=self.gpu_id,
            distributed_init_method=dist_init_method,
        )
        # draft model is not support parallel currently
        if not self.is_draft_runner:
            initialize_model_parallel(tensor_model_parallel_size=self.tp_size)
        min_per_gpu_memory = get_available_gpu_memory(
            self.device, self.gpu_id, distributed=self.tp_size > 1
        )
        self.tp_group = get_tp_group()

        # Currently, there is a bug with mulit-node tensor parallelsim + padded cuda graph,
        # so we disable padding in cuda graph.
        if self.device == "cuda" and not all(
            in_the_same_node_as(self.tp_group.cpu_group, source_rank=0)
        ):
            self.server_args.disable_cuda_graph_padding = True
            logger.info(
                "Setting disable_cuda_graph_padding to True because of multi-node tensor parallelism."
            )

        # Check memory for tensor parallelism
        if self.tp_size > 1:
            local_gpu_memory = get_available_gpu_memory(self.device, self.gpu_id)
            if min_per_gpu_memory < local_gpu_memory * 0.9:
                raise ValueError(
                    "The memory capacity is unbalanced. Some GPUs may be occupied by other processes."
                )

        return min_per_gpu_memory

    def setup_model(self):
        try:
            from vllm.config import VllmConfig

            vllm_config = VllmConfig()
            vllm_config.model_config = self.vllm_model_config
            vllm_config.load_config = self.load_config
            vllm_config.device_config = DeviceConfig(self.device)
            vllm_config.quant_config = VllmConfig._get_quantization_config(
                vllm_config.model_config, vllm_config.load_config
            )
            return get_model(vllm_config=vllm_config)
        except ImportError:
            return get_model(
                model_config=self.vllm_model_config,
                load_config=self.load_config,
                device_config=DeviceConfig(self.device),
                parallel_config=None,
                scheduler_config=None,
                lora_config=None,
                cache_config=None,
            )

    def get_model_config_params(self):
        sig = inspect.signature(VllmModelConfig.__init__)
        params = {
            "model": self.server_args.model_path,
            "quantization": self.server_args.quantization,
            "tokenizer": None,
            "tokenizer_mode": None,
            "trust_remote_code": self.server_args.trust_remote_code,
            "dtype": self.server_args.dtype,
            "seed": self.server_args.random_seed,
            "skip_tokenizer_init": True,
        }

        if "task" in sig.parameters:
            params["task"] = ""

        return params

    def load_model(self):
        logger.info(
            f"Load weight begin. avail mem={get_available_gpu_memory(self.device, self.gpu_id):.2f} GB"
        )

        # This can reduce thread conflicts and speed up weight loading.
        torch.set_num_threads(1)
        if self.device == "cuda":
            if torch.cuda.get_device_capability()[0] < 8:
                logger.info(
                    "Compute capability below sm80. Use float16 due to lack of bfloat16 support."
                )
                self.server_args.dtype = "float16"
                if torch.cuda.get_device_capability()[1] < 5:
                    raise RuntimeError("SGLang only supports sm75 and above.")

        # Prepare the vllm model config
        self.load_config = LoadConfig(
            load_format=self.server_args.load_format,
            download_dir=self.server_args.download_dir,
        )
<<<<<<< HEAD
        self.vllm_model_config = VllmModelConfig(
            model=(
                self.server_args.model_path
                if not self.is_draft_runner
                else self.server_args.draft_model_path
            ),
            quantization=self.server_args.quantization,
            tokenizer=None,
            tokenizer_mode=None,
            trust_remote_code=self.server_args.trust_remote_code,
            dtype=self.server_args.dtype,
            seed=self.server_args.random_seed,
            skip_tokenizer_init=True,
        )
=======
        monkey_patch_vllm_model_config()
        self.vllm_model_config = VllmModelConfig(**self.get_model_config_params())
>>>>>>> 30af7dfb
        if self.model_config.model_override_args is not None:
            self.vllm_model_config.hf_config.update(
                self.model_config.model_override_args
            )

        self.model = self.setup_model()

        self.sliding_window_size = (
            self.model.get_attention_sliding_window_size()
            if hasattr(self.model, "get_attention_sliding_window_size")
            else None
        )
        self.dtype = self.vllm_model_config.dtype

        logger.info(
            f"Load weight end. "
            f"type={type(self.model).__name__}, "
            f"dtype={self.dtype}, "
            f"avail mem={get_available_gpu_memory(self.device, self.gpu_id):.2f} GB"
        )

    def update_weights(self, model_path: str, load_format: str):
        """Update weights in-place."""
        from vllm.model_executor.model_loader.loader import (
            DefaultModelLoader,
            device_loading_context,
            get_model_loader,
        )
        from vllm.model_executor.model_loader.utils import set_default_torch_dtype

        logger.info(
            f"Update weights begin. "
            f"avail mem={get_available_gpu_memory(self.device, self.gpu_id):.2f} GB"
        )

        target_device = torch.device(self.device)

        try:
            model_config_params = self.get_model_config_params()
            model_config_params["model"] = model_path
            vllm_model_config = VllmModelConfig(**model_config_params)
        except Exception as e:
            message = f"Failed to load model config: {e}."
            return False, message

        load_config = LoadConfig(load_format=load_format)

        # Only support vllm DefaultModelLoader for now
        loader = get_model_loader(load_config)
        if not isinstance(loader, DefaultModelLoader):
            message = f"Failed to get model loader: {loader}."
            return False, message

        def get_weight_iter(config):
            iter = loader._get_weights_iterator(
                DefaultModelLoader.Source(
                    config.model,
                    revision=config.revision,
                    fall_back_to_pt=getattr(
                        self.model, "fall_back_to_pt_during_load", True
                    ),
                )
            )
            return iter

        def model_load_weights(model, iter):
            model.load_weights(iter)
            for _, module in self.model.named_modules():
                quant_method = getattr(module, "quant_method", None)
                if quant_method is not None:
                    with device_loading_context(module, target_device):
                        quant_method.process_weights_after_loading(module)
            return model

        with set_default_torch_dtype(vllm_model_config.dtype):
            try:
                iter = get_weight_iter(vllm_model_config)
            except Exception as e:
                message = f"Failed to get weights iterator: {e}."
                return False, message
            try:
                model = model_load_weights(self.model, iter)
            except Exception as e:
                message = (
                    f"Failed to update weights: {e}.\nRolling back to original weights."
                )
                del iter
                gc.collect()
                iter = get_weight_iter(self.vllm_model_config)
                self.model = model_load_weights(self.model, iter)
                return False, message

        self.model = model
        self.server_args.model_path = model_path
        self.server_args.load_format = load_format
        self.vllm_model_config = vllm_model_config
        self.load_config = load_config
        self.model_config.path = model_path

        logger.info("Update weights end.")
        return True, "Succeeded to update model weights."

    def init_lora_manager(self):
        self.lora_manager = LoRAManager(
            base_model=self.model,
            lora_paths=self.server_args.lora_paths,
            base_hf_config=self.model_config.hf_config,
            max_loras_per_batch=self.server_args.max_loras_per_batch,
            load_config=self.load_config,
            dtype=self.dtype,
        )
        logger.info("LoRA manager ready.")

    def profile_max_num_token(self, total_gpu_memory: int):
        available_gpu_memory = get_available_gpu_memory(
            self.device, self.gpu_id, distributed=self.tp_size > 1
        )
        if (
            self.model_config.attention_arch == AttentionArch.MLA
            and not self.server_args.disable_mla
        ):
            cell_size = (
                (self.model_config.kv_lora_rank + self.model_config.qk_rope_head_dim)
                * self.model_config.num_hidden_layers
                * torch._utils._element_size(self.kv_cache_dtype)
            )
        else:
            cell_size = (
                self.model_config.get_num_kv_heads(self.tp_size)
                * self.model_config.head_dim
                * self.model_config.num_hidden_layers
                * 2
                * torch._utils._element_size(self.kv_cache_dtype)
            )
        rest_memory = available_gpu_memory - total_gpu_memory * (
            1 - self.mem_fraction_static
        )
        max_num_token = int(rest_memory * (1 << 30) // cell_size)
        return max_num_token

    def init_memory_pool(
        self,
        total_gpu_memory: int,
        max_num_reqs: Optional[int] = None,
        max_total_tokens: Optional[int] = None,
    ):
        if self.server_args.kv_cache_dtype == "auto":
            self.kv_cache_dtype = self.dtype
        elif self.server_args.kv_cache_dtype == "fp8_e5m2":
            if is_hip():  # Using natively supported format
                self.kv_cache_dtype = torch.float8_e5m2fnuz
            else:
                self.kv_cache_dtype = torch.float8_e5m2
        else:
            raise ValueError(
                f"Unsupported kv_cache_dtype: {self.server_args.kv_cache_dtype}."
            )

        self.max_total_num_tokens = self.profile_max_num_token(total_gpu_memory)

        if max_num_reqs is None:
            max_num_reqs = min(
                max(
                    int(
                        self.max_total_num_tokens / self.model_config.context_len * 512
                    ),
                    2048,
                ),
                4096,
            )

        if self.server_args.speculative_algorithm is not None:
            if self.is_draft_runner:
                self.max_total_num_tokens = self.server_args.draft_runner_cache_size
            else:
                self.server_args.draft_runner_cache_size = (
                    self.max_total_num_tokens
                    + max_num_reqs * self.server_args.num_speculative_steps
                    + 100
                )

        if max_total_tokens is not None:
            if max_total_tokens > self.max_total_num_tokens:
                logging.warning(
                    f"max_total_tokens={max_total_tokens} is larger than the profiled value "
                    f"{self.max_total_num_tokens}. "
                    f"Use the profiled value instead."
                )
            self.max_total_num_tokens = min(self.max_total_num_tokens, max_total_tokens)

        if self.max_total_num_tokens <= 0:
            raise RuntimeError(
                "Not enough memory. Please try to increase --mem-fraction-static."
            )

        self.req_to_token_pool = ReqToTokenPool(
            size=max_num_reqs + 1,
            max_context_len=self.model_config.context_len + 4,
            device=self.device,
            use_records=False,
        )
        if (
            self.model_config.attention_arch == AttentionArch.MLA
            and not self.server_args.disable_mla
        ):
            self.token_to_kv_pool = MLATokenToKVPool(
                self.max_total_num_tokens,
                dtype=self.kv_cache_dtype,
                kv_lora_rank=self.model_config.kv_lora_rank,
                qk_rope_head_dim=self.model_config.qk_rope_head_dim,
                layer_num=self.model_config.num_hidden_layers,
                device=self.device,
            )
        elif self.server_args.enable_double_sparsity:
            self.token_to_kv_pool = DoubleSparseTokenToKVPool(
                self.max_total_num_tokens,
                dtype=self.kv_cache_dtype,
                head_num=self.model_config.get_num_kv_heads(self.tp_size),
                head_dim=self.model_config.head_dim,
                layer_num=self.model_config.num_hidden_layers,
                device=self.device,
                heavy_channel_num=self.server_args.ds_heavy_channel_num,
            )
        else:
            self.token_to_kv_pool = MHATokenToKVPool(
                self.max_total_num_tokens,
                dtype=self.kv_cache_dtype,
                head_num=self.model_config.get_num_kv_heads(self.tp_size),
                head_dim=self.model_config.head_dim,
                layer_num=self.model_config.num_hidden_layers,
                device=self.device,
            )
        logger.info(
            f"Memory pool end. "
            f"avail mem={get_available_gpu_memory(self.device, self.gpu_id):.2f} GB"
        )

    def init_cublas(self):
        """We need to run a small matmul to init cublas. Otherwise, it will raise some errors later."""
        dtype = torch.float16
        device = "cuda"
        a = torch.ones((16, 16), dtype=dtype, device=device)
        b = torch.ones((16, 16), dtype=dtype, device=device)
        c = a @ b
        return c

    def init_attention_backend(self):
        """Init attention kernel backend."""
        if self.server_args.attention_backend == "flashinfer":
            self.attn_backend = FlashInferAttnBackend(self)
        elif self.server_args.attention_backend == "triton":
            assert self.sliding_window_size is None, (
                "Window attention is not supported in the triton attention backend. "
                "Please use `--attention-backend flashinfer`."
            )
            assert not self.model_config.is_encoder_decoder, (
                "Cross attention is not supported in the triton attention backend. "
                "Please use `--attention-backend flashinfer`."
            )
            if self.server_args.enable_double_sparsity:
                self.attn_backend = DoubleSparseAttnBackend(self)
            else:
                self.attn_backend = TritonAttnBackend(self)
        else:
            raise ValueError(
                f"Invalid attention backend: {self.server_args.attention_backend}"
            )

    def init_double_sparsity_channel_config(self, selected_channel):

        selected_channel = "." + selected_channel + "_proj"
        self.sorted_channels = []
        # load channel config
        with open(self.server_args.ds_channel_config_path, "r") as f:
            channel_config = json.load(f)

        for i in range(self.model_config.num_hidden_layers):
            key = "model.layers." + str(i) + ".self_attn" + selected_channel
            self.sorted_channels.append(
                torch.tensor(channel_config[key])[
                    :, : self.server_args.ds_heavy_channel_num
                ]
                .contiguous()
                .cuda()
            )

    def init_cuda_graphs(self):
        """Capture cuda graphs."""
        from sglang.srt.model_executor.cuda_graph_runner import CudaGraphRunner

        self.cuda_graph_runner = None

        if not self.is_generation:
            # TODO: Currently, cuda graph only captures decode steps, which only exists for generation models
            return

        if self.server_args.disable_cuda_graph:
            return

        logger.info("Capture cuda graph begin. This can take up to several minutes.")
        self.cuda_graph_runner = CudaGraphRunner(self)

    def apply_torch_tp(self):
        logger.info(f"Enabling torch tensor parallelism on {self.tp_size} devices.")
        from sglang.srt.model_parallel import tensor_parallel

        device_mesh = torch.distributed.init_device_mesh(self.device, (self.tp_size,))
        tensor_parallel(self.model, device_mesh)

    def forward_decode(self, forward_batch: ForwardBatch):

        if (
            self.cuda_graph_runner
            and self.cuda_graph_runner.can_run(forward_batch)
            and forward_batch.forward_mode.is_cuda_graph()
        ):
            return self.cuda_graph_runner.replay(forward_batch)
        if hasattr(forward_batch.spec_info, "positions"):
            forward_batch.positions = forward_batch.spec_info.positions
        else:
            forward_batch.positions = (forward_batch.seq_lens - 1).to(torch.int64)
        self.attn_backend.init_forward_metadata(forward_batch)
        return self.model.forward(
            forward_batch.input_ids, forward_batch.positions, forward_batch
        )

    def forward_extend(self, forward_batch: ForwardBatch):
        self.attn_backend.init_forward_metadata(forward_batch)
        if self.is_generation:
            if getattr(forward_batch.spec_info, "positions", None) is not None:
                forward_batch.positions = forward_batch.spec_info.positions
            return self.model.forward(
                forward_batch.input_ids, forward_batch.positions, forward_batch
            )
        else:
            # Only embedding models have get_embedding parameter
            return self.model.forward(
                forward_batch.input_ids,
                forward_batch.positions,
                forward_batch,
                get_embedding=True,
            )

    def forward_idle(self, forward_batch: ForwardBatch):
        if self.cuda_graph_runner and self.cuda_graph_runner.can_run(forward_batch):
            return self.cuda_graph_runner.replay(forward_batch)

        return self.model.forward(
            forward_batch.input_ids, forward_batch.positions, forward_batch
        )

    def forward(self, forward_batch: ForwardBatch) -> LogitsProcessorOutput:
        if forward_batch.forward_mode.is_decode():
            return self.forward_decode(forward_batch)
        elif forward_batch.forward_mode.is_extend():
            return self.forward_extend(forward_batch)
        elif forward_batch.forward_mode.is_idle():
            return self.forward_idle(forward_batch)
        else:
            raise ValueError(f"Invaid forward mode: {forward_batch.forward_mode}")

    def sample(
        self, logits_output: LogitsProcessorOutput, forward_batch: ForwardBatch
    ) -> torch.Tensor:
        sampling_info = forward_batch.sampling_info
        if sampling_info.sampling_info_done:
            # Overlap mode: the function update_regex_vocab_mask was executed
            # in process_batch_result of the last batch.
            if sampling_info.grammars:
                sampling_info.sampling_info_done.wait()
        else:
            # Normal mode: Put CPU-heavy tasks here. They will be overlapped with the forward pass.
            sampling_info.update_regex_vocab_mask()
            sampling_info.update_penalties()
        logits = self.apply_logits_bias(logits_output.next_token_logits, sampling_info)

        # Sample the next tokens.
        next_token_ids = self.sampler(logits, sampling_info)
        return next_token_ids

    def apply_logits_bias(self, logits: torch.Tensor, sampling_info: SamplingBatchInfo):
        # Apply logit_bias
        if sampling_info.logit_bias is not None:
            logits.add_(sampling_info.logit_bias)

        # min-token, presence, frequency
        if sampling_info.linear_penalties is not None:
            logits.add_(sampling_info.linear_penalties)

        # repetition
        if sampling_info.scaling_penalties is not None:
            logits = torch.where(
                logits > 0,
                logits / sampling_info.scaling_penalties,
                logits * sampling_info.scaling_penalties,
            )

        # Apply regex vocab_mask
        if sampling_info.vocab_mask is not None:
            sampling_info.apply_mask(logits=logits, vocab_mask=sampling_info.vocab_mask)

        return logits

    @property
    def model_is_mrope(self) -> bool:
        """Detect if the model has "mrope" rope_scaling type.
        mrope requires keep "rope_deltas" between prompt and decoding phases."""
        rope_scaling = getattr(self.model_config.hf_config, "rope_scaling", {})
        if rope_scaling is None:
            return False
        return rope_scaling.get("type", None) == "mrope"


@lru_cache()
def import_model_classes():
    model_arch_name_to_cls = {}
    package_name = "sglang.srt.models"
    package = importlib.import_module(package_name)
    for _, name, ispkg in pkgutil.iter_modules(package.__path__, package_name + "."):
        if not ispkg:
            try:
                module = importlib.import_module(name)
            except Exception as e:
                logger.warning(f"Ignore import error when loading {name}. {e}")
                if crash_on_warnings():
                    raise ValueError(f"Ignore import error when loading {name}. {e}")
                continue
            if hasattr(module, "EntryClass"):
                entry = module.EntryClass
                if isinstance(
                    entry, list
                ):  # To support multiple model classes in one module
                    for tmp in entry:
                        assert (
                            tmp.__name__ not in model_arch_name_to_cls
                        ), f"Duplicated model implementation for {tmp.__name__}"
                        model_arch_name_to_cls[tmp.__name__] = tmp
                else:
                    assert (
                        entry.__name__ not in model_arch_name_to_cls
                    ), f"Duplicated model implementation for {entry.__name__}"
                    model_arch_name_to_cls[entry.__name__] = entry

    return model_arch_name_to_cls


def load_model_cls_srt(model_arch: str) -> Optional[Type[nn.Module]]:
    model_arch_name_to_cls = import_model_classes()

    if model_arch not in model_arch_name_to_cls:
        raise ValueError(
            f"Unsupported architectures: {model_arch}. "
            f"Supported list: {list(model_arch_name_to_cls.keys())}"
        )
    return model_arch_name_to_cls[model_arch]


# Monkey patch model loader
setattr(ModelRegistry, "_try_load_model_cls", load_model_cls_srt)
setattr(ModelRegistry, "is_multimodal_model", lambda model_architectures: False)
setattr(ModelRegistry, "is_attention_free_model", lambda model_architectures: False)
setattr(ModelRegistry, "model_has_inner_state", lambda model_architectures: False)
setattr(ModelRegistry, "is_embedding_model", lambda model_architectures: False)<|MERGE_RESOLUTION|>--- conflicted
+++ resolved
@@ -259,7 +259,11 @@
     def get_model_config_params(self):
         sig = inspect.signature(VllmModelConfig.__init__)
         params = {
-            "model": self.server_args.model_path,
+            "model": (
+                self.server_args.draft_model_path
+                if self.is_draft_runner
+                else self.server_args.model_path
+            ),
             "quantization": self.server_args.quantization,
             "tokenizer": None,
             "tokenizer_mode": None,
@@ -295,25 +299,9 @@
             load_format=self.server_args.load_format,
             download_dir=self.server_args.download_dir,
         )
-<<<<<<< HEAD
-        self.vllm_model_config = VllmModelConfig(
-            model=(
-                self.server_args.model_path
-                if not self.is_draft_runner
-                else self.server_args.draft_model_path
-            ),
-            quantization=self.server_args.quantization,
-            tokenizer=None,
-            tokenizer_mode=None,
-            trust_remote_code=self.server_args.trust_remote_code,
-            dtype=self.server_args.dtype,
-            seed=self.server_args.random_seed,
-            skip_tokenizer_init=True,
-        )
-=======
         monkey_patch_vllm_model_config()
         self.vllm_model_config = VllmModelConfig(**self.get_model_config_params())
->>>>>>> 30af7dfb
+
         if self.model_config.model_override_args is not None:
             self.vllm_model_config.hf_config.update(
                 self.model_config.model_override_args
