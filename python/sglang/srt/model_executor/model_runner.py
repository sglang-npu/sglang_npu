"""
Copyright 2023-2024 SGLang Team
Licensed under the Apache License, Version 2.0 (the "License");
you may not use this file except in compliance with the License.
You may obtain a copy of the License at

    http://www.apache.org/licenses/LICENSE-2.0

Unless required by applicable law or agreed to in writing, software
distributed under the License is distributed on an "AS IS" BASIS,
WITHOUT WARRANTIES OR CONDITIONS OF ANY KIND, either express or implied.
See the License for the specific language governing permissions and
limitations under the License.
"""

"""ModelRunner runs the forward passes of the models."""

import gc
import importlib
import importlib.resources
import logging
import pkgutil
from functools import lru_cache
from typing import Optional, Type

import torch
import torch.nn as nn
from vllm.config import DeviceConfig, LoadConfig
from vllm.config import ModelConfig as VllmModelConfig
from vllm.distributed import (
    get_tp_group,
    init_distributed_environment,
    initialize_model_parallel,
    set_custom_all_reduce,
)
from vllm.distributed.parallel_state import in_the_same_node_as
from vllm.model_executor.model_loader import get_model
from vllm.model_executor.models import ModelRegistry

from sglang.srt.configs.model_config import AttentionArch, ModelConfig
from sglang.srt.constrained import disable_cache
from sglang.srt.layers.attention.flashinfer_backend import FlashInferAttnBackend
from sglang.srt.layers.attention.triton_backend import TritonAttnBackend
from sglang.srt.layers.logits_processor import LogitsProcessorOutput
from sglang.srt.layers.sampler import Sampler
from sglang.srt.lora.lora_manager import LoRAManager
from sglang.srt.managers.schedule_batch import global_server_args_dict
from sglang.srt.mem_cache.memory_pool import (
    MHATokenToKVPool,
    MLATokenToKVPool,
    ReqToTokenPool,
)
from sglang.srt.model_executor.forward_batch_info import ForwardBatch
from sglang.srt.sampling.sampling_batch_info import SamplingBatchInfo
from sglang.srt.server_args import ServerArgs
from sglang.srt.utils import (
    enable_show_time_cost,
    get_available_gpu_memory,
    is_generation_model,
    is_multimodal_model,
    monkey_patch_vllm_dummy_weight_loader,
    monkey_patch_vllm_p2p_access_check,
)

logger = logging.getLogger(__name__)


class ModelRunner:
    """ModelRunner runs the forward passes of the models."""

    def __init__(
        self,
        model_config: ModelConfig,
        mem_fraction_static: float,
        device: str,
        gpu_id: int,
        tp_rank: int,
        tp_size: int,
        nccl_port: int,
        server_args: ServerArgs,
    ):
        # Parse args
        self.model_config = model_config
        self.mem_fraction_static = mem_fraction_static
        self.device_config = DeviceConfig(device)
        self.gpu_id = gpu_id
        self.tp_rank = tp_rank
        self.tp_size = tp_size
        self.nccl_port = nccl_port
        self.server_args = server_args
        self.is_multimodal_model = is_multimodal_model(
            self.model_config.hf_config.architectures
        )

        # Model-specific adjustment
        if (
            self.model_config.attention_arch == AttentionArch.MLA
            and not self.server_args.disable_mla
        ):
            logger.info("MLA optimization is tunred on. Use triton backend.")
            self.server_args.attention_backend = "triton"

        if self.is_multimodal_model:
            logger.info(
                "Automatically turn off --chunked-prefill-size and adjust --mem-fraction-static for multimodal models."
            )
            server_args.chunked_prefill_size = None
            server_args.mem_fraction_static *= 0.95

        # Global vars
        if server_args.show_time_cost:
            enable_show_time_cost()
        if server_args.disable_disk_cache:
            disable_cache()

        global_server_args_dict.update(
            {
                "attention_backend": server_args.attention_backend,
                "sampling_backend": server_args.sampling_backend,
                "triton_attention_reduce_in_fp32": server_args.triton_attention_reduce_in_fp32,
                "disable_mla": server_args.disable_mla,
                "torchao_config": server_args.torchao_config,
            }
        )

        # Init componnets
        min_per_gpu_memory = self.init_torch_distributed()
        self.sampler = Sampler()
        self.load_model()
        if server_args.lora_paths is not None:
            self.init_lora_manager()
        self.init_memory_pool(
            min_per_gpu_memory,
            server_args.max_running_requests,
            server_args.max_total_tokens,
        )
        self.init_attention_backend()
        if device == "cuda":
            self.init_cublas()
            self.init_cuda_graphs()
        else:
            self.cuda_graph_runner = None

    def init_torch_distributed(self):
        logger.info("Init torch distributed begin.")
        device_type = self.device_config.device_type
        # Init torch distributed
        if device_type == "cuda":
            torch.cuda.set_device(self.gpu_id)
            backend = "nccl"

        # ToDO(liangan1):Just use gloo to bypass the initilization fail,need to use ccl for xpu backend
        elif device_type == "xpu":
            torch.xpu.set_device(self.gpu_id)
            backend = "gloo"

        if not self.server_args.enable_p2p_check:
            monkey_patch_vllm_p2p_access_check(self.gpu_id)

        if self.server_args.dist_init_addr:
            nccl_init_method = f"tcp://{self.server_args.dist_init_addr}"
        else:
            nccl_init_method = f"tcp://127.0.0.1:{self.nccl_port}"
        set_custom_all_reduce(not self.server_args.disable_custom_all_reduce)
        init_distributed_environment(
            backend=backend,
            world_size=self.tp_size,
            rank=self.tp_rank,
            local_rank=self.gpu_id,
            distributed_init_method=nccl_init_method,
        )
        initialize_model_parallel(tensor_model_parallel_size=self.tp_size)
        min_per_gpu_memory = get_available_gpu_memory(
            device_type, self.gpu_id, distributed=self.tp_size > 1
        )
        self.tp_group = get_tp_group()

        # Currently, there is a bug with mulit-node tensor parallelsim + padded cuda graph,
        # so we disable padding in cuda graph.
        if device_type == "cuda" and not all(
            in_the_same_node_as(self.tp_group.cpu_group, source_rank=0)
        ):
            self.server_args.disable_cuda_graph_padding = True
            logger.info(
                "Setting disable_cuda_graph_padding to True because of multi-node tensor parallelism."
            )

        # Check memory for tensor parallelism
        if self.tp_size > 1:
            local_gpu_memory = get_available_gpu_memory(
                device_type, self.gpu_id, self.gpu_id
            )
            if min_per_gpu_memory < local_gpu_memory * 0.9:
                raise ValueError(
                    "The memory capacity is unbalanced. Some GPUs may be occupied by other processes."
                )
        return min_per_gpu_memory

    def load_model(self):
        device_type = self.device_config.device_type
        logger.info(
            f"Load weight begin. avail mem={get_available_gpu_memory(device_type, self.gpu_id):.2f} GB on {device_type}:{self.gpu_id} device"
        )

        # This can reduce thread conflicts and speed up weight loading.
        torch.set_num_threads(1)
        if device_type == "cuda":
            if torch.cuda.get_device_capability()[0] < 8:
                logger.info(
                    "Compute capability below sm80. Use float16 due to lack of bfloat16 support."
                )
                self.server_args.dtype = "float16"
                if torch.cuda.get_device_capability()[1] < 5:
                    raise RuntimeError("SGLang only supports sm75 and above.")
        # Prepare the vllm model config
        monkey_patch_vllm_dummy_weight_loader()
        self.load_config = LoadConfig(load_format=self.server_args.load_format)
        self.vllm_model_config = VllmModelConfig(
            model=self.server_args.model_path,
            quantization=self.server_args.quantization,
            tokenizer=None,
            tokenizer_mode=None,
            trust_remote_code=self.server_args.trust_remote_code,
            dtype=self.server_args.dtype,
            seed=self.server_args.random_seed,
            skip_tokenizer_init=True,
        )
        if self.model_config.model_override_args is not None:
            self.vllm_model_config.hf_config.update(
                self.model_config.model_override_args
            )
        self.dtype = self.vllm_model_config.dtype
        # Load the model
        self.model = get_model(
            model_config=self.vllm_model_config,
            load_config=self.load_config,
            device_config=self.device_config,
            parallel_config=None,
            scheduler_config=None,
            lora_config=None,
            cache_config=None,
        )
        self.sliding_window_size = (
            self.model.get_attention_sliding_window_size()
            if hasattr(self.model, "get_attention_sliding_window_size")
            else None
        )
        self.has_cross_attention = getattr(self.model, "has_cross_attention", False)
        self.is_generation = is_generation_model(
            self.model_config.hf_config.architectures, self.server_args.is_embedding
        )

        logger.info(
            f"Load weight end. "
            f"type={type(self.model).__name__}, "
            f"dtype={self.dtype}, "
            f"avail mem={get_available_gpu_memory(device_type, self.gpu_id):.2f} GB on {device_type}:{self.gpu_id}"
        )

    def update_weights(self, model_path: str, load_format: str):
        """Update weights in-place."""
        from vllm.model_executor.model_loader.loader import (
            DefaultModelLoader,
            device_loading_context,
            get_model_loader,
        )
        from vllm.model_executor.model_loader.utils import set_default_torch_dtype

        device_type = self.device_config.device_type
        logger.info(
            f"Update weights begin. "
            f"avail mem={get_available_gpu_memory(device_type, self.gpu_id):.2f} GB on {device_type}:{self.gpu_id}"
        )

        target_device = torch.device(device_type)

        try:
            # TODO: Use a better method to check this
            vllm_model_config = VllmModelConfig(
                model=model_path,
                quantization=self.server_args.quantization,
                tokenizer=None,
                tokenizer_mode=None,
                trust_remote_code=self.server_args.trust_remote_code,
                dtype=self.server_args.dtype,
                seed=self.server_args.random_seed,
                skip_tokenizer_init=True,
            )
        except Exception as e:
            message = f"Failed to load model config: {e}."
            return False, message

        load_config = LoadConfig(load_format=load_format)

        # Only support vllm DefaultModelLoader for now
        loader = get_model_loader(load_config)
        if not isinstance(loader, DefaultModelLoader):
            message = f"Failed to get model loader: {loader}."
            return False, message

        def get_weight_iter(config):
            iter = loader._get_weights_iterator(
                config.model,
                config.revision,
                fall_back_to_pt=getattr(
                    self.model, "fall_back_to_pt_during_load", True
                ),
            )
            return iter

        def model_load_weights(model, iter):
            model.load_weights(iter)
            for _, module in self.model.named_modules():
                quant_method = getattr(module, "quant_method", None)
                if quant_method is not None:
                    with device_loading_context(module, target_device):
                        quant_method.process_weights_after_loading(module)
            return model

        with set_default_torch_dtype(vllm_model_config.dtype):
            try:
                iter = get_weight_iter(vllm_model_config)
            except Exception as e:
                message = f"Failed to get weights iterator: {e}."
                return False, message
            try:
                model = model_load_weights(self.model, iter)
            except Exception as e:
                message = (
                    f"Failed to update weights: {e}.\nRolling back to original weights."
                )
                del iter
                gc.collect()
                iter = get_weight_iter(self.vllm_model_config)
                self.model = model_load_weights(self.model, iter)
                return False, message

        self.model = model
        self.server_args.model_path = model_path
        self.server_args.load_format = load_format
        self.vllm_model_config = vllm_model_config
        self.load_config = load_config
        self.model_config.path = model_path

        logger.info("Update weights end.")
        return True, "Succeeded to update model weights."

    def init_lora_manager(self):
        self.lora_manager = LoRAManager(
            base_model=self.model,
            lora_paths=self.server_args.lora_paths,
            base_hf_config=self.model_config.hf_config,
            max_loras_per_batch=self.server_args.max_loras_per_batch,
            load_config=self.load_config,
            dtype=self.dtype,
        )
        logger.info("LoRA manager ready.")

    def profile_max_num_token(self, total_gpu_memory: int):
        available_gpu_memory = get_available_gpu_memory(
            self.device_config.device_type, self.gpu_id, distributed=self.tp_size > 1
        )
        if (
            self.model_config.attention_arch == AttentionArch.MLA
            and not self.server_args.disable_mla
        ):
            cell_size = (
                (self.model_config.kv_lora_rank + self.model_config.qk_rope_head_dim)
                * self.model_config.num_hidden_layers
                * torch._utils._element_size(self.kv_cache_dtype)
            )
        else:
            cell_size = (
                self.model_config.get_num_kv_heads(self.tp_size)
                * self.model_config.head_dim
                * self.model_config.num_hidden_layers
                * 2
                * torch._utils._element_size(self.kv_cache_dtype)
            )
        rest_memory = available_gpu_memory - total_gpu_memory * (
            1 - self.mem_fraction_static
        )
        max_num_token = int(rest_memory * (1 << 30) // cell_size)
        return max_num_token

    def init_memory_pool(
        self,
        total_gpu_memory: int,
        max_num_reqs: Optional[int] = None,
        max_total_tokens: Optional[int] = None,
    ):
        device_type = self.device_config.device_type
        if self.server_args.kv_cache_dtype == "auto":
            self.kv_cache_dtype = self.dtype
        elif self.server_args.kv_cache_dtype == "fp8_e5m2":
            self.kv_cache_dtype = torch.float8_e5m2
        else:
            raise ValueError(
                f"Unsupported kv_cache_dtype: {self.server_args.kv_cache_dtype}."
            )

        self.max_total_num_tokens = self.profile_max_num_token(total_gpu_memory)
        if max_total_tokens is not None:
            if max_total_tokens > self.max_total_num_tokens:
                logging.warning(
                    f"max_total_tokens={max_total_tokens} is larger than the profiled value "
                    f"{self.max_total_num_tokens}. "
                    f"Use the profiled value instead."
                )
            self.max_total_num_tokens = min(self.max_total_num_tokens, max_total_tokens)

        if self.max_total_num_tokens <= 0:
            raise RuntimeError(
                "Not enough memory. Please try to increase --mem-fraction-static."
            )

        if max_num_reqs is None:
            max_num_reqs = min(
                max(
                    int(
                        self.max_total_num_tokens / self.model_config.context_len * 512
                    ),
                    2048,
                ),
                4096,
            )

        device = "cuda"
        self.req_to_token_pool = ReqToTokenPool(
<<<<<<< HEAD
            max_num_reqs + 1, self.model_config.context_len + 4, device_type
=======
            size=max_num_reqs + 1,
            max_context_len=self.model_config.context_len + 4,
            device=device,
>>>>>>> c5325aba
        )
        if (
            self.model_config.attention_arch == AttentionArch.MLA
            and not self.server_args.disable_mla
        ):
            self.token_to_kv_pool = MLATokenToKVPool(
                self.max_total_num_tokens,
                dtype=self.kv_cache_dtype,
                device=device_type,
                kv_lora_rank=self.model_config.kv_lora_rank,
                qk_rope_head_dim=self.model_config.qk_rope_head_dim,
                layer_num=self.model_config.num_hidden_layers,
                device=device,
            )
        else:
            self.token_to_kv_pool = MHATokenToKVPool(
                self.max_total_num_tokens,
                dtype=self.kv_cache_dtype,
                device=device_type,
                head_num=self.model_config.get_num_kv_heads(self.tp_size),
                head_dim=self.model_config.head_dim,
                layer_num=self.model_config.num_hidden_layers,
                device=device,
            )
        logger.info(
            f"Memory pool end. "
            f"avail mem={get_available_gpu_memory(device_type, self.gpu_id):.2f} GB  on {device_type}:{self.gpu_id}"
        )

    def init_cublas(self):
        """We need to run a small matmul to init cublas. Otherwise, it will raise some errors later."""
        dtype = torch.float16
        device = "cuda"
        a = torch.ones((16, 16), dtype=dtype, device=device)
        b = torch.ones((16, 16), dtype=dtype, device=device)
        c = a @ b
        return c

    def init_attention_backend(self):
        """Init attention kernel backend."""
        if self.server_args.attention_backend == "flashinfer":
            self.attn_backend = FlashInferAttnBackend(self)
        elif self.server_args.attention_backend == "triton":
            assert self.sliding_window_size is None, (
                "Window attention is not supported in the triton attention backend. "
                "Please use `--attention-backend flashinfer`."
            )
            assert not self.has_cross_attention, (
                "Cross attention is not supported in the triton attention backend. "
                "Please use `--attention-backend flashinfer`."
            )
            self.attn_backend = TritonAttnBackend(self)
        else:
            raise ValueError(
                f"Invalid attention backend: {self.server_args.attention_backend}"
            )

    def init_cuda_graphs(self):
        """Capture cuda graphs."""
        from sglang.srt.model_executor.cuda_graph_runner import CudaGraphRunner

        self.cuda_graph_runner = None

        if not self.is_generation:
            # TODO: Currently, cuda graph only captures decode steps, which only exists for generation models
            return

        if self.server_args.disable_cuda_graph:
            return

        logger.info("Capture cuda graph begin. This can take up to several minutes.")
        self.cuda_graph_runner = CudaGraphRunner(self)

    def forward_decode(self, forward_batch: ForwardBatch):
        if self.cuda_graph_runner and self.cuda_graph_runner.can_run(
            forward_batch.batch_size
        ):
            return self.cuda_graph_runner.replay(forward_batch)

        return self.model.forward(
            forward_batch.input_ids, forward_batch.positions, forward_batch
        )

    def forward_extend(self, forward_batch: ForwardBatch):
        if self.is_generation:
            return self.model.forward(
                forward_batch.input_ids, forward_batch.positions, forward_batch
            )
        else:
            # Only embedding models have get_embedding parameter
            return self.model.forward(
                forward_batch.input_ids,
                forward_batch.positions,
                forward_batch,
                get_embedding=True,
            )

    def forward(self, forward_batch: ForwardBatch) -> LogitsProcessorOutput:
        if forward_batch.forward_mode.is_decode():
            return self.forward_decode(forward_batch)
        elif forward_batch.forward_mode.is_extend():
            return self.forward_extend(forward_batch)
        else:
            raise ValueError(f"Invaid forward mode: {forward_batch.forward_mode}")

    def sample(
        self, logits_output: LogitsProcessorOutput, forward_batch: ForwardBatch
    ) -> torch.Tensor:
        # Put CPU-heavy tasks here. They will be overlapped with the forward pass.
        sampling_info = forward_batch.sampling_info
        sampling_info.update_regex_vocab_mask()
        sampling_info.update_penalties()
        logits = self.apply_logits_bias(logits_output.next_token_logits, sampling_info)

        # Sample the next tokens.
        next_token_ids = self.sampler(logits, sampling_info)
        return next_token_ids

    def apply_logits_bias(self, logits: torch.Tensor, sampling_info: SamplingBatchInfo):
        # Apply logit_bias
        if sampling_info.logit_bias is not None:
            logits.add_(sampling_info.logit_bias)

        # min-token, presence, frequency
        if sampling_info.linear_penalties is not None:
            logits.add_(sampling_info.linear_penalties)

        # repetition
        if sampling_info.scaling_penalties is not None:
            logits = torch.where(
                logits > 0,
                logits / sampling_info.scaling_penalties,
                logits * sampling_info.scaling_penalties,
            )

        # Apply regex vocab_mask
        if sampling_info.vocab_mask is not None:
            logits = logits.masked_fill(sampling_info.vocab_mask, float("-inf"))

        return logits


@lru_cache()
def import_model_classes():
    model_arch_name_to_cls = {}
    package_name = "sglang.srt.models"
    package = importlib.import_module(package_name)
    for _, name, ispkg in pkgutil.iter_modules(package.__path__, package_name + "."):
        if not ispkg:
            try:
                module = importlib.import_module(name)
            except Exception as e:
                logger.warning(f"Ignore import error when loading {name}. " f"{e}")
                continue
            if hasattr(module, "EntryClass"):
                entry = module.EntryClass
                if isinstance(
                    entry, list
                ):  # To support multiple model classes in one module
                    for tmp in entry:
                        assert (
                            tmp.__name__ not in model_arch_name_to_cls
                        ), f"Duplicated model implementation for {tmp.__name__}"
                        model_arch_name_to_cls[tmp.__name__] = tmp
                else:
                    assert (
                        entry.__name__ not in model_arch_name_to_cls
                    ), f"Duplicated model implementation for {entry.__name__}"
                    model_arch_name_to_cls[entry.__name__] = entry

    return model_arch_name_to_cls


def load_model_cls_srt(model_arch: str) -> Optional[Type[nn.Module]]:
    model_arch_name_to_cls = import_model_classes()

    if model_arch not in model_arch_name_to_cls:
        raise ValueError(
            f"Unsupported architectures: {model_arch}. "
            f"Supported list: {list(model_arch_name_to_cls.keys())}"
        )
    return model_arch_name_to_cls[model_arch]


# Monkey patch model loader
setattr(ModelRegistry, "_try_load_model_cls", load_model_cls_srt)<|MERGE_RESOLUTION|>--- conflicted
+++ resolved
@@ -427,13 +427,9 @@
 
         device = "cuda"
         self.req_to_token_pool = ReqToTokenPool(
-<<<<<<< HEAD
-            max_num_reqs + 1, self.model_config.context_len + 4, device_type
-=======
             size=max_num_reqs + 1,
             max_context_len=self.model_config.context_len + 4,
             device=device,
->>>>>>> c5325aba
         )
         if (
             self.model_config.attention_arch == AttentionArch.MLA
