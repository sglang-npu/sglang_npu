# Copyright 2023-2024 SGLang Team
# Licensed under the Apache License, Version 2.0 (the "License");
# you may not use this file except in compliance with the License.
# You may obtain a copy of the License at
#
#     http://www.apache.org/licenses/LICENSE-2.0
#
# Unless required by applicable law or agreed to in writing, software
# distributed under the License is distributed on an "AS IS" BASIS,
# WITHOUT WARRANTIES OR CONDITIONS OF ANY KIND, either express or implied.
# See the License for the specific language governing permissions and
# limitations under the License.
# ==============================================================================
"""ModelRunner runs the forward passes of the models."""

import datetime
import gc
import inspect
import json
import logging
import os
import time
from dataclasses import dataclass
from typing import List, Optional, Tuple, Union

import torch
import torch.distributed as dist

from sglang.srt.configs.device_config import DeviceConfig
from sglang.srt.configs.load_config import LoadConfig
from sglang.srt.configs.model_config import AttentionArch, ModelConfig
from sglang.srt.configs.update_config import adjust_config_with_unaligned_cpu_tp
from sglang.srt.constants import GPU_MEMORY_TYPE_WEIGHTS
from sglang.srt.distributed import (
    get_tp_group,
    get_world_group,
    init_distributed_environment,
    initialize_model_parallel,
    set_custom_all_reduce,
    set_mscclpp_all_reduce,
)
from sglang.srt.distributed.parallel_state import monkey_patch_vllm_parallel_state
from sglang.srt.eplb.eplb_manager import EPLBManager
from sglang.srt.eplb.expert_distribution import (
    ExpertDistributionRecorder,
    get_global_expert_distribution_recorder,
    set_global_expert_distribution_recorder,
)
from sglang.srt.eplb.expert_location import (
    ExpertLocationMetadata,
    compute_initial_expert_location_metadata,
    get_global_expert_location_metadata,
    set_global_expert_location_metadata,
)
from sglang.srt.eplb.expert_location_updater import ExpertLocationUpdater
from sglang.srt.layers.attention.tbo_backend import TboAttnBackend
from sglang.srt.layers.dp_attention import (
    get_attention_tp_group,
    get_attention_tp_size,
    initialize_dp_attention,
)
from sglang.srt.layers.logits_processor import LogitsProcessorOutput
from sglang.srt.layers.moe.utils import DeepEPMode, MoeA2ABackend
from sglang.srt.layers.quantization import (
    deep_gemm_wrapper,
    monkey_patch_isinstance_for_vllm_base_layer,
)
from sglang.srt.layers.sampler import Sampler
from sglang.srt.layers.torchao_utils import apply_torchao_config_to_model
from sglang.srt.layers.utils import is_sm100_supported
from sglang.srt.lora.lora_manager import LoRAManager
from sglang.srt.lora.lora_registry import LoRARef
from sglang.srt.managers.schedule_batch import (
    GLOBAL_SERVER_ARGS_KEYS,
    global_server_args_dict,
)
from sglang.srt.mem_cache.allocator import (
    AscendPagedTokenToKVPoolAllocator,
    BaseTokenToKVPoolAllocator,
    PagedTokenToKVPoolAllocator,
    SWATokenToKVPoolAllocator,
    TokenToKVPoolAllocator,
)
from sglang.srt.mem_cache.memory_pool import (
    AscendMLAPagedTokenToKVPool,
    AscendTokenToKVPool,
    DoubleSparseTokenToKVPool,
    MHATokenToKVPool,
    MLATokenToKVPool,
    ReqToTokenPool,
    SWAKVPool,
)
from sglang.srt.model_executor.cuda_graph_runner import CudaGraphRunner
from sglang.srt.model_executor.forward_batch_info import ForwardBatch, PPProxyTensors
from sglang.srt.model_executor.npu_graph_runner import NPUGraphRunner
from sglang.srt.model_loader import get_model
from sglang.srt.model_loader.loader import DefaultModelLoader, get_model_loader
from sglang.srt.model_loader.utils import set_default_torch_dtype
from sglang.srt.model_loader.weight_utils import default_weight_loader
from sglang.srt.patch_torch import monkey_patch_torch_reductions
from sglang.srt.sampling.sampling_batch_info import SamplingBatchInfo
from sglang.srt.server_args import ServerArgs
from sglang.srt.speculative.spec_info import SpeculativeAlgorithm
from sglang.srt.torch_memory_saver_adapter import TorchMemorySaverAdapter
from sglang.srt.utils import (
    MultiprocessingSerializer,
    cpu_has_amx_support,
    dynamic_import,
    enable_show_time_cost,
    get_available_gpu_memory,
    get_bool_env_var,
    get_cpu_ids_by_node,
    init_custom_process_group,
    is_fa3_default_architecture,
    is_flashinfer_available,
    is_hip,
    is_hopper_with_cuda_12_3,
    is_no_spec_infer_or_topk_one,
    is_npu,
    monkey_patch_p2p_access_check,
    monkey_patch_vllm_gguf_config,
    set_cpu_offload_max_bytes,
    set_cuda_arch,
)

_is_hip = is_hip()
_is_npu = is_npu()
_is_cpu_amx_available = cpu_has_amx_support()

# Use a small KV cache pool size for tests in CI
SGLANG_CI_SMALL_KV_SIZE = os.getenv("SGLANG_CI_SMALL_KV_SIZE", None)

# Detect stragger ranks in model loading
UNBALANCED_MODEL_LOADING_TIMEOUT_S = 300

logger = logging.getLogger(__name__)

if _is_npu:
    import torch_npu

    torch.npu.config.allow_internal_format = True
    torch_npu.npu.set_compile_mode(jit_compile=False)


class RankZeroFilter(logging.Filter):
    """Filter that only allows INFO level logs from rank 0, but allows all other levels from any rank."""

    def __init__(self, is_rank_zero):
        super().__init__()
        self.is_rank_zero = is_rank_zero

    def filter(self, record):
        if record.levelno == logging.INFO:
            return self.is_rank_zero
        return True


class ModelRunner:
    """ModelRunner runs the forward passes of the models."""

    def __init__(
        self,
        model_config: ModelConfig,
        mem_fraction_static: float,
        gpu_id: int,
        tp_rank: int,
        tp_size: int,
        moe_ep_rank: int,
        moe_ep_size: int,
        pp_rank: int,
        pp_size: int,
        cp_rank: int,
        cp_size: int,
        nccl_port: int,
        server_args: ServerArgs,
        is_draft_worker: bool = False,
        req_to_token_pool: Optional[ReqToTokenPool] = None,
        token_to_kv_pool_allocator: Optional[BaseTokenToKVPoolAllocator] = None,
    ):
        # Parse args
        self.mem_fraction_static = mem_fraction_static
        self.device = server_args.device
        self.gpu_id = gpu_id

        # Apply the rank zero filter to logger
        if not any(isinstance(f, RankZeroFilter) for f in logger.filters):
            logger.addFilter(RankZeroFilter(tp_rank == 0))
        self.tp_rank = tp_rank
        self.tp_size = tp_size
        self.moe_ep_rank = moe_ep_rank
        self.moe_ep_size = moe_ep_size
        self.dp_size = server_args.dp_size
        self.pp_rank = pp_rank
        self.pp_size = pp_size
        self.cp_rank = cp_rank
        self.cp_size = cp_size
        self.model_config = model_config
        self.dist_port = nccl_port
        self.server_args = server_args
        self.is_draft_worker = is_draft_worker
        self.is_generation = model_config.is_generation
        self.is_multimodal = model_config.is_multimodal
        self.is_multimodal_chunked_prefill_supported = (
            model_config.is_multimodal_chunked_prefill_supported
        )
        self.spec_algorithm = SpeculativeAlgorithm.from_string(
            server_args.speculative_algorithm
        )
        self.page_size = server_args.page_size
        self.req_to_token_pool = req_to_token_pool
        self.token_to_kv_pool_allocator = token_to_kv_pool_allocator
        self.is_hybrid = model_config.is_hybrid
        self.use_mla_backend = self.model_config.attention_arch == AttentionArch.MLA
        self.attention_chunk_size = model_config.attention_chunk_size

        self.forward_pass_id = 0

        # Model-specific adjustment
        self.model_specific_adjustment()

        if server_args.show_time_cost:
            enable_show_time_cost()

        # Global vars
        global_server_args_dict.update(
            {k: getattr(server_args, k) for k in GLOBAL_SERVER_ARGS_KEYS}
            | {
                # TODO it is indeed not a "server args"
                "use_mla_backend": self.use_mla_backend,
                "speculative_algorithm": self.spec_algorithm,
            }
            | {
                "moe_a2a_backend": MoeA2ABackend(server_args.moe_a2a_backend),
                "deepep_mode": DeepEPMode(server_args.deepep_mode),
            }
        )

        # CPU offload
        set_cpu_offload_max_bytes(int(server_args.cpu_offload_gb * 1024**3))

        # Init OpenMP threads binding for CPU
        if self.device == "cpu":
            self.init_threads_binding()

        # Get memory before model loading
        min_per_gpu_memory = self.init_torch_distributed()

        # Update deep gemm configure
        if deep_gemm_wrapper.ENABLE_JIT_DEEPGEMM:
            deep_gemm_wrapper.update_deep_gemm_config(gpu_id, server_args)

        # If it is a draft model, tp_group can be different
        self.initialize(min_per_gpu_memory)

        # temporary cached values
        self.support_pp = (
            "pp_proxy_tensors" in inspect.signature(self.model.forward).parameters
        )
        self._model_update_group = {}

    def initialize(self, min_per_gpu_memory: float):
        server_args = self.server_args

        self.memory_saver_adapter = TorchMemorySaverAdapter.create(
            enable=self.server_args.enable_memory_saver
        )

        if not self.is_draft_worker:
            set_global_expert_location_metadata(
                compute_initial_expert_location_metadata(server_args, self.model_config)
            )
            if self.tp_rank == 0 and get_bool_env_var(
                "SGLANG_LOG_EXPERT_LOCATION_METADATA"
            ):
                logger.info(
                    f"Initial expert_location_metadata: {get_global_expert_location_metadata()}"
                )

            set_global_expert_distribution_recorder(
                ExpertDistributionRecorder.init_new(
                    server_args,
                    get_global_expert_location_metadata(),
                    rank=self.tp_rank,
                )
            )

        self.eplb_manager = (
            EPLBManager(self)
            if self.server_args.enable_eplb and (not self.is_draft_worker)
            else None
        )
        self.expert_location_updater = ExpertLocationUpdater()

        # Load the model
        self.sampler = Sampler()
        self.load_model()

        # Check if the model is using hybrid SWA
        if (
            not self.server_args.disable_hybrid_swa_memory
            and self.sliding_window_size is not None
            and self.sliding_window_size > 0
        ):
            architectures = self.model_config.hf_config.architectures
            if architectures and not any("Llama4" in arch for arch in architectures):
                self.is_hybrid = self.model_config.is_hybrid = True

        # For MTP models like DeepSeek-V3 or GLM-4.5, the MTP layer(s) are used separately as draft
        # models for speculative decoding. In those cases, `num_nextn_predict_layers` is used to
        # determine the number of layers.
        model_has_mtp_layers = self.model_config.num_nextn_predict_layers is not None
        model_num_layers = (
            self.model_config.num_nextn_predict_layers
            if self.is_draft_worker and model_has_mtp_layers
            else self.model_config.num_hidden_layers
        )
        self.start_layer = getattr(self.model, "start_layer", 0)
        self.end_layer = getattr(self.model, "end_layer", model_num_layers)
        self.num_effective_layers = self.end_layer - self.start_layer
        assert (not model_has_mtp_layers) or (
            self.num_effective_layers == model_num_layers
        ), "PP is not compatible with MTP models."

        # Apply torchao quantization
        torchao_applied = getattr(self.model, "torchao_applied", False)
        # In layered loading, torchao may have been applied
        if not torchao_applied:
            apply_torchao_config_to_model(
                self.model, global_server_args_dict["torchao_config"]
            )

        # Apply torch TP if the model supports it
        supports_torch_tp = getattr(self.model, "supports_torch_tp", False)
        if self.tp_size > 1 and supports_torch_tp:
            self.apply_torch_tp()

        # Init lora
        if server_args.enable_lora:
            self.init_lora_manager()

        # Init memory pool and attention backends
        self.init_memory_pool(
            min_per_gpu_memory,
            server_args.max_running_requests,
            server_args.max_total_tokens,
        )
        if self.device == "cuda":
            self.init_cublas()
            self.init_attention_backend()
            self.init_cuda_graphs()
        elif self.device == "npu":
            self.init_attention_backend()
            self.init_cuda_graphs()
        else:
            self.cuda_graph_runner = None
            self.cuda_graph_mem_usage = 0
            self.init_attention_backend()

        # auxiliary hidden capture mode. TODO: expose this to server args?
        if self.spec_algorithm.is_eagle3() and not self.is_draft_worker:
            # load draft config
            draft_model_config = ModelConfig.from_server_args(
                server_args,
                model_path=(server_args.speculative_draft_model_path),
                is_draft_model=True,
            )

            try:
                # get the aux layer from draft model config
                eagle_config = getattr(
                    draft_model_config.hf_config, "eagle_config", None
                )
                eagle_aux_hidden_state_layer_ids = eagle_config[
                    "eagle_aux_hidden_state_layer_ids"
                ]
            except:
                # if there is no aux layer, set to None
                eagle_aux_hidden_state_layer_ids = None

            self.model.set_eagle3_layers_to_capture(eagle_aux_hidden_state_layer_ids)

    def model_specific_adjustment(self):
        server_args = self.server_args

        if (
            server_args.attention_backend == "intel_amx"
            and server_args.device == "cpu"
            and not _is_cpu_amx_available
        ):
            logger.info(
                "The current platform does not support Intel AMX, will fallback to torch_native backend."
            )
            server_args.attention_backend = "torch_native"

        if server_args.attention_backend is None:
            """
            Auto select the fastest attention backend.

            1. Models with MHA Architecture (e.g: Llama, QWen)
                1.1 We will turn on FA3 on hopper unless user use spec decode with topk > 1 or page_size > 1.
                1.2 In other cases, we will use flashinfer if available, otherwise use triton.
            2. Models with MLA Architecture and using FA3
                2.1 We will use FA3 backend on hopper.
                2.2 We will use Flashinfer backend on blackwell.
                2.3 Otherwise, we will use triton backend.
            """

            if not self.use_mla_backend:
                # MHA architecture
                if (
                    is_hopper_with_cuda_12_3()
                    and is_no_spec_infer_or_topk_one(server_args)
                    and is_fa3_default_architecture(self.model_config.hf_config)
                    and (not server_args.enable_hierarchical_cache)
                ):
                    server_args.attention_backend = "fa3"
                elif _is_hip:
                    server_args.attention_backend = "aiter"
                elif _is_npu:
                    server_args.attention_backend = "ascend"
                else:
                    server_args.attention_backend = (
                        "flashinfer" if is_flashinfer_available() else "triton"
                    )
            else:
                # MLA architecture
                if is_hopper_with_cuda_12_3() and (
                    not server_args.enable_hierarchical_cache
                ):
                    server_args.attention_backend = "fa3"
                elif is_sm100_supported():
                    server_args.attention_backend = "flashinfer"
                elif _is_hip:
                    head_num = self.model_config.get_num_kv_heads(self.tp_size)
                    # TODO current aiter only support head number 16 or 128 head number
                    if (
                        head_num == 128 or head_num == 16
                    ) and self.spec_algorithm.is_none():
                        server_args.attention_backend = "aiter"
                    else:
                        server_args.attention_backend = "triton"
                elif _is_npu:
                    server_args.attention_backend = "ascend"
                else:
                    server_args.attention_backend = "triton"
            logger.info(
                f"Attention backend not explicitly specified. Use {server_args.attention_backend} backend by default."
            )
        elif self.use_mla_backend:
            if server_args.device != "cpu":
                if server_args.attention_backend in [
                    "aiter",
                    "flashinfer",
                    "fa3",
                    "triton",
                    "flashmla",
                    "cutlass_mla",
                    "trtllm_mla",
                    "ascend",
                ]:
                    logger.info(
                        f"MLA optimization is turned on. Use {server_args.attention_backend} backend."
                    )
                else:
                    raise ValueError(
                        f"Invalid attention backend for MLA: {server_args.attention_backend}"
                    )
            else:
                if server_args.attention_backend != "intel_amx":
                    raise ValueError(
                        "MLA optimization not supported on CPU except for intel_amx backend."
                    )

        if (
            server_args.attention_backend == "fa3"
            and server_args.kv_cache_dtype == "fp8_e5m2"
        ):
            logger.warning(
                "FlashAttention3 only supports fp8_e4m3 if using FP8; "
                "Setting attention backend to triton."
            )
            server_args.attention_backend = "triton"

        if server_args.enable_double_sparsity:
            logger.info(
                "Double sparsity optimization is turned on. Use triton backend without CUDA graph."
            )
            server_args.attention_backend = "triton"
            server_args.disable_cuda_graph = True
            if server_args.ds_heavy_channel_type is None:
                raise ValueError(
                    "Please specify the heavy channel type for double sparsity optimization."
                )
            self.init_double_sparsity_channel_config(server_args.ds_heavy_channel_type)

        if self.is_multimodal:
            if not self.is_multimodal_chunked_prefill_supported:
                server_args.chunked_prefill_size = -1
                logger.info(
                    f"Automatically turn off --chunked-prefill-size as it is not supported for "
                    f"{self.model_config.hf_config.model_type}"
                )

        if not self.use_mla_backend:
            server_args.disable_chunked_prefix_cache = True
        elif self.page_size > 1:
            logger.info("Disable chunked prefix cache when page size > 1.")
            server_args.disable_chunked_prefix_cache = True

        if not server_args.disable_chunked_prefix_cache:
            logger.info("Chunked prefix cache is turned on.")

        if server_args.attention_backend == "aiter":
            if self.model_config.context_len > 8192:
                self.mem_fraction_static *= 0.85

    def init_torch_distributed(self):
        logger.info("Init torch distributed begin.")

        try:
            torch.get_device_module(self.device).set_device(self.gpu_id)
        except Exception:
            logger.warning(
                f"Context: {self.device=} {self.gpu_id=} {os.environ.get('CUDA_VISIBLE_DEVICES')=} {self.tp_rank=} {self.tp_size=}"
            )
            raise

        if self.device == "cuda":
            backend = "nccl"
        elif self.device == "xpu":
            backend = "xccl"
        elif self.device == "hpu":
            backend = "hccl"
        elif self.device == "cpu":
            backend = "gloo"
        elif self.device == "npu":
            backend = "hccl"

        before_avail_memory = get_available_gpu_memory(self.device, self.gpu_id)
        if not self.server_args.enable_p2p_check:
            monkey_patch_p2p_access_check()

        if self.server_args.dist_init_addr:
            dist_init_method = f"tcp://{self.server_args.dist_init_addr}"
        else:
            dist_init_method = f"tcp://127.0.0.1:{self.dist_port}"
        set_custom_all_reduce(not self.server_args.disable_custom_all_reduce)
        set_mscclpp_all_reduce(self.server_args.enable_mscclpp)

        if not self.is_draft_worker:
            if self.device == "cpu":
                if _is_cpu_amx_available:
                    # Bind OpenMP threads to CPU cores
                    torch.ops.sgl_kernel.init_cpu_threads_env(self.local_omp_cpuid)

                    # Set local size to hint SGLang to use shared memory based AllReduce
                    os.environ["LOCAL_SIZE"] = str(self.tp_size)
                    torch.ops.sgl_kernel.initialize(self.tp_size, self.tp_rank)
                else:
                    logger.warning(
                        "init_cpu_threads_env and shared memory based AllReduce is disabled since intel amx backend is not available"
                    )

            # Only initialize the distributed environment on the target model worker.
            logger.info(f"init torch ditributed with {backend} backend. {self.tp_size} {self.pp_size} {self.cp_size} {self.tp_size * self.pp_size * self. cp_size} {self.tp_size * self.pp_size * self.cp_rank + self.tp_size * self.pp_rank + self.tp_rank}")
            init_distributed_environment(
                backend=backend,
                world_size=self.tp_size * self.pp_size * self.cp_size,
                rank=self.tp_size * self.pp_size * self.cp_rank + self.tp_size * self.pp_rank + self.tp_rank,
                local_rank=self.gpu_id,
                distributed_init_method=dist_init_method,
                timeout=self.server_args.dist_timeout,
            )
            logger.info(f"initialize model parallel begin")
            initialize_model_parallel(
                tensor_model_parallel_size=self.tp_size,
                pipeline_model_parallel_size=self.pp_size,
<<<<<<< HEAD
                expert_model_parallel_size=self.moe_ep_size,
=======
                context_model_parallel_size=self.cp_size,
>>>>>>> f8c18f00
                duplicate_tp_group=self.server_args.enable_pdmux,
            )
            logger.info(f"init dp attention begin")
            initialize_dp_attention(
                enable_dp_attention=self.server_args.enable_dp_attention,
                tp_rank=self.tp_rank,
                tp_size=self.tp_size,
                dp_size=self.server_args.dp_size,
                moe_dense_tp_size=self.server_args.moe_dense_tp_size,
                pp_size=self.server_args.pp_size,
                cp_size=self.cp_size
            )

        min_per_gpu_memory = get_available_gpu_memory(
            self.device,
            self.gpu_id,
            distributed=get_world_group().world_size > 1,
            cpu_group=get_world_group().cpu_group,
        )
        self.tp_group = get_tp_group()
        self.attention_tp_group = get_attention_tp_group()

        # Check memory for tensor parallelism
        local_gpu_memory = get_available_gpu_memory(self.device, self.gpu_id)
        if self.tp_size > 1 and not self.is_draft_worker:
            if min_per_gpu_memory < local_gpu_memory * 0.9:
                if get_bool_env_var("SGL_DISABLE_TP_MEMORY_INBALANCE_CHECK"):
                    logger.warning(
                        "The memory capacity is unbalanced. Some GPUs may be occupied by other processes. "
                        f"{min_per_gpu_memory=}, {local_gpu_memory=}, {local_gpu_memory * 0.9=}"
                    )
                else:
                    raise ValueError(
                        "The memory capacity is unbalanced. Some GPUs may be occupied by other processes. "
                        f"{min_per_gpu_memory=}, {local_gpu_memory=}, {local_gpu_memory * 0.9=}"
                    )

        logger.info(
            f"Init torch distributed ends. mem usage={(before_avail_memory - local_gpu_memory):.2f} GB"
        )
        return min_per_gpu_memory

    def load_model(self):
        before_avail_memory = get_available_gpu_memory(self.device, self.gpu_id)
        logger.info(
            f"Load weight begin. avail mem={get_available_gpu_memory(self.device, self.gpu_id):.2f} GB"
        )

        # This can reduce thread conflicts and speed up weight loading.
        if self.device != "cpu":
            torch.set_num_threads(1)
        if self.device == "cuda":
            if torch.cuda.get_device_capability()[0] < 8:
                logger.info(
                    "Compute capability below sm80. Use float16 due to lack of bfloat16 support."
                )
                self.server_args.dtype = "float16"
                self.model_config.dtype = torch.float16
                if torch.cuda.get_device_capability()[1] < 5:
                    raise RuntimeError("SGLang only supports sm75 and above.")

        set_cuda_arch()

        # Prepare the model config
        self.load_config = LoadConfig(
            load_format=self.server_args.load_format,
            download_dir=self.server_args.download_dir,
            model_loader_extra_config=self.server_args.model_loader_extra_config,
        )
        if self.device == "cpu":
            self.model_config = adjust_config_with_unaligned_cpu_tp(
                self.model_config, self.load_config, self.tp_size
            )
        if self.server_args.load_format == "gguf":
            monkey_patch_vllm_gguf_config()

        # Load the model
        # Remove monkey_patch when linear.py quant remove dependencies with vllm
        monkey_patch_vllm_parallel_state()
        monkey_patch_isinstance_for_vllm_base_layer()

        with self.memory_saver_adapter.region(GPU_MEMORY_TYPE_WEIGHTS):
            self.model = get_model(
                model_config=self.model_config,
                load_config=self.load_config,
                device_config=DeviceConfig(self.device),
            )
        monkey_patch_vllm_parallel_state(reverse=True)
        monkey_patch_isinstance_for_vllm_base_layer(reverse=True)

        if self.server_args.kv_cache_dtype == "fp8_e4m3":
            if self.server_args.quantization_param_path is not None:
                if callable(getattr(self.model, "load_kv_cache_scales", None)):
                    self.model.load_kv_cache_scales(
                        self.server_args.quantization_param_path
                    )
                    logger.info(
                        "Loaded KV cache scaling factors from %s",
                        self.server_args.quantization_param_path,
                    )
                else:
                    raise RuntimeError(
                        "Using FP8 KV cache and scaling factors provided but "
                        "model %s does not support loading scaling factors.",
                        self.model.__class__,
                    )
            else:
                logger.warning(
                    "Using FP8 KV cache but no scaling factors "
                    "provided. Defaulting to scaling factors of 1.0. "
                    "This may lead to less accurate results!"
                )

        # Parse other args
        self.sliding_window_size = None
        if hasattr(self.model, "get_attention_sliding_window_size"):
            self.sliding_window_size = self.model.get_attention_sliding_window_size()
        elif self.model_config.attention_chunk_size is not None:
            self.sliding_window_size = self.model_config.attention_chunk_size
            logger.info(
                f"Setting sliding_window_size to be attention_chunk_size: {self.sliding_window_size}"
            )

        self.dtype = self.model_config.dtype

        after_avail_memory = get_available_gpu_memory(self.device, self.gpu_id)
        self.weight_load_mem_usage = before_avail_memory - after_avail_memory
        logger.info(
            f"Load weight end. "
            f"type={type(self.model).__name__}, "
            f"dtype={self.dtype}, "
            f"avail mem={after_avail_memory:.2f} GB, "
            f"mem usage={self.weight_load_mem_usage:.2f} GB."
        )

        # Handle the case where some ranks do not finish loading.
        try:
            dist.monitored_barrier(
                group=get_tp_group().cpu_group,
                timeout=datetime.timedelta(seconds=UNBALANCED_MODEL_LOADING_TIMEOUT_S),
                wait_all_ranks=True,
            )
        except RuntimeError:
            raise ValueError(
                f"TP rank {self.tp_rank} could finish the model loading, but there are other ranks that didn't finish loading. It is likely due to unexpected failures (e.g., OOM) or a slow node."
            ) from None

    def update_expert_location(
        self,
        new_expert_location_metadata: ExpertLocationMetadata,
        update_layer_ids: List[int],
    ):
        self.expert_location_updater.update(
            self.model.routed_experts_weights_of_layer,
            new_expert_location_metadata,
            update_layer_ids=update_layer_ids,
            nnodes=self.server_args.nnodes,
            rank=self.tp_rank,
        )

    def update_weights_from_disk(
        self, model_path: str, load_format: str
    ) -> tuple[bool, str]:
        """Update engine weights in-place from the disk."""
        logger.info(
            f"Update engine weights online from disk begin. "
            f"avail mem={get_available_gpu_memory(self.device, self.gpu_id):.2f} GB"
        )

        target_device = torch.device(self.device)
        self.model_config.model_path = model_path
        load_config = LoadConfig(load_format=load_format)

        # Only support DefaultModelLoader for now
        loader = get_model_loader(load_config)
        if not isinstance(loader, DefaultModelLoader):
            message = f"Failed to get model loader: {loader}."
            return False, message

        def get_weight_iter(config):
            iter = loader._get_weights_iterator(
                DefaultModelLoader.Source.init_new(config, self.model)
            )
            return iter

        def model_load_weights(model, iter):
            DefaultModelLoader.load_weights_and_postprocess(model, iter, target_device)
            return model

        with set_default_torch_dtype(self.model_config.dtype):
            try:
                iter = get_weight_iter(self.model_config)
            except Exception as e:
                message = f"Failed to get weights iterator: {e}."
                return False, message
            try:
                model = model_load_weights(self.model, iter)
            except Exception as e:
                message = (
                    f"Failed to update weights: {e}.\nRolling back to original weights."
                )
                del iter
                gc.collect()
                iter = get_weight_iter(self.model_config)
                self.model = model_load_weights(self.model, iter)
                return False, message

        self.model = model
        self.server_args.model_path = model_path
        self.server_args.load_format = load_format
        self.load_config = load_config

        logger.info("Update weights end.")
        return True, "Succeeded to update model weights."

    def init_weights_update_group(
        self,
        master_address,
        master_port,
        rank_offset,
        world_size,
        group_name,
        backend="nccl",
    ):
        """Initialize the Torch process group for model parameter updates.

        `_model_update_group` is used in the RLHF workflow, where rank
        0 is the actor model in the training engine, and the other ranks are
        the inference engine, which is used for rollout.

        In the RLHF workflow, the training engine updates the model
        weights/parameters online, and broadcasts them to the inference
        engine through the `_model_update_group` process group.
        """
        assert (
            torch.distributed.is_initialized()
        ), "Default torch process group must be initialized"
        assert group_name != "", "Group name cannot be empty"

        rank = rank_offset + self.tp_rank

        logger.info(
            f"init custom process group: master_address={master_address}, master_port={master_port}, "
            f"rank_offset={rank_offset}, rank={rank}, world_size={world_size}, group_name={group_name}, backend={backend}"
        )

        try:
            self._model_update_group[group_name] = init_custom_process_group(
                backend=backend,
                init_method=f"tcp://{master_address}:{master_port}",
                world_size=world_size,
                rank=rank,
                group_name=group_name,
            )
            return True, "Succeeded to initialize custom process group."
        except Exception as e:
            message = f"Failed to initialize custom process group: {e}."
            logger.error(message)
            return False, message

    def update_weights_from_distributed(self, names, dtypes, shapes, group_name):
        """
        Update specific parameter in the model weights online
        through `_model_update_group` process group.

        Args:
            name: the name of the parameter to be updated.
            dtype: the data type of the parameter to be updated.
            shape: the shape of the parameter to be updated.
        """

        assert group_name in self._model_update_group, (
            f"Group {group_name} not in {list(self._model_update_group.keys())}. "
            "Please call `init_weights_update_group` first."
        )

        try:
            weights = []
            handles = []
            for name, dtype, shape in zip(names, dtypes, shapes):
                target_dtype = (
                    dtype if isinstance(dtype, torch.dtype) else getattr(torch, dtype)
                )
                weight = torch.empty(shape, dtype=target_dtype, device=self.device)
                handles.append(
                    torch.distributed.broadcast(
                        weight,
                        src=0,
                        group=self._model_update_group[group_name],
                        async_op=True,
                    )
                )
                weights.append((name, weight))
            for handle in handles:
                handle.wait()

            self.model.load_weights(weights)
            return True, f"Succeeded to update parameter online."

        except Exception as e:
            error_msg = (
                f"Failed to update parameter online: {e}. "
                f"The full weights of the ModelRunner are partially updated. "
                f"Please discard the whole weights."
            )
            logger.error(error_msg)
            return False, error_msg

    def update_weights_from_tensor(
        self,
        named_tensors: List[Tuple[str, Union[torch.Tensor, "LocalSerializedTensor"]]],
        load_format: Optional[str] = None,
    ):
        named_tensors = [
            (name, _unwrap_tensor(tensor, tp_rank=self.tp_rank))
            for name, tensor in named_tensors
        ]
        if load_format == "direct":
            _model_load_weights_direct(self.model, named_tensors)
        elif load_format in self.server_args.custom_weight_loader:
            custom_loader = dynamic_import(load_format)
            custom_loader(self.model, named_tensors)
        elif load_format is None:
            self.model.load_weights(named_tensors)
        else:
            raise NotImplementedError(f"Unknown load_format={load_format}")
        return True, "Success"

    def get_weights_by_name(
        self, name: str, truncate_size: int = 100
    ) -> Optional[torch.Tensor]:
        """Get the weights of the parameter by its name. Similar to `get_parameter` in Hugging Face.

        Only used for unit test with an unoptimized performance.
        For optimized performance, please use torch.save and torch.load.
        """
        # TODO: (chenyang) Add support for Qwen models.
        try:
            return self.model.get_weights_by_name(
                name, truncate_size, tp_size=self.tp_size
            )
        except Exception as e:
            logger.error(f"Error when getting parameter {name}: {e}")
            return None

    def init_lora_manager(self):
        self.lora_manager = LoRAManager(
            base_model=self.model,
            base_hf_config=self.model_config.hf_config,
            max_loras_per_batch=self.server_args.max_loras_per_batch,
            load_config=self.load_config,
            dtype=self.dtype,
            lora_backend=self.server_args.lora_backend,
            tp_size=self.tp_size,
            tp_rank=self.tp_rank,
            max_lora_rank=self.server_args.max_lora_rank,
            target_modules=self.server_args.lora_target_modules,
            lora_paths=self.server_args.lora_paths,
        )

    def load_lora_adapter(self, lora_ref: LoRARef):
        """Load a new lora adapter from disk or huggingface."""

        logger.info(
            f"LoRA adapter loading starts: {lora_ref}. "
            f"avail mem={get_available_gpu_memory(self.device, self.gpu_id):.2f} GB"
        )

        result = self.lora_manager.load_lora_adapter(lora_ref)

        logger.info(
            f"LoRA adapter loading completes: {lora_ref}. "
            f"avail mem={get_available_gpu_memory(self.device, self.gpu_id):.2f} GB"
        )

        return result

    def unload_lora_adapter(self, lora_ref: LoRARef):
        """Unload a lora adapter that was previously loaded during initialization or dynamic loading."""

        logger.info(
            f"LoRA adapter unloading starts: {lora_ref}. "
            f"avail mem={get_available_gpu_memory(self.device, self.gpu_id):.2f} GB"
        )

        result = self.lora_manager.unload_lora_adapter(lora_ref)

        logger.info(
            f"LoRA adapter unloading completes: {lora_ref}. "
            f"avail mem={get_available_gpu_memory(self.device, self.gpu_id):.2f} GB"
        )

        return result

    def profile_max_num_token(self, total_gpu_memory: int):
        available_gpu_memory = get_available_gpu_memory(
            self.device,
            self.gpu_id,
            distributed=get_world_group().world_size > 1,
            cpu_group=get_world_group().cpu_group,
        )
        if self.is_draft_worker:
            num_layers = getattr(
                self.model_config.hf_config,
                "num_nextn_predict_layers",
                self.num_effective_layers,
            )
        else:
            num_layers = self.num_effective_layers
        if self.use_mla_backend:
            # FIXME: pipeline parallelism is not compatible with mla backend
            assert self.pp_size == 1
            cell_size = (
                (self.model_config.kv_lora_rank + self.model_config.qk_rope_head_dim)
                * num_layers
                * torch._utils._element_size(self.kv_cache_dtype)
            )
        else:
            cell_size = (
                self.model_config.get_num_kv_heads(get_attention_tp_size())
                * self.model_config.head_dim
                * num_layers
                * 2
                * torch._utils._element_size(self.kv_cache_dtype)
            )
        rest_memory = available_gpu_memory - total_gpu_memory * (
            1 - self.mem_fraction_static
        )
        max_num_token = int(rest_memory * (1 << 30) // cell_size)
        return max_num_token

    def set_num_token_hybrid(self):
        if (
            "Llama4ForConditionalGeneration"
            in self.model_config.hf_config.architectures
        ):
            temp_ratio = (
                (1 - self.is_hybrid)
                + self.is_hybrid
                * self.attention_chunk_size
                / self.model_config.context_len
            )
            self.swa_max_total_num_tokens = (
                4 * self.max_total_num_tokens * temp_ratio // (3 * temp_ratio + 1)
            )
            self.full_max_total_num_tokens = (
                4 * self.max_total_num_tokens
                - 12 * self.max_total_num_tokens * temp_ratio // (3 * temp_ratio + 1)
            )
            self.swa_max_total_num_tokens = int(
                self.swa_max_total_num_tokens
                // self.server_args.page_size
                * self.server_args.page_size
            )
            self.full_max_total_num_tokens = int(
                self.full_max_total_num_tokens
                // self.server_args.page_size
                * self.server_args.page_size
            )
            self.max_total_num_tokens = self.full_max_total_num_tokens
        else:
            assert self.sliding_window_size is not None and self.sliding_window_size > 0
            full_attention_layer_ids = []
            swa_attention_layer_ids = []

            try:
                layers = self.model.model.layers
            except:
                try:
                    layers = self.model.language_model.model.layers
                except:
                    try:
                        layers = self.model.language_model.layers
                    except:
                        self.is_hybrid = False
                        return

            for layer in layers:
                if (
                    layer.self_attn.attn.sliding_window_size is None
                    or layer.self_attn.attn.sliding_window_size == -1
                ):
                    full_attention_layer_ids.append(layer.layer_id)
                else:
                    swa_attention_layer_ids.append(layer.layer_id)
            self.model_config.swa_attention_layer_ids = swa_attention_layer_ids
            self.model_config.full_attention_layer_ids = full_attention_layer_ids

            # Algorithm:
            # Existing max_total_num_tokens is per layer and assume all layers have the same number of tokens.
            # - Find total # of tokens available across layers.
            # - Calculate full_max_total_num_tokens and swa_max_total_num_tokens based on the given swa_full_tokens_ratio.
            total_tokens = (
                self.max_total_num_tokens * self.model_config.num_hidden_layers
            )
            full_layers_num = len(full_attention_layer_ids)
            swa_layers_num = len(swa_attention_layer_ids)
            swa_full_tokens_ratio = self.server_args.swa_full_tokens_ratio

            # Solve the equations:
            # 1. swa_max_total_num_tokens * swa_layers_num + full_max_total_num_tokens * full_layers_num == total_tokens
            # 2. full_max_total_num_tokens * swa_full_tokens_ratio == swa_max_total_num_tokens
            denominator = swa_full_tokens_ratio * swa_layers_num + full_layers_num
            self.full_max_total_num_tokens = int(total_tokens / denominator)
            self.swa_max_total_num_tokens = int(
                self.full_max_total_num_tokens * swa_full_tokens_ratio
            )
            self.max_total_num_tokens = self.full_max_total_num_tokens

            logger.info(
                f"Use Sliding window memory pool. full_layer_tokens={self.full_max_total_num_tokens}, swa_layer_tokens={self.swa_max_total_num_tokens}"
            )

    def init_memory_pool(
        self,
        total_gpu_memory: int,
        max_num_reqs: Optional[int] = None,
        max_total_tokens: Optional[int] = None,
    ):
        if self.server_args.kv_cache_dtype == "auto":
            self.kv_cache_dtype = self.dtype
        elif self.server_args.kv_cache_dtype == "fp8_e5m2":
            if _is_hip:  # Using natively supported format
                self.kv_cache_dtype = torch.float8_e5m2fnuz
            else:
                self.kv_cache_dtype = torch.float8_e5m2
        elif self.server_args.kv_cache_dtype == "fp8_e4m3":
            if _is_hip:  # Using natively supported format
                self.kv_cache_dtype = torch.float8_e4m3fnuz
            else:
                self.kv_cache_dtype = torch.float8_e4m3fn
        else:
            raise ValueError(
                f"Unsupported kv_cache_dtype: {self.server_args.kv_cache_dtype}."
            )

        self.max_total_num_tokens = self.profile_max_num_token(total_gpu_memory)

        if max_num_reqs is None:
            max_num_reqs = min(
                max(
                    int(
                        self.max_total_num_tokens / self.model_config.context_len * 512
                    ),
                    2048,
                ),
                4096,
            )

        if SGLANG_CI_SMALL_KV_SIZE:
            self.max_total_num_tokens = int(SGLANG_CI_SMALL_KV_SIZE)

        if not self.spec_algorithm.is_none():
            if self.is_draft_worker:
                self.max_total_num_tokens = self.server_args.draft_runner_cache_size
                max_num_reqs = self.server_args.max_num_reqs
            else:
                # We are sharing the `token_to_kv_pool`, and both verify and draft tokens
                # can be concurrently allocated, so we should give a headroom for it.
                self.server_args.draft_runner_cache_size = (
                    self.max_total_num_tokens
                    # draft
                    + max_num_reqs
                    * self.server_args.speculative_num_steps
                    * self.server_args.speculative_eagle_topk
                    # verify
                    + max_num_reqs * self.server_args.speculative_num_draft_tokens
                    # buffer
                    + 100
                )
                # Target worker and draft worker shares the same indices for the
                # token_to_kv_pool, so we should make sure to match max_total_num_tokens.
                self.max_total_num_tokens = self.server_args.draft_runner_cache_size
                self.server_args.max_num_reqs = max_num_reqs

        if max_total_tokens is not None:
            if max_total_tokens > self.max_total_num_tokens:
                logging.warning(
                    f"max_total_tokens={max_total_tokens} is larger than the profiled value "
                    f"{self.max_total_num_tokens}. "
                    f"Use the profiled value instead."
                )
            self.max_total_num_tokens = min(self.max_total_num_tokens, max_total_tokens)

        self.max_total_num_tokens = (
            self.max_total_num_tokens
            // self.server_args.page_size
            * self.server_args.page_size
        )
        # create token size for hybrid cache
        if self.is_hybrid:
            self.set_num_token_hybrid()

        if self.max_total_num_tokens <= 0:
            raise RuntimeError(
                "Not enough memory. Please try to increase --mem-fraction-static."
            )

        if self.req_to_token_pool is None:
            if self.server_args.disaggregation_mode == "decode":
                from sglang.srt.disaggregation.decode import DecodeReqToTokenPool

                # subscribe memory for pre-allocated requests
                # if max_num_reqs <= 32, we pre-allocate 2x requests
                pre_alloc_size = max_num_reqs * 2 if max_num_reqs <= 32 else 0
                self.req_to_token_pool = DecodeReqToTokenPool(
                    size=max_num_reqs,
                    max_context_len=self.model_config.context_len + 4,
                    device=self.device,
                    enable_memory_saver=self.server_args.enable_memory_saver,
                    pre_alloc_size=pre_alloc_size,
                )
            else:
                self.req_to_token_pool = ReqToTokenPool(
                    size=max_num_reqs,
                    max_context_len=self.model_config.context_len + 4,
                    device=self.device,
                    enable_memory_saver=self.server_args.enable_memory_saver,
                )
        else:
            # Draft worker shares req_to_token_pool with the target worker.
            assert self.is_draft_worker

        if self.server_args.attention_backend == "ascend" and not self.use_mla_backend:
            self.token_to_kv_pool = AscendTokenToKVPool(
                self.max_total_num_tokens,
                page_size=self.page_size,
                dtype=self.kv_cache_dtype,
                head_num=self.model_config.get_num_kv_heads(get_attention_tp_size()),
                head_dim=self.model_config.head_dim,
                layer_num=self.model_config.num_hidden_layers,
                device=self.device,
                enable_memory_saver=self.server_args.enable_memory_saver,
            )
        elif self.server_args.attention_backend == "ascend" and self.use_mla_backend:
            self.token_to_kv_pool = AscendMLAPagedTokenToKVPool(
                self.max_total_num_tokens,
                page_size=self.page_size,
                dtype=self.kv_cache_dtype,
                kv_lora_rank=self.model_config.kv_lora_rank,
                qk_rope_head_dim=self.model_config.qk_rope_head_dim,
                layer_num=self.num_effective_layers,
                device=self.device,
                enable_memory_saver=self.server_args.enable_memory_saver,
                start_layer=self.start_layer,
                end_layer=self.end_layer,
            )
        elif self.use_mla_backend:
            self.token_to_kv_pool = MLATokenToKVPool(
                self.max_total_num_tokens,
                page_size=self.page_size,
                dtype=self.kv_cache_dtype,
                kv_lora_rank=self.model_config.kv_lora_rank,
                qk_rope_head_dim=self.model_config.qk_rope_head_dim,
                layer_num=self.num_effective_layers,
                device=self.device,
                enable_memory_saver=self.server_args.enable_memory_saver,
                start_layer=self.start_layer,
                end_layer=self.end_layer,
            )
        elif self.server_args.enable_double_sparsity:
            self.token_to_kv_pool = DoubleSparseTokenToKVPool(
                self.max_total_num_tokens,
                page_size=self.page_size,
                dtype=self.kv_cache_dtype,
                head_num=self.model_config.get_num_kv_heads(get_attention_tp_size()),
                head_dim=self.model_config.head_dim,
                layer_num=self.num_effective_layers,
                device=self.device,
                heavy_channel_num=self.server_args.ds_heavy_channel_num,
                enable_memory_saver=self.server_args.enable_memory_saver,
                start_layer=self.start_layer,
                end_layer=self.end_layer,
            )
        else:
            if self.is_hybrid:
                self.token_to_kv_pool = SWAKVPool(
                    size=self.full_max_total_num_tokens,
                    size_swa=self.swa_max_total_num_tokens,
                    dtype=self.kv_cache_dtype,
                    head_num=self.model_config.get_num_kv_heads(
                        get_attention_tp_size()
                    ),
                    head_dim=self.model_config.head_dim,
                    swa_attention_layer_ids=self.model_config.swa_attention_layer_ids,
                    full_attention_layer_ids=self.model_config.full_attention_layer_ids,
                    enable_kvcache_transpose=False,
                    device=self.device,
                )
            else:
                self.token_to_kv_pool = MHATokenToKVPool(
                    self.max_total_num_tokens,
                    page_size=self.page_size,
                    dtype=self.kv_cache_dtype,
                    head_num=self.model_config.get_num_kv_heads(
                        get_attention_tp_size()
                    ),
                    head_dim=self.model_config.head_dim,
                    layer_num=self.num_effective_layers,
                    device=self.device,
                    enable_memory_saver=self.server_args.enable_memory_saver,
                    start_layer=self.start_layer,
                    end_layer=self.end_layer,
                )

        if self.token_to_kv_pool_allocator is None:
            if self.page_size == 1:
                if self.is_hybrid:
                    self.token_to_kv_pool_allocator = SWATokenToKVPoolAllocator(
                        self.full_max_total_num_tokens,
                        self.swa_max_total_num_tokens,
                        dtype=self.kv_cache_dtype,
                        device=self.device,
                        kvcache=self.token_to_kv_pool,
                    )
                else:
                    self.token_to_kv_pool_allocator = TokenToKVPoolAllocator(
                        self.max_total_num_tokens,
                        dtype=self.kv_cache_dtype,
                        device=self.device,
                        kvcache=self.token_to_kv_pool,
                    )
            else:
                if _is_npu:
                    self.token_to_kv_pool_allocator = AscendPagedTokenToKVPoolAllocator(
                        self.max_total_num_tokens,
                        page_size=self.page_size,
                        dtype=self.kv_cache_dtype,
                        device=self.device,
                        kvcache=self.token_to_kv_pool,
                    )
                else:
                    self.token_to_kv_pool_allocator = PagedTokenToKVPoolAllocator(
                        self.max_total_num_tokens,
                        page_size=self.page_size,
                        dtype=self.kv_cache_dtype,
                        device=self.device,
                        kvcache=self.token_to_kv_pool,
                    )
        else:
            assert self.is_draft_worker

        logger.info(
            f"Memory pool end. "
            f"avail mem={get_available_gpu_memory(self.device, self.gpu_id):.2f} GB"
        )

    def init_cublas(self):
        """We need to run a small matmul to init cublas. Otherwise, it will raise some errors later."""
        dtype = torch.float16
        device = "cuda"
        a = torch.ones((16, 16), dtype=dtype, device=device)
        b = torch.ones((16, 16), dtype=dtype, device=device)
        c = a @ b
        return c

    def init_attention_backend(self):
        """Init attention kernel backend."""
        if self.server_args.enable_two_batch_overlap and not self.is_draft_worker:
            self.attn_backend = TboAttnBackend.init_new(self._get_attention_backend)
        else:
            self.attn_backend = self._get_attention_backend()

    def _get_attention_backend(self):
        """Init attention kernel backend."""
        self.decode_attention_backend_str = (
            self.server_args.decode_attention_backend
            if self.server_args.decode_attention_backend
            else self.server_args.attention_backend
        )
        self.prefill_attention_backend_str = (
            self.server_args.prefill_attention_backend
            if self.server_args.prefill_attention_backend
            else self.server_args.attention_backend
        )
        if self.decode_attention_backend_str != self.prefill_attention_backend_str:
            assert (
                self.server_args.speculative_algorithm is None
            ), "Currently HybridAttentionBackend does not support speculative decoding."
            from sglang.srt.layers.attention.hybrid_attn_backend import (
                HybridAttnBackend,
            )

            attn_backend = HybridAttnBackend(
                decode_backend=self._get_attention_backend_from_str(
                    self.decode_attention_backend_str
                ),
                prefill_backend=self._get_attention_backend_from_str(
                    self.prefill_attention_backend_str
                ),
            )
            logger.info(
                f"Using hybrid attention backend for decode and prefill: "
                f"decode_backend={self.decode_attention_backend_str}, "
                f"prefill_backend={self.prefill_attention_backend_str}."
            )
            logger.warning(
                f"Warning: Attention backend specified by --attention-backend or default backend might be overridden."
                f"The feature of hybrid attention backend is experimental and unstable. Please raise an issue if you encounter any problem."
            )
        else:
            attn_backend = self._get_attention_backend_from_str(
                self.server_args.attention_backend
            )

        global_server_args_dict.update(
            {
                "decode_attention_backend": self.decode_attention_backend_str,
                "prefill_attention_backend": self.prefill_attention_backend_str,
            }
        )
        return attn_backend

    def _get_attention_backend_from_str(self, backend_str: str):
        if backend_str == "flashinfer":
            if not self.use_mla_backend:
                from sglang.srt.layers.attention.flashinfer_backend import (
                    FlashInferAttnBackend,
                )

                # Init streams
                if self.server_args.speculative_algorithm == "EAGLE":
                    if (
                        not hasattr(self, "plan_stream_for_flashinfer")
                        or not self.plan_stream_for_flashinfer
                    ):
                        self.plan_stream_for_flashinfer = torch.cuda.Stream()
                return FlashInferAttnBackend(self)
            else:
                from sglang.srt.layers.attention.flashinfer_mla_backend import (
                    FlashInferMLAAttnBackend,
                )

                return FlashInferMLAAttnBackend(self)
        elif backend_str == "aiter":
            from sglang.srt.layers.attention.aiter_backend import AiterAttnBackend

            return AiterAttnBackend(self)
        elif backend_str == "ascend":
            from sglang.srt.layers.attention.ascend_backend import AscendAttnBackend

            return AscendAttnBackend(self)
        elif backend_str == "triton":
            assert not self.model_config.is_encoder_decoder, (
                "Cross attention is not supported in the triton attention backend. "
                "Please use `--attention-backend flashinfer`."
            )
            if self.server_args.enable_double_sparsity:
                from sglang.srt.layers.attention.double_sparsity_backend import (
                    DoubleSparseAttnBackend,
                )

                return DoubleSparseAttnBackend(self)
            else:
                from sglang.srt.layers.attention.triton_backend import TritonAttnBackend

                return TritonAttnBackend(self)
        elif backend_str == "torch_native":
            from sglang.srt.layers.attention.torch_native_backend import (
                TorchNativeAttnBackend,
            )

            return TorchNativeAttnBackend(self)
        elif backend_str == "flashmla":
            from sglang.srt.layers.attention.flashmla_backend import FlashMLABackend

            return FlashMLABackend(self)
        elif backend_str == "fa3":
            assert (
                torch.cuda.get_device_capability()[0] == 8 and not self.use_mla_backend
            ) or torch.cuda.get_device_capability()[0] == 9, (
                "FlashAttention v3 Backend requires SM>=80 and SM<=90. "
                "Please use `--attention-backend flashinfer`."
            )
            from sglang.srt.layers.attention.flashattention_backend import (
                FlashAttentionBackend,
            )

            return FlashAttentionBackend(self)
        elif backend_str == "cutlass_mla":
            from sglang.srt.layers.attention.cutlass_mla_backend import (
                CutlassMLABackend,
            )

            return CutlassMLABackend(self)
        elif self.server_args.attention_backend == "trtllm_mla":
            if not self.use_mla_backend:
                raise ValueError("trtllm_mla backend can only be used with MLA models.")
            from sglang.srt.layers.attention.trtllm_mla_backend import TRTLLMMLABackend

            return TRTLLMMLABackend(self)
        elif self.server_args.attention_backend == "intel_amx":
            from sglang.srt.layers.attention.intel_amx_backend import (
                IntelAMXAttnBackend,
            )

            logger.info(f"Intel AMX attention backend is enabled.")
            return IntelAMXAttnBackend(self)
        else:
            raise ValueError(f"Invalid attention backend: {backend_str}")

    def init_double_sparsity_channel_config(self, selected_channel):
        selected_channel = "." + selected_channel + "_proj"
        self.sorted_channels = []
        # load channel config
        with open(self.server_args.ds_channel_config_path, "r") as f:
            channel_config = json.load(f)

        for i in range(self.start_layer, self.end_layer):
            key = "model.layers." + str(i) + ".self_attn" + selected_channel
            self.sorted_channels.append(
                torch.tensor(channel_config[key])[
                    :, : self.server_args.ds_heavy_channel_num
                ]
                .contiguous()
                .cuda()
            )

    def init_cuda_graphs(self):
        """Capture cuda graphs."""
        self.cuda_graph_runner = None
        self.cuda_graph_mem_usage = 0

        if not self.is_generation:
            # TODO: Currently, cuda graph only captures decode steps, which only exists for generation models
            return

        if self.server_args.disable_cuda_graph:
            return

        tic = time.perf_counter()
        before_mem = get_available_gpu_memory(self.device, self.gpu_id)
        logger.info(
            f"Capture cuda graph begin. This can take up to several minutes. avail mem={before_mem:.2f} GB"
        )
        self.cuda_graph_runner = (
            CudaGraphRunner(self) if not _is_npu else NPUGraphRunner(self)
        )
        after_mem = get_available_gpu_memory(self.device, self.gpu_id)
        self.cuda_graph_mem_usage = before_mem - after_mem
        logger.info(
            f"Capture cuda graph end. Time elapsed: {time.perf_counter() - tic:.2f} s. "
            f"mem usage={self.cuda_graph_mem_usage:.2f} GB. avail mem={after_mem:.2f} GB."
        )

    def init_threads_binding(self):
        omp_cpuids = os.environ.get("SGLANG_CPU_OMP_THREADS_BIND", "all")
        if omp_cpuids == "all":
            cpu_ids_by_node = get_cpu_ids_by_node()
            n_numa_node = len(cpu_ids_by_node)

            assert self.tp_size <= n_numa_node, (
                f"SGLANG_CPU_OMP_THREADS_BIND is not set, in this case, "
                f"tp_size {self.tp_size} should be smaller than or equal to number of numa node on the machine {n_numa_node}. "
                f"If you need tp_size to be larger than number of numa node, please set the CPU cores for each tp rank via SGLANG_CPU_OMP_THREADS_BIND explicitly. "
                f"For example, on a machine with 2 numa nodes, where core 0-31 are on numa node 0 and core 32-63 are on numa node 1, "
                f"it is suggested to use -tp 2 and bind tp rank 0 to core 0-31 and tp rank 1 to core 32-63. "
                f"This is the default behavior if SGLANG_CPU_OMP_THREADS_BIND is not set and it is the same as setting SGLANG_CPU_OMP_THREADS_BIND=0-31|32-63. "
                f"If you do need tp_size to be larger than the number of numa nodes, you could set SGLANG_CPU_OMP_THREADS_BIND explicitly for example SGLANG_CPU_OMP_THREADS_BIND=0-15|16-31|32-47|48-63 and run with -tp 4. "
                f"If you don't want each tp rank to use all the cores on one numa node, you could set for example SGLANG_CPU_OMP_THREADS_BIND=0-15|32-47 and run with -tp 2."
            )
            if self.tp_size < n_numa_node:
                logger.warning(
                    f"Detected the current machine has {n_numa_node} numa nodes available, but tp_size is set to {self.tp_size}, so only {self.tp_size} numa nodes are used."
                )
            self.local_omp_cpuid = cpu_ids_by_node[self.tp_rank]
        else:
            self.local_omp_cpuid = omp_cpuids.split("|")[self.tp_rank]

    def apply_torch_tp(self):
        logger.info(f"Enabling torch tensor parallelism on {self.tp_size} devices.")
        from sglang.srt.model_parallel import tensor_parallel

        device_mesh = torch.distributed.init_device_mesh(self.device, (self.tp_size,))
        tensor_parallel(self.model, device_mesh)

    def forward_decode(
        self,
        forward_batch: ForwardBatch,
        skip_attn_backend_init: bool = False,
        pp_proxy_tensors=None,
    ) -> LogitsProcessorOutput:
        if not skip_attn_backend_init:
            self.attn_backend.init_forward_metadata(forward_batch)
        # FIXME: add pp_proxy_tensors arg to all models
        kwargs = {}
        if self.support_pp:
            kwargs["pp_proxy_tensors"] = pp_proxy_tensors
        return self.model.forward(
            forward_batch.input_ids,
            forward_batch.positions,
            forward_batch,
            **kwargs,
        )

    def forward_extend(
        self,
        forward_batch: ForwardBatch,
        skip_attn_backend_init: bool = False,
        pp_proxy_tensors=None,
    ) -> LogitsProcessorOutput:
        if not skip_attn_backend_init:
            self.attn_backend.init_forward_metadata(forward_batch)

        kwargs = {}
        if self.support_pp:
            kwargs["pp_proxy_tensors"] = pp_proxy_tensors
        if forward_batch.input_embeds is not None:
            kwargs["input_embeds"] = forward_batch.input_embeds.bfloat16()
        if not self.is_generation:
            kwargs["get_embedding"] = True
        return self.model.forward(
            forward_batch.input_ids,
            forward_batch.positions,
            forward_batch,
            **kwargs,
        )

    def forward_idle(
        self, forward_batch: ForwardBatch, pp_proxy_tensors=None
    ) -> LogitsProcessorOutput:
        kwargs = {}
        if self.support_pp:
            kwargs["pp_proxy_tensors"] = pp_proxy_tensors
        return self.model.forward(
            forward_batch.input_ids,
            forward_batch.positions,
            forward_batch,
            **kwargs,
        )

    def forward_split_prefill(
        self,
        forward_batch: ForwardBatch,
        reinit_attn_backend: bool = False,
        forward_count: int = 1,
    ) -> LogitsProcessorOutput:
        if forward_batch.split_index == 0 or reinit_attn_backend:
            self.attn_backend.init_forward_metadata(forward_batch)
        next_split_index = min(
            forward_batch.split_index + forward_count,
            self.model_config.num_hidden_layers,
        )
        ret = self.model.forward_split_prefill(
            forward_batch.input_ids,
            forward_batch.positions,
            forward_batch,
            (forward_batch.split_index, next_split_index),
        )
        forward_batch.split_index = next_split_index
        return ret

    def forward(
        self,
        forward_batch: ForwardBatch,
        skip_attn_backend_init: bool = False,
        pp_proxy_tensors: Optional[PPProxyTensors] = None,
        reinit_attn_backend: bool = False,
        split_forward_count: int = 1,
    ) -> Tuple[Union[LogitsProcessorOutput, PPProxyTensors], bool]:
        self.forward_pass_id += 1

        with get_global_expert_distribution_recorder().with_forward_pass(
            self.forward_pass_id,
            forward_batch,
        ):
            output = self._forward_raw(
                forward_batch,
                skip_attn_backend_init,
                pp_proxy_tensors,
                reinit_attn_backend,
                split_forward_count,
            )

        if self.eplb_manager is not None:
            self.eplb_manager.on_forward_pass_end()

        return output

    def _forward_raw(
        self,
        forward_batch: ForwardBatch,
        skip_attn_backend_init: bool,
        pp_proxy_tensors: Optional[PPProxyTensors],
        reinit_attn_backend: bool = False,
        split_forward_count: int = 1,
    ) -> Tuple[Union[LogitsProcessorOutput, PPProxyTensors], bool]:
        can_run_cuda_graph = bool(
            forward_batch.forward_mode.is_cuda_graph()
            and self.cuda_graph_runner
            and self.cuda_graph_runner.can_run(forward_batch)
        )
        if can_run_cuda_graph:
            ret = self.cuda_graph_runner.replay(
                forward_batch,
                skip_attn_backend_init=skip_attn_backend_init,
                pp_proxy_tensors=pp_proxy_tensors,
            )
            return ret, can_run_cuda_graph

        # For MLP sync
        if forward_batch.global_num_tokens_cpu is not None:
            forward_batch.prepare_mlp_sync_batch(self)

        if forward_batch.forward_mode.is_decode():
            ret = self.forward_decode(
                forward_batch,
                skip_attn_backend_init=skip_attn_backend_init,
                pp_proxy_tensors=pp_proxy_tensors,
            )
        elif forward_batch.forward_mode.is_extend():
            ret = self.forward_extend(
                forward_batch,
                skip_attn_backend_init=skip_attn_backend_init,
                pp_proxy_tensors=pp_proxy_tensors,
            )
        elif forward_batch.forward_mode.is_split_prefill():
            ret = self.forward_split_prefill(
                forward_batch,
                reinit_attn_backend=reinit_attn_backend,
                forward_count=split_forward_count,
            )
        elif forward_batch.forward_mode.is_idle():
            ret = self.forward_idle(forward_batch, pp_proxy_tensors=pp_proxy_tensors)
        else:
            raise ValueError(f"Invalid forward mode: {forward_batch.forward_mode}")

        if forward_batch.global_num_tokens_cpu is not None:
            forward_batch.post_forward_mlp_sync_batch(ret)

        return ret, can_run_cuda_graph

    def _preprocess_logits(
        self, logits_output: LogitsProcessorOutput, sampling_info: SamplingBatchInfo
    ):
        # Apply logit bias
        if sampling_info.sampling_info_done:
            # Overlap mode: the function update_regex_vocab_mask was executed
            # in process_batch_result of the last batch.
            if sampling_info.grammars:
                sampling_info.sampling_info_done.wait()
        else:
            # Normal mode: Put CPU-heavy tasks here. They will be overlapped with the forward pass.
            sampling_info.update_regex_vocab_mask()
        sampling_info.apply_logits_bias(logits_output.next_token_logits)

    def sample(
        self,
        logits_output: LogitsProcessorOutput,
        forward_batch: ForwardBatch,
    ) -> torch.Tensor:
        """Sample and compute logprobs and update logits_output.

        Args:
            logits_output: The logits output from the model forward
            forward_batch: The forward batch that generates logits_output

        Returns:
            A list of next_token_ids
        """
        # For duplex models with multiple output streams.
        if isinstance(logits_output, tuple):
            return torch.stack(
                [self.sample(values, forward_batch) for values in logits_output],
                axis=-1,
            )

        self._preprocess_logits(logits_output, forward_batch.sampling_info)

        # Sample the next tokens
        next_token_ids = self.sampler(
            logits_output,
            forward_batch.sampling_info,
            forward_batch.return_logprob,
            forward_batch.top_logprobs_nums,
            forward_batch.token_ids_logprobs,
        )
        return next_token_ids

    @property
    def model_is_mrope(self) -> bool:
        """Detect if the model has "mrope" rope_scaling type.
        mrope requires keep "rope_deltas" between prompt and decoding phases."""
        rope_scaling = getattr(self.model_config.hf_text_config, "rope_scaling", {})
        if rope_scaling is None:
            return False
        is_mrope_enabled = "mrope_section" in rope_scaling
        return is_mrope_enabled

    def save_remote_model(self, url: str):
        from sglang.srt.model_loader.loader import RemoteModelLoader

        logger.info(f"Saving model to {url}")
        RemoteModelLoader.save_model(self.model, self.model_config.model_path, url)

    def save_sharded_model(
        self, path: str, pattern: Optional[str] = None, max_size: Optional[int] = None
    ):
        from sglang.srt.model_loader.loader import ShardedStateLoader

        logger.info(
            f"Save sharded model to {path} with pattern {pattern} and max_size {max_size}"
        )
        ShardedStateLoader.save_model(self.model, path, pattern, max_size)


def _model_load_weights_direct(model, named_tensors: List[Tuple[str, torch.Tensor]]):
    params_dict = dict(model.named_parameters())
    for name, tensor in named_tensors:
        default_weight_loader(params_dict[name], tensor)


def _unwrap_tensor(tensor, tp_rank):
    if isinstance(tensor, LocalSerializedTensor):
        monkey_patch_torch_reductions()
        tensor = tensor.get(tp_rank)
    return tensor.to(torch.cuda.current_device())


@dataclass
class LocalSerializedTensor:
    """torch.Tensor that gets serialized by MultiprocessingSerializer (which only serializes a pointer and not the data).
    The i-th element in the list corresponds to i-th rank's GPU."""

    values: List[bytes]

    def get(self, rank: int):
        return MultiprocessingSerializer.deserialize(self.values[rank])<|MERGE_RESOLUTION|>--- conflicted
+++ resolved
@@ -575,11 +575,8 @@
             initialize_model_parallel(
                 tensor_model_parallel_size=self.tp_size,
                 pipeline_model_parallel_size=self.pp_size,
-<<<<<<< HEAD
                 expert_model_parallel_size=self.moe_ep_size,
-=======
                 context_model_parallel_size=self.cp_size,
->>>>>>> f8c18f00
                 duplicate_tp_group=self.server_args.enable_pdmux,
             )
             logger.info(f"init dp attention begin")
