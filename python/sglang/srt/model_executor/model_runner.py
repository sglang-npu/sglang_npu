--- conflicted
+++ resolved
@@ -195,13 +195,6 @@
             | {
                 # TODO it is indeed not a "server args"
                 "use_mla_backend": self.use_mla_backend,
-<<<<<<< HEAD
-                "mm_attention_backend": server_args.mm_attention_backend,
-                "ep_num_redundant_experts": server_args.ep_num_redundant_experts,
-                "vtensor_enable": server_args.vtensor_enable,
-                "vtensor_port": server_args.vtensor_port,
-=======
->>>>>>> 2a5f0100
             }
         )
 
