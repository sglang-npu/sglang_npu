"""
Copyright 2023-2024 SGLang Team
Licensed under the Apache License, Version 2.0 (the "License");
you may not use this file except in compliance with the License.
You may obtain a copy of the License at

    http://www.apache.org/licenses/LICENSE-2.0

Unless required by applicable law or agreed to in writing, software
distributed under the License is distributed on an "AS IS" BASIS,
WITHOUT WARRANTIES OR CONDITIONS OF ANY KIND, either express or implied.
See the License for the specific language governing permissions and
limitations under the License.
"""

"""ModelRunner runs the forward passes of the models."""

import gc
import importlib
import importlib.resources
import json
import logging
import pkgutil
from functools import lru_cache
from typing import Optional, Type

import torch
import torch.nn as nn
from vllm.config import DeviceConfig, LoadConfig
from vllm.config import ModelConfig as VllmModelConfig
from vllm.distributed import (
    get_tp_group,
    init_distributed_environment,
    initialize_model_parallel,
    set_custom_all_reduce,
)
from vllm.distributed.parallel_state import in_the_same_node_as
from vllm.model_executor.model_loader import get_model
from vllm.model_executor.models import ModelRegistry

from sglang.srt.configs.model_config import AttentionArch, ModelConfig
from sglang.srt.constrained import disable_cache
from sglang.srt.layers.attention.double_sparsity_backend import DoubleSparseAttnBackend
from sglang.srt.layers.attention.flashinfer_backend import FlashInferAttnBackend
from sglang.srt.layers.attention.triton_backend import TritonAttnBackend
from sglang.srt.layers.logits_processor import LogitsProcessorOutput
from sglang.srt.layers.sampler import Sampler
from sglang.srt.lora.lora_manager import LoRAManager
from sglang.srt.managers.schedule_batch import global_server_args_dict
from sglang.srt.mem_cache.memory_pool import (
    DoubleSparseTokenToKVPool,
    MHATokenToKVPool,
    MLATokenToKVPool,
    ReqToTokenPool,
)
from sglang.srt.model_executor.forward_batch_info import ForwardBatch
from sglang.srt.sampling.sampling_batch_info import SamplingBatchInfo
from sglang.srt.server_args import ServerArgs
from sglang.srt.utils import (
    enable_show_time_cost,
    get_available_gpu_memory,
    is_attention_free_model,
    is_embedding_model,
    is_generation_model,
    is_multimodal_model,
    model_has_inner_state,
    monkey_patch_vllm_dummy_weight_loader,
    monkey_patch_vllm_p2p_access_check,
)

logger = logging.getLogger(__name__)


class ModelRunner:
    """ModelRunner runs the forward passes of the models."""

    def __init__(
        self,
        model_config: ModelConfig,
        mem_fraction_static: float,
        gpu_id: int,
        tp_rank: int,
        tp_size: int,
        nccl_port: int,
        server_args: ServerArgs,
        is_draft_runner: bool
    ):
        # Parse args
        self.model_config = model_config
        self.mem_fraction_static = mem_fraction_static
        self.device = server_args.device
        self.gpu_id = gpu_id
        self.tp_rank = tp_rank
        self.tp_size = tp_size
        self.dist_port = nccl_port
        self.server_args = server_args
        self.is_multimodal_model = is_multimodal_model(
            self.model_config.hf_config.architectures
        )
        self.is_draft_runner = is_draft_runner

        # Model-specific adjustment
        if (
            self.model_config.attention_arch == AttentionArch.MLA
            and not self.server_args.disable_mla
        ):
            logger.info("MLA optimization is turned on. Use triton backend.")
            self.server_args.attention_backend = "triton"

        if self.server_args.enable_double_sparsity:
            logger.info(
                "Double sparsity optimization is turned on. Use triton backend without CUDA graph."
            )
            self.server_args.attention_backend = "triton"
            self.server_args.disable_cuda_graph = True
            if self.server_args.ds_heavy_channel_type is None:
                raise ValueError(
                    "Please specify the heavy channel type for double sparsity optimization."
                )
            self.init_double_sparsity_channel_config(
                self.server_args.ds_heavy_channel_type
            )

        if self.is_multimodal_model:
            logger.warning(
                "Automatically turn off --chunked-prefill-size and adjust --mem-fraction-static for multimodal models."
            )
            server_args.chunked_prefill_size = None
            server_args.mem_fraction_static *= 0.95
            # TODO: qwen2-vl does not support radix cache now, set disable_radix_cache=True automatically
            if self.model_config.hf_config.architectures == [
                "Qwen2VLForConditionalGeneration"
            ]:
                server_args.disable_radix_cache = True

        # Global vars
        if server_args.show_time_cost:
            enable_show_time_cost()
        if server_args.disable_disk_cache:
            disable_cache()

        global_server_args_dict.update(
            {
                "attention_backend": server_args.attention_backend,
                "sampling_backend": server_args.sampling_backend,
                "triton_attention_reduce_in_fp32": server_args.triton_attention_reduce_in_fp32,
                "disable_mla": server_args.disable_mla,
                "torchao_config": server_args.torchao_config,
                "disable_penalizer": server_args.disable_penalizer,
                "disable_nan_detection": server_args.disable_nan_detection,
            }
        )

        # Init componnets
        min_per_gpu_memory = self.init_torch_distributed()
        self.sampler = Sampler()
        self.load_model()
        if server_args.lora_paths is not None:
            self.init_lora_manager()
        self.init_memory_pool(
            min_per_gpu_memory,
            server_args.max_running_requests,
            server_args.max_total_tokens,
        )
        if self.device == "cuda":
            self.init_cublas()
            self.init_attention_backend()
            self.init_cuda_graphs()
        else:
            self.cuda_graph_runner = None
            self.init_attention_backend()

    def init_torch_distributed(self):
        logger.info("Init torch distributed begin.")
        # Init torch distributed
        if self.device == "cuda":
            torch.cuda.set_device(self.gpu_id)
            backend = "nccl"
        # ToDO(liangan1):Just use gloo to bypass the initilization fail
        # Need to use xccl for xpu backend in the future
        elif self.device == "xpu":
            torch.xpu.set_device(self.gpu_id)
            backend = "gloo"

        if not self.server_args.enable_p2p_check:
            monkey_patch_vllm_p2p_access_check(self.gpu_id)
        if self.server_args.dist_init_addr:
            dist_init_method = f"tcp://{self.server_args.dist_init_addr[1 if self.is_draft_runner else 0]}"
        else:
            dist_init_method = f"tcp://127.0.0.1:{self.dist_port[1 if self.is_draft_runner else 0]}"
        set_custom_all_reduce(not self.server_args.disable_custom_all_reduce)
        init_distributed_environment(
            backend=backend,
            world_size=self.tp_size,
            rank=self.tp_rank,
            local_rank=self.gpu_id,
            distributed_init_method=dist_init_method,
        )
        # draft model is not support parallel currently
        if not self.is_draft_runner:
            initialize_model_parallel(tensor_model_parallel_size=self.tp_size)
        min_per_gpu_memory = get_available_gpu_memory(
            self.device, self.gpu_id, distributed=self.tp_size > 1
        )
        self.tp_group = get_tp_group()

        # Currently, there is a bug with mulit-node tensor parallelsim + padded cuda graph,
        # so we disable padding in cuda graph.
        if self.device == "cuda" and not all(
            in_the_same_node_as(self.tp_group.cpu_group, source_rank=0)
        ):
            self.server_args.disable_cuda_graph_padding = True
            logger.info(
                "Setting disable_cuda_graph_padding to True because of multi-node tensor parallelism."
            )

        # Check memory for tensor parallelism
        if self.tp_size > 1:
            local_gpu_memory = get_available_gpu_memory(self.device, self.gpu_id)
            if min_per_gpu_memory < local_gpu_memory * 0.9:
                raise ValueError(
                    "The memory capacity is unbalanced. Some GPUs may be occupied by other processes."
                )

        return min_per_gpu_memory

    def load_model(self):
        logger.info(
            f"Load weight begin. avail mem={get_available_gpu_memory(self.device, self.gpu_id):.2f} GB"
        )

        # This can reduce thread conflicts and speed up weight loading.
        torch.set_num_threads(1)
        if self.device == "cuda":
            if torch.cuda.get_device_capability()[0] < 8:
                logger.info(
                    "Compute capability below sm80. Use float16 due to lack of bfloat16 support."
                )
                self.server_args.dtype = "float16"
                if torch.cuda.get_device_capability()[1] < 5:
                    raise RuntimeError("SGLang only supports sm75 and above.")

        # Prepare the vllm model config
        monkey_patch_vllm_dummy_weight_loader()
        self.load_config = LoadConfig(load_format=self.server_args.load_format)
        self.vllm_model_config = VllmModelConfig(
            model=self.server_args.model_path if not self.is_draft_runner else self.server_args.draft_model_path,
            quantization=self.server_args.quantization,
            tokenizer=None,
            tokenizer_mode=None,
            trust_remote_code=self.server_args.trust_remote_code,
            dtype=self.server_args.dtype,
            seed=self.server_args.random_seed,
            skip_tokenizer_init=True,
        )
        if self.model_config.model_override_args is not None:
            self.vllm_model_config.hf_config.update(
                self.model_config.model_override_args
            )
        self.dtype = self.vllm_model_config.dtype

        # Load the model
        self.model = get_model(
            model_config=self.vllm_model_config,
            load_config=self.load_config,
            device_config=DeviceConfig(self.device),
            parallel_config=None,
            scheduler_config=None,
            lora_config=None,
            cache_config=None,
        )
        self.sliding_window_size = (
            self.model.get_attention_sliding_window_size()
            if hasattr(self.model, "get_attention_sliding_window_size")
            else None
        )
        self.is_generation = is_generation_model(
            self.model_config.hf_config.architectures, self.server_args.is_embedding
        )

        logger.info(
            f"Load weight end. "
            f"type={type(self.model).__name__}, "
            f"dtype={self.dtype}, "
            f"avail mem={get_available_gpu_memory(self.device, self.gpu_id):.2f} GB"
        )

    def update_weights(self, model_path: str, load_format: str):
        """Update weights in-place."""
        from vllm.model_executor.model_loader.loader import (
            DefaultModelLoader,
            device_loading_context,
            get_model_loader,
        )
        from vllm.model_executor.model_loader.utils import set_default_torch_dtype

        logger.info(
            f"Update weights begin. "
            f"avail mem={get_available_gpu_memory(self.device, self.gpu_id):.2f} GB"
        )

        target_device = torch.device(self.device)

        try:
            # TODO: Use a better method to check this
            vllm_model_config = VllmModelConfig(
                model=model_path,
                quantization=self.server_args.quantization,
                tokenizer=None,
                tokenizer_mode=None,
                trust_remote_code=self.server_args.trust_remote_code,
                dtype=self.server_args.dtype,
                seed=self.server_args.random_seed,
                skip_tokenizer_init=True,
            )
        except Exception as e:
            message = f"Failed to load model config: {e}."
            return False, message

        load_config = LoadConfig(load_format=load_format)

        # Only support vllm DefaultModelLoader for now
        loader = get_model_loader(load_config)
        if not isinstance(loader, DefaultModelLoader):
            message = f"Failed to get model loader: {loader}."
            return False, message

        def get_weight_iter(config):
            iter = loader._get_weights_iterator(
                DefaultModelLoader.Source(
                    config.model,
                    revision=config.revision,
                    fall_back_to_pt=getattr(
                        self.model, "fall_back_to_pt_during_load", True
                    ),
                )
            )
            return iter

        def model_load_weights(model, iter):
            model.load_weights(iter)
            for _, module in self.model.named_modules():
                quant_method = getattr(module, "quant_method", None)
                if quant_method is not None:
                    with device_loading_context(module, target_device):
                        quant_method.process_weights_after_loading(module)
            return model

        with set_default_torch_dtype(vllm_model_config.dtype):
            try:
                iter = get_weight_iter(vllm_model_config)
            except Exception as e:
                message = f"Failed to get weights iterator: {e}."
                return False, message
            try:
                model = model_load_weights(self.model, iter)
            except Exception as e:
                message = (
                    f"Failed to update weights: {e}.\nRolling back to original weights."
                )
                del iter
                gc.collect()
                iter = get_weight_iter(self.vllm_model_config)
                self.model = model_load_weights(self.model, iter)
                return False, message

        self.model = model
        self.server_args.model_path = model_path
        self.server_args.load_format = load_format
        self.vllm_model_config = vllm_model_config
        self.load_config = load_config
        self.model_config.path = model_path

        logger.info("Update weights end.")
        return True, "Succeeded to update model weights."

    def init_lora_manager(self):
        self.lora_manager = LoRAManager(
            base_model=self.model,
            lora_paths=self.server_args.lora_paths,
            base_hf_config=self.model_config.hf_config,
            max_loras_per_batch=self.server_args.max_loras_per_batch,
            load_config=self.load_config,
            dtype=self.dtype,
        )
        logger.info("LoRA manager ready.")

    def profile_max_num_token(self, total_gpu_memory: int):
        available_gpu_memory = get_available_gpu_memory(
            self.device, self.gpu_id, distributed=self.tp_size > 1
        )
        if (
            self.model_config.attention_arch == AttentionArch.MLA
            and not self.server_args.disable_mla
        ):
            cell_size = (
                (self.model_config.kv_lora_rank + self.model_config.qk_rope_head_dim)
                * self.model_config.num_hidden_layers
                * torch._utils._element_size(self.kv_cache_dtype)
            )
        else:
            cell_size = (
                self.model_config.get_num_kv_heads(self.tp_size)
                * self.model_config.head_dim
                * self.model_config.num_hidden_layers
                * 2
                * torch._utils._element_size(self.kv_cache_dtype)
            )
        rest_memory = available_gpu_memory - total_gpu_memory * (
            1 - self.mem_fraction_static
        )
        max_num_token = int(rest_memory * (1 << 30) // cell_size)
        return max_num_token

    def init_memory_pool(
        self,
        total_gpu_memory: int,
        max_num_reqs: Optional[int] = None,
        max_total_tokens: Optional[int] = None,
    ):
        if self.server_args.kv_cache_dtype == "auto":
            self.kv_cache_dtype = self.dtype
        elif self.server_args.kv_cache_dtype == "fp8_e5m2":
            self.kv_cache_dtype = torch.float8_e5m2
        else:
            raise ValueError(
                f"Unsupported kv_cache_dtype: {self.server_args.kv_cache_dtype}."
            )

        self.max_total_num_tokens = self.profile_max_num_token(total_gpu_memory)
        
        if max_num_reqs is None:
            max_num_reqs = min(
                max(
                    int(
                        self.max_total_num_tokens / self.model_config.context_len * 512
                    ),
                    2048,
                ),
                4096,
            )

        if self.server_args.speculative_algorithm is not None:
            if self.is_draft_runner:
                self.max_total_num_tokens = self.server_args.draft_runner_cache_size
            else:
                self.server_args.draft_runner_cache_size = self.max_total_num_tokens + \
                    max_num_reqs * self.server_args.num_speculative_steps + 100
            
        
        if max_total_tokens is not None:
            if max_total_tokens > self.max_total_num_tokens:
                logging.warning(
                    f"max_total_tokens={max_total_tokens} is larger than the profiled value "
                    f"{self.max_total_num_tokens}. "
                    f"Use the profiled value instead."
                )
            self.max_total_num_tokens = min(self.max_total_num_tokens, max_total_tokens)

        if self.max_total_num_tokens <= 0:
            raise RuntimeError(
                "Not enough memory. Please try to increase --mem-fraction-static."
            )

        self.req_to_token_pool = ReqToTokenPool(
            size=max_num_reqs + 1,
            max_context_len=self.model_config.context_len + 4,
            device=self.device,
            use_records=False,
        )
        if (
            self.model_config.attention_arch == AttentionArch.MLA
            and not self.server_args.disable_mla
        ):
            self.token_to_kv_pool = MLATokenToKVPool(
                self.max_total_num_tokens,
                dtype=self.kv_cache_dtype,
                kv_lora_rank=self.model_config.kv_lora_rank,
                qk_rope_head_dim=self.model_config.qk_rope_head_dim,
                layer_num=self.model_config.num_hidden_layers,
                device=self.device,
            )
        elif self.server_args.enable_double_sparsity:
            self.token_to_kv_pool = DoubleSparseTokenToKVPool(
                self.max_total_num_tokens,
                dtype=self.kv_cache_dtype,
                head_num=self.model_config.get_num_kv_heads(self.tp_size),
                head_dim=self.model_config.head_dim,
                layer_num=self.model_config.num_hidden_layers,
                device=self.device,
                heavy_channel_num=self.server_args.ds_heavy_channel_num,
            )
        else:
            self.token_to_kv_pool = MHATokenToKVPool(
                self.max_total_num_tokens,
                dtype=self.kv_cache_dtype,
                head_num=self.model_config.get_num_kv_heads(self.tp_size),
                head_dim=self.model_config.head_dim,
                layer_num=self.model_config.num_hidden_layers,
                device=self.device,
            )
        logger.info(
            f"Memory pool end. "
            f"avail mem={get_available_gpu_memory(self.device, self.gpu_id):.2f} GB"
        )

    def init_cublas(self):
        """We need to run a small matmul to init cublas. Otherwise, it will raise some errors later."""
        dtype = torch.float16
        device = "cuda"
        a = torch.ones((16, 16), dtype=dtype, device=device)
        b = torch.ones((16, 16), dtype=dtype, device=device)
        c = a @ b
        return c

    def init_attention_backend(self):
        """Init attention kernel backend."""
        if self.server_args.attention_backend == "flashinfer":
            self.attn_backend = FlashInferAttnBackend(self)
        elif self.server_args.attention_backend == "triton":
            assert self.sliding_window_size is None, (
                "Window attention is not supported in the triton attention backend. "
                "Please use `--attention-backend flashinfer`."
            )
            assert not self.model_config.is_encoder_decoder, (
                "Cross attention is not supported in the triton attention backend. "
                "Please use `--attention-backend flashinfer`."
            )
            if self.server_args.enable_double_sparsity:
                self.attn_backend = DoubleSparseAttnBackend(self)
            else:
                self.attn_backend = TritonAttnBackend(self)
        else:
            raise ValueError(
                f"Invalid attention backend: {self.server_args.attention_backend}"
            )

    def init_double_sparsity_channel_config(self, selected_channel):

        selected_channel = "." + selected_channel + "_proj"
        self.sorted_channels = []
        # load channel config
        with open(self.server_args.ds_channel_config_path, "r") as f:
            channel_config = json.load(f)

        for i in range(self.model_config.num_hidden_layers):
            key = "model.layers." + str(i) + ".self_attn" + selected_channel
            self.sorted_channels.append(
                torch.tensor(channel_config[key])[
                    :, : self.server_args.ds_heavy_channel_num
                ]
                .contiguous()
                .cuda()
            )

    def init_cuda_graphs(self):
        """Capture cuda graphs."""
        from sglang.srt.model_executor.cuda_graph_runner import CudaGraphRunner

        self.cuda_graph_runner = None

        if not self.is_generation:
            # TODO: Currently, cuda graph only captures decode steps, which only exists for generation models
            return

        if self.server_args.disable_cuda_graph:
            return

        logger.info("Capture cuda graph begin. This can take up to several minutes.")
        self.cuda_graph_runner = CudaGraphRunner(self)

    def forward_decode(self, forward_batch: ForwardBatch):
<<<<<<< HEAD
        if self.cuda_graph_runner and self.cuda_graph_runner.can_run(
            forward_batch.batch_size
        ) and forward_batch.forward_mode.is_cuda_graph():
            return self.cuda_graph_runner.replay(forward_batch)
=======
        if self.cuda_graph_runner and self.cuda_graph_runner.can_run(forward_batch):
            return self.cuda_graph_runner.replay(forward_batch)

        forward_batch.positions = (forward_batch.seq_lens - 1).to(torch.int64)
>>>>>>> 5e6c3265
        self.attn_backend.init_forward_metadata(forward_batch)
        return self.model.forward(
            forward_batch.input_ids, forward_batch.positions, forward_batch
        )

    def forward_extend(self, forward_batch: ForwardBatch):
        self.attn_backend.init_forward_metadata(forward_batch)
        if self.is_generation:
            return self.model.forward(
                forward_batch.input_ids, forward_batch.positions, forward_batch
            )
        else:
            # Only embedding models have get_embedding parameter
            return self.model.forward(
                forward_batch.input_ids,
                forward_batch.positions,
                forward_batch,
                get_embedding=True,
            )

    def forward(self, forward_batch: ForwardBatch) -> LogitsProcessorOutput:
        if forward_batch.forward_mode.is_decode():
            return self.forward_decode(forward_batch)
        elif forward_batch.forward_mode.is_extend():
            return self.forward_extend(forward_batch)
        else:
            raise ValueError(f"Invaid forward mode: {forward_batch.forward_mode}")

    def sample(
        self, logits_output: LogitsProcessorOutput, forward_batch: ForwardBatch
    ) -> torch.Tensor:
        # Put CPU-heavy tasks here. They will be overlapped with the forward pass.
        sampling_info = forward_batch.sampling_info
        sampling_info.update_regex_vocab_mask()
        sampling_info.update_penalties()
        logits = self.apply_logits_bias(logits_output.next_token_logits, sampling_info)

        # Sample the next tokens.
        next_token_ids = self.sampler(logits, sampling_info)
        return next_token_ids

    def apply_logits_bias(self, logits: torch.Tensor, sampling_info: SamplingBatchInfo):
        # Apply logit_bias
        if sampling_info.logit_bias is not None:
            logits.add_(sampling_info.logit_bias)

        # min-token, presence, frequency
        if sampling_info.linear_penalties is not None:
            logits.add_(sampling_info.linear_penalties)

        # repetition
        if sampling_info.scaling_penalties is not None:
            logits = torch.where(
                logits > 0,
                logits / sampling_info.scaling_penalties,
                logits * sampling_info.scaling_penalties,
            )

        # Apply regex vocab_mask
        if sampling_info.vocab_mask is not None:
            logits = logits.masked_fill(sampling_info.vocab_mask, float("-inf"))

        return logits

    @property
    def model_is_mrope(self) -> bool:
        """Detect if the model has "mrope" rope_scaling type.
        mrope requires keep "rope_deltas" between prompt and decoding phases."""
        rope_scaling = getattr(self.model_config.hf_config, "rope_scaling", {})
        if rope_scaling is None:
            return False
        return rope_scaling.get("type", None) == "mrope"


@lru_cache()
def import_model_classes():
    model_arch_name_to_cls = {}
    package_name = "sglang.srt.models"
    package = importlib.import_module(package_name)
    for _, name, ispkg in pkgutil.iter_modules(package.__path__, package_name + "."):
        if not ispkg:
            try:
                module = importlib.import_module(name)
            except Exception as e:
                logger.warning(f"Ignore import error when loading {name}. " f"{e}")
                continue
            if hasattr(module, "EntryClass"):
                entry = module.EntryClass
                if isinstance(
                    entry, list
                ):  # To support multiple model classes in one module
                    for tmp in entry:
                        assert (
                            tmp.__name__ not in model_arch_name_to_cls
                        ), f"Duplicated model implementation for {tmp.__name__}"
                        model_arch_name_to_cls[tmp.__name__] = tmp
                else:
                    assert (
                        entry.__name__ not in model_arch_name_to_cls
                    ), f"Duplicated model implementation for {entry.__name__}"
                    model_arch_name_to_cls[entry.__name__] = entry

    return model_arch_name_to_cls


def load_model_cls_srt(model_arch: str) -> Optional[Type[nn.Module]]:
    model_arch_name_to_cls = import_model_classes()

    if model_arch not in model_arch_name_to_cls:
        raise ValueError(
            f"Unsupported architectures: {model_arch}. "
            f"Supported list: {list(model_arch_name_to_cls.keys())}"
        )
    return model_arch_name_to_cls[model_arch]


# Monkey patch model loader
setattr(ModelRegistry, "_try_load_model_cls", load_model_cls_srt)
setattr(ModelRegistry, "is_multimodal_model", is_multimodal_model)
setattr(ModelRegistry, "is_attention_free_model", is_attention_free_model)
setattr(ModelRegistry, "model_has_inner_state", model_has_inner_state)
setattr(ModelRegistry, "is_embedding_model", is_embedding_model)<|MERGE_RESOLUTION|>--- conflicted
+++ resolved
@@ -570,17 +570,14 @@
         self.cuda_graph_runner = CudaGraphRunner(self)
 
     def forward_decode(self, forward_batch: ForwardBatch):
-<<<<<<< HEAD
         if self.cuda_graph_runner and self.cuda_graph_runner.can_run(
             forward_batch.batch_size
         ) and forward_batch.forward_mode.is_cuda_graph():
             return self.cuda_graph_runner.replay(forward_batch)
-=======
-        if self.cuda_graph_runner and self.cuda_graph_runner.can_run(forward_batch):
-            return self.cuda_graph_runner.replay(forward_batch)
-
-        forward_batch.positions = (forward_batch.seq_lens - 1).to(torch.int64)
->>>>>>> 5e6c3265
+        if hasattr(forward_batch.spec_info, 'positions'):
+            forward_batch.positions = forward_batch.spec_info.positions
+        else:
+            forward_batch.positions = (forward_batch.seq_lens - 1).to(torch.int64)
         self.attn_backend.init_forward_metadata(forward_batch)
         return self.model.forward(
             forward_batch.input_ids, forward_batch.positions, forward_batch
@@ -589,6 +586,8 @@
     def forward_extend(self, forward_batch: ForwardBatch):
         self.attn_backend.init_forward_metadata(forward_batch)
         if self.is_generation:
+            if getattr(forward_batch.spec_info, 'positions', None) is not None:
+                forward_batch.positions = forward_batch.spec_info.positions
             return self.model.forward(
                 forward_batch.input_ids, forward_batch.positions, forward_batch
             )
