--- conflicted
+++ resolved
@@ -404,7 +404,6 @@
         logger.info("Update weights end.")
         return True, "Succeeded to update model weights."
 
-<<<<<<< HEAD
     def init_parameter_update_group(
         self,
         master_address,
@@ -487,10 +486,7 @@
             logger.error(error_msg)
             return False, error_msg
 
-    def get_weights_by_parameter_name(
-=======
     def get_weights_by_name(
->>>>>>> da51aa73
         self, name: str, truncate_size: int = 100
     ) -> Optional[torch.Tensor]:
         """Get the weights of the parameter by its name. Similar to `get_parameter` in Hugging Face.
