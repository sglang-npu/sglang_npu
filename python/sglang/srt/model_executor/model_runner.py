"""
Copyright 2023-2024 SGLang Team
Licensed under the Apache License, Version 2.0 (the "License");
you may not use this file except in compliance with the License.
You may obtain a copy of the License at

    http://www.apache.org/licenses/LICENSE-2.0

Unless required by applicable law or agreed to in writing, software
distributed under the License is distributed on an "AS IS" BASIS,
WITHOUT WARRANTIES OR CONDITIONS OF ANY KIND, either express or implied.
See the License for the specific language governing permissions and
limitations under the License.
"""

"""ModelRunner runs the forward passes of the models."""

import gc
import importlib
import importlib.resources
import logging
import pkgutil
from functools import lru_cache
from typing import Optional, Tuple, Type

import torch
import torch.nn as nn
from vllm.config import DeviceConfig, LoadConfig
from vllm.config import ModelConfig as VllmModelConfig
from vllm.distributed import (
    get_tp_group,
    init_distributed_environment,
    initialize_model_parallel,
    set_custom_all_reduce,
)
from vllm.distributed.parallel_state import in_the_same_node_as
from vllm.model_executor.model_loader import get_model
from vllm.model_executor.models import ModelRegistry

from sglang.srt.configs.model_config import AttentionArch, ModelConfig
from sglang.srt.layers.attention_backend import FlashInferAttnBackend, TritonAttnBackend
from sglang.srt.layers.logits_processor import LogitsProcessorOutput
<<<<<<< HEAD
from sglang.srt.layers.sampler import SampleOutput, Sampler
=======
from sglang.srt.layers.sampler import SampleOutput
from sglang.srt.lora.lora_manager import LoRAManager
>>>>>>> eb02c161
from sglang.srt.managers.schedule_batch import ScheduleBatch, global_server_args_dict
from sglang.srt.mem_cache.memory_pool import (
    MHATokenToKVPool,
    MLATokenToKVPool,
    ReqToTokenPool,
)
from sglang.srt.model_executor.forward_batch_info import InputMetadata
from sglang.srt.server_args import ServerArgs
from sglang.srt.utils import (
    get_available_gpu_memory,
    is_generation_model,
    is_llama3_405b_fp8_head_16,
    is_multimodal_model,
    monkey_patch_vllm_dummy_weight_loader,
    monkey_patch_vllm_p2p_access_check,
    monkey_patch_vllm_qvk_linear_loader,
)

logger = logging.getLogger(__name__)


class ModelRunner:
    """ModelRunner runs the forward passes of the models."""

    def __init__(
        self,
        model_config: ModelConfig,
        mem_fraction_static: float,
        gpu_id: int,
        tp_rank: int,
        tp_size: int,
        nccl_port: int,
        server_args: ServerArgs,
    ):
        # Parse args
        self.model_config = model_config
        self.mem_fraction_static = mem_fraction_static
        self.gpu_id = gpu_id
        self.tp_rank = tp_rank
        self.tp_size = tp_size
        self.nccl_port = nccl_port
        self.server_args = server_args
        self.is_multimodal_model = is_multimodal_model(
            self.model_config.hf_config.architectures
        )
        global_server_args_dict.update(
            {
                "attention_backend": server_args.attention_backend,
                "sampling_backend": server_args.sampling_backend,
                "triton_attention_reduce_in_fp32": server_args.triton_attention_reduce_in_fp32,
                "enable_mla": server_args.enable_mla,
                "torchao_config": server_args.torchao_config,
            }
        )

        # Model-specific adjustment
        if self.is_multimodal_model:
            logger.info(
                "Automatically turn off --chunked-prefill-size and adjust --mem-fraction-static for multimodal models."
            )
            server_args.chunked_prefill_size = None
            server_args.mem_fraction_static *= 0.95

        # Init componnets
        min_per_gpu_memory = self.init_torch_distributed()
        self.sampler = Sampler()
        self.load_model()
        if server_args.lora_paths is not None:
            self.init_lora_manager()
        self.init_memory_pool(
            min_per_gpu_memory,
            server_args.max_running_requests,
            server_args.max_total_tokens,
        )
        self.init_cublas()
        self.init_attention_backend()
        self.init_cuda_graphs()

    def init_torch_distributed(self):
        # Init torch distributed
        torch.cuda.set_device(self.gpu_id)
        logger.info("Init nccl begin.")

        if not self.server_args.enable_p2p_check:
            monkey_patch_vllm_p2p_access_check(self.gpu_id)

        if self.server_args.nccl_init_addr:
            nccl_init_method = f"tcp://{self.server_args.nccl_init_addr}"
        else:
            nccl_init_method = f"tcp://127.0.0.1:{self.nccl_port}"
        set_custom_all_reduce(not self.server_args.disable_custom_all_reduce)
        init_distributed_environment(
            backend="nccl",
            world_size=self.tp_size,
            rank=self.tp_rank,
            local_rank=self.gpu_id,
            distributed_init_method=nccl_init_method,
        )
        initialize_model_parallel(tensor_model_parallel_size=self.tp_size)
        min_per_gpu_memory = get_available_gpu_memory(
            self.gpu_id, distributed=self.tp_size > 1
        )
        self.tp_group = get_tp_group()

        # Currently, there is a bug with mulit-node tensor parallelsim + padded cuda graph,
        # so we disable padding in cuda graph.
        if not all(in_the_same_node_as(self.tp_group.cpu_group, source_rank=0)):
            self.server_args.disable_cuda_graph_padding = True
            logger.info(
                "Setting disable_cuda_graph_padding to True because of multi-node tensor parallelism."
            )

        # Check memory for tensor parallelism
        if self.tp_size > 1:
            local_gpu_memory = get_available_gpu_memory(self.gpu_id)
            if min_per_gpu_memory < local_gpu_memory * 0.9:
                raise ValueError(
                    "The memory capacity is unbalanced. Some GPUs may be occupied by other processes."
                )

        return min_per_gpu_memory

    def load_model(self):
        torch.set_num_threads(1)
        logger.info(
            f"Load weight begin. avail mem={get_available_gpu_memory(self.gpu_id):.2f} GB"
        )
        if torch.cuda.get_device_capability()[0] < 8:
            logger.info(
                "Compute capability below sm80. Use float16 due to lack of bfloat16 support."
            )
            self.server_args.dtype = "float16"
            if torch.cuda.get_device_capability()[1] < 5:
                raise RuntimeError("SGLang only supports sm75 and above.")

        monkey_patch_vllm_dummy_weight_loader()
        self.device_config = DeviceConfig()
        self.load_config = LoadConfig(load_format=self.server_args.load_format)
        self.vllm_model_config = VllmModelConfig(
            model=self.server_args.model_path,
            quantization=self.server_args.quantization,
            tokenizer=None,
            tokenizer_mode=None,
            trust_remote_code=self.server_args.trust_remote_code,
            dtype=self.server_args.dtype,
            seed=42,
            skip_tokenizer_init=True,
        )

        # A temporary hack to fix the num_heads for meta-llama/Meta-Llama-3.1-405B-FP8 checkpoints
        # Drop this after Sept, 2024.
        if is_llama3_405b_fp8_head_16(self.model_config) and self.tp_size <= 8:
            self.model_config.hf_config.num_key_value_heads = 8
            self.vllm_model_config.hf_config.num_key_value_heads = 8
            monkey_patch_vllm_qvk_linear_loader()

        self.dtype = self.vllm_model_config.dtype
        if self.model_config.model_override_args is not None:
            self.vllm_model_config.hf_config.update(
                self.model_config.model_override_args
            )

        self.model = get_model(
            model_config=self.vllm_model_config,
            load_config=self.load_config,
            device_config=self.device_config,
            parallel_config=None,
            scheduler_config=None,
            lora_config=None,
            cache_config=None,
        )
        self.sliding_window_size = (
            self.model.get_attention_sliding_window_size()
            if hasattr(self.model, "get_attention_sliding_window_size")
            else None
        )
        self.is_generation = is_generation_model(
            self.model_config.hf_config.architectures, self.server_args.is_embedding
        )

        logger.info(
            f"Load weight end. "
            f"type={type(self.model).__name__}, "
            f"dtype={self.dtype}, "
            f"avail mem={get_available_gpu_memory(self.gpu_id):.2f} GB"
        )

    def update_weights(self, model_path: str, load_format: str):
        """Update weights in-place."""
        from vllm.model_executor.model_loader.loader import (
            DefaultModelLoader,
            device_loading_context,
            get_model_loader,
        )
        from vllm.model_executor.model_loader.utils import set_default_torch_dtype

        logger.info(
            f"Update weights begin. "
            f"avail mem={get_available_gpu_memory(self.gpu_id):.2f} GB"
        )

        target_device = torch.device(self.device_config.device)

        try:
            # TODO: Use a better method to check this
            vllm_model_config = VllmModelConfig(
                model=model_path,
                quantization=self.server_args.quantization,
                tokenizer=None,
                tokenizer_mode=None,
                trust_remote_code=self.server_args.trust_remote_code,
                dtype=self.server_args.dtype,
                seed=42,
                skip_tokenizer_init=True,
            )
        except Exception as e:
            logger.error(f"Failed to load model config: {e}")
            return False, "Failed to update model weights"

        load_config = LoadConfig(load_format=load_format)

        # Only support vllm DefaultModelLoader for now
        loader = get_model_loader(load_config)
        if not isinstance(loader, DefaultModelLoader):
            logger.error("Failed to get weights iterator: Unsupported loader")
            return False, "Failed to update model weights"

        def get_weight_iter(config):
            iter = loader._get_weights_iterator(
                config.model,
                config.revision,
                fall_back_to_pt=getattr(
                    self.model, "fall_back_to_pt_during_load", True
                ),
            )
            return iter

        def model_load_weights(model, iter):
            model.load_weights(iter)
            for _, module in self.model.named_modules():
                quant_method = getattr(module, "quant_method", None)
                if quant_method is not None:
                    with device_loading_context(module, target_device):
                        quant_method.process_weights_after_loading(module)
            return model

        with set_default_torch_dtype(vllm_model_config.dtype):
            try:
                iter = get_weight_iter(vllm_model_config)
            except Exception as e:
                message = f"Failed to get weights iterator: {e}"
                logger.error(message)
                return False, message
            try:
                model = model_load_weights(self.model, iter)
            except Exception as e:
                message = f"Failed to update weights: {e}. \n Rolling back to original weights"
                logger.error(message)
                del iter
                gc.collect()
                iter = get_weight_iter(self.vllm_model_config)
                self.model = model_load_weights(self.model, iter)
                return False, message

        self.model = model
        self.server_args.model_path = model_path
        self.server_args.load_format = load_format
        self.vllm_model_config = vllm_model_config
        self.load_config = load_config
        self.model_config.path = model_path

        logger.info("Update weights end.")
        return True, "Succeeded to update model weights"

    def init_lora_manager(self):
        self.lora_manager = LoRAManager(
            base_model=self.model,
            lora_paths=self.server_args.lora_paths,
            base_hf_config=self.model_config.hf_config,
            max_loras_per_batch=self.server_args.max_loras_per_batch,
            load_config=self.load_config,
            dtype=self.dtype,
        )
        logger.info("LoRA manager ready.")

    def profile_max_num_token(self, total_gpu_memory: int):
        available_gpu_memory = get_available_gpu_memory(
            self.gpu_id, distributed=self.tp_size > 1
        )
        if (
            self.model_config.attention_arch == AttentionArch.MLA
            and self.server_args.enable_mla
        ):
            cell_size = (
                (self.model_config.kv_lora_rank + self.model_config.qk_rope_head_dim)
                * self.model_config.num_hidden_layers
                * torch._utils._element_size(self.kv_cache_dtype)
            )
        else:
            cell_size = (
                self.model_config.get_num_kv_heads(self.tp_size)
                * self.model_config.head_dim
                * self.model_config.num_hidden_layers
                * 2
                * torch._utils._element_size(self.kv_cache_dtype)
            )
        rest_memory = available_gpu_memory - total_gpu_memory * (
            1 - self.mem_fraction_static
        )
        max_num_token = int(rest_memory * (1 << 30) // cell_size)
        return max_num_token

    def init_memory_pool(
        self,
        total_gpu_memory: int,
        max_num_reqs: Optional[int] = None,
        max_total_tokens: Optional[int] = None,
    ):
        if self.server_args.kv_cache_dtype == "auto":
            self.kv_cache_dtype = self.dtype
        elif self.server_args.kv_cache_dtype == "fp8_e5m2":
            self.kv_cache_dtype = torch.float8_e5m2
        else:
            raise ValueError(
                f"Unsupported kv_cache_dtype: {self.server_args.kv_cache_dtype}."
            )

        self.max_total_num_tokens = self.profile_max_num_token(total_gpu_memory)
        if max_total_tokens is not None:
            if max_total_tokens > self.max_total_num_tokens:
                logging.warning(
                    f"max_total_tokens={max_total_tokens} is larger than the profiled value "
                    f"{self.max_total_num_tokens}. "
                    f"Use the profiled value instead."
                )
            self.max_total_num_tokens = min(self.max_total_num_tokens, max_total_tokens)

        if self.max_total_num_tokens <= 0:
            raise RuntimeError(
                "Not enough memory. Please try to increase --mem-fraction-static."
            )

        if max_num_reqs is None:
            max_num_reqs = min(
                max(
                    int(
                        self.max_total_num_tokens / self.model_config.context_len * 512
                    ),
                    2048,
                ),
                4096,
            )

        self.req_to_token_pool = ReqToTokenPool(
            max_num_reqs,
            self.model_config.context_len + 8,
        )
        if (
            self.model_config.attention_arch == AttentionArch.MLA
            and self.server_args.enable_mla
        ):
            self.token_to_kv_pool = MLATokenToKVPool(
                self.max_total_num_tokens,
                dtype=self.kv_cache_dtype,
                kv_lora_rank=self.model_config.kv_lora_rank,
                qk_rope_head_dim=self.model_config.qk_rope_head_dim,
                layer_num=self.model_config.num_hidden_layers,
            )
        else:
            self.token_to_kv_pool = MHATokenToKVPool(
                self.max_total_num_tokens,
                dtype=self.kv_cache_dtype,
                head_num=self.model_config.get_num_kv_heads(self.tp_size),
                head_dim=self.model_config.head_dim,
                layer_num=self.model_config.num_hidden_layers,
            )
        logger.info(
            f"Memory pool end. "
            f"avail mem={get_available_gpu_memory(self.gpu_id):.2f} GB"
        )

    def init_cublas(self):
        """We need to run a small matmul to init cublas. Otherwise, it will raise some errors later."""
        dtype = torch.float16
        device = "cuda"
        a = torch.ones((16, 16), dtype=dtype, device=device)
        b = torch.ones((16, 16), dtype=dtype, device=device)
        c = a @ b
        return c

    def init_attention_backend(self):
        """Init attention kernel backend."""
        if self.server_args.attention_backend == "flashinfer":
            self.attn_backend = FlashInferAttnBackend(self)
        elif self.server_args.attention_backend == "triton":
            assert self.sliding_window_size is None, (
                "Window attention is not supported in the triton attention backend. "
                "Please use `--attention-backend flashinfer`."
            )
            self.attn_backend = TritonAttnBackend(self)
        else:
            raise ValueError(
                f"Invalid attention backend: {self.server_args.attention_backend}"
            )

    def init_cuda_graphs(self):
        """Capture cuda graphs."""
        from sglang.srt.model_executor.cuda_graph_runner import CudaGraphRunner

        self.cuda_graph_runner = None

        if not self.is_generation:
            # TODO: Currently, cuda graph only captures decode steps, which only exists for generation models
            return

        if self.server_args.disable_cuda_graph:
            return

        logger.info("Capture cuda graph begin. This can take up to several minutes.")
        self.cuda_graph_runner = CudaGraphRunner(self)

    @torch.inference_mode()
    def forward_decode(self, batch: ScheduleBatch):
<<<<<<< HEAD
        if self.cuda_graph_runner and self.cuda_graph_runner.can_run(len(batch.reqs)):
=======
        if self.server_args.lora_paths is not None:
            self.lora_manager.prepare_lora_batch(batch)
        if (
            self.cuda_graph_runner
            and self.cuda_graph_runner.can_run(len(batch.reqs))
            and batch.sampling_info.can_run_in_cuda_graph()
        ):
>>>>>>> eb02c161
            return self.cuda_graph_runner.replay(batch)

        input_metadata = InputMetadata.from_schedule_batch(self, batch)

        return self.model.forward(
            batch.input_ids, input_metadata.positions, input_metadata
        )

    @torch.inference_mode()
    def forward_extend(self, batch: ScheduleBatch):
        input_metadata = InputMetadata.from_schedule_batch(self, batch)
        if self.server_args.lora_paths is not None:
            self.lora_manager.prepare_lora_batch(batch, input_metadata.extend_seq_lens)

        if self.is_generation:
            return self.model.forward(
                batch.input_ids, input_metadata.positions, input_metadata
            )
        else:
            # Only embedding models have get_embedding parameter
            return self.model.forward(
                batch.input_ids,
                input_metadata.positions,
                input_metadata,
                get_embedding=True,
            )

    @torch.inference_mode()
    def forward_extend_multi_modal(self, batch: ScheduleBatch):
        input_metadata = InputMetadata.from_schedule_batch(self, batch)
        return self.model.forward(
            batch.input_ids,
            input_metadata.positions,
            input_metadata,
            input_metadata.pixel_values,
            input_metadata.image_sizes,
            input_metadata.image_offsets,
        )

    def forward(self, batch: ScheduleBatch) -> Tuple[LogitsProcessorOutput]:
        assert batch.forward_mode is not None

        if self.is_multimodal_model and batch.forward_mode.is_extend():
            return self.forward_extend_multi_modal(batch)
        elif batch.forward_mode.is_decode():
            return self.forward_decode(batch)
        elif batch.forward_mode.is_extend():
            return self.forward_extend(batch)
        else:
            raise ValueError(f"Invaid forward mode: {batch.forward_mode}")

    def _check_sample_results(self, sample_output: SampleOutput):
        if not torch.all(sample_output.success):
            probs = sample_output.probs
            batch_next_token_ids = sample_output.batch_next_token_ids
            logging.warning("Sampling failed, fallback to top_k=1 strategy")
            probs = probs.masked_fill(torch.isnan(probs), 0.0)
            argmax_ids = torch.argmax(probs, dim=-1)
            batch_next_token_ids = torch.where(
                sample_output.success, batch_next_token_ids, argmax_ids
            )
            sample_output.probs = probs
            sample_output.batch_next_token_ids = batch_next_token_ids

        return sample_output.batch_next_token_ids

    def sample(
        self, logits_output: LogitsProcessorOutput, batch: ScheduleBatch
    ) -> torch.Tensor:
        batch.sampling_info.update_penalties()
        batch.sampling_info.update_regex_vocab_mask(batch)
        sample_output = self.sampler(logits_output, batch.sampling_info)
        return self._check_sample_results(sample_output)


@lru_cache()
def import_model_classes():
    model_arch_name_to_cls = {}
    package_name = "sglang.srt.models"
    package = importlib.import_module(package_name)
    for _, name, ispkg in pkgutil.iter_modules(package.__path__, package_name + "."):
        if not ispkg:
            module = importlib.import_module(name)
            if hasattr(module, "EntryClass"):
                entry = module.EntryClass
                if isinstance(
                    entry, list
                ):  # To support multiple model classes in one module
                    for tmp in entry:
                        assert tmp.__name__ not in model_arch_name_to_cls
                        model_arch_name_to_cls[tmp.__name__] = tmp
                else:
                    assert entry.__name__ not in model_arch_name_to_cls
                    model_arch_name_to_cls[entry.__name__] = entry

    return model_arch_name_to_cls


def load_model_cls_srt(model_arch: str) -> Optional[Type[nn.Module]]:
    model_arch_name_to_cls = import_model_classes()

    if model_arch not in model_arch_name_to_cls:
        raise ValueError(
            f"Unsupported architectures: {model_arch}. "
            f"Supported list: {list(model_arch_name_to_cls.keys())}"
        )
    return model_arch_name_to_cls[model_arch]


# Monkey patch model loader
setattr(ModelRegistry, "_try_load_model_cls", load_model_cls_srt)<|MERGE_RESOLUTION|>--- conflicted
+++ resolved
@@ -40,12 +40,8 @@
 from sglang.srt.configs.model_config import AttentionArch, ModelConfig
 from sglang.srt.layers.attention_backend import FlashInferAttnBackend, TritonAttnBackend
 from sglang.srt.layers.logits_processor import LogitsProcessorOutput
-<<<<<<< HEAD
 from sglang.srt.layers.sampler import SampleOutput, Sampler
-=======
-from sglang.srt.layers.sampler import SampleOutput
 from sglang.srt.lora.lora_manager import LoRAManager
->>>>>>> eb02c161
 from sglang.srt.managers.schedule_batch import ScheduleBatch, global_server_args_dict
 from sglang.srt.mem_cache.memory_pool import (
     MHATokenToKVPool,
@@ -469,17 +465,10 @@
 
     @torch.inference_mode()
     def forward_decode(self, batch: ScheduleBatch):
-<<<<<<< HEAD
-        if self.cuda_graph_runner and self.cuda_graph_runner.can_run(len(batch.reqs)):
-=======
         if self.server_args.lora_paths is not None:
             self.lora_manager.prepare_lora_batch(batch)
-        if (
-            self.cuda_graph_runner
-            and self.cuda_graph_runner.can_run(len(batch.reqs))
-            and batch.sampling_info.can_run_in_cuda_graph()
-        ):
->>>>>>> eb02c161
+
+        if self.cuda_graph_runner and self.cuda_graph_runner.can_run(len(batch.reqs)):
             return self.cuda_graph_runner.replay(batch)
 
         input_metadata = InputMetadata.from_schedule_batch(self, batch)
