"""
Copyright 2023-2024 SGLang Team
Licensed under the Apache License, Version 2.0 (the "License");
you may not use this file except in compliance with the License.
You may obtain a copy of the License at

    http://www.apache.org/licenses/LICENSE-2.0

Unless required by applicable law or agreed to in writing, software
distributed under the License is distributed on an "AS IS" BASIS,
WITHOUT WARRANTIES OR CONDITIONS OF ANY KIND, either express or implied.
See the License for the specific language governing permissions and
limitations under the License.
"""

"""Sampling parameters for text generation."""

from typing import List, Optional, Union

_SAMPLING_EPS = 1e-6


class SamplingParams:
    def __init__(
        self,
        max_new_tokens: int = 128,
        min_new_tokens: int = 0,
        stop: Optional[Union[str, List[str]]] = None,
<<<<<<< HEAD
        stop_token_ids: Optional[List[int]] = None,
=======
        stop_token_ids: Optional[List[int]] = [],
>>>>>>> b91a4cb1
        temperature: float = 1.0,
        top_p: float = 1.0,
        top_k: int = -1,
        frequency_penalty: float = 0.0,
        presence_penalty: float = 0.0,
        repetition_penalty: float = 1.0,
        ignore_eos: bool = False,
        skip_special_tokens: bool = True,
        spaces_between_special_tokens: bool = True,
        dtype: Optional[str] = None,
        regex: Optional[str] = None,
        n: int = 1,
    ) -> None:
        self.temperature = temperature
        self.top_p = top_p
        self.top_k = top_k
        self.frequency_penalty = frequency_penalty
        self.presence_penalty = presence_penalty
        self.repetition_penalty = repetition_penalty
        self.stop_strs = stop
<<<<<<< HEAD
        self.stop_token_ids = stop_token_ids
=======
        self.stop_token_ids = {*stop_token_ids}
>>>>>>> b91a4cb1
        self.max_new_tokens = max_new_tokens
        self.min_new_tokens = min_new_tokens
        self.ignore_eos = ignore_eos
        self.skip_special_tokens = skip_special_tokens
        self.spaces_between_special_tokens = spaces_between_special_tokens
        self.dtype = dtype
        self.regex = regex
        self.n = n

        # Process some special cases
        if self.temperature < _SAMPLING_EPS:
            self.temperature = 1.0
            self.top_k = 1
        if self.top_k == -1:
            self.top_k = 1 << 30  # whole vocabulary
        if self.dtype == "int":
            self.stop_strs = [" ", "\n"]

    def verify(self):
        if self.temperature < 0.0:
            raise ValueError(
                f"temperature must be non-negative, got {self.temperature}."
            )
        if not 0.0 < self.top_p <= 1.0:
            raise ValueError(f"top_p must be in (0, 1], got {self.top_p}.")
        if self.top_k < -1 or self.top_k == 0:
            raise ValueError(
                f"top_k must be -1 (disable), or at least 1, " f"got {self.top_k}."
            )
        if not -2.0 <= self.frequency_penalty <= 2.0:
            raise ValueError(
                "frequency_penalty must be in [-2, 2], got "
                f"{self.frequency_penalty}."
            )
        if not -2.0 <= self.presence_penalty <= 2.0:
            raise ValueError(
                "presence_penalty must be in [-2, 2], got " f"{self.presence_penalty}."
            )
        if not 0.0 <= self.repetition_penalty <= 2.0:
            raise ValueError(
                "repetition_penalty must be in (0, 2], got "
                f"{self.repetition_penalty}."
            )
        if not 0 <= self.min_new_tokens:
            raise ValueError(
                f"min_new_tokens must be in (0, max_new_tokens], got "
                f"{self.min_new_tokens}."
            )
        if self.max_new_tokens is not None:
            if self.max_new_tokens < 0:
                raise ValueError(
                    f"max_new_tokens must be at least 0, got {self.max_new_tokens}."
                )
            if not self.min_new_tokens <= self.max_new_tokens:
                raise ValueError(
                    f"min_new_tokens must be in (0, max_new_tokens({self.max_new_tokens})], got "
                    f"{self.min_new_tokens}."
                )

    def normalize(self, tokenizer):
        # Process stop strings
        if self.stop_strs is None:
            self.stop_strs = []
            if self.stop_token_ids is None:
                self.stop_str_max_len = 0
            else:
                self.stop_str_max_len = 1
        else:
            if isinstance(self.stop_strs, str):
                self.stop_strs = [self.stop_strs]

            stop_str_max_len = 0
            for stop_str in self.stop_strs:
                if tokenizer is not None:
                    stop_str_ids = tokenizer.encode(stop_str, add_special_tokens=False)
                    stop_str_max_len = max(stop_str_max_len, len(stop_str_ids))
                else:
                    stop_str_max_len = max(stop_str_max_len, len(stop_str))
            self.stop_str_max_len = stop_str_max_len<|MERGE_RESOLUTION|>--- conflicted
+++ resolved
@@ -26,11 +26,7 @@
         max_new_tokens: int = 128,
         min_new_tokens: int = 0,
         stop: Optional[Union[str, List[str]]] = None,
-<<<<<<< HEAD
-        stop_token_ids: Optional[List[int]] = None,
-=======
         stop_token_ids: Optional[List[int]] = [],
->>>>>>> b91a4cb1
         temperature: float = 1.0,
         top_p: float = 1.0,
         top_k: int = -1,
@@ -51,11 +47,7 @@
         self.presence_penalty = presence_penalty
         self.repetition_penalty = repetition_penalty
         self.stop_strs = stop
-<<<<<<< HEAD
-        self.stop_token_ids = stop_token_ids
-=======
         self.stop_token_ids = {*stop_token_ids}
->>>>>>> b91a4cb1
         self.max_new_tokens = max_new_tokens
         self.min_new_tokens = min_new_tokens
         self.ignore_eos = ignore_eos
