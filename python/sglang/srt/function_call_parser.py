import json
import logging
import re
from abc import ABC, abstractmethod
from dataclasses import dataclass
from json import JSONDecodeError, JSONDecoder
from typing import Any, Callable, Dict, List, Optional, Set, Tuple, Type

import partial_json_parser
from partial_json_parser.core.exceptions import MalformedJSON
from partial_json_parser.core.options import Allow
from pydantic import BaseModel

from sglang.srt.openai_api.protocol import (
    StructuralTagResponseFormat,
    StructuresResponseFormat,
    Tool,
)

logger = logging.getLogger(__name__)

TOOLS_TAG_LIST = [
    "<|plugin|>",
    "<function=",
    "<tool_call>",
    "<|python_tag|>",
    "[TOOL_CALLS]",
]


class ToolCallItem(BaseModel):
    """Simple encapsulation of the parsed ToolCall result for easier usage in streaming contexts."""

    tool_index: int
    name: Optional[str] = None
    parameters: str  # JSON string


def _find_common_prefix(s1: str, s2: str) -> str:
    prefix = ""
    min_length = min(len(s1), len(s2))
    for i in range(0, min_length):
        if s1[i] == s2[i]:
            prefix += s1[i]
        else:
            break
    return prefix


def _partial_json_loads(input_str: str, flags: Allow) -> Tuple[Any, int]:
    try:
        return (partial_json_parser.loads(input_str, flags), len(input_str))
    except JSONDecodeError as e:
        if "Extra data" in e.msg:
            dec = JSONDecoder()
            return dec.raw_decode(input_str)
        raise


def _is_complete_json(input_str: str) -> bool:
    try:
        json.loads(input_str)
        return True
    except JSONDecodeError:
        return False


class StreamingParseResult:
    """Result of streaming incremental parsing."""

    def __init__(
        self, normal_text: str = "", calls: Optional[List[ToolCallItem]] = None
    ):
        self.normal_text = normal_text
        self.calls = calls or []


@dataclass
class StructureInfo:
    begin: str
    end: str
    trigger: str


_GetInfoFunc = Callable[[str], StructureInfo]
"""
helper alias of function
ususally it is a function that takes a name string and returns a StructureInfo object,
which can be used to construct a structural_tag object
"""


class BaseFormatDetector(ABC):
    """Base class providing two sets of interfaces: one-time and streaming incremental."""

    def __init__(self):
        # initialize properties used for state when parsing tool calls in
        self._buffer = ""
        # streaming mode
        self.prev_tool_call_arr: List[Dict] = []
        self.current_tool_id: int = -1
        self.current_tool_name_sent: bool = False
        self.streamed_args_for_tool: List[str] = (
            []
        )  # map what has been streamed for each tool so far to a list
        self.bot_token = ""
        self.eot_token = ""

    def parse_base_json(self, action: Any, tools: List[Tool]) -> List[ToolCallItem]:
        tool_indices = {
            tool.function.name: i for i, tool in enumerate(tools) if tool.function.name
        }
        if not isinstance(action, list):
            action = [action]

        results = []
        for act in action:
            name = act.get("name")
            if name and name in tool_indices:
                results.append(
                    ToolCallItem(
                        tool_index=tool_indices[name],
                        name=name,
                        parameters=json.dumps(
                            act.get("parameters") or act.get("arguments", {}),
                            ensure_ascii=False,
                        ),
                    )
                )
            else:
                logger.warning(f"Model attempted to call undefined function: {name}")

        return results

    @abstractmethod
    def detect_and_parse(self, text: str, tools: List[Tool]) -> StreamingParseResult:
        """
        Parses the text in one go. Returns success=True if the format matches, otherwise False.
        Note that leftover_text here represents "content that this parser will not consume further".
        """
        action = json.loads(text)
        return StreamingParseResult(calls=self.parse_base_json(action, tools))

    def parse_streaming_increment(
        self, new_text: str, tools: List[Tool]
    ) -> StreamingParseResult:
        """
        Streaming incremental parsing with tool validation.
        """
        # Append new text to buffer
        self._buffer += new_text
        current_text = self._buffer
        if not (self.bot_token in current_text or current_text.startswith("{")):
            self._buffer = ""
            if self.eot_token in new_text:
                new_text = new_text.replace(self.eot_token, "")
            return StreamingParseResult(normal_text=new_text)

        # Build tool indices if not already built
        if not hasattr(self, "_tool_indices"):
            self._tool_indices = {
                tool.function.name: i
                for i, tool in enumerate(tools)
                if tool.function and tool.function.name
            }

        flags = Allow.ALL if self.current_tool_name_sent else Allow.ALL & ~Allow.STR
        try:
            tool_call_arr = []
            is_complete = []
            try:
                start_idx = (
                    len(self.bot_token)
                    if current_text.startswith(self.bot_token)
                    else 0
                )
                while start_idx < len(current_text):
                    (obj, end_idx) = _partial_json_loads(
                        current_text[start_idx:], flags
                    )
                    is_complete.append(
                        _is_complete_json(current_text[start_idx : start_idx + end_idx])
                    )
                    start_idx += end_idx + len("; ")

                    # Validate tool name if present
                    if "name" in obj and obj["name"] not in self._tool_indices:
                        # Invalid tool name - reset state
                        self._buffer = ""
                        self.current_tool_id = -1
                        self.current_tool_name_sent = False
                        if self.streamed_args_for_tool:
                            self.streamed_args_for_tool.pop()
                        return StreamingParseResult()

                    # Handle parameters/arguments consistency
                    if "parameters" in obj:
                        assert (
                            "arguments" not in obj
                        ), "model generated both parameters and arguments"
                        obj["arguments"] = obj["parameters"]
                    tool_call_arr.append(obj)

            except MalformedJSON:
                return StreamingParseResult()

            if len(tool_call_arr) == 0:
                return StreamingParseResult()

            current_tool_call: Dict = (
                tool_call_arr[self.current_tool_id] if len(tool_call_arr) > 0 else {}
            )

            # Handle new tool in array
            if len(tool_call_arr) > 0 and len(tool_call_arr) > self.current_tool_id + 1:
                if self.current_tool_id >= 0:
                    cur_arguments = current_tool_call.get("arguments")
                    if cur_arguments:
                        cur_args_json = json.dumps(cur_arguments)
                        sent = len(self.streamed_args_for_tool[self.current_tool_id])
                        argument_diff = cur_args_json[sent:]

                        res = StreamingParseResult(
                            calls=[
                                ToolCallItem(
                                    tool_index=self.current_tool_id,
                                    name="",
                                    parameters=argument_diff,
                                )
                            ],
                        )
                        self.streamed_args_for_tool[
                            self.current_tool_id
                        ] += argument_diff
                    else:
                        res = StreamingParseResult()
                else:
                    res = StreamingParseResult()

                self.current_tool_id = len(tool_call_arr) - 1
                self.current_tool_name_sent = False
                self.streamed_args_for_tool.append("")
                return res

            # Handle tool name
            elif not self.current_tool_name_sent:
                function_name = current_tool_call.get("name")
                if function_name and function_name in self._tool_indices:
                    res = StreamingParseResult(
                        calls=[
                            ToolCallItem(
                                tool_index=self._tool_indices[function_name],
                                name=function_name,
                                parameters="",
                            )
                        ],
                    )
                    self.current_tool_name_sent = True
                else:
                    res = StreamingParseResult()

            # Handle streaming arguments
            else:
                cur_arguments = current_tool_call.get("arguments")
                res = StreamingParseResult()

                if cur_arguments:
                    sent = len(self.streamed_args_for_tool[self.current_tool_id])
                    cur_args_json = json.dumps(cur_arguments)
                    prev_arguments = self.prev_tool_call_arr[self.current_tool_id].get(
                        "arguments"
                    )

                    argument_diff = None
                    if is_complete[self.current_tool_id]:
                        argument_diff = cur_args_json[sent:]
                        self._buffer = ""
                        self.prev_tool_call_arr[self.current_tool_id].clear()
                        self.current_tool_name_sent = False
                        self.streamed_args_for_tool[self.current_tool_id] = ""

                    elif prev_arguments:
                        prev_args_json = json.dumps(prev_arguments)
                        if cur_args_json != prev_args_json:
                            prefix = _find_common_prefix(prev_args_json, cur_args_json)
                            argument_diff = prefix[sent:]

                    if argument_diff is not None:
                        res = StreamingParseResult(
                            calls=[
                                ToolCallItem(
                                    tool_index=self.current_tool_id,
                                    name="",
                                    parameters=argument_diff,
                                )
                            ],
                        )
                        if not is_complete[self.current_tool_id]:
                            self.streamed_args_for_tool[
                                self.current_tool_id
                            ] += argument_diff

            self.prev_tool_call_arr = tool_call_arr
            return res

        except Exception as e:
            logger.error(f"Error in parse_streaming_increment: {e}")
            return StreamingParseResult()

    @abstractmethod
    def has_tool_call(self, text: str) -> bool:
        raise NotImplementedError()

    @abstractmethod
    def structure_info(self) -> _GetInfoFunc:
        raise NotImplementedError()


class Qwen25Detector(BaseFormatDetector):
    """
    Detector for Qwen 2.5 models.
    Assumes function call format:
      <tool_call>{"name":"xxx", "arguments":{...}}</tool_call>
    """

    def __init__(self):
        """
        Initializes the detector with necessary state variables.
        """
        super().__init__()
        self.bot_token = "<tool_call>"
        self.eot_token = "</tool_call>"

    def has_tool_call(self, text: str) -> bool:
        """Check if the text contains a Qwen 2.5 format tool call."""
        return self.bot_token in text

    def detect_and_parse(self, text: str, tools: List[Tool]) -> StreamingParseResult:
        """
        One-time parsing: Detects and parses tool calls in the provided text.

        :param text: The complete text to parse.
        :param tools: List of available tools.
        :return: ParseResult indicating success or failure, consumed text, leftover text, and parsed calls.
        """
        idx = text.find(self.bot_token)
        normal_text = text[:idx].strip() if idx != -1 else text
        if self.bot_token not in text:
            return StreamingParseResult(normal_text=normal_text, calls=[])
        pattern = rf"{self.bot_token}(.*?){self.eot_token}"
        match_result_list = re.findall(pattern, text, re.DOTALL)
        calls = []
        for match_result in match_result_list:
            match_result = json.loads(match_result)
            calls.extend(self.parse_base_json(match_result, tools))
        return StreamingParseResult(normal_text=normal_text, calls=calls)

    def structure_info(self) -> _GetInfoFunc:
        return lambda name: StructureInfo(
            begin='<tool_call>{"name":"' + name + '", "arguments":',
            end="}</tool_call>",
            trigger="<tool_call>",
        )


class MistralDetector(BaseFormatDetector):
    """
    Detector for Mistral models.
    Assumes function call format:
      <|action_start|><|plugin|>{"name":"xxx", "arguments":{...}}<|action_end|>
    """

    def __init__(self):
        """
        Initializes the detector with necessary state variables.
        """
        super().__init__()
        self.bot_token = "[TOOL_CALLS] ["
        self.tool_call_regex = re.compile(r"\[{.*}\]", re.DOTALL)

    def has_tool_call(self, text: str) -> bool:
        """Check if the text contains a Mistral format tool call."""
        return self.bot_token in text

    def _clean_text(self, text: str) -> str:
        """
        clean text to only leave ''[TOOL_CALLS] [{"name": xxx, "arguments": {xxx}}]'
        for example,
            text = '[TOOL_CALLS] [{"name": "get_current_weather", "arguments": {"location": "Boston, MA", "unit": "fahrenheit"}}]\n\nToday\'s weather in Boston is :{function call result} (in Fahrenheit)\n\nIf you prefer Celsius, please let me know.'
            return '[TOOL_CALLS] [{"name": "get_current_weather", "arguments": {"location": "Boston, MA", "unit": "fahrenheit"}}]'
        The key pattern is [TOOL_CALLS] [...]
        """
        find_results = re.findall(r"\[TOOL_CALLS\] \[.*?\]", text, re.DOTALL)
        if len(find_results) > 0:
            return find_results[0]
        else:
            return ""

    def detect_and_parse(self, text: str, tools: List[Tool]) -> StreamingParseResult:
        """
        One-time parsing: Detects and parses tool calls in the provided text.

        :param text: The complete text to parse.
        :param tools: List of available tools.
        :return: ParseResult indicating success or failure, consumed text, leftover text, and parsed calls.
        """
        idx = text.find(self.bot_token)
        normal_text = text[:idx].strip() if idx != -1 else text
        text = self._clean_text(text)
        tool_content = text.replace("[TOOL_CALLS]", "").strip()
        raw_tool_calls = self.tool_call_regex.findall(tool_content)
        calls = []
        if len(raw_tool_calls) > 0:
            raw_tool_call = raw_tool_calls[0]
            function_call_arr = json.loads(raw_tool_call)
            for match_result in function_call_arr:
                calls.extend(self.parse_base_json(match_result, tools))
        return StreamingParseResult(normal_text=normal_text, calls=calls)

    def structure_info(self) -> _GetInfoFunc:
        return lambda name: StructureInfo(
            begin='[TOOL_CALLS] [{"name":"' + name + '", "arguments":',
            end="}]",
            trigger="[TOOL_CALLS]",
        )


class Llama32Detector(BaseFormatDetector):
    """
    Detector for Llama 3.2 models.
    Assumes function call format:
      <|python_tag|>{"name":"xxx", "arguments":{...}}
    """

    def __init__(self):
        super().__init__()
        self.bot_token = "<|python_tag|>"

    def has_tool_call(self, text: str) -> bool:
        """Check if the text contains a Llama 3.2 format tool call."""
        # depending on the prompt format the Llama model may or may not
        # prefix the output with the <|python_tag|> token
        return "<|python_tag|>" in text or text.startswith("{")

<<<<<<< HEAD
    def detect_and_parse(
        self, text: str, tools: List[Function]
    ) -> StreamingParseResult:
=======
    def detect_and_parse(self, text: str, tools: List[Tool]) -> StreamingParseResult:
>>>>>>> ac3fae84
        """Parse function calls from text, handling multiple JSON objects."""
        if "<|python_tag|>" not in text and not text.startswith("{"):
            return StreamingParseResult(normal_text=text, calls=[])

        if "<|python_tag|>" in text:
            normal_text, action_text = text.split("<|python_tag|>")
        else:
            normal_text, action_text = "", text

        # Split by semicolon and process each part
        json_parts = [part.strip() for part in action_text.split(";") if part.strip()]
        all_actions = []
        for part in json_parts:
            try:
                # Parse each individual JSON object
                action = json.loads(part)
                all_actions.append(action)
            except json.JSONDecodeError as e:
                logger.warning(f"Failed to parse JSON part: {part}")
                logger.warning(f"JSON parse error: {str(e)}")
                continue
        calls = []
        # Only process if we found valid JSON objects
        if all_actions:
            calls = self.parse_base_json(all_actions, tools)
        return StreamingParseResult(normal_text=normal_text, calls=calls)

    def structure_info(self) -> _GetInfoFunc:
        return lambda name: StructureInfo(
            begin='<|python_tag|>{"name":"' + name + '", "arguments":',
            end="}",
            trigger="<|python_tag|>",
        )


class MultiFormatParser:
    def __init__(self, detectors: List[BaseFormatDetector]):
        """
        :param detectors: A series of available Detector instances passed in
        """
        self.detectors = detectors

    def parse_once(
        self, text: str, tools: List[Tool]
    ) -> Tuple[str, list[ToolCallItem]]:
        """
        One-time parsing: Loop through detectors until there are no new matches or text is exhausted
        Return: (final_text, all_calls)
        - final_text: The remaining text after parsing that was not consumed by any Detector (can be treated as normal text)
        - all_calls: All calls parsed by the Detectors
        """
        final_calls = []
        final_normal_text = text
        for detector in self.detectors:
            parsed_result = detector.detect_and_parse(text, tools)
            tool_call_list = parsed_result.calls
            if len(tool_call_list) > 0:  # parsed successfully
                final_calls = tool_call_list
                final_normal_text = parsed_result.normal_text
                break

        # leftover_text is the normal text not consumed by any Detector
        return final_normal_text, final_calls

    def parse_streaming_increment(
        self, new_text: str, tools: List[Tool]
    ) -> Tuple[str, list[ToolCallItem]]:
        """
        Streaming incremental parsing: Feed new_text to each detector's parse_streaming_increment
        and merge their produced normal_text/calls to return.
        (The logic here can be "priority-based" or "parallel parsing" based on your needs)
        """
        final_normal_text = ""
        final_calls = []

        for detector in self.detectors:
            sp_result = detector.parse_streaming_increment(new_text, tools)
            # Merge normal_text and calls
            # If one sp_result contains result call, this should be a successful parse
            # If one sp_result only contains normal_text, this can either be a successful
            # parse or it is not using the desired parsing tool.
            if sp_result.normal_text:
                final_normal_text = sp_result.normal_text
            if sp_result.calls:
                final_calls.extend(sp_result.calls)
                final_normal_text = sp_result.normal_text
                break

        return final_normal_text, final_calls


class FunctionCallParser:
    """
    In streaming scenarios, each time new_text is received, it calls multi_format_parser.parse_streaming_increment
    and returns the resulting normal_text and calls to the upper layer (or SSE).
    """

    ToolCallParserEnum: Dict[str, Type[BaseFormatDetector]] = {
        "llama3": Llama32Detector,
        "qwen25": Qwen25Detector,
        "mistral": MistralDetector,
    }

    def __init__(self, tools: List[Tool], tool_call_parser: str):
        detectors = []
        if tool_call_parser:
            detector_class = self.ToolCallParserEnum.get(tool_call_parser)
            if detector_class:
                detectors.append(detector_class())
            else:
                raise ValueError(f"Unsupported tool_call_parser: {tool_call_parser}")
        else:
            raise ValueError("Tool Call Parser Not Given!")

        self.multi_format_parser = MultiFormatParser(detectors)
        self.tools = tools

    def has_tool_call(self, text: str) -> bool:
        """
        Check if the given text contains a tool call in the format supported by this parser.
        This delegates to the detector's implementation.

        :param text: The text to check for tool calls
        :return: True if the text contains a tool call, False otherwise
        """
        # Check all detectors in the multi_format_parser
        for detector in self.multi_format_parser.detectors:
            if detector.has_tool_call(text):
                return True
        return False

    def parse_non_stream(self, full_text: str) -> Tuple[str, list[ToolCallItem]]:
        """
        Non-streaming call: one-time parsing
        """
        full_normal_text, calls = self.multi_format_parser.parse_once(
            full_text, self.tools
        )
        return full_normal_text, calls

    def parse_stream_chunk(self, chunk_text: str) -> Tuple[str, list[ToolCallItem]]:
        """
        Streaming call: incremental parsing
        """
        normal_text, calls = self.multi_format_parser.parse_streaming_increment(
            chunk_text, self.tools
        )
        return normal_text, calls

    def structure_infos(self) -> List[_GetInfoFunc]:
        """
        Returns a list of structure_info functions for each detector
        """
        return [
            detector.structure_info() for detector in self.multi_format_parser.detectors
        ]

    def get_structure_tag(self) -> StructuralTagResponseFormat:
        tool_structures: List[StructuresResponseFormat] = list()
        tool_trigger_set: Set[str] = set()

        for wrapper in self.structure_infos():
            for tool in self.tools:
                function = tool.function
                name = function.name
                assert name is not None
                info = wrapper(name)

                # accept all if not strict, otherwise only accept the schema
                schema = function.parameters if function.strict else {}

                tool_structures.append(
                    StructuresResponseFormat(
                        begin=info.begin,
                        schema=schema,  # type: ignore
                        end=info.end,
                    )
                )
                tool_trigger_set.add(info.trigger)

        return StructuralTagResponseFormat(
            type="structural_tag",
            structures=tool_structures,
            triggers=list(tool_trigger_set),
        )<|MERGE_RESOLUTION|>--- conflicted
+++ resolved
@@ -442,13 +442,7 @@
         # prefix the output with the <|python_tag|> token
         return "<|python_tag|>" in text or text.startswith("{")
 
-<<<<<<< HEAD
-    def detect_and_parse(
-        self, text: str, tools: List[Function]
-    ) -> StreamingParseResult:
-=======
     def detect_and_parse(self, text: str, tools: List[Tool]) -> StreamingParseResult:
->>>>>>> ac3fae84
         """Parse function calls from text, handling multiple JSON objects."""
         if "<|python_tag|>" not in text and not text.startswith("{"):
             return StreamingParseResult(normal_text=text, calls=[])
