import json
import logging
import re
from abc import ABC, abstractmethod
from dataclasses import dataclass
from json import JSONDecodeError, JSONDecoder
from typing import Any, Callable, Dict, List, Optional, Tuple, Type

import partial_json_parser
from partial_json_parser.core.exceptions import MalformedJSON
from partial_json_parser.core.options import Allow
from pydantic import BaseModel

from sglang.srt.openai_api.protocol import Tool

logger = logging.getLogger(__name__)

TOOLS_TAG_LIST = [
    "<|plugin|>",
    "<function=",
    "<tool_call>",
    "<|python_tag|>",
    "[TOOL_CALLS]",
]


class ToolCallItem(BaseModel):
    """Simple encapsulation of the parsed ToolCall result for easier usage in streaming contexts."""

    tool_index: int
    name: Optional[str] = None
    parameters: str  # JSON string


def _find_common_prefix(s1: str, s2: str) -> str:
    prefix = ""
    min_length = min(len(s1), len(s2))
    for i in range(0, min_length):
        if s1[i] == s2[i]:
            prefix += s1[i]
        else:
            break
    return prefix


def _partial_json_loads(input_str: str, flags: Allow) -> Tuple[Any, int]:
    try:
        return (partial_json_parser.loads(input_str, flags), len(input_str))
    except JSONDecodeError as e:
        if "Extra data" in e.msg:
            dec = JSONDecoder()
            return dec.raw_decode(input_str)
        raise


def _is_complete_json(input_str: str) -> bool:
    try:
        json.loads(input_str)
        return True
    except JSONDecodeError:
        return False


class StreamingParseResult:
    """Result of streaming incremental parsing."""

    def __init__(
        self, normal_text: str = "", calls: Optional[List[ToolCallItem]] = None
    ):
        self.normal_text = normal_text
        self.calls = calls or []


@dataclass
class StructureInfo:
    begin: str
    finish: str
    trigger: str


_GetInfoFunc = Callable[[str], StructureInfo]
"""
helper alias of function
ususally it is a function that takes a name string and returns a StructureInfo object,
which can be used to construct a structural_tag object
"""


class BaseFormatDetector(ABC):
    """Base class providing two sets of interfaces: one-time and streaming incremental."""

    def __init__(self):
        # initialize properties used for state when parsing tool calls in
        self._buffer = ""
        # streaming mode
        self.prev_tool_call_arr: List[Dict] = []
        self.current_tool_id: int = -1
        self.current_tool_name_sent: bool = False
        self.streamed_args_for_tool: List[str] = (
            []
        )  # map what has been streamed for each tool so far to a list
        self.bot_token = ""
        self.eot_token = ""

    def parse_base_json(self, action: Any, tools: List[Tool]) -> List[ToolCallItem]:
        tool_indices = {
            tool.function.name: i for i, tool in enumerate(tools) if tool.function.name
        }
        if not isinstance(action, list):
            action = [action]

        results = []
        for act in action:
            name = act.get("name")
            if name and name in tool_indices:
                results.append(
                    ToolCallItem(
                        tool_index=tool_indices[name],
                        name=name,
                        parameters=json.dumps(
                            act.get("parameters") or act.get("arguments", {}),
                            ensure_ascii=False,
                        ),
                    )
                )
            else:
                logger.warning(f"Model attempted to call undefined function: {name}")

        return results

    @abstractmethod
    def detect_and_parse(self, text: str, tools: List[Tool]) -> List[ToolCallItem]:
        """
        Parses the text in one go. Returns success=True if the format matches, otherwise False.
        Note that leftover_text here represents "content that this parser will not consume further".
        """
        action = json.loads(text)
        return self.parse_base_json(action, tools)

    def parse_streaming_increment(
        self, new_text: str, tools: List[Tool]
    ) -> StreamingParseResult:
        """
        Streaming incremental parsing with tool validation.
        """
        # Append new text to buffer
        self._buffer += new_text
        current_text = self._buffer
        if not (self.bot_token in current_text or current_text.startswith("{")):
            self._buffer = ""
            if self.eot_token in new_text:
                new_text = new_text.replace(self.eot_token, "")
            return StreamingParseResult(normal_text=new_text)

        # Build tool indices if not already built
        if not hasattr(self, "_tool_indices"):
            self._tool_indices = {
                tool.function.name: i
                for i, tool in enumerate(tools)
                if tool.function and tool.function.name
            }

        flags = Allow.ALL if self.current_tool_name_sent else Allow.ALL & ~Allow.STR
        try:
            tool_call_arr = []
            is_complete = []
            try:
                start_idx = (
                    len(self.bot_token)
                    if current_text.startswith(self.bot_token)
                    else 0
                )
                while start_idx < len(current_text):
                    (obj, end_idx) = _partial_json_loads(
                        current_text[start_idx:], flags
                    )
                    is_complete.append(
                        _is_complete_json(current_text[start_idx : start_idx + end_idx])
                    )
                    start_idx += end_idx + len("; ")

                    # Validate tool name if present
                    if "name" in obj and obj["name"] not in self._tool_indices:
                        # Invalid tool name - reset state
                        self._buffer = ""
                        self.current_tool_id = -1
                        self.current_tool_name_sent = False
                        if self.streamed_args_for_tool:
                            self.streamed_args_for_tool.pop()
                        return StreamingParseResult()

                    # Handle parameters/arguments consistency
                    if "parameters" in obj:
                        assert (
                            "arguments" not in obj
                        ), "model generated both parameters and arguments"
                        obj["arguments"] = obj["parameters"]
                    tool_call_arr.append(obj)

            except MalformedJSON:
                return StreamingParseResult()

            if len(tool_call_arr) == 0:
                return StreamingParseResult()

            current_tool_call: Dict = (
                tool_call_arr[self.current_tool_id] if len(tool_call_arr) > 0 else {}
            )

            # Handle new tool in array
            if len(tool_call_arr) > 0 and len(tool_call_arr) > self.current_tool_id + 1:
                if self.current_tool_id >= 0:
                    cur_arguments = current_tool_call.get("arguments")
                    if cur_arguments:
                        cur_args_json = json.dumps(cur_arguments)
                        sent = len(self.streamed_args_for_tool[self.current_tool_id])
                        argument_diff = cur_args_json[sent:]

                        res = StreamingParseResult(
                            calls=[
                                ToolCallItem(
                                    tool_index=self.current_tool_id,
                                    name="",
                                    parameters=argument_diff,
                                )
                            ],
                        )
                        self.streamed_args_for_tool[
                            self.current_tool_id
                        ] += argument_diff
                    else:
                        res = StreamingParseResult()
                else:
                    res = StreamingParseResult()

                self.current_tool_id = len(tool_call_arr) - 1
                self.current_tool_name_sent = False
                self.streamed_args_for_tool.append("")
                return res

            # Handle tool name
            elif not self.current_tool_name_sent:
                function_name = current_tool_call.get("name")
                if function_name and function_name in self._tool_indices:
                    res = StreamingParseResult(
                        calls=[
                            ToolCallItem(
                                tool_index=self._tool_indices[function_name],
                                name=function_name,
                                parameters="",
                            )
                        ],
                    )
                    self.current_tool_name_sent = True
                else:
                    res = StreamingParseResult()

            # Handle streaming arguments
            else:
                cur_arguments = current_tool_call.get("arguments")
                res = StreamingParseResult()

                if cur_arguments:
                    sent = len(self.streamed_args_for_tool[self.current_tool_id])
                    cur_args_json = json.dumps(cur_arguments)
                    prev_arguments = self.prev_tool_call_arr[self.current_tool_id].get(
                        "arguments"
                    )

                    argument_diff = None
                    if is_complete[self.current_tool_id]:
                        argument_diff = cur_args_json[sent:]
                        self._buffer = ""
                        self.prev_tool_call_arr[self.current_tool_id].clear()
                        self.current_tool_name_sent = False
                        self.streamed_args_for_tool[self.current_tool_id] = ""

                    elif prev_arguments:
                        prev_args_json = json.dumps(prev_arguments)
                        if cur_args_json != prev_args_json:
                            prefix = _find_common_prefix(prev_args_json, cur_args_json)
                            argument_diff = prefix[sent:]

                    if argument_diff is not None:
                        res = StreamingParseResult(
                            calls=[
                                ToolCallItem(
                                    tool_index=self.current_tool_id,
                                    name="",
                                    parameters=argument_diff,
                                )
                            ],
                        )
                        if not is_complete[self.current_tool_id]:
                            self.streamed_args_for_tool[
                                self.current_tool_id
                            ] += argument_diff

            self.prev_tool_call_arr = tool_call_arr
            return res

        except Exception as e:
            logger.error(f"Error in parse_streaming_increment: {e}")
            return StreamingParseResult()

    @abstractmethod
    def structure_info(self) -> _GetInfoFunc:
        raise NotImplementedError()


class Qwen25Detector(BaseFormatDetector):
    """
    Detector for Qwen 2.5 models.
    Assumes function call format:
      <tool_call>{"name":"xxx", "arguments":{...}}</tool_call>
    """

    def __init__(self):
        """
        Initializes the detector with necessary state variables.
        """
        super().__init__()
        self.bot_token = "<tool_call>"
        self.eot_token = "</tool_call>"

<<<<<<< HEAD
    def detect_and_parse(self, text: str, tools: List[Tool]) -> List[ToolCallItem]:
=======
    def has_tool_call(self, text: str) -> bool:
        """Check if the text contains a Qwen 2.5 format tool call."""
        return self.bot_token in text

    def detect_and_parse(self, text: str, tools: List[Function]) -> List[ToolCallItem]:
>>>>>>> bb378556
        """
        One-time parsing: Detects and parses tool calls in the provided text.

        :param text: The complete text to parse.
        :param tools: List of available tools.
        :return: ParseResult indicating success or failure, consumed text, leftover text, and parsed calls.
        """
        if "<tool_call>" not in text:
            return []
        pattern = r"<tool_call>(.*?)</tool_call>"
        match_result_list = re.findall(pattern, text, re.DOTALL)
        calls = []
        for match_result in match_result_list:
            match_result = json.loads(match_result)
            calls.extend(self.parse_base_json(match_result, tools))
        return calls

    def structure_info(self) -> _GetInfoFunc:
        return lambda name: StructureInfo(
            begin='<tool_call>{"name":"' + name + '", "arguments":',
            finish="}</tool_call>",
            trigger="<tool_call>",
        )


class MistralDetector(BaseFormatDetector):
    """
    Detector for Mistral models.
    Assumes function call format:
      <|action_start|><|plugin|>{"name":"xxx", "arguments":{...}}<|action_end|>
    """

    def __init__(self):
        """
        Initializes the detector with necessary state variables.
        """
        super().__init__()
        self.bot_token = "[TOOL_CALLS] ["
        self.tool_call_regex = re.compile(r"\[{.*}\]", re.DOTALL)

    def has_tool_call(self, text: str) -> bool:
        """Check if the text contains a Mistral format tool call."""
        return self.bot_token in text

    def _clean_text(self, text: str) -> str:
        """
        clean text to only leave ''[TOOL_CALLS] [{"name": xxx, "arguments": {xxx}}]'
        for example,
            text = '[TOOL_CALLS] [{"name": "get_current_weather", "arguments": {"location": "Boston, MA", "unit": "fahrenheit"}}]\n\nToday\'s weather in Boston is :{function call result} (in Fahrenheit)\n\nIf you prefer Celsius, please let me know.'
            return '[TOOL_CALLS] [{"name": "get_current_weather", "arguments": {"location": "Boston, MA", "unit": "fahrenheit"}}]'
        The key pattern is [TOOL_CALLS] [...]
        """
        find_results = re.findall(r"\[TOOL_CALLS\] \[.*?\]", text, re.DOTALL)
        if len(find_results) > 0:
            return find_results[0]
        else:
            return ""

    def detect_and_parse(self, text: str, tools: List[Tool]) -> List[ToolCallItem]:
        """
        One-time parsing: Detects and parses tool calls in the provided text.

        :param text: The complete text to parse.
        :param tools: List of available tools.
        :return: ParseResult indicating success or failure, consumed text, leftover text, and parsed calls.
        """
        text = self._clean_text(text)
        tool_content = text.replace("[TOOL_CALLS]", "").strip()
        raw_tool_calls = self.tool_call_regex.findall(tool_content)
        calls = []
        if len(raw_tool_calls) > 0:
            raw_tool_call = raw_tool_calls[0]
            function_call_arr = json.loads(raw_tool_call)
            for match_result in function_call_arr:
                calls.extend(self.parse_base_json(match_result, tools))
        return calls

    def structure_info(self) -> _GetInfoFunc:
        return lambda name: StructureInfo(
            begin='[TOOL_CALLS] [{"name":"' + name + '", "arguments":',
            finish="}]",
            trigger="[TOOL_CALLS]",
        )


class Llama32Detector(BaseFormatDetector):
    """
    Detector for Llama 3.2 models.
    Assumes function call format:
      <|python_tag|>{"name":"xxx", "arguments":{...}}
    """

    def __init__(self):
        super().__init__()
        self.bot_token = "<|python_tag|>"

<<<<<<< HEAD
    def detect_and_parse(self, text: str, tools: List[Tool]) -> List[ToolCallItem]:
=======
    def has_tool_call(self, text: str) -> bool:
        """Check if the text contains a Llama 3.2 format tool call."""
        # depending on the prompt format the Llama model may or may not
        # prefix the output with the <|python_tag|> token
        return "<|python_tag|>" in text or text.startswith("{")

    def detect_and_parse(self, text: str, tools: List[Function]) -> List[ToolCallItem]:
>>>>>>> bb378556
        """Parse function calls from text, handling multiple JSON objects."""
        if "<|python_tag|>" not in text and not text.startswith("{"):
            return []

        if "<|python_tag|>" in text:
            _, action_text = text.split("<|python_tag|>")
        else:
            action_text = text

        # Split by semicolon and process each part
        json_parts = [part.strip() for part in action_text.split(";") if part.strip()]

        all_actions = []
        for part in json_parts:
            try:
                # Parse each individual JSON object
                action = json.loads(part)
                all_actions.append(action)
            except json.JSONDecodeError as e:
                logger.warning(f"Failed to parse JSON part: {part}")
                logger.warning(f"JSON parse error: {str(e)}")
                continue

        # Only process if we found valid JSON objects
        if all_actions:
            return self.parse_base_json(all_actions, tools)

        return []

    def structure_info(self) -> _GetInfoFunc:
        return lambda name: StructureInfo(
            begin='<|python_tag|>{"name":"' + name + '", "arguments":',
            finish="}",
            trigger="<|python_tag|>",
        )


class MultiFormatParser:
    def __init__(self, detectors: List[BaseFormatDetector]):
        """
        :param detectors: A series of available Detector instances passed in
        """
        self.detectors = detectors

    def parse_once(self, text: str, tools: List[Tool]):
        """
        One-time parsing: Loop through detectors until there are no new matches or text is exhausted
        Return: (final_text, all_calls)
        - final_text: The remaining text after parsing that was not consumed by any Detector (can be treated as normal text)
        - all_calls: All calls parsed by the Detectors
        """
        final_calls = []
        final_normal_text = text
        for detector in self.detectors:
            tool_call_list = detector.detect_and_parse(text, tools)
            if len(tool_call_list) > 0:  # parsed successfully
                final_calls = tool_call_list
                break

        # leftover_text is the normal text not consumed by any Detector
        return final_normal_text, final_calls

    def parse_streaming_increment(self, new_text: str, tools: List[Tool]):
        """
        Streaming incremental parsing: Feed new_text to each detector's parse_streaming_increment
        and merge their produced normal_text/calls to return.
        (The logic here can be "priority-based" or "parallel parsing" based on your needs)
        """
        final_normal_text = ""
        final_calls = []

        for detector in self.detectors:
            sp_result = detector.parse_streaming_increment(new_text, tools)
            # Merge normal_text and calls
            # If one sp_result contains result call, this should be a successful parse
            # If one sp_result only contains normal_text, this can either be a successful
            # parse or it is not using the desired parsing tool.
            if sp_result.normal_text:
                final_normal_text = sp_result.normal_text
            if sp_result.calls:
                final_calls.extend(sp_result.calls)
                final_normal_text = sp_result.normal_text
                break

        return final_normal_text, final_calls


class FunctionCallParser:
    """
    In streaming scenarios, each time new_text is received, it calls multi_format_parser.parse_streaming_increment
    and returns the resulting normal_text and calls to the upper layer (or SSE).
    """

    ToolCallParserEnum: Dict[str, Type[BaseFormatDetector]] = {
        "llama3": Llama32Detector,
        "qwen25": Qwen25Detector,
        "mistral": MistralDetector,
    }

    def __init__(self, tools: List[Tool], tool_call_parser: str):
        detectors = []
        if tool_call_parser:
            detector_class = self.ToolCallParserEnum.get(tool_call_parser)
            if detector_class:
                detectors.append(detector_class())
            else:
                raise ValueError(f"Unsupported tool_call_parser: {tool_call_parser}")
        else:
            raise ValueError("Tool Call Parser Not Given!")

        self.multi_format_parser = MultiFormatParser(detectors)
        self.tools = tools

    def has_tool_call(self, text: str) -> bool:
        """
        Check if the given text contains a tool call in the format supported by this parser.
        This delegates to the detector's implementation.

        :param text: The text to check for tool calls
        :return: True if the text contains a tool call, False otherwise
        """
        # Check all detectors in the multi_format_parser
        for detector in self.multi_format_parser.detectors:
            if detector.has_tool_call(text):
                return True
        return False

    def parse_non_stream(self, full_text: str):
        """
        Non-streaming call: one-time parsing
        """
        full_normal_text, calls = self.multi_format_parser.parse_once(
            full_text, self.tools
        )
        return full_normal_text, calls

    def parse_stream_chunk(self, chunk_text: str):
        """
        Streaming call: incremental parsing
        """
        normal_text, calls = self.multi_format_parser.parse_streaming_increment(
            chunk_text, self.tools
        )
        return normal_text, calls

    def structure_infos(self) -> List[_GetInfoFunc]:
        """
        Returns a list of structure_info functions for each detector
        """
        return [
            detector.structure_info() for detector in self.multi_format_parser.detectors
        ]<|MERGE_RESOLUTION|>--- conflicted
+++ resolved
@@ -323,15 +323,11 @@
         self.bot_token = "<tool_call>"
         self.eot_token = "</tool_call>"
 
-<<<<<<< HEAD
-    def detect_and_parse(self, text: str, tools: List[Tool]) -> List[ToolCallItem]:
-=======
     def has_tool_call(self, text: str) -> bool:
         """Check if the text contains a Qwen 2.5 format tool call."""
         return self.bot_token in text
 
     def detect_and_parse(self, text: str, tools: List[Function]) -> List[ToolCallItem]:
->>>>>>> bb378556
         """
         One-time parsing: Detects and parses tool calls in the provided text.
 
@@ -428,9 +424,6 @@
         super().__init__()
         self.bot_token = "<|python_tag|>"
 
-<<<<<<< HEAD
-    def detect_and_parse(self, text: str, tools: List[Tool]) -> List[ToolCallItem]:
-=======
     def has_tool_call(self, text: str) -> bool:
         """Check if the text contains a Llama 3.2 format tool call."""
         # depending on the prompt format the Llama model may or may not
@@ -438,7 +431,6 @@
         return "<|python_tag|>" in text or text.startswith("{")
 
     def detect_and_parse(self, text: str, tools: List[Function]) -> List[ToolCallItem]:
->>>>>>> bb378556
         """Parse function calls from text, handling multiple JSON objects."""
         if "<|python_tag|>" not in text and not text.startswith("{"):
             return []
