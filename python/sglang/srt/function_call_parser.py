--- conflicted
+++ resolved
@@ -320,17 +320,13 @@
         self.bot_token = "<tool_call>"
         self.eot_token = "</tool_call>"
 
-<<<<<<< HEAD
+    def has_tool_call(self, text: str) -> bool:
+        """Check if the text contains a Qwen 2.5 format tool call."""
+        return self.bot_token in text
+
     def detect_and_parse(
         self, text: str, tools: List[Function]
     ) -> StreamingParseResult:
-=======
-    def has_tool_call(self, text: str) -> bool:
-        """Check if the text contains a Qwen 2.5 format tool call."""
-        return self.bot_token in text
-
-    def detect_and_parse(self, text: str, tools: List[Function]) -> List[ToolCallItem]:
->>>>>>> bb378556
         """
         One-time parsing: Detects and parses tool calls in the provided text.
 
@@ -419,17 +415,6 @@
         super().__init__()
         self.bot_token = "<|python_tag|>"
 
-<<<<<<< HEAD
-    def detect_and_parse(
-        self, text: str, tools: List[Function]
-    ) -> StreamingParseResult:
-        """Parse function calls from text, handling multiple JSON objects."""
-        idx = text.find(self.bot_token)
-        normal_text = text[:idx].strip() if idx != -1 else text
-        if self.bot_token not in text:
-            return StreamingParseResult(normal_text=normal_text, calls=[])
-        _, action_text = text.split(self.bot_token, 1)
-=======
     def has_tool_call(self, text: str) -> bool:
         """Check if the text contains a Llama 3.2 format tool call."""
         # depending on the prompt format the Llama model may or may not
@@ -439,14 +424,13 @@
     def detect_and_parse(self, text: str, tools: List[Function]) -> List[ToolCallItem]:
         """Parse function calls from text, handling multiple JSON objects."""
         if "<|python_tag|>" not in text and not text.startswith("{"):
-            return []
+            return StreamingParseResult(normal_text=text, calls=[])
 
         if "<|python_tag|>" in text:
             _, action_text = text.split("<|python_tag|>")
         else:
             action_text = text
 
->>>>>>> bb378556
         # Split by semicolon and process each part
         json_parts = [part.strip() for part in action_text.split(";") if part.strip()]
         all_actions = []
@@ -548,9 +532,6 @@
         self.multi_format_parser = MultiFormatParser(detectors)
         self.tools = tools
 
-<<<<<<< HEAD
-    def parse_non_stream(self, full_text: str) -> Tuple[str, list[ToolCallItem]]:
-=======
     def has_tool_call(self, text: str) -> bool:
         """
         Check if the given text contains a tool call in the format supported by this parser.
@@ -565,8 +546,7 @@
                 return True
         return False
 
-    def parse_non_stream(self, full_text: str):
->>>>>>> bb378556
+    def parse_non_stream(self, full_text: str) -> Tuple[str, list[ToolCallItem]]:
         """
         Non-streaming call: one-time parsing
         """
