"""
Copyright 2023-2024 SGLang Team
Licensed under the Apache License, Version 2.0 (the "License");
you may not use this file except in compliance with the License.
You may obtain a copy of the License at

    http://www.apache.org/licenses/LICENSE-2.0

Unless required by applicable law or agreed to in writing, software
distributed under the License is distributed on an "AS IS" BASIS,
WITHOUT WARRANTIES OR CONDITIONS OF ANY KIND, either express or implied.
See the License for the specific language governing permissions and
limitations under the License.
"""

from sglang.srt.torch_memory_saver_adapter import TorchMemorySaverAdapter

"""
Memory pool.

SGLang has two levels of memory pool.
ReqToTokenPool maps a request to its token locations.
TokenToKVPoolAllocator manages the indices to kv cache data.
KVCache actually holds the physical kv cache.
"""

import abc
import logging
import threading
from enum import IntEnum
from functools import wraps
from typing import List, Optional, Tuple, Union

import numpy as np
import psutil
import torch
import triton
import triton.language as tl

from sglang.srt.layers.radix_attention import RadixAttention
from sglang.srt.utils import (
    debug_timing,
    get_compiler_backend,
    is_cuda,
    next_power_of_2,
)

logger = logging.getLogger(__name__)

GB = 1024 * 1024 * 1024
_is_cuda = is_cuda()


class ReqToTokenPool:
    """A memory pool that maps a request to its token locations."""

    def __init__(
        self,
        size: int,
        max_context_len: int,
        device: str,
        enable_memory_saver: bool,
    ):
        memory_saver_adapter = TorchMemorySaverAdapter.create(
            enable=enable_memory_saver
        )

        self.size = size
        self.max_context_len = max_context_len
        self.device = device
        with memory_saver_adapter.region():
            self.req_to_token = torch.zeros(
                (size, max_context_len), dtype=torch.int32, device=device
            )
        self.free_slots = list(range(size))

    def write(self, indices, values):
        self.req_to_token[indices] = values

    def available_size(self):
        return len(self.free_slots)

    def alloc(self, need_size: int) -> List[int]:
        if need_size > len(self.free_slots):
            return None

        select_index = self.free_slots[:need_size]
        self.free_slots = self.free_slots[need_size:]

        return select_index

    def free(self, free_index: Union[int, List[int]]):
        if isinstance(free_index, (int,)):
            self.free_slots.append(free_index)
        else:
            self.free_slots.extend(free_index)

    def clear(self):
        self.free_slots = list(range(self.size))


class KVCache(abc.ABC):
    @abc.abstractmethod
    def __init__(
        self,
        size: int,
        page_size: int,
        dtype: torch.dtype,
        layer_num: int,
        device: str,
        enable_memory_saver: bool,
        start_layer: Optional[int] = None,
        end_layer: Optional[int] = None,
    ):
        self.size = size
        self.page_size = page_size
        self.dtype = dtype
        self.device = device
        if dtype in (torch.float8_e5m2, torch.float8_e4m3fn):
            # NOTE: Store as torch.uint8 because Tensor.index_put is not implemented for torch.float8_e5m2
            self.store_dtype = torch.uint8
        else:
            self.store_dtype = dtype
        self.layer_num = layer_num
        self.start_layer = start_layer or 0
        self.end_layer = end_layer or layer_num - 1
        self.memory_saver_adapter = TorchMemorySaverAdapter.create(
            enable=enable_memory_saver
        )

    @abc.abstractmethod
    def get_key_buffer(self, layer_id: int) -> torch.Tensor:
        raise NotImplementedError()

    @abc.abstractmethod
    def get_value_buffer(self, layer_id: int) -> torch.Tensor:
        raise NotImplementedError()

    @abc.abstractmethod
    def get_kv_buffer(self, layer_id: int) -> Tuple[torch.Tensor, torch.Tensor]:
        raise NotImplementedError()

    @abc.abstractmethod
    def set_kv_buffer(
        self,
        layer: RadixAttention,
        loc: torch.Tensor,
        cache_k: torch.Tensor,
        cache_v: torch.Tensor,
    ) -> None:
        raise NotImplementedError()

    @abc.abstractmethod
    def get_flat_data(self, indices):
        raise NotImplementedError()

    @abc.abstractmethod
    def transfer(self, indices, flat_data):
        raise NotImplementedError()

    @abc.abstractmethod
    def transfer_per_layer(self, indices, flat_data, layer_id):
        raise NotImplementedError()

    def register_layer_transfer_counter(self, layer_transfer_counter):
        self.layer_transfer_counter = layer_transfer_counter


class TokenToKVPoolAllocator:
    """An allocator managing the indices to kv cache data."""

    def __init__(
        self,
        size: int,
        dtype: torch.dtype,
        device: str,
        kvcache: KVCache,
    ):
        self.size = size
        self.dtype = dtype
        self.device = device
        self.page_size = 1

        self.free_slots = None
        self.is_not_in_free_group = True
        self.free_group = []
        self.clear()

        self._kvcache = kvcache

    def available_size(self):
        return len(self.free_slots)

    def get_kvcache(self):
        return self._kvcache

    def alloc(self, need_size: int):
        if need_size > len(self.free_slots):
            return None

        select_index = self.free_slots[:need_size]
        self.free_slots = self.free_slots[need_size:]
        return select_index

    def free(self, free_index: torch.Tensor):
        if free_index.numel() == 0:
            return

        if self.is_not_in_free_group:
            self.free_slots = torch.cat((self.free_slots, free_index))
        else:
            self.free_group.append(free_index)

    def free_group_begin(self):
        self.is_not_in_free_group = False
        self.free_group = []

    def free_group_end(self):
        self.is_not_in_free_group = True
        if self.free_group:
            self.free(torch.cat(self.free_group))

    def backup_state(self):
        return self.free_slots

    def restore_state(self, free_slots):
        self.free_slots = free_slots

    def clear(self):
        # The padded slot 0 is used for writing dummy outputs from padded tokens.
        self.free_slots = torch.arange(
            1, self.size + 1, dtype=torch.int64, device=self.device
        )
        self.is_not_in_free_group = True
        self.free_group = []


class MHATokenToKVPool(KVCache):

    def __init__(
        self,
        size: int,
        page_size: int,
        dtype: torch.dtype,
        head_num: int,
        head_dim: int,
        layer_num: int,
        device: str,
        enable_memory_saver: bool,
        start_layer: Optional[int] = None,
        end_layer: Optional[int] = None,
    ):
        super().__init__(
            size,
            page_size,
            dtype,
            layer_num,
            device,
            enable_memory_saver,
            start_layer,
            end_layer,
        )

        self.head_num = head_num
        self.head_dim = head_dim
        self._create_buffers()

        self.layer_transfer_counter = None
        self.device_module = torch.get_device_module(self.device)
        self.alt_stream = self.device_module.Stream() if is_cuda else None

        k_size, v_size = self.get_kv_size_bytes()
        logger.info(
            f"KV Cache is allocated. #tokens: {size}, K size: {k_size / GB:.2f} GB, V size: {v_size / GB:.2f} GB"
        )

    def _create_buffers(self):
        with self.memory_saver_adapter.region():
            # [size, head_num, head_dim] for each layer
            # The padded slot 0 is used for writing dummy outputs from padded tokens.
            self.k_buffer = [
                torch.zeros(
                    (self.size + self.page_size, self.head_num, self.head_dim),
                    dtype=self.store_dtype,
                    device=self.device,
                )
                for _ in range(self.layer_num)
            ]
            self.v_buffer = [
                torch.zeros(
                    (self.size + self.page_size, self.head_num, self.head_dim),
                    dtype=self.store_dtype,
                    device=self.device,
                )
                for _ in range(self.layer_num)
            ]

    def _clear_buffers(self):
        del self.k_buffer
        del self.v_buffer

    def get_kv_size_bytes(self):
        assert hasattr(self, "k_buffer")
        assert hasattr(self, "v_buffer")
        k_size_bytes = 0
        for k_cache in self.k_buffer:
            k_size_bytes += np.prod(k_cache.shape) * k_cache.dtype.itemsize
        v_size_bytes = 0
        for v_cache in self.v_buffer:
            v_size_bytes += np.prod(v_cache.shape) * v_cache.dtype.itemsize
        return k_size_bytes, v_size_bytes

    # for disagg
    def get_contiguous_buf_infos(self):
        # layer_num x [seq_len, head_num, head_dim]
        # layer_num x [page_num, page_size, head_num, head_dim]
        kv_data_ptrs = [
            self.get_key_buffer(i).data_ptr() for i in range(self.layer_num)
        ] + [self.get_value_buffer(i).data_ptr() for i in range(self.layer_num)]
        kv_data_lens = [
            self.get_key_buffer(i).nbytes for i in range(self.layer_num)
        ] + [self.get_value_buffer(i).nbytes for i in range(self.layer_num)]
        kv_item_lens = [
            self.get_key_buffer(i)[0].nbytes * self.page_size
            for i in range(self.layer_num)
        ] + [
            self.get_value_buffer(i)[0].nbytes * self.page_size
            for i in range(self.layer_num)
        ]
        return kv_data_ptrs, kv_data_lens, kv_item_lens

    # Todo: different memory layout
    def get_flat_data(self, indices):
        # prepare a large chunk of contiguous data for efficient transfer
        flatten = torch.stack(
            [
                torch.stack([self.k_buffer[i][indices] for i in range(self.layer_num)]),
                torch.stack([self.v_buffer[i][indices] for i in range(self.layer_num)]),
            ]
        )
        return flatten

    @debug_timing
    def transfer(self, indices, flat_data):
        # transfer prepared data from host to device
        flat_data = flat_data.to(device=self.device, non_blocking=False)
        k_data, v_data = flat_data[0], flat_data[1]
        for i in range(self.layer_num):
            self.k_buffer[i][indices] = k_data[i]
            self.v_buffer[i][indices] = v_data[i]

    def transfer_per_layer(self, indices, flat_data, layer_id):
        # transfer prepared data from host to device
        flat_data = flat_data.to(device=self.device, non_blocking=False)
        k_data, v_data = flat_data[0], flat_data[1]
        self.k_buffer[layer_id - self.start_layer][indices] = k_data
        self.v_buffer[layer_id - self.start_layer][indices] = v_data

    def get_key_buffer(self, layer_id: int):
        if self.layer_transfer_counter is not None:
            self.layer_transfer_counter.wait_until(layer_id - self.start_layer)

        if self.store_dtype != self.dtype:
            return self.k_buffer[layer_id - self.start_layer].view(self.dtype)
        return self.k_buffer[layer_id - self.start_layer]

    def get_value_buffer(self, layer_id: int):
        if self.layer_transfer_counter is not None:
            self.layer_transfer_counter.wait_until(layer_id - self.start_layer)

        if self.store_dtype != self.dtype:
            return self.v_buffer[layer_id - self.start_layer].view(self.dtype)
        return self.v_buffer[layer_id - self.start_layer]

    def get_kv_buffer(self, layer_id: int):
        return self.get_key_buffer(layer_id), self.get_value_buffer(layer_id)

    def set_kv_buffer(
        self,
        layer: RadixAttention,
        loc: torch.Tensor,
        cache_k: torch.Tensor,
        cache_v: torch.Tensor,
        k_scale: Optional[float] = None,
        v_scale: Optional[float] = None,
    ):
        from sglang.srt.model_executor.cuda_graph_runner import get_is_capture_mode

        layer_id = layer.layer_id
        if cache_k.dtype != self.dtype:
            if k_scale is not None:
                cache_k.div_(k_scale)
            if v_scale is not None:
                cache_v.div_(v_scale)
            cache_k = cache_k.to(self.dtype)
            cache_v = cache_v.to(self.dtype)

        if self.store_dtype != self.dtype:
            cache_k = cache_k.view(self.store_dtype)
            cache_v = cache_v.view(self.store_dtype)

<<<<<<< HEAD
        if get_is_capture_mode() and cache_k.shape[0] < 4:
=======
        if self.capture_mode and self.alt_stream is not None:
>>>>>>> 03886917
            # Overlap the copy of K and V cache for small batch size
            current_stream = self.device_module.current_stream()
            self.alt_stream.wait_stream(current_stream)
            self.k_buffer[layer_id - self.start_layer][loc] = cache_k
            with self.device_module.stream(self.alt_stream):
                self.v_buffer[layer_id - self.start_layer][loc] = cache_v
            current_stream.wait_stream(self.alt_stream)
        else:
            self.k_buffer[layer_id - self.start_layer][loc] = cache_k
            self.v_buffer[layer_id - self.start_layer][loc] = cache_v


@torch.compile
def fused_downcast(
    cache_k: torch.Tensor,
    cache_v: torch.Tensor,
    k_scale: torch.Tensor,
    v_scale: torch.Tensor,
    dtype: torch.dtype,
    store_dtype: torch.dtype,
    max_fp8: float,
    min_fp8: float,
):
    cache_k = cache_k / k_scale
    cache_k = torch.clamp(cache_k, min_fp8, max_fp8)
    cache_v = cache_v / v_scale
    cache_v = torch.clamp(cache_v, min_fp8, max_fp8)
    cache_k = cache_k.to(dtype)
    cache_v = cache_v.to(dtype)
    cache_k = cache_k.view(store_dtype)
    cache_v = cache_v.view(store_dtype)
    return cache_k, cache_v


# This compiled version is slower in the unit test
# python3 -m unittest test_bench_serving.TestBenchServing.test_offline_throughput_non_stream_small_batch_size
@torch.compile(dynamic=True, backend=get_compiler_backend())
def copy_two_array(loc, dst_1, src_1, dst_2, src_2, dtype, store_dtype):
    dst_1[loc] = src_1.to(dtype).view(store_dtype)
    dst_2[loc] = src_2.to(dtype).view(store_dtype)


@triton.jit
def set_mla_kv_buffer_kernel(
    kv_buffer_ptr,
    cache_k_nope_ptr,
    cache_k_rope_ptr,
    loc_ptr,
    buffer_stride: tl.constexpr,
    nope_stride: tl.constexpr,
    rope_stride: tl.constexpr,
    nope_dim: tl.constexpr,
    rope_dim: tl.constexpr,
    BLOCK: tl.constexpr,
):
    pid_loc = tl.program_id(0)
    pid_blk = tl.program_id(1)

    base = pid_blk * BLOCK
    offs = base + tl.arange(0, BLOCK)
    total_dim = nope_dim + rope_dim
    mask = offs < total_dim

    loc = tl.load(loc_ptr + pid_loc)
    dst_ptr = kv_buffer_ptr + loc * buffer_stride + offs

    if base + BLOCK <= nope_dim:
        src = tl.load(
            cache_k_nope_ptr + pid_loc * nope_stride + offs,
            mask=mask,
        )
    else:
        offs_rope = offs - nope_dim
        src = tl.load(
            cache_k_rope_ptr + pid_loc * rope_stride + offs_rope,
            mask=mask,
        )

    tl.store(dst_ptr, src, mask=mask)


def set_mla_kv_buffer_triton(
    kv_buffer: torch.Tensor,
    loc: torch.Tensor,
    cache_k_nope: torch.Tensor,
    cache_k_rope: torch.Tensor,
):
    nope_dim = cache_k_nope.shape[-1]
    rope_dim = cache_k_rope.shape[-1]
    total_dim = nope_dim + rope_dim
    BLOCK = 128
    n_loc = loc.numel()
    grid = (n_loc, triton.cdiv(total_dim, BLOCK))

    set_mla_kv_buffer_kernel[grid](
        kv_buffer,
        cache_k_nope,
        cache_k_rope,
        loc,
        kv_buffer.stride(0),
        cache_k_nope.stride(0),
        cache_k_rope.stride(0),
        nope_dim,
        rope_dim,
        BLOCK=BLOCK,
    )


class MLATokenToKVPool(KVCache):
    def __init__(
        self,
        size: int,
        page_size: int,
        dtype: torch.dtype,
        kv_lora_rank: int,
        qk_rope_head_dim: int,
        layer_num: int,
        device: str,
        enable_memory_saver: bool,
        start_layer: Optional[int] = None,
        end_layer: Optional[int] = None,
    ):
        super().__init__(
            size,
            page_size,
            dtype,
            layer_num,
            device,
            enable_memory_saver,
            start_layer,
            end_layer,
        )

        self.kv_lora_rank = kv_lora_rank
        self.qk_rope_head_dim = qk_rope_head_dim

        with self.memory_saver_adapter.region():
            # The padded slot 0 is used for writing dummy outputs from padded tokens.
            self.kv_buffer = [
                torch.zeros(
                    (size + page_size, 1, kv_lora_rank + qk_rope_head_dim),
                    dtype=self.store_dtype,
                    device=device,
                )
                for _ in range(layer_num)
            ]

        self.layer_transfer_counter = None

        kv_size = self.get_kv_size_bytes()
        logger.info(
            f"KV Cache is allocated. #tokens: {size}, KV size: {kv_size / GB:.2f} GB"
        )

    def get_kv_size_bytes(self):
        assert hasattr(self, "kv_buffer")
        kv_size_bytes = 0
        for kv_cache in self.kv_buffer:
            kv_size_bytes += np.prod(kv_cache.shape) * kv_cache.dtype.itemsize
        return kv_size_bytes

    # for disagg
    def get_contiguous_buf_infos(self):
        # MLA has only one kv_buffer, so only the information of this buffer needs to be returned.
        kv_data_ptrs = [self.kv_buffer[i].data_ptr() for i in range(self.layer_num)]
        kv_data_lens = [self.kv_buffer[i].nbytes for i in range(self.layer_num)]
        kv_item_lens = [
            self.kv_buffer[i][0].nbytes * self.page_size for i in range(self.layer_num)
        ]
        return kv_data_ptrs, kv_data_lens, kv_item_lens

    def get_key_buffer(self, layer_id: int):
        if self.layer_transfer_counter is not None:
            self.layer_transfer_counter.wait_until(layer_id - self.start_layer)

        if self.store_dtype != self.dtype:
            return self.kv_buffer[layer_id - self.start_layer].view(self.dtype)
        return self.kv_buffer[layer_id - self.start_layer]

    def get_value_buffer(self, layer_id: int):
        if self.layer_transfer_counter is not None:
            self.layer_transfer_counter.wait_until(layer_id - self.start_layer)

        if self.store_dtype != self.dtype:
            return self.kv_buffer[layer_id - self.start_layer][
                ..., : self.kv_lora_rank
            ].view(self.dtype)
        return self.kv_buffer[layer_id - self.start_layer][..., : self.kv_lora_rank]

    def get_kv_buffer(self, layer_id: int):
        return self.get_key_buffer(layer_id), self.get_value_buffer(layer_id)

    def set_kv_buffer(
        self,
        layer: RadixAttention,
        loc: torch.Tensor,
        cache_k: torch.Tensor,
        cache_v: torch.Tensor,
    ):
        layer_id = layer.layer_id
        if cache_k.dtype != self.dtype:
            cache_k = cache_k.to(self.dtype)
        if self.store_dtype != self.dtype:
            self.kv_buffer[layer_id - self.start_layer][loc] = cache_k.view(
                self.store_dtype
            )
        else:
            self.kv_buffer[layer_id - self.start_layer][loc] = cache_k

    def set_mla_kv_buffer(
        self,
        layer: RadixAttention,
        loc: torch.Tensor,
        cache_k_nope: torch.Tensor,
        cache_k_rope: torch.Tensor,
    ):
        layer_id = layer.layer_id
        if cache_k_nope.dtype != self.dtype:
            cache_k_nope = cache_k_nope.to(self.dtype)
            cache_k_rope = cache_k_rope.to(self.dtype)
        if self.store_dtype != self.dtype:
            cache_k_nope = cache_k_nope.view(self.store_dtype)
            cache_k_rope = cache_k_rope.view(self.store_dtype)

        set_mla_kv_buffer_triton(
            self.kv_buffer[layer_id], loc, cache_k_nope, cache_k_rope
        )

    def get_flat_data(self, indices):
        # prepare a large chunk of contiguous data for efficient transfer
        return torch.stack([self.kv_buffer[i][indices] for i in range(self.layer_num)])

    @debug_timing
    def transfer(self, indices, flat_data):
        # transfer prepared data from host to device
        flat_data = flat_data.to(device=self.device, non_blocking=False)
        for i in range(self.layer_num):
            self.kv_buffer[i][indices] = flat_data[i]

    def transfer_per_layer(self, indices, flat_data, layer_id):
        # transfer prepared data from host to device
        flat_data = flat_data.to(device=self.device, non_blocking=False)
        self.kv_buffer[layer_id - self.start_layer][indices] = flat_data


class DoubleSparseTokenToKVPool(KVCache):
    def __init__(
        self,
        size: int,
        page_size: int,
        dtype: torch.dtype,
        head_num: int,
        head_dim: int,
        layer_num: int,
        device: str,
        heavy_channel_num: int,
        enable_memory_saver: bool,
        start_layer: Optional[int] = None,
        end_layer: Optional[int] = None,
    ):
        super().__init__(
            size,
            page_size,
            dtype,
            layer_num,
            device,
            enable_memory_saver,
            start_layer,
            end_layer,
        )

        with self.memory_saver_adapter.region():
            # [size, head_num, head_dim] for each layer
            self.k_buffer = [
                torch.zeros(
                    (size + page_size, head_num, head_dim), dtype=dtype, device=device
                )
                for _ in range(layer_num)
            ]
            self.v_buffer = [
                torch.zeros(
                    (size + page_size, head_num, head_dim), dtype=dtype, device=device
                )
                for _ in range(layer_num)
            ]

            # [size, head_num, heavy_channel_num] for each layer
            self.label_buffer = [
                torch.zeros(
                    (size + 1, head_num, heavy_channel_num), dtype=dtype, device=device
                )
                for _ in range(layer_num)
            ]

    def get_key_buffer(self, layer_id: int):
        return self.k_buffer[layer_id - self.start_layer]

    def get_value_buffer(self, layer_id: int):
        return self.v_buffer[layer_id - self.start_layer]

    def get_label_buffer(self, layer_id: int):
        return self.label_buffer[layer_id - self.start_layer]

    def get_kv_buffer(self, layer_id: int):
        return (
            self.k_buffer[layer_id - self.start_layer],
            self.v_buffer[layer_id - self.start_layer],
        )

    def set_kv_buffer(
        self,
        layer: RadixAttention,
        loc: torch.Tensor,
        cache_k: torch.Tensor,
        cache_v: torch.Tensor,
        cache_label: torch.Tensor,
    ):
        # NOTE(Andy): ignore the dtype check
        layer_id = layer.layer_id
        self.k_buffer[layer_id - self.start_layer][loc] = cache_k
        self.v_buffer[layer_id - self.start_layer][loc] = cache_v
        self.label_buffer[layer_id - self.start_layer][loc] = cache_label

    def get_flat_data(self, indices):
        pass

    def transfer(self, indices, flat_data):
        pass

    def transfer_per_layer(self, indices, flat_data, layer_id):
        pass


class MemoryStateInt(IntEnum):
    IDLE = 0
    RESERVED = 1
    PROTECTED = 2
    SYNCED = 3
    BACKUP = 4


def synchronized(debug_only=False):
    def _decorator(func):
        @wraps(func)
        def wrapper(self, *args, **kwargs):
            if (not debug_only) or self.debug:
                return func(self, *args, **kwargs)
                with self.lock:
                    return func(self, *args, **kwargs)
            else:
                return True

        return wrapper

    return _decorator


class HostKVCache(abc.ABC):

    def __init__(
        self,
        device_pool: KVCache,
        host_to_device_ratio: float,
        host_size: int,
        pin_memory: bool,
        device: str,
        page_size: int,
    ):
        self.device_pool = device_pool
        self.dtype = device_pool.store_dtype
        self.pin_memory = pin_memory
        self.device = device
        self.page_size = page_size
        self.size_per_token = self.get_size_per_token()
        if host_size > 0:
            self.size = int(host_size * 1e9 // self.size_per_token)
        else:
            self.size = int(device_pool.size * host_to_device_ratio)
        # Align the host memory pool size to the page size
        self.size = self.size - (self.size % self.page_size)
        self.start_layer = device_pool.start_layer
        self.end_layer = device_pool.end_layer

        assert (
            self.size > device_pool.size
        ), "The host memory should be larger than the device memory with the current protocol"

        # Verify there is enough available host memory.
        host_mem = psutil.virtual_memory()
        requested_bytes = self.size * self.size_per_token
        # preserve at least 10GB for other usage
        ten_gb = 10 * (1024**3)
        if requested_bytes > host_mem.available - ten_gb:
            raise ValueError(
                f"Not enough host memory available. Requesting "
                f"{requested_bytes / 1e9:.2f} GB but only have "
                f"{host_mem.available / 1e9:.2f} GB free. Please reduce the "
                f"size of the hierarchical cache."
            )
        else:
            logger.info(
                f"Allocating {requested_bytes / 1e9:.2f} GB host memory for hierarchical KV cache."
            )

        self.kv_buffer = self.init_kv_buffer()

        # A lock for synchronized operations on memory allocation and state transitions.
        self.lock = threading.RLock()
        self.debug = logger.isEnabledFor(logging.DEBUG)
        self.clear()

    @abc.abstractmethod
    def get_size_per_token(self):
        raise NotImplementedError()

    @abc.abstractmethod
    def init_kv_buffer(self):
        raise NotImplementedError()

    @abc.abstractmethod
    def transfer(self, indices, flat_data):
        raise NotImplementedError()

    @abc.abstractmethod
    def get_flat_data(self, indices):
        raise NotImplementedError()

    @abc.abstractmethod
    def get_flat_data_by_layer(self, indices, layer_id):
        raise NotImplementedError()

    @abc.abstractmethod
    def assign_flat_data(self, indices, flat_data):
        raise NotImplementedError()

    @synchronized()
    def clear(self):
        # Initialize memory states and tracking structures.
        self.mem_state = torch.zeros(
            (self.size,), dtype=torch.uint8, device=self.device
        )
        self.free_slots = torch.arange(self.size, dtype=torch.int64)

    def available_size(self):
        return len(self.free_slots)

    @synchronized()
    def alloc(self, need_size: int) -> torch.Tensor:
        if need_size > self.available_size():
            return None

        select_index = self.free_slots[:need_size]
        self.free_slots = self.free_slots[need_size:]

        if self.debug:
            self.mem_state[select_index] = MemoryStateInt.RESERVED

        return select_index

    @synchronized()
    def free(self, indices: torch.Tensor) -> int:
        self.free_slots = torch.cat([self.free_slots, indices])
        if self.debug:
            self.mem_state[indices] = MemoryStateInt.IDLE
        return len(indices)

    @synchronized(debug_only=True)
    def get_state(self, indices: torch.Tensor) -> MemoryStateInt:
        assert len(indices) > 0, "The indices should not be empty"
        states = self.mem_state[indices]
        assert (
            states == states[0]
        ).all(), "The memory slots should have the same state {}".format(states)
        return MemoryStateInt(states[0].item())

    @synchronized(debug_only=True)
    def is_reserved(self, indices: torch.Tensor) -> bool:
        return self.get_state(indices) == MemoryStateInt.RESERVED

    @synchronized(debug_only=True)
    def is_protected(self, indices: torch.Tensor) -> bool:
        return self.get_state(indices) == MemoryStateInt.PROTECTED

    @synchronized(debug_only=True)
    def is_synced(self, indices: torch.Tensor) -> bool:
        return self.get_state(indices) == MemoryStateInt.SYNCED

    @synchronized(debug_only=True)
    def is_backup(self, indices: torch.Tensor) -> bool:
        return self.get_state(indices) == MemoryStateInt.BACKUP

    @synchronized(debug_only=True)
    def update_backup(self, indices: torch.Tensor):
        if not self.is_synced(indices):
            raise ValueError(
                f"The host memory slots should be in SYNCED state before turning into BACKUP. "
                f"Current state: {self.get_state(indices)}"
            )
        self.mem_state[indices] = MemoryStateInt.BACKUP

    @synchronized(debug_only=True)
    def update_synced(self, indices: torch.Tensor):
        self.mem_state[indices] = MemoryStateInt.SYNCED

    @synchronized(debug_only=True)
    def protect_write(self, indices: torch.Tensor):
        if not self.is_reserved(indices):
            raise ValueError(
                f"The host memory slots should be RESERVED before write operations. "
                f"Current state: {self.get_state(indices)}"
            )
        self.mem_state[indices] = MemoryStateInt.PROTECTED

    @synchronized(debug_only=True)
    def protect_load(self, indices: torch.Tensor):
        if not self.is_backup(indices):
            raise ValueError(
                f"The host memory slots should be in BACKUP state before load operations. "
                f"Current state: {self.get_state(indices)}"
            )
        self.mem_state[indices] = MemoryStateInt.PROTECTED

    @synchronized(debug_only=True)
    def complete_io(self, indices: torch.Tensor):
        if not self.is_protected(indices):
            raise ValueError(
                f"The host memory slots should be PROTECTED during I/O operations. "
                f"Current state: {self.get_state(indices)}"
            )
        self.mem_state[indices] = MemoryStateInt.SYNCED


class MHATokenToKVPoolHost(HostKVCache):
    device_pool: MHATokenToKVPool

    def __init__(
        self,
        device_pool: MHATokenToKVPool,
        host_to_device_ratio: float,
        host_size: int,
        page_size: int,
        pin_memory: bool = True,
        device: str = "cpu",
    ):
        super().__init__(
            device_pool, host_to_device_ratio, host_size, pin_memory, device, page_size
        )

    def get_size_per_token(self):
        self.head_num = self.device_pool.head_num
        self.head_dim = self.device_pool.head_dim
        self.layer_num = self.device_pool.layer_num

        return self.head_dim * self.head_num * self.layer_num * self.dtype.itemsize * 2

    def init_kv_buffer(self):
        return torch.empty(
            (2, self.layer_num, self.size, self.head_num, self.head_dim),
            dtype=self.dtype,
            device=self.device,
            pin_memory=self.pin_memory,
        )

    @debug_timing
    def transfer(self, indices, flat_data):
        # backup prepared data from device to host
        self.kv_buffer[:, :, indices] = flat_data.to(
            device=self.device, non_blocking=False
        )

    def get_flat_data(self, indices):
        return self.kv_buffer[:, :, indices]

    def get_flat_data_by_layer(self, indices, layer_id):
        return self.kv_buffer[:, layer_id - self.start_layer, indices]

    def assign_flat_data(self, indices, flat_data):
        self.kv_buffer[:, :, indices] = flat_data

    def write_page_all_layers(self, host_indices, device_indices, device_pool):
        device_indices_cpu = device_indices[:: self.page_size].cpu()
        for i in range(len(device_indices_cpu)):
            h_index = host_indices[i * self.page_size]
            d_index = device_indices_cpu[i]
            for j in range(self.layer_num):
                self.kv_buffer[0, j, h_index : h_index + self.page_size].copy_(
                    device_pool.k_buffer[j][d_index : d_index + self.page_size],
                    non_blocking=True,
                )
                self.kv_buffer[1, j, h_index : h_index + self.page_size].copy_(
                    device_pool.v_buffer[j][d_index : d_index + self.page_size],
                    non_blocking=True,
                )

    def load_page_per_layer(self, host_indices, device_indices, device_pool, layer_id):
        device_indices_cpu = device_indices[:: self.page_size].cpu()
        for i in range(len(device_indices_cpu)):
            h_index = host_indices[i * self.page_size]
            d_index = device_indices_cpu[i]
            device_pool.k_buffer[layer_id - self.start_layer][
                d_index : d_index + self.page_size
            ].copy_(
                self.kv_buffer[
                    0, layer_id - self.start_layer, h_index : h_index + self.page_size
                ],
                non_blocking=True,
            )
            device_pool.v_buffer[layer_id - self.start_layer][
                d_index : d_index + self.page_size
            ].copy_(
                self.kv_buffer[
                    1, layer_id - self.start_layer, h_index : h_index + self.page_size
                ],
                non_blocking=True,
            )


class MLATokenToKVPoolHost(HostKVCache):
    device_pool: MLATokenToKVPool

    def __init__(
        self,
        device_pool: MLATokenToKVPool,
        host_to_device_ratio: float,
        host_size: int,
        page_size: int,
        pin_memory: bool = True,
        device: str = "cpu",
    ):
        super().__init__(
            device_pool, host_to_device_ratio, host_size, pin_memory, device, page_size
        )

    def get_size_per_token(self):
        self.kv_lora_rank = self.device_pool.kv_lora_rank
        self.qk_rope_head_dim = self.device_pool.qk_rope_head_dim
        self.layer_num = self.device_pool.layer_num

        return (
            (self.kv_lora_rank + self.qk_rope_head_dim)
            * 1
            * self.dtype.itemsize
            * self.layer_num
        )

    def init_kv_buffer(self):
        return torch.empty(
            (
                self.layer_num,
                self.size,
                1,
                self.kv_lora_rank + self.qk_rope_head_dim,
            ),
            dtype=self.dtype,
            device=self.device,
            pin_memory=self.pin_memory,
        )

    @debug_timing
    def transfer(self, indices, flat_data):
        # backup prepared data from device to host
        self.kv_buffer[:, indices] = flat_data.to(
            device=self.device, non_blocking=False
        )

    def get_flat_data(self, indices):
        return self.kv_buffer[:, indices]

    def get_flat_data_by_layer(self, indices, layer_id):
        return self.kv_buffer[layer_id - self.start_layer, indices]

    def assign_flat_data(self, indices, flat_data):
        self.kv_buffer[:, indices] = flat_data

    def write_page_all_layers(self, host_indices, device_indices, device_pool):
        device_indices_cpu = device_indices[:: self.page_size].cpu()
        for i in range(len(device_indices_cpu)):
            h_index = host_indices[i * self.page_size]
            d_index = device_indices_cpu[i]
            for j in range(self.layer_num):
                self.kv_buffer[j, h_index : h_index + self.page_size].copy_(
                    device_pool.kv_buffer[j][d_index : d_index + self.page_size],
                    non_blocking=True,
                )

    def load_page_per_layer(self, host_indices, device_indices, device_pool, layer_id):
        device_indices_cpu = device_indices[:: self.page_size].cpu()
        for i in range(len(device_indices_cpu)):
            h_index = host_indices[i * self.page_size]
            d_index = device_indices_cpu[i]
            device_pool.kv_buffer[layer_id - self.start_layer][
                d_index : d_index + self.page_size
            ].copy_(
                self.kv_buffer[
                    layer_id - self.start_layer, h_index : h_index + self.page_size
                ],
                non_blocking=True,
            )<|MERGE_RESOLUTION|>--- conflicted
+++ resolved
@@ -399,11 +399,7 @@
             cache_k = cache_k.view(self.store_dtype)
             cache_v = cache_v.view(self.store_dtype)
 
-<<<<<<< HEAD
-        if get_is_capture_mode() and cache_k.shape[0] < 4:
-=======
-        if self.capture_mode and self.alt_stream is not None:
->>>>>>> 03886917
+        if get_is_capture_mode() and self.alt_stream is not None:
             # Overlap the copy of K and V cache for small batch size
             current_stream = self.device_module.current_stream()
             self.alt_stream.wait_stream(current_stream)
