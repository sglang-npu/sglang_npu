"""
Copyright 2023-2024 SGLang Team
Licensed under the Apache License, Version 2.0 (the "License");
you may not use this file except in compliance with the License.
You may obtain a copy of the License at

    http://www.apache.org/licenses/LICENSE-2.0

Unless required by applicable law or agreed to in writing, software
distributed under the License is distributed on an "AS IS" BASIS,
WITHOUT WARRANTIES OR CONDITIONS OF ANY KIND, either express or implied.
See the License for the specific language governing permissions and
limitations under the License.
"""

from sglang.srt.torch_memory_saver_adapter import TorchMemorySaverAdapter

"""
Memory pool.

SGLang has two levels of memory pool.
ReqToTokenPool maps a a request to its token locations.
TokenToKVPoolAllocator manages the indices to kv cache data.
KVCache actually holds the physical kv cache.
"""

import abc
import logging
import threading
from enum import IntEnum
from functools import wraps
from typing import List, Optional, Tuple, Union

import numpy as np
import psutil
import torch

from sglang.srt.layers.radix_attention import RadixAttention
from sglang.srt.utils import debug_timing, get_compiler_backend

logger = logging.getLogger(__name__)

GB = 1024 * 1024 * 1024


class ReqToTokenPool:
    """A memory pool that maps a request to its token locations."""

    def __init__(
        self,
        size: int,
        max_context_len: int,
        device: str,
        enable_memory_saver: bool,
    ):
        memory_saver_adapter = TorchMemorySaverAdapter.create(
            enable=enable_memory_saver
        )

        self.size = size
        self.max_context_len = max_context_len
        self.device = device
        with memory_saver_adapter.region():
            self.req_to_token = torch.zeros(
                (size, max_context_len), dtype=torch.int32, device=device
            )
        self.free_slots = list(range(size))

    def write(self, indices, values):
        self.req_to_token[indices] = values

    def available_size(self):
        return len(self.free_slots)

    def alloc(self, need_size: int) -> List[int]:
        if need_size > len(self.free_slots):
            return None

        select_index = self.free_slots[:need_size]
        self.free_slots = self.free_slots[need_size:]

        return select_index

    def free(self, free_index: Union[int, List[int]]):
        if isinstance(free_index, (int,)):
            self.free_slots.append(free_index)
        else:
            self.free_slots.extend(free_index)

    def clear(self):
        self.free_slots = list(range(self.size))


class KVCache(abc.ABC):

    @abc.abstractmethod
    def get_key_buffer(self, layer_id: int) -> torch.Tensor:
        raise NotImplementedError()

    @abc.abstractmethod
    def get_value_buffer(self, layer_id: int) -> torch.Tensor:
        raise NotImplementedError()

    @abc.abstractmethod
    def get_kv_buffer(self, layer_id: int) -> Tuple[torch.Tensor, torch.Tensor]:
        raise NotImplementedError()

    @abc.abstractmethod
    def set_kv_buffer(
        self,
        layer: RadixAttention,
        loc: torch.Tensor,
        cache_k: torch.Tensor,
        cache_v: torch.Tensor,
    ) -> None:
        raise NotImplementedError()

    @abc.abstractmethod
    def get_flat_data(self, indices):
        raise NotImplementedError()

    @abc.abstractmethod
    def transfer(self, indices, flat_data):
        raise NotImplementedError()

    @abc.abstractmethod
    def transfer_per_layer(self, indices, flat_data, layer_id):
        raise NotImplementedError()

    def register_layer_transfer_counter(self, layer_transfer_counter):
        self.layer_transfer_counter = layer_transfer_counter


class TokenToKVPoolAllocator:
    """An allocator managing the indices to kv cache data."""

    def __init__(
        self,
        size: int,
        dtype: torch.dtype,
        device: str,
        kvcache: KVCache,
    ):
        self.size = size
        self.dtype = dtype
        self.device = device
        self.page_size = 1

        self.free_slots = None
        self.is_not_in_free_group = True
        self.free_group = []
        self.clear()

        self._kvcache = kvcache

    def available_size(self):
        return len(self.free_slots)

    def get_kvcache(self):
        return self._kvcache

    def alloc(self, need_size: int):
        if need_size > len(self.free_slots):
            return None

        select_index = self.free_slots[:need_size]
        self.free_slots = self.free_slots[need_size:]
        return select_index

    def free(self, free_index: torch.Tensor):
        if free_index.numel() == 0:
            return

        if self.is_not_in_free_group:
            self.free_slots = torch.concat((self.free_slots, free_index))
        else:
            self.free_group.append(free_index)

    def free_group_begin(self):
        self.is_not_in_free_group = False
        self.free_group = []

    def free_group_end(self):
        self.is_not_in_free_group = True
        if self.free_group:
            self.free(torch.concat(self.free_group))

    def clear(self):
        # The padded slot 0 is used for writing dummy outputs from padded tokens.
        self.free_slots = torch.arange(
            1, self.size + 1, dtype=torch.int64, device=self.device
        )
        self.is_in_free_group = False
        self.free_group = []


class MHATokenToKVPool(KVCache):

    def __init__(
        self,
        size: int,
        page_size: int,
        dtype: torch.dtype,
        head_num: int,
        head_dim: int,
        layer_num: int,
        device: str,
        enable_memory_saver: bool,
    ):
        self.size = size
        self.page_size = page_size
        self.dtype = dtype
        self.device = device
        if dtype in (torch.float8_e5m2, torch.float8_e4m3fn):
            # NOTE: Store as torch.uint8 because Tensor.index_put is not implemented for torch.float8_e5m2
            self.store_dtype = torch.uint8
        else:
            self.store_dtype = dtype
        self.memory_saver_adapter = TorchMemorySaverAdapter.create(
            enable=enable_memory_saver
        )

        self.head_num = head_num
        self.head_dim = head_dim
        self.layer_num = layer_num
        self._create_buffers()

        self.layer_transfer_counter = None
        self.capture_mode = False
        self.alt_stream = torch.cuda.Stream()

        k_size, v_size = self.get_kv_size_bytes()
        logger.info(
            f"KV Cache is allocated. #tokens: {size}, K size: {k_size / GB:.2f} GB, V size: {v_size / GB:.2f} GB"
        )

    def _create_buffers(self):
        with self.memory_saver_adapter.region():
            # [size, head_num, head_dim] for each layer
            # The padded slot 0 is used for writing dummy outputs from padded tokens.
            self.k_buffer = [
                torch.zeros(
                    (self.size + self.page_size, self.head_num, self.head_dim),
                    dtype=self.store_dtype,
                    device=self.device,
                )
                for _ in range(self.layer_num)
            ]
            self.v_buffer = [
                torch.zeros(
                    (self.size + self.page_size, self.head_num, self.head_dim),
                    dtype=self.store_dtype,
                    device=self.device,
                )
                for _ in range(self.layer_num)
            ]

    def _clear_buffers(self):
        del self.k_buffer
        del self.v_buffer

    def get_kv_size_bytes(self):
        assert hasattr(self, "k_buffer")
        assert hasattr(self, "v_buffer")
        k_size_bytes = 0
        for k_cache in self.k_buffer:
            k_size_bytes += np.prod(k_cache.shape) * k_cache.dtype.itemsize
        v_size_bytes = 0
        for v_cache in self.v_buffer:
            v_size_bytes += np.prod(v_cache.shape) * v_cache.dtype.itemsize
        return k_size_bytes, v_size_bytes

    # Todo: different memory layout
    def get_flat_data(self, indices):
        # prepare a large chunk of contiguous data for efficient transfer
        flatten = torch.stack(
            [
                torch.stack([self.k_buffer[i][indices] for i in range(self.layer_num)]),
                torch.stack([self.v_buffer[i][indices] for i in range(self.layer_num)]),
            ]
        )
        return flatten

    @debug_timing
    def transfer(self, indices, flat_data):
        # transfer prepared data from host to device
        flat_data = flat_data.to(device=self.device, non_blocking=False)
        k_data, v_data = flat_data[0], flat_data[1]
        for i in range(self.layer_num):
            self.k_buffer[i][indices] = k_data[i]
            self.v_buffer[i][indices] = v_data[i]

    def transfer_per_layer(self, indices, flat_data, layer_id):
        # transfer prepared data from host to device
        flat_data = flat_data.to(device=self.device, non_blocking=False)
        k_data, v_data = flat_data[0], flat_data[1]
        self.k_buffer[layer_id][indices] = k_data
        self.v_buffer[layer_id][indices] = v_data

    def get_key_buffer(self, layer_id: int):
        if self.layer_transfer_counter is not None:
            self.layer_transfer_counter.wait_until(layer_id)

        if self.store_dtype != self.dtype:
            return self.k_buffer[layer_id].view(self.dtype)
        return self.k_buffer[layer_id]

    def get_value_buffer(self, layer_id: int):
        if self.layer_transfer_counter is not None:
            self.layer_transfer_counter.wait_until(layer_id)

        if self.store_dtype != self.dtype:
            return self.v_buffer[layer_id].view(self.dtype)
        return self.v_buffer[layer_id]

    def get_kv_buffer(self, layer_id: int):
        return self.get_key_buffer(layer_id), self.get_value_buffer(layer_id)

    def set_kv_buffer(
        self,
        layer: RadixAttention,
        loc: torch.Tensor,
        cache_k: torch.Tensor,
        cache_v: torch.Tensor,
        k_scale: Optional[float] = None,
        v_scale: Optional[float] = None,
    ):
        layer_id = layer.layer_id
        if cache_k.dtype != self.dtype:
            if k_scale is not None:
                cache_k.div_(k_scale)
            if v_scale is not None:
                cache_v.div_(v_scale)
            cache_k = cache_k.to(self.dtype)
            cache_v = cache_v.to(self.dtype)

        if self.store_dtype != self.dtype:
            cache_k = cache_k.view(self.store_dtype)
            cache_v = cache_v.view(self.store_dtype)

        if self.capture_mode and cache_k.shape[0] < 4:
            self.alt_stream.wait_stream(torch.cuda.current_stream())
            with torch.cuda.stream(self.alt_stream):
                self.k_buffer[layer_id][loc] = cache_k
            self.v_buffer[layer_id][loc] = cache_v
            torch.cuda.current_stream().wait_stream(self.alt_stream)
        else:
            self.k_buffer[layer_id][loc] = cache_k
            self.v_buffer[layer_id][loc] = cache_v


@torch.compile
def fused_downcast(
    cache_k: torch.Tensor,
    cache_v: torch.Tensor,
    k_scale: torch.Tensor,
    v_scale: torch.Tensor,
    dtype: torch.dtype,
    store_dtype: torch.dtype,
    max_fp8: float,
    min_fp8: float,
):
    cache_k = cache_k / k_scale
    cache_k = torch.clamp(cache_k, min_fp8, max_fp8)
    cache_v = cache_v / v_scale
    cache_v = torch.clamp(cache_v, min_fp8, max_fp8)
    cache_k = cache_k.to(dtype)
    cache_v = cache_v.to(dtype)
    cache_k = cache_k.view(store_dtype)
    cache_v = cache_v.view(store_dtype)
    return cache_k, cache_v


# This compiled version is slower in the unit test
# python3 -m unittest test_bench_serving.TestBenchServing.test_offline_throughput_non_stream_small_batch_size
@torch.compile(dynamic=True, backend=get_compiler_backend())
def copy_two_array(loc, dst_1, src_1, dst_2, src_2, dtype, store_dtype):
    dst_1[loc] = src_1.to(dtype).view(store_dtype)
    dst_2[loc] = src_2.to(dtype).view(store_dtype)


class MLATokenToKVPool(KVCache):
    def __init__(
        self,
        size: int,
        page_size: int,
        dtype: torch.dtype,
        kv_lora_rank: int,
        qk_rope_head_dim: int,
        layer_num: int,
        device: str,
        enable_memory_saver: bool,
    ):
        self.size = size
        self.dtype = dtype
        self.device = device
        if dtype in (torch.float8_e5m2, torch.float8_e4m3fn):
            # NOTE: Store as torch.uint8 because Tensor.index_put is not implemented for torch.float8_e5m2
            self.store_dtype = torch.uint8
        else:
            self.store_dtype = dtype
        self.kv_lora_rank = kv_lora_rank
        self.qk_rope_head_dim = qk_rope_head_dim
        self.layer_num = layer_num

        memory_saver_adapter = TorchMemorySaverAdapter.create(
            enable=enable_memory_saver
        )

        with memory_saver_adapter.region():
            # The padded slot 0 is used for writing dummy outputs from padded tokens.
            self.kv_buffer = [
                torch.zeros(
                    (size + page_size, 1, kv_lora_rank + qk_rope_head_dim),
                    dtype=self.store_dtype,
                    device=device,
                )
                for _ in range(layer_num)
            ]

        self.layer_transfer_counter = None

    def get_key_buffer(self, layer_id: int):
        if self.layer_transfer_counter is not None:
            self.layer_transfer_counter.wait_until(layer_id)

        if self.store_dtype != self.dtype:
            return self.kv_buffer[layer_id].view(self.dtype)
        return self.kv_buffer[layer_id]

    def get_value_buffer(self, layer_id: int):
        if self.layer_transfer_counter is not None:
            self.layer_transfer_counter.wait_until(layer_id)

        if self.store_dtype != self.dtype:
            return self.kv_buffer[layer_id][..., : self.kv_lora_rank].view(self.dtype)
        return self.kv_buffer[layer_id][..., : self.kv_lora_rank]

    def get_kv_buffer(self, layer_id: int):
        return self.get_key_buffer(layer_id), self.get_value_buffer(layer_id)

    def set_kv_buffer(
        self,
        layer: RadixAttention,
        loc: torch.Tensor,
        cache_k: torch.Tensor,
        cache_v: torch.Tensor,
    ):
        layer_id = layer.layer_id
        if cache_k.dtype != self.dtype:
            cache_k = cache_k.to(self.dtype)
        if self.store_dtype != self.dtype:
            self.kv_buffer[layer_id][loc] = cache_k.view(self.store_dtype)
        else:
            self.kv_buffer[layer_id][loc] = cache_k

    def get_flat_data(self, indices):
        # prepare a large chunk of contiguous data for efficient transfer
        return torch.stack([self.kv_buffer[i][indices] for i in range(self.layer_num)])

    @debug_timing
    def transfer(self, indices, flat_data):
        # transfer prepared data from host to device
        flat_data = flat_data.to(device=self.device, non_blocking=False)
        for i in range(self.layer_num):
            self.kv_buffer[i][indices] = flat_data[i]

    def transfer_per_layer(self, indices, flat_data, layer_id):
        # transfer prepared data from host to device
        flat_data = flat_data.to(device=self.device, non_blocking=False)
        self.kv_buffer[layer_id][indices] = flat_data


class DoubleSparseTokenToKVPool(KVCache):
    def __init__(
        self,
        size: int,
        page_size: int,
        dtype: torch.dtype,
        head_num: int,
        head_dim: int,
        layer_num: int,
        device: str,
        heavy_channel_num: int,
        enable_memory_saver: bool,
    ):
        self.size = size
        self.page_size = page_size
        self.dtype = dtype
        self.device = device
        if dtype in (torch.float8_e5m2, torch.float8_e4m3fn):
            # NOTE: Store as torch.uint8 because Tensor.index_put is not implemented for torch.float8_e5m2
            self.store_dtype = torch.uint8
        else:
            self.store_dtype = dtype
        memory_saver_adapter = TorchMemorySaverAdapter.create(
            enable=enable_memory_saver
        )

        with memory_saver_adapter.region():
            # [size, head_num, head_dim] for each layer
            self.k_buffer = [
                torch.zeros(
                    (size + page_size, head_num, head_dim), dtype=dtype, device=device
                )
                for _ in range(layer_num)
            ]
            self.v_buffer = [
                torch.zeros(
                    (size + page_size, head_num, head_dim), dtype=dtype, device=device
                )
                for _ in range(layer_num)
            ]

            # [size, head_num, heavy_channel_num] for each layer
            self.label_buffer = [
                torch.zeros(
                    (size + 1, head_num, heavy_channel_num), dtype=dtype, device=device
                )
                for _ in range(layer_num)
            ]

    def get_key_buffer(self, layer_id: int):
        return self.k_buffer[layer_id]

    def get_value_buffer(self, layer_id: int):
        return self.v_buffer[layer_id]

    def get_label_buffer(self, layer_id: int):
        return self.label_buffer[layer_id]

    def get_kv_buffer(self, layer_id: int):
        return self.k_buffer[layer_id], self.v_buffer[layer_id]

    def set_kv_buffer(
        self,
        layer: RadixAttention,
        loc: torch.Tensor,
        cache_k: torch.Tensor,
        cache_v: torch.Tensor,
        cache_label: torch.Tensor,
    ):
        # NOTE(Andy): ignore the dtype check
        layer_id = layer.layer_id
        self.k_buffer[layer_id][loc] = cache_k
        self.v_buffer[layer_id][loc] = cache_v
        self.label_buffer[layer_id][loc] = cache_label

    def get_flat_data(self, indices):
        pass

    def transfer(self, indices, flat_data):
        pass

    def transfer_per_layer(self, indices, flat_data, layer_id):
        pass


class MemoryStateInt(IntEnum):
    IDLE = 0
    RESERVED = 1
    PROTECTED = 2
    SYNCED = 3
    BACKUP = 4


def synchronized(func):
    @wraps(func)
    def wrapper(self, *args, **kwargs):
        with self.lock:
            return func(self, *args, **kwargs)

    return wrapper


class HostKVCache(abc.ABC):

    def __init__(
        self,
        device_pool: MHATokenToKVPool,
        host_to_device_ratio: float = 3.0,
        pin_memory: bool = False,  # no need to use pin memory with the double buffering
        device: str = "cpu",
    ):
        assert (
            host_to_device_ratio >= 1
        ), "The host memory should be larger than the device memory with the current protocol"
        # todo, other ways of configuring the size

        self.device_pool = device_pool
        self.host_to_device_ratio = host_to_device_ratio
        self.pin_memory = pin_memory
        self.device = device

        self.size = int(device_pool.size * host_to_device_ratio)
        self.dtype = device_pool.store_dtype
        self.size_per_token = self.get_size_per_token()

        # Verify there is enough available host memory.
        host_mem = psutil.virtual_memory()
        requested_bytes = self.size * self.size_per_token
        # preserve at least 10GB for other usage
        ten_gb = 10 * (1024**3)
        if requested_bytes > host_mem.available - ten_gb:
            raise ValueError(
                f"Not enough host memory available. Requesting "
                f"{requested_bytes / 1e9:.2f} GB but only have "
                f"{host_mem.available / 1e9:.2f} GB free. Please reduce the "
                f"size of the hierarchical cache."
            )
        else:
            logger.info(
                f"Allocating {requested_bytes / 1e9:.2f} GB host memory for hierarchical KV cache."
            )

        self.kv_buffer = self.init_kv_buffer()

        # Initialize memory states and tracking structures.
        self.mem_state = torch.zeros(
            (self.size,), dtype=torch.uint8, device=self.device
        )
        self.free_slots = torch.arange(self.size, dtype=torch.int32)
        self.can_use_mem_size = self.size

        # A lock for synchronized operations on memory allocation and state transitions.
        self.lock = threading.RLock()

    @abc.abstractmethod
    def get_size_per_token(self):
        raise NotImplementedError()

<<<<<<< HEAD
    @abc.abstractmethod
    def init_kv_buffer(self):
        raise NotImplementedError()
=======
    def get_flat_data_by_layer(self, indices, layer_id):
        return self.kv_buffer[:, layer_id, indices]

    def assign_flat_data(self, indices, flat_data):
        self.kv_buffer[:, :, indices] = flat_data
>>>>>>> fbdb5050

    @abc.abstractmethod
    def transfer(self, indices, flat_data):
        raise NotImplementedError()

    @abc.abstractmethod
    def get_flat_data(self, indices):
        raise NotImplementedError()

    @abc.abstractmethod
    def get_flat_data_by_layer(self, indices, layer_id):
        raise NotImplementedError()

    @abc.abstractmethod
    def assign_flat_data(self, indices, flat_data):
        raise NotImplementedError()

    @synchronized
    def clear(self):
        self.mem_state.fill_(0)
        self.can_use_mem_size = self.size
        self.free_slots = torch.arange(self.size, dtype=torch.int32)

    @synchronized
    def get_state(self, indices: torch.Tensor) -> MemoryStateInt:
        assert len(indices) > 0, "The indices should not be empty"
        states = self.mem_state[indices]
        assert (
            states == states[0]
        ).all(), "The memory slots should have the same state {}".format(states)
        return MemoryStateInt(states[0].item())

    @synchronized
    def alloc(self, need_size: int) -> torch.Tensor:
        if need_size > self.can_use_mem_size:
            return None

        # todo: de-fragementation
        select_index = self.free_slots[:need_size]
        self.free_slots = self.free_slots[need_size:]

        self.mem_state[select_index] = MemoryStateInt.RESERVED
        self.can_use_mem_size -= need_size

        return select_index

    @synchronized
    def is_reserved(self, indices: torch.Tensor) -> bool:
        return self.get_state(indices) == MemoryStateInt.RESERVED

    @synchronized
    def is_protected(self, indices: torch.Tensor) -> bool:
        return self.get_state(indices) == MemoryStateInt.PROTECTED

    @synchronized
    def is_synced(self, indices: torch.Tensor) -> bool:
        return self.get_state(indices) == MemoryStateInt.SYNCED

    @synchronized
    def is_backup(self, indices: torch.Tensor) -> bool:
        return self.get_state(indices) == MemoryStateInt.BACKUP

    @synchronized
    def update_backup(self, indices: torch.Tensor):
        assert self.is_synced(indices), (
            f"The host memory slots should be in SYNCED state before turning into BACKUP. "
            f"Current state: {self.get_state(indices)}"
        )
        self.mem_state[indices] = MemoryStateInt.BACKUP

    @synchronized
    def update_synced(self, indices: torch.Tensor):
        self.mem_state[indices] = MemoryStateInt.SYNCED

    @synchronized
    def protect_write(self, indices: torch.Tensor):
        assert self.is_reserved(indices), (
            f"The host memory slots should be RESERVED before write operations. "
            f"Current state: {self.get_state(indices)}"
        )
        self.mem_state[indices] = MemoryStateInt.PROTECTED

    @synchronized
    def protect_load(self, indices: torch.Tensor):
        assert self.is_backup(indices), (
            f"The host memory slots should be in BACKUP state before load operations. "
            f"Current state: {self.get_state(indices)}"
        )
        self.mem_state[indices] = MemoryStateInt.PROTECTED

    @synchronized
    def complete_io(self, indices: torch.Tensor):
        assert self.is_protected(indices), (
            f"The host memory slots should be PROTECTED during I/O operations. "
            f"Current state: {self.get_state(indices)}"
        )
        self.mem_state[indices] = MemoryStateInt.SYNCED

    def available_size(self):
        return len(self.free_slots)

    @synchronized
    def free(self, indices: torch.Tensor) -> int:
        self.mem_state[indices] = MemoryStateInt.IDLE
        self.free_slots = torch.concat([self.free_slots, indices])
        self.can_use_mem_size += len(indices)
        return len(indices)


class MHATokenToKVPoolHost(HostKVCache):
    def __init__(
        self,
        device_pool: MHATokenToKVPool,
        host_to_device_ratio: float = 3.0,
        pin_memory: bool = False,  # no need to use pin memory with the double buffering
        device: str = "cpu",
    ):
        super().__init__(device_pool, host_to_device_ratio, pin_memory, device)

    def get_size_per_token(self):
        self.head_num = self.device_pool.head_num
        self.head_dim = self.device_pool.head_dim
        self.layer_num = self.device_pool.layer_num

        return self.head_dim * self.head_num * self.layer_num * self.dtype.itemsize * 2

    def init_kv_buffer(self):
        return torch.empty(
            (2, self.layer_num, self.size, self.head_num, self.head_dim),
            dtype=self.dtype,
            device=self.device,
            pin_memory=self.pin_memory,
        )

    @debug_timing
    def transfer(self, indices, flat_data):
        # backup prepared data from device to host
        self.kv_buffer[:, :, indices] = flat_data.to(
            device=self.device, non_blocking=False
        )

    def get_flat_data(self, indices):
        return self.kv_buffer[:, :, indices]

    def get_flat_data_by_layer(self, indices, layer_id):
        return self.kv_buffer[:, layer_id, indices]

    def assign_flat_data(self, indices, flat_data):
        self.kv_buffer[:, :, indices] = flat_data


class MLATokenToKVPoolHost(HostKVCache):
    def __init__(
        self,
        device_pool: MLATokenToKVPool,
        host_to_device_ratio: float = 4.0,
        pin_memory: bool = False,  # no need to use pin memory with the double buffering
        device: str = "cpu",
    ):
        super().__init__(device_pool, host_to_device_ratio, pin_memory, device)

    def get_size_per_token(self):
        self.kv_lora_rank = self.device_pool.kv_lora_rank
        self.qk_rope_head_dim = self.device_pool.qk_rope_head_dim
        self.layer_num = self.device_pool.layer_num

        return (self.kv_lora_rank + self.qk_rope_head_dim) * 1 * self.dtype.itemsize

    def init_kv_buffer(self):
        return torch.empty(
            (
                self.layer_num,
                self.size,
                1,
                self.kv_lora_rank + self.qk_rope_head_dim,
            ),
            dtype=self.dtype,
            device=self.device,
            pin_memory=self.pin_memory,
        )

    @debug_timing
    def transfer(self, indices, flat_data):
        # backup prepared data from device to host
        self.kv_buffer[:, indices] = flat_data.to(
            device=self.device, non_blocking=False
        )

    def get_flat_data(self, indices):
        return self.kv_buffer[:, indices]

    def get_flat_data_by_layer(self, indices, layer_id):
        return self.kv_buffer[layer_id, indices]

    def assign_flat_data(self, indices, flat_data):
        self.kv_buffer[:, indices] = flat_data<|MERGE_RESOLUTION|>--- conflicted
+++ resolved
@@ -629,17 +629,9 @@
     def get_size_per_token(self):
         raise NotImplementedError()
 
-<<<<<<< HEAD
     @abc.abstractmethod
     def init_kv_buffer(self):
         raise NotImplementedError()
-=======
-    def get_flat_data_by_layer(self, indices, layer_id):
-        return self.kv_buffer[:, layer_id, indices]
-
-    def assign_flat_data(self, indices, flat_data):
-        self.kv_buffer[:, :, indices] = flat_data
->>>>>>> fbdb5050
 
     @abc.abstractmethod
     def transfer(self, indices, flat_data):
