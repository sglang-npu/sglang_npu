--- conflicted
+++ resolved
@@ -98,16 +98,9 @@
         ]
 
         if self.disable:
-<<<<<<< HEAD
             self.token_to_kv_pool.free(kv_indices)
             self.req_to_token_pool.free(req.req_pool_idx)
             return
-=======
-            if del_in_memory_pool:
-                self.token_to_kv_pool.free(indices)
-            else:
-                return torch.tensor([], dtype=torch.int32), self.root_node
->>>>>>> f724f1f1
 
         # Radix Cache takes one ref in memory pool
         new_prefix_len = self.insert(token_ids, kv_indices.clone())
