--- conflicted
+++ resolved
@@ -61,11 +61,8 @@
     is_embedding: bool = False
     enable_multimodal: Optional[bool] = None
     revision: Optional[str] = None
-<<<<<<< HEAD
     hybrid_kvcache_ratio: Optional[float] = None
-=======
     impl: str = "auto"
->>>>>>> de1350ea
 
     # Port for the HTTP server
     host: str = "127.0.0.1"
@@ -740,7 +737,6 @@
             help="The number of tokens in a page.",
         )
         parser.add_argument(
-<<<<<<< HEAD
             "--hybrid-kvcache-ratio",
             nargs="?",
             const=0.5,
@@ -751,7 +747,8 @@
                 "(0.0 = pure uniform: local_size / global_size = 1)"
                 "(1.0 = pure hybrid: local_size / global_size = local_attention_size / context_length)"
             ),
-=======
+        )
+        parser.add_argument(
             "--impl",
             type=str,
             default=ServerArgs.impl,
@@ -762,7 +759,6 @@
             '* "sglang" will use the SGLang model implementation.\n'
             '* "transformers" will use the Transformers model '
             "implementation.\n",
->>>>>>> de1350ea
         )
 
         # Other runtime options
