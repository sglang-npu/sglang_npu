# Copyright 2023-2024 SGLang Team
# Licensed under the Apache License, Version 2.0 (the "License");
# you may not use this file except in compliance with the License.
# You may obtain a copy of the License at
#
#     http://www.apache.org/licenses/LICENSE-2.0
#
# Unless required by applicable law or agreed to in writing, software
# distributed under the License is distributed on an "AS IS" BASIS,
# WITHOUT WARRANTIES OR CONDITIONS OF ANY KIND, either express or implied.
# See the License for the specific language governing permissions and
# limitations under the License.
# ==============================================================================
"""The arguments of the server."""

import argparse
import dataclasses
import logging
import random
import tempfile
from typing import List, Optional

from sglang.srt.hf_transformers_utils import check_gguf_file
from sglang.srt.reasoning_parser import ReasoningParser
from sglang.srt.utils import (
    get_amdgpu_memory_capacity,
    get_device,
    get_hpu_memory_capacity,
    get_nvgpu_memory_capacity,
    is_cuda,
    is_flashinfer_available,
    is_hip,
    is_port_available,
    is_remote_url,
    is_valid_ipv6_address,
    nullable_str,
)

logger = logging.getLogger(__name__)


@dataclasses.dataclass
class ServerArgs:
    # Model and tokenizer
    model_path: str
    tokenizer_path: Optional[str] = None
    tokenizer_mode: str = "auto"
    skip_tokenizer_init: bool = False
    load_format: str = "auto"
    trust_remote_code: bool = False
    dtype: str = "auto"
    kv_cache_dtype: str = "auto"
    quantization: Optional[str] = None
    quantization_param_path: nullable_str = None
    context_length: Optional[int] = None
    device: Optional[str] = None
    served_model_name: Optional[str] = None
    chat_template: Optional[str] = None
    completion_template: Optional[str] = None
    is_embedding: bool = False
    revision: Optional[str] = None

    # Port for the HTTP server
    host: str = "127.0.0.1"
    port: int = 30000

    # Memory and scheduling
    mem_fraction_static: Optional[float] = None
    max_running_requests: Optional[int] = None
    max_total_tokens: Optional[int] = None
    chunked_prefill_size: Optional[int] = None
    max_prefill_tokens: int = 16384
    schedule_policy: str = "fcfs"
    schedule_conservativeness: Optional[float] = None
    cpu_offload_gb: int = 0
    page_size: int = 1

    # Other runtime options
    tp_size: int = 1
    stream_interval: int = 1
    stream_output: bool = False
    random_seed: Optional[int] = None
    constrained_json_whitespace_pattern: Optional[str] = None
    watchdog_timeout: float = 300
    dist_timeout: Optional[int] = None  # timeout for torch.distributed
    download_dir: Optional[str] = None
    base_gpu_id: int = 0
    gpu_id_step: int = 1

    # Logging
    log_level: str = "info"
    log_level_http: Optional[str] = None
    log_requests: bool = False
    log_requests_level: int = 0
    show_time_cost: bool = False
    enable_metrics: bool = False
    decode_log_interval: int = 40

    # API related
    api_key: Optional[str] = None
    file_storage_path: str = "sglang_storage"
    enable_cache_report: bool = False
    reasoning_parser: Optional[str] = None

    # Data parallelism
    dp_size: int = 1
    load_balance_method: str = "round_robin"

    # Expert parallelism
    ep_size: int = 1

    # Multi-node distributed serving
    dist_init_addr: Optional[str] = None
    nnodes: int = 1
    node_rank: int = 0

    # Model override args in JSON
    json_model_override_args: str = "{}"

    # LoRA
    lora_paths: Optional[List[str]] = None
    max_loras_per_batch: int = 8
    lora_backend: str = "triton"

    # Kernel backend
    attention_backend: Optional[str] = None
    sampling_backend: Optional[str] = None
    grammar_backend: Optional[str] = "xgrammar"

    # Speculative decoding
    speculative_algorithm: Optional[str] = None
    speculative_draft_model_path: Optional[str] = None
    speculative_num_steps: int = 5
    speculative_eagle_topk: int = 4
    speculative_num_draft_tokens: int = 8
    speculative_accept_threshold_single: float = 1.0
    speculative_accept_threshold_acc: float = 1.0
    speculative_token_map: Optional[str] = None

    # Double Sparsity
    enable_double_sparsity: bool = False
    ds_channel_config_path: str = None
    ds_heavy_channel_num: int = 32
    ds_heavy_token_num: int = 256
    ds_heavy_channel_type: str = "qk"
    ds_sparse_decode_threshold: int = 4096

    # Optimization/debug options
    disable_radix_cache: bool = False
    disable_cuda_graph: bool = False
    disable_cuda_graph_padding: bool = False
    enable_nccl_nvls: bool = False
    disable_outlines_disk_cache: bool = False
    disable_custom_all_reduce: bool = False
    disable_mla: bool = False
    disable_overlap_schedule: bool = False
    enable_mixed_chunk: bool = False
    enable_dp_attention: bool = False
    enable_ep_moe: bool = False
    enable_deepep_moe: bool = False
    enable_torch_compile: bool = False
    torch_compile_max_bs: int = 32
    cuda_graph_max_bs: Optional[int] = None
    cuda_graph_bs: Optional[List[int]] = None
    torchao_config: str = ""
    enable_nan_detection: bool = False
    enable_p2p_check: bool = False
    triton_attention_reduce_in_fp32: bool = False
    triton_attention_num_kv_splits: int = 8
    num_continuous_decode_steps: int = 1
    delete_ckpt_after_loading: bool = False
    enable_memory_saver: bool = False
    allow_auto_truncate: bool = False
    enable_custom_logit_processor: bool = False
    tool_call_parser: str = None
    enable_hierarchical_cache: bool = False
    hicache_ratio: float = 2.0
    enable_flashinfer_mla: bool = False
    enable_flashmla: bool = False
    flashinfer_mla_disable_ragged: bool = False
    warmups: Optional[str] = None

    # Debug tensor dumps
    debug_tensor_dump_output_folder: Optional[str] = None
    debug_tensor_dump_input_file: Optional[str] = None
    debug_tensor_dump_inject: bool = False

    def __post_init__(self):
        # Set missing default values
        if self.tokenizer_path is None:
            self.tokenizer_path = self.model_path

        if self.device is None:
            self.device = get_device()

        if self.served_model_name is None:
            self.served_model_name = self.model_path

        if self.random_seed is None:
            self.random_seed = random.randint(0, 1 << 30)

        if is_cuda():
            gpu_mem = get_nvgpu_memory_capacity()
        elif is_hip():
            gpu_mem = get_amdgpu_memory_capacity()
        elif self.device == "hpu":
            gpu_mem = get_hpu_memory_capacity()
        else:
            # GPU memory is not known yet or no GPU is available.
            gpu_mem = None

        # Set mem fraction static, which depends on the tensor parallelism size
        if self.mem_fraction_static is None:
            if self.tp_size >= 16:
                self.mem_fraction_static = 0.79
            elif self.tp_size >= 8:
                self.mem_fraction_static = 0.81
            elif self.tp_size >= 4:
                self.mem_fraction_static = 0.85
            elif self.tp_size >= 2:
                self.mem_fraction_static = 0.87
            else:
                self.mem_fraction_static = 0.88

        if self.schedule_conservativeness is None:
            self.schedule_conservativeness = 0.3 if self.enable_dp_attention else 1.0

        # Data parallelism attention
        if self.enable_dp_attention:
            assert (
                self.dp_size > 1
            ), "Please set a dp-size > 1. You can use 1 < dp-size <= tp-size "
            assert self.tp_size % self.dp_size == 0

        # Set chunked prefill size, which depends on the gpu memory capacity
        if self.chunked_prefill_size is None:
            if gpu_mem is not None and gpu_mem < 25_000:
                self.chunked_prefill_size = 2048
            else:
                self.chunked_prefill_size = 8192
            if self.enable_dp_attention:
                self.chunked_prefill_size //= self.dp_size
                logger.warning(
                    f"DP attention is enabled. The chunked prefill size is adjusted to {self.chunked_prefill_size} to avoid MoE kernel issues. "
                )

        assert self.chunked_prefill_size % self.page_size == 0

        if self.enable_flashmla is True:
            logger.warning(
                "FlashMLA only supports a page_size of 64, change page_size to 64."
            )
            self.page_size = 64
        # Set cuda graph max batch size
        if self.cuda_graph_max_bs is None:
            # Based on detailed statistics, when serving TP1/TP2 models on lower-end GPUs with HBM<25G, you can either disable cuda graph or set `cuda_graph_max_bs` to a very small value to reduce the memory overhead of creating cuda graphs, with almost no impact on performance. However, when serving models with TP4 or TP8, we need to enable cuda graph to maintain high performance. In this case, we can set `cuda_graph_max_bs` to 80 (half of the default value 160) to reduce the memory overhead of creating cuda graphs. Looking at the logs from TP4 serving of qwen2-72b, a value of 80 is sufficient and can reduce the memory overhead of creating cuda graphs on lower-end GPUs compared to the original 160, avoiding OOM issues.
            if gpu_mem is not None and gpu_mem < 25_000:
                if self.tp_size < 4:
                    self.cuda_graph_max_bs = 8
                else:
                    self.cuda_graph_max_bs = 80
            else:
                self.cuda_graph_max_bs = 160

        # Choose kernel backends
        if self.device == "hpu":
            self.attention_backend = "torch_native"
            self.sampling_backend = "pytorch"

        if self.attention_backend is None:
            self.attention_backend = (
                "flashinfer" if is_flashinfer_available() else "triton"
            )
        if self.sampling_backend is None:
            self.sampling_backend = (
                "flashinfer" if is_flashinfer_available() else "pytorch"
            )

        if self.attention_backend == "torch_native":
            logger.warning(
                "Cuda graph is disabled because of using torch native attention backend"
            )
            self.disable_cuda_graph = True

        # Expert parallelism
        if self.enable_ep_moe:
            self.ep_size = self.tp_size
            logger.info(
                f"EP MoE is enabled. The expert parallel size is adjusted to be the same as the tensor parallel size[{self.tp_size}]."
            )

<<<<<<< HEAD
=======
        # Data parallelism attention
        if self.enable_dp_attention:
            self.schedule_conservativeness = self.schedule_conservativeness * 0.3
            assert (
                self.dp_size > 1
            ), "Please set a dp-size > 1. You can use 1 < dp-size <= tp-size "
            assert self.tp_size % self.dp_size == 0
            self.chunked_prefill_size = self.chunked_prefill_size // self.dp_size
            logger.warning(
                f"DP attention is enabled. The chunked prefill size is adjusted to {self.chunked_prefill_size} to avoid MoE kernel issues. "
            )
            # DeepEP MoE
            if self.enable_deepep_moe:
                self.ep_size = self.dp_size
                logger.info(
                    f"DeepEP MoE is enabled. The expert parallel size is adjusted to be the same as the data parallel size[{self.dp_size}]."
                )

>>>>>>> df7014a8
        # Speculative Decoding
        if self.speculative_algorithm == "NEXTN":
            # NEXTN shares the same implementation of EAGLE
            self.speculative_algorithm = "EAGLE"

        if (
            self.speculative_algorithm == "EAGLE"
            or self.speculative_algorithm == "EAGLE3"
        ):
            if self.max_running_requests is None:
                self.max_running_requests = 32
            self.disable_overlap_schedule = True
            logger.info(
                "Overlap scheduler is disabled because of using "
                "eagle speculative decoding."
            )
            # The token generated from the verify step is counted.
            # If sepculative_num_steps >= speculative_num_draft_tokens, the additional tokens will definitely be discarded.
            # assert self.speculative_num_steps < self.speculative_num_draft_tokens

        # GGUF
        if (
            self.load_format == "auto" or self.load_format == "gguf"
        ) and check_gguf_file(self.model_path):
            self.quantization = self.load_format = "gguf"

        if is_remote_url(self.model_path):
            self.load_format = "remote"

        # AMD-specific Triton attention KV splits default number
        if is_hip():
            self.triton_attention_num_kv_splits = 16

    @staticmethod
    def add_cli_args(parser: argparse.ArgumentParser):
        # Model and port args
        parser.add_argument(
            "--model-path",
            type=str,
            help="The path of the model weights. This can be a local folder or a Hugging Face repo ID.",
            required=True,
        )
        parser.add_argument(
            "--tokenizer-path",
            type=str,
            default=ServerArgs.tokenizer_path,
            help="The path of the tokenizer.",
        )
        parser.add_argument(
            "--host", type=str, default=ServerArgs.host, help="The host of the server."
        )
        parser.add_argument(
            "--port", type=int, default=ServerArgs.port, help="The port of the server."
        )
        parser.add_argument(
            "--tokenizer-mode",
            type=str,
            default=ServerArgs.tokenizer_mode,
            choices=["auto", "slow"],
            help="Tokenizer mode. 'auto' will use the fast "
            "tokenizer if available, and 'slow' will "
            "always use the slow tokenizer.",
        )
        parser.add_argument(
            "--skip-tokenizer-init",
            action="store_true",
            help="If set, skip init tokenizer and pass input_ids in generate request",
        )
        parser.add_argument(
            "--load-format",
            type=str,
            default=ServerArgs.load_format,
            choices=[
                "auto",
                "pt",
                "safetensors",
                "npcache",
                "dummy",
                "sharded_state",
                "gguf",
                "bitsandbytes",
                "layered",
                "remote",
            ],
            help="The format of the model weights to load. "
            '"auto" will try to load the weights in the safetensors format '
            "and fall back to the pytorch bin format if safetensors format "
            "is not available. "
            '"pt" will load the weights in the pytorch bin format. '
            '"safetensors" will load the weights in the safetensors format. '
            '"npcache" will load the weights in pytorch format and store '
            "a numpy cache to speed up the loading. "
            '"dummy" will initialize the weights with random values, '
            "which is mainly for profiling."
            '"gguf" will load the weights in the gguf format. '
            '"bitsandbytes" will load the weights using bitsandbytes '
            "quantization."
            '"layered" loads weights layer by layer so that one can quantize a '
            "layer before loading another to make the peak memory envelope "
            "smaller.",
        )
        parser.add_argument(
            "--trust-remote-code",
            action="store_true",
            help="Whether or not to allow for custom models defined on the Hub in their own modeling files.",
        )
        parser.add_argument(
            "--dtype",
            type=str,
            default=ServerArgs.dtype,
            choices=["auto", "half", "float16", "bfloat16", "float", "float32"],
            help="Data type for model weights and activations.\n\n"
            '* "auto" will use FP16 precision for FP32 and FP16 models, and '
            "BF16 precision for BF16 models.\n"
            '* "half" for FP16. Recommended for AWQ quantization.\n'
            '* "float16" is the same as "half".\n'
            '* "bfloat16" for a balance between precision and range.\n'
            '* "float" is shorthand for FP32 precision.\n'
            '* "float32" for FP32 precision.',
        )
        parser.add_argument(
            "--kv-cache-dtype",
            type=str,
            default=ServerArgs.kv_cache_dtype,
            choices=["auto", "fp8_e5m2", "fp8_e4m3"],
            help='Data type for kv cache storage. "auto" will use model data type. "fp8_e5m2" and "fp8_e4m3" is supported for CUDA 11.8+.',
        )
        parser.add_argument(
            "--quantization",
            type=str,
            default=ServerArgs.quantization,
            choices=[
                "awq",
                "fp8",
                "gptq",
                "marlin",
                "gptq_marlin",
                "awq_marlin",
                "bitsandbytes",
                "gguf",
                "modelopt",
                "w8a8_int8",
                "w8a8_fp8",
            ],
            help="The quantization method.",
        )
        parser.add_argument(
            "--quantization-param-path",
            type=nullable_str,
            default=None,
            help="Path to the JSON file containing the KV cache "
            "scaling factors. This should generally be supplied, when "
            "KV cache dtype is FP8. Otherwise, KV cache scaling factors "
            "default to 1.0, which may cause accuracy issues. ",
        )
        parser.add_argument(
            "--context-length",
            type=int,
            default=ServerArgs.context_length,
            help="The model's maximum context length. Defaults to None (will use the value from the model's config.json instead).",
        )
        parser.add_argument(
            "--device",
            type=str,
            default=ServerArgs.device,
            help="The device to use ('cuda', 'xpu', 'hpu', 'cpu'). Defaults to auto-detection if not specified.",
        )
        parser.add_argument(
            "--served-model-name",
            type=str,
            default=ServerArgs.served_model_name,
            help="Override the model name returned by the v1/models endpoint in OpenAI API server.",
        )
        parser.add_argument(
            "--chat-template",
            type=str,
            default=ServerArgs.chat_template,
            help="The buliltin chat template name or the path of the chat template file. This is only used for OpenAI-compatible API server.",
        )
        parser.add_argument(
            "--completion-template",
            type=str,
            default=ServerArgs.completion_template,
            help="The buliltin completion template name or the path of the completion template file. This is only used for OpenAI-compatible API server. only for code completion currently.",
        )
        parser.add_argument(
            "--is-embedding",
            action="store_true",
            help="Whether to use a CausalLM as an embedding model.",
        )
        parser.add_argument(
            "--revision",
            type=str,
            default=None,
            help="The specific model version to use. It can be a branch "
            "name, a tag name, or a commit id. If unspecified, will use "
            "the default version.",
        )
        # Memory and scheduling
        parser.add_argument(
            "--mem-fraction-static",
            type=float,
            default=ServerArgs.mem_fraction_static,
            help="The fraction of the memory used for static allocation (model weights and KV cache memory pool). Use a smaller value if you see out-of-memory errors.",
        )
        parser.add_argument(
            "--max-running-requests",
            type=int,
            default=ServerArgs.max_running_requests,
            help="The maximum number of running requests.",
        )
        parser.add_argument(
            "--max-total-tokens",
            type=int,
            default=ServerArgs.max_total_tokens,
            help="The maximum number of tokens in the memory pool. If not specified, it will be automatically calculated based on the memory usage fraction. "
            "This option is typically used for development and debugging purposes.",
        )
        parser.add_argument(
            "--chunked-prefill-size",
            type=int,
            default=ServerArgs.chunked_prefill_size,
            help="The maximum number of tokens in a chunk for the chunked prefill. Setting this to -1 means disabling chunked prefill.",
        )
        parser.add_argument(
            "--max-prefill-tokens",
            type=int,
            default=ServerArgs.max_prefill_tokens,
            help="The maximum number of tokens in a prefill batch. The real bound will be the maximum of this value and the model's maximum context length.",
        )
        parser.add_argument(
            "--schedule-policy",
            type=str,
            default=ServerArgs.schedule_policy,
            choices=["lpm", "random", "fcfs", "dfs-weight"],
            help="The scheduling policy of the requests.",
        )
        parser.add_argument(
            "--schedule-conservativeness",
            type=float,
            default=ServerArgs.schedule_conservativeness,
            help="How conservative the schedule policy is. A larger value means more conservative scheduling. Use a larger value if you see requests being retracted frequently.",
        )
        parser.add_argument(
            "--cpu-offload-gb",
            type=int,
            default=ServerArgs.cpu_offload_gb,
            help="How many GBs of RAM to reserve for CPU offloading.",
        )
        parser.add_argument(
            "--page-size",
            type=int,
            default=ServerArgs.page_size,
            help="The number of tokens in a page.",
        )

        # Other runtime options
        parser.add_argument(
            "--tensor-parallel-size",
            "--tp-size",
            type=int,
            default=ServerArgs.tp_size,
            help="The tensor parallelism size.",
        )
        parser.add_argument(
            "--stream-interval",
            type=int,
            default=ServerArgs.stream_interval,
            help="The interval (or buffer size) for streaming in terms of the token length. A smaller value makes streaming smoother, while a larger value makes the throughput higher",
        )
        parser.add_argument(
            "--stream-output",
            action="store_true",
            help="Whether to output as a sequence of disjoint segments.",
        )
        parser.add_argument(
            "--random-seed",
            type=int,
            default=ServerArgs.random_seed,
            help="The random seed.",
        )
        parser.add_argument(
            "--constrained-json-whitespace-pattern",
            type=str,
            default=ServerArgs.constrained_json_whitespace_pattern,
            help=r"Regex pattern for syntactic whitespaces allowed in JSON constrained output. For example, to allow the model generate consecutive whitespaces, set the pattern to [\n\t ]*",
        )
        parser.add_argument(
            "--watchdog-timeout",
            type=float,
            default=ServerArgs.watchdog_timeout,
            help="Set watchdog timeout in seconds. If a forward batch takes longer than this, the server will crash to prevent hanging.",
        )
        parser.add_argument(
            "--dist-timeout",
            type=int,
            default=ServerArgs.dist_timeout,
            help="Set timeout for torch.distributed initialization.",
        )
        parser.add_argument(
            "--download-dir",
            type=str,
            default=ServerArgs.download_dir,
            help="Model download directory for huggingface.",
        )
        parser.add_argument(
            "--base-gpu-id",
            type=int,
            default=ServerArgs.base_gpu_id,
            help="The base GPU ID to start allocating GPUs from. Useful when running multiple instances on the same machine.",
        )
        parser.add_argument(
            "--gpu-id-step",
            type=int,
            default=ServerArgs.gpu_id_step,
            help="The delta between consecutive GPU IDs that are used. For example, setting it to 2 will use GPU 0,2,4,...",
        )

        # Logging
        parser.add_argument(
            "--log-level",
            type=str,
            default=ServerArgs.log_level,
            help="The logging level of all loggers.",
        )
        parser.add_argument(
            "--log-level-http",
            type=str,
            default=ServerArgs.log_level_http,
            help="The logging level of HTTP server. If not set, reuse --log-level by default.",
        )
        parser.add_argument(
            "--log-requests",
            action="store_true",
            help="Log metadata, inputs, outputs of all requests. The verbosity is decided by --log-requests-level",
        )
        parser.add_argument(
            "--log-requests-level",
            type=int,
            default=0,
            help="0: Log metadata. 1. Log metadata and partial input/output. 2. Log every input/output.",
            choices=[0, 1, 2],
        )
        parser.add_argument(
            "--show-time-cost",
            action="store_true",
            help="Show time cost of custom marks.",
        )
        parser.add_argument(
            "--enable-metrics",
            action="store_true",
            help="Enable log prometheus metrics.",
        )
        parser.add_argument(
            "--decode-log-interval",
            type=int,
            default=ServerArgs.decode_log_interval,
            help="The log interval of decode batch.",
        )

        # API related
        parser.add_argument(
            "--api-key",
            type=str,
            default=ServerArgs.api_key,
            help="Set API key of the server. It is also used in the OpenAI API compatible server.",
        )
        parser.add_argument(
            "--file-storage-path",
            type=str,
            default=ServerArgs.file_storage_path,
            help="The path of the file storage in backend.",
        )
        parser.add_argument(
            "--enable-cache-report",
            action="store_true",
            help="Return number of cached tokens in usage.prompt_tokens_details for each openai request.",
        )
        parser.add_argument(
            "--reasoning-parser",
            type=str,
            choices=list(ReasoningParser.DetectorMap.keys()),
            default=ServerArgs.reasoning_parser,
            help=f"Specify the parser for reasoning models, supported parsers are: {list(ReasoningParser.DetectorMap.keys())}.",
        )

        # Data parallelism
        parser.add_argument(
            "--data-parallel-size",
            "--dp-size",
            type=int,
            default=ServerArgs.dp_size,
            help="The data parallelism size.",
        )
        parser.add_argument(
            "--load-balance-method",
            type=str,
            default=ServerArgs.load_balance_method,
            help="The load balancing strategy for data parallelism.",
            choices=[
                "round_robin",
                "shortest_queue",
            ],
        )

        # Expert parallelism
        parser.add_argument(
            "--expert-parallel-size",
            "--ep-size",
            type=int,
            default=ServerArgs.ep_size,
            help="The expert parallelism size.",
        )

        # Multi-node distributed serving
        parser.add_argument(
            "--dist-init-addr",
            "--nccl-init-addr",  # For backward compatbility. This will be removed in the future.
            type=str,
            help="The host address for initializing distributed backend (e.g., `192.168.0.2:25000`).",
        )
        parser.add_argument(
            "--nnodes", type=int, default=ServerArgs.nnodes, help="The number of nodes."
        )
        parser.add_argument(
            "--node-rank", type=int, default=ServerArgs.node_rank, help="The node rank."
        )

        # Model override args
        parser.add_argument(
            "--json-model-override-args",
            type=str,
            help="A dictionary in JSON string format used to override default model configurations.",
            default=ServerArgs.json_model_override_args,
        )

        # LoRA
        parser.add_argument(
            "--lora-paths",
            type=str,
            nargs="*",
            default=None,
            action=LoRAPathAction,
            help="The list of LoRA adapters. You can provide a list of either path in str or renamed path in the format {name}={path}.",
        )
        parser.add_argument(
            "--max-loras-per-batch",
            type=int,
            default=8,
            help="Maximum number of adapters for a running batch, include base-only request.",
        )
        parser.add_argument(
            "--lora-backend",
            type=str,
            default="triton",
            help="Choose the kernel backend for multi-LoRA serving.",
        )

        # Kernel backend
        parser.add_argument(
            "--attention-backend",
            type=str,
            choices=["flashinfer", "triton", "torch_native"],
            default=ServerArgs.attention_backend,
            help="Choose the kernels for attention layers.",
        )
        parser.add_argument(
            "--sampling-backend",
            type=str,
            choices=["flashinfer", "pytorch"],
            default=ServerArgs.sampling_backend,
            help="Choose the kernels for sampling layers.",
        )
        parser.add_argument(
            "--grammar-backend",
            type=str,
            choices=["xgrammar", "outlines", "llguidance"],
            default=ServerArgs.grammar_backend,
            help="Choose the backend for grammar-guided decoding.",
        )
        parser.add_argument(
            "--enable-flashinfer-mla",
            action="store_true",
            help="Enable FlashInfer MLA optimization",
        )
        parser.add_argument(
            "--enable-flashmla",
            action="store_true",
            help="Enable FlashMLA decode optimization",
        )
        parser.add_argument(
            "--flashinfer-mla-disable-ragged",
            action="store_true",
            help="Not using ragged prefill wrapper when running flashinfer mla",
        )

        # Speculative decoding
        parser.add_argument(
            "--speculative-algorithm",
            type=str,
            choices=["EAGLE", "EAGLE3", "NEXTN"],
            help="Speculative algorithm.",
        )
        parser.add_argument(
            "--speculative-draft-model-path",
            type=str,
            help="The path of the draft model weights. This can be a local folder or a Hugging Face repo ID.",
        )
        parser.add_argument(
            "--speculative-num-steps",
            type=int,
            help="The number of steps sampled from draft model in Speculative Decoding.",
            default=ServerArgs.speculative_num_steps,
        )
        parser.add_argument(
            "--speculative-eagle-topk",
            type=int,
            help="The number of tokens sampled from the draft model in eagle2 each step.",
            default=ServerArgs.speculative_eagle_topk,
        )
        parser.add_argument(
            "--speculative-num-draft-tokens",
            type=int,
            help="The number of tokens sampled from the draft model in Speculative Decoding.",
            default=ServerArgs.speculative_num_draft_tokens,
        )
        parser.add_argument(
            "--speculative-accept-threshold-single",
            type=float,
            help="Accept a draft token if its probability in the target model is greater than this threshold.",
            default=ServerArgs.speculative_accept_threshold_single,
        )
        parser.add_argument(
            "--speculative-accept-threshold-acc",
            type=float,
            help="The accept probability of a draft token is raised from its target probability p to min(1, p / threshold_acc).",
            default=ServerArgs.speculative_accept_threshold_acc,
        )
        parser.add_argument(
            "--speculative-token-map",
            type=str,
            help="The path of the draft model's small vocab table.",
            default=ServerArgs.speculative_token_map,
        )

        # Double Sparsity
        parser.add_argument(
            "--enable-double-sparsity",
            action="store_true",
            help="Enable double sparsity attention",
        )
        parser.add_argument(
            "--ds-channel-config-path",
            type=str,
            default=ServerArgs.ds_channel_config_path,
            help="The path of the double sparsity channel config",
        )
        parser.add_argument(
            "--ds-heavy-channel-num",
            type=int,
            default=ServerArgs.ds_heavy_channel_num,
            help="The number of heavy channels in double sparsity attention",
        )
        parser.add_argument(
            "--ds-heavy-token-num",
            type=int,
            default=ServerArgs.ds_heavy_token_num,
            help="The number of heavy tokens in double sparsity attention",
        )
        parser.add_argument(
            "--ds-heavy-channel-type",
            type=str,
            default=ServerArgs.ds_heavy_channel_type,
            help="The type of heavy channels in double sparsity attention",
        )
        parser.add_argument(
            "--ds-sparse-decode-threshold",
            type=int,
            default=ServerArgs.ds_sparse_decode_threshold,
            help="The type of heavy channels in double sparsity attention",
        )

        # Optimization/debug options
        parser.add_argument(
            "--disable-radix-cache",
            action="store_true",
            help="Disable RadixAttention for prefix caching.",
        )
        parser.add_argument(
            "--disable-cuda-graph",
            action="store_true",
            help="Disable cuda graph.",
        )
        parser.add_argument(
            "--disable-cuda-graph-padding",
            action="store_true",
            help="Disable cuda graph when padding is needed. Still uses cuda graph when padding is not needed.",
        )
        parser.add_argument(
            "--enable-nccl-nvls",
            action="store_true",
            help="Enable NCCL NVLS for prefill heavy requests when available.",
        )
        parser.add_argument(
            "--disable-outlines-disk-cache",
            action="store_true",
            help="Disable disk cache of outlines to avoid possible crashes related to file system or high concurrency.",
        )
        parser.add_argument(
            "--disable-custom-all-reduce",
            action="store_true",
            help="Disable the custom all-reduce kernel and fall back to NCCL.",
        )
        parser.add_argument(
            "--disable-mla",
            action="store_true",
            help="Disable Multi-head Latent Attention (MLA) for DeepSeek V2/V3/R1 series models.",
        )
        parser.add_argument(
            "--disable-overlap-schedule",
            action="store_true",
            help="Disable the overlap scheduler, which overlaps the CPU scheduler with GPU model worker.",
        )
        parser.add_argument(
            "--enable-mixed-chunk",
            action="store_true",
            help="Enabling mixing prefill and decode in a batch when using chunked prefill.",
        )
        parser.add_argument(
            "--enable-dp-attention",
            action="store_true",
            help="Enabling data parallelism for attention and tensor parallelism for FFN. The dp size should be equal to the tp size. Currently only DeepSeek-V2 is supported.",
        )
        parser.add_argument(
            "--enable-ep-moe",
            action="store_true",
            help="Enabling expert parallelism for moe. The ep size is equal to the tp size.",
        )
        parser.add_argument(
            "--enable-torch-compile",
            action="store_true",
            help="Optimize the model with torch.compile. Experimental feature.",
        )
        parser.add_argument(
            "--torch-compile-max-bs",
            type=int,
            default=ServerArgs.torch_compile_max_bs,
            help="Set the maximum batch size when using torch compile.",
        )
        parser.add_argument(
            "--cuda-graph-max-bs",
            type=int,
            default=ServerArgs.cuda_graph_max_bs,
            help="Set the maximum batch size for cuda graph.",
        )
        parser.add_argument(
            "--cuda-graph-bs",
            type=int,
            nargs="+",
            help="Set the list of batch sizes for cuda graph.",
        )
        parser.add_argument(
            "--torchao-config",
            type=str,
            default=ServerArgs.torchao_config,
            help="Optimize the model with torchao. Experimental feature. Current choices are: int8dq, int8wo, int4wo-<group_size>, fp8wo, fp8dq-per_tensor, fp8dq-per_row",
        )
        parser.add_argument(
            "--enable-nan-detection",
            action="store_true",
            help="Enable the NaN detection for debugging purposes.",
        )
        parser.add_argument(
            "--enable-p2p-check",
            action="store_true",
            help="Enable P2P check for GPU access, otherwise the p2p access is allowed by default.",
        )
        parser.add_argument(
            "--triton-attention-reduce-in-fp32",
            action="store_true",
            help="Cast the intermidiate attention results to fp32 to avoid possible crashes related to fp16."
            "This only affects Triton attention kernels.",
        )
        parser.add_argument(
            "--triton-attention-num-kv-splits",
            type=int,
            default=ServerArgs.triton_attention_num_kv_splits,
            help="The number of KV splits in flash decoding Triton kernel. Larger value is better in longer context scenarios. The default value is 8.",
        )
        parser.add_argument(
            "--num-continuous-decode-steps",
            type=int,
            default=ServerArgs.num_continuous_decode_steps,
            help="Run multiple continuous decoding steps to reduce scheduling overhead. "
            "This can potentially increase throughput but may also increase time-to-first-token latency. "
            "The default value is 1, meaning only run one decoding step at a time.",
        )
        parser.add_argument(
            "--delete-ckpt-after-loading",
            action="store_true",
            help="Delete the model checkpoint after loading the model.",
        )
        parser.add_argument(
            "--enable-memory-saver",
            action="store_true",
            help="Allow saving memory using release_memory_occupation and resume_memory_occupation",
        )
        parser.add_argument(
            "--allow-auto-truncate",
            action="store_true",
            help="Allow automatically truncating requests that exceed the maximum input length instead of returning an error.",
        )
        parser.add_argument(
            "--enable-custom-logit-processor",
            action="store_true",
            help="Enable users to pass custom logit processors to the server (disabled by default for security)",
        )
        parser.add_argument(
            "--tool-call-parser",
            type=str,
            choices=["qwen25", "mistral", "llama3"],
            default=ServerArgs.tool_call_parser,
            help="Specify the parser for handling tool-call interactions. Options include: 'qwen25', 'mistral', and 'llama3'.",
        )
        parser.add_argument(
            "--enable-hierarchical-cache",
            action="store_true",
            help="Enable hierarchical cache",
        )
        parser.add_argument(
            "--hicache-ratio",
            type=float,
            required=False,
            default=ServerArgs.hicache_ratio,
            help="The ratio of the size of host KV cache memory pool to the size of device pool.",
        )
        parser.add_argument(
            "--enable-deepep-moe",
            action="store_true",
            help="Enabling DeepEP MoE implementation for EP MoE.",
        )

        # Server warmups
        parser.add_argument(
            "--warmups",
            type=str,
            required=False,
            help="Specify custom warmup functions (csv) to run before server starts eg. --warmups=warmup_name1,warmup_name2 "
            "will run the functions `warmup_name1` and `warmup_name2` specified in warmup.py before the server starts listening for requests",
        )

        # Debug tensor dumps
        parser.add_argument(
            "--debug-tensor-dump-output-folder",
            type=str,
            default=ServerArgs.debug_tensor_dump_output_folder,
            help="The output folder for dumping tensors.",
        )
        parser.add_argument(
            "--debug-tensor-dump-input-file",
            type=str,
            default=ServerArgs.debug_tensor_dump_input_file,
            help="The input filename for dumping tensors",
        )
        parser.add_argument(
            "--debug-tensor-dump-inject",
            type=str,
            default=ServerArgs.debug_tensor_dump_inject,
            help="Inject the outputs from jax as the input of every layer.",
        )

    @classmethod
    def from_cli_args(cls, args: argparse.Namespace):
        args.tp_size = args.tensor_parallel_size
        args.dp_size = args.data_parallel_size
        args.ep_size = args.expert_parallel_size
        attrs = [attr.name for attr in dataclasses.fields(cls)]
        return cls(**{attr: getattr(args, attr) for attr in attrs})

    def url(self):
        if is_valid_ipv6_address(self.host):
            return f"http://[{self.host}]:{self.port}"
        else:
            return f"http://{self.host}:{self.port}"

    def check_server_args(self):
        assert (
            self.tp_size % self.nnodes == 0
        ), "tp_size must be divisible by number of nodes"
        assert not (
            self.dp_size > 1 and self.nnodes != 1 and not self.enable_dp_attention
        ), "multi-node data parallel is not supported unless dp attention!"
        assert (
            self.max_loras_per_batch > 0
            # FIXME
            and (self.lora_paths is None or self.disable_cuda_graph)
            and (self.lora_paths is None or self.disable_radix_cache)
        ), "compatibility of lora and cuda graph and radix attention is in progress"
        assert self.base_gpu_id >= 0, "base_gpu_id must be non-negative"
        assert self.gpu_id_step >= 1, "gpu_id_step must be positive"

        if isinstance(self.lora_paths, list):
            lora_paths = self.lora_paths
            self.lora_paths = {}
            for lora_path in lora_paths:
                if "=" in lora_path:
                    name, path = lora_path.split("=", 1)
                    self.lora_paths[name] = path
                else:
                    self.lora_paths[lora_path] = lora_path


def prepare_server_args(argv: List[str]) -> ServerArgs:
    """
    Prepare the server arguments from the command line arguments.

    Args:
        args: The command line arguments. Typically, it should be `sys.argv[1:]`
            to ensure compatibility with `parse_args` when no arguments are passed.

    Returns:
        The server arguments.
    """
    parser = argparse.ArgumentParser()
    ServerArgs.add_cli_args(parser)
    raw_args = parser.parse_args(argv)
    server_args = ServerArgs.from_cli_args(raw_args)
    return server_args


ZMQ_TCP_PORT_DELTA = 233


@dataclasses.dataclass
class PortArgs:
    # The ipc filename for tokenizer to receive inputs from detokenizer (zmq)
    tokenizer_ipc_name: str
    # The ipc filename for scheduler (rank 0) to receive inputs from tokenizer (zmq)
    scheduler_input_ipc_name: str
    # The ipc filename for detokenizer to receive inputs from scheduler (zmq)
    detokenizer_ipc_name: str

    # The port for nccl initialization (torch.dist)
    nccl_port: int

    # The ipc filename for rpc call between Engine and Scheduler
    rpc_ipc_name: str

    @staticmethod
    def init_new(server_args, dp_rank: Optional[int] = None) -> "PortArgs":
        port = server_args.port + random.randint(100, 1000)
        while True:
            if is_port_available(port):
                break
            if port < 60000:
                port += 42
            else:
                port -= 43

        if not server_args.enable_dp_attention:
            # Normal case, use IPC within a single node
            return PortArgs(
                tokenizer_ipc_name=f"ipc://{tempfile.NamedTemporaryFile(delete=False).name}",
                scheduler_input_ipc_name=f"ipc://{tempfile.NamedTemporaryFile(delete=False).name}",
                detokenizer_ipc_name=f"ipc://{tempfile.NamedTemporaryFile(delete=False).name}",
                nccl_port=port,
                rpc_ipc_name=f"ipc://{tempfile.NamedTemporaryFile(delete=False).name}",
            )
        else:
            # DP attention. Use TCP + port to handle both single-node and multi-node.
            if server_args.nnodes == 1 and server_args.dist_init_addr is None:
                dist_init_addr = ("127.0.0.1", server_args.port + ZMQ_TCP_PORT_DELTA)
            else:
                dist_init_addr = server_args.dist_init_addr.split(":")
            assert (
                len(dist_init_addr) == 2
            ), "please provide --dist-init-addr as host:port of head node"

            dist_init_host, dist_init_port = dist_init_addr
            port_base = int(dist_init_port) + 1
            if dp_rank is None:
                scheduler_input_port = (
                    port_base + 2
                )  # TokenizerManager to DataParallelController
            else:
                scheduler_input_port = port_base + 2 + 1 + dp_rank

            return PortArgs(
                tokenizer_ipc_name=f"tcp://{dist_init_host}:{port_base}",
                scheduler_input_ipc_name=f"tcp://{dist_init_host}:{scheduler_input_port}",
                detokenizer_ipc_name=f"tcp://{dist_init_host}:{port_base + 1}",
                nccl_port=port,
                rpc_ipc_name=f"tcp://{dist_init_host}:{port_base + 2}",
            )


class LoRAPathAction(argparse.Action):
    def __call__(self, parser, namespace, values, option_string=None):
        setattr(namespace, self.dest, {})
        for lora_path in values:
            if "=" in lora_path:
                name, path = lora_path.split("=", 1)
                getattr(namespace, self.dest)[name] = path
            else:
                getattr(namespace, self.dest)[lora_path] = lora_path


class DeprecatedAction(argparse.Action):
    def __init__(self, option_strings, dest, nargs=0, **kwargs):
        super(DeprecatedAction, self).__init__(
            option_strings, dest, nargs=nargs, **kwargs
        )

    def __call__(self, parser, namespace, values, option_string=None):
        raise ValueError(self.help)<|MERGE_RESOLUTION|>--- conflicted
+++ resolved
@@ -231,6 +231,12 @@
                 self.dp_size > 1
             ), "Please set a dp-size > 1. You can use 1 < dp-size <= tp-size "
             assert self.tp_size % self.dp_size == 0
+            # DeepEP MoE
+            if self.enable_deepep_moe:
+                self.ep_size = self.dp_size
+                logger.info(
+                    f"DeepEP MoE is enabled. The expert parallel size is adjusted to be the same as the data parallel size[{self.dp_size}]."
+                )
 
         # Set chunked prefill size, which depends on the gpu memory capacity
         if self.chunked_prefill_size is None:
@@ -289,27 +295,6 @@
                 f"EP MoE is enabled. The expert parallel size is adjusted to be the same as the tensor parallel size[{self.tp_size}]."
             )
 
-<<<<<<< HEAD
-=======
-        # Data parallelism attention
-        if self.enable_dp_attention:
-            self.schedule_conservativeness = self.schedule_conservativeness * 0.3
-            assert (
-                self.dp_size > 1
-            ), "Please set a dp-size > 1. You can use 1 < dp-size <= tp-size "
-            assert self.tp_size % self.dp_size == 0
-            self.chunked_prefill_size = self.chunked_prefill_size // self.dp_size
-            logger.warning(
-                f"DP attention is enabled. The chunked prefill size is adjusted to {self.chunked_prefill_size} to avoid MoE kernel issues. "
-            )
-            # DeepEP MoE
-            if self.enable_deepep_moe:
-                self.ep_size = self.dp_size
-                logger.info(
-                    f"DeepEP MoE is enabled. The expert parallel size is adjusted to be the same as the data parallel size[{self.dp_size}]."
-                )
-
->>>>>>> df7014a8
         # Speculative Decoding
         if self.speculative_algorithm == "NEXTN":
             # NEXTN shares the same implementation of EAGLE
