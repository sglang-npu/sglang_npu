--- conflicted
+++ resolved
@@ -213,14 +213,10 @@
     disable_shared_experts_fusion: bool = False
     disable_chunked_prefix_cache: bool = False
     disable_fast_image_processor: bool = False
-<<<<<<< HEAD
-    mm_attention_backend: Optional[str] = None
+    enable_return_hidden_states: bool = False
+    warmups: Optional[str] = None
     vtensor_enable: bool = False
     vtensor_port: int = 10000
-=======
-    enable_return_hidden_states: bool = False
-    warmups: Optional[str] = None
->>>>>>> 2a5f0100
 
     # Debug tensor dumps
     debug_tensor_dump_output_folder: Optional[str] = None
@@ -705,8 +701,6 @@
             "name, a tag name, or a commit id. If unspecified, will use "
             "the default version.",
         )
-<<<<<<< HEAD
-=======
         parser.add_argument(
             "--impl",
             type=str,
@@ -720,7 +714,6 @@
             "implementation.\n",
         )
 
->>>>>>> 2a5f0100
         # Memory and scheduling
         parser.add_argument(
             "--mem-fraction-static",
@@ -1468,6 +1461,17 @@
             help="Specify custom warmup functions (csv) to run before server starts eg. --warmups=warmup_name1,warmup_name2 "
             "will run the functions `warmup_name1` and `warmup_name2` specified in warmup.py before the server starts listening for requests",
         )
+        parser.add_argument(
+            "--vtensor-enable",
+            action="store_true",
+            help="Enable FlowMLA & vtensor to optimize dp mla weights.",
+        )
+        parser.add_argument(
+            "--vtensor-port",
+            type=int,
+            default=10000,
+            help="Port used for vtensor communication. Default is 10000.",
+        )
 
         # Debug tensor dumps
         parser.add_argument(
@@ -1536,30 +1540,6 @@
             help="The URL of the PD disaggregation load balancer. If set, the prefill/decode server will register with the load balancer.",
         )
 
-<<<<<<< HEAD
-        parser.add_argument(
-            "--mm-attention-backend",
-            type=str,
-            choices=["sdpa", "fa3", "triton_attn"],
-            default=ServerArgs.mm_attention_backend,
-            help="Set multimodal attention backend.",
-        )
-
-        parser.add_argument(
-            "--vtensor-enable",
-            action="store_true",
-            help="Enable vtensor to optimize attention weight",
-        )
-
-        parser.add_argument(
-            "--vtensor-port",
-            type=int,
-            default=10000,
-            help="Port used for vtensor communication. Default is 10000.",
-        )
-
-=======
->>>>>>> 2a5f0100
     @classmethod
     def from_cli_args(cls, args: argparse.Namespace):
         args.tp_size = args.tensor_parallel_size
