"""
Copyright 2023-2024 SGLang Team
Licensed under the Apache License, Version 2.0 (the "License");
you may not use this file except in compliance with the License.
You may obtain a copy of the License at

    http://www.apache.org/licenses/LICENSE-2.0

Unless required by applicable law or agreed to in writing, software
distributed under the License is distributed on an "AS IS" BASIS,
WITHOUT WARRANTIES OR CONDITIONS OF ANY KIND, either express or implied.
See the License for the specific language governing permissions and
limitations under the License.
"""

"""The arguments of the server."""

import argparse
import dataclasses
import logging
import random
import tempfile
from typing import List, Optional

from sglang.srt.utils import is_flashinfer_available, is_ipv6, is_port_available

logger = logging.getLogger(__name__)


@dataclasses.dataclass
class ServerArgs:
    # Model and tokenizer
    model_path: str
    tokenizer_path: Optional[str] = None
    tokenizer_mode: str = "auto"
    skip_tokenizer_init: bool = False
    load_format: str = "auto"
    trust_remote_code: bool = True
    dtype: str = "auto"
    kv_cache_dtype: str = "auto"
<<<<<<< HEAD
    kvint4_groupsize: int = 32
    trust_remote_code: bool = True
    context_length: Optional[int] = None
=======
>>>>>>> 48761171
    quantization: Optional[str] = None
    context_length: Optional[int] = None
    device: str = "cuda"
    served_model_name: Optional[str] = None
    chat_template: Optional[str] = None
    is_embedding: bool = False

    # Port
    host: str = "127.0.0.1"
    port: int = 30000

    # Memory and scheduling
    mem_fraction_static: Optional[float] = None
    max_running_requests: Optional[int] = None
    max_total_tokens: Optional[int] = None
    chunked_prefill_size: int = 8192
    max_prefill_tokens: int = 16384
    schedule_policy: str = "lpm"
    schedule_conservativeness: float = 1.0

    # Other runtime options
    tp_size: int = 1
    stream_interval: int = 1
    random_seed: Optional[int] = None
    constrained_json_whitespace_pattern: Optional[str] = None

    # Logging
    log_level: str = "info"
    log_level_http: Optional[str] = None
    log_requests: bool = False
    show_time_cost: bool = False

    # Other
    api_key: Optional[str] = None
    file_storage_pth: str = "SGLang_storage"

    # Data parallelism
    dp_size: int = 1
    load_balance_method: str = "round_robin"

    # Distributed args
    dist_init_addr: Optional[str] = None
    nnodes: int = 1
    node_rank: int = 0

    # Model override args in JSON
    json_model_override_args: str = "{}"

    # LoRA
    lora_paths: Optional[List[str]] = None
    max_loras_per_batch: int = 8

    # Kernel backend
    attention_backend: Optional[str] = None
    sampling_backend: Optional[str] = None

    # Optimization/debug options
    disable_flashinfer: bool = False
    disable_flashinfer_sampling: bool = False
    disable_radix_cache: bool = False
    disable_regex_jump_forward: bool = False
    disable_cuda_graph: bool = False
    disable_cuda_graph_padding: bool = False
    disable_disk_cache: bool = False
    disable_custom_all_reduce: bool = False
    disable_mla: bool = False
    disable_penalizer: bool = False
    enable_mixed_chunk: bool = False
    enable_torch_compile: bool = False
    max_torch_compile_bs: int = 32
    torchao_config: str = ""
    enable_p2p_check: bool = False
    triton_attention_reduce_in_fp32: bool = False
    num_continuous_decode_steps: int = 1

    def __post_init__(self):
        # Set missing default values
        if self.tokenizer_path is None:
            self.tokenizer_path = self.model_path

        if self.served_model_name is None:
            self.served_model_name = self.model_path

        if self.chunked_prefill_size <= 0:
            # Disable chunked prefill
            self.chunked_prefill_size = None

        # Mem fraction depends on the tensor parallelism size
        if self.mem_fraction_static is None:
            if self.tp_size >= 16:
                self.mem_fraction_static = 0.79
            elif self.tp_size >= 8:
                self.mem_fraction_static = 0.83
            elif self.tp_size >= 4:
                self.mem_fraction_static = 0.85
            elif self.tp_size >= 2:
                self.mem_fraction_static = 0.87
            else:
                self.mem_fraction_static = 0.88

        if self.random_seed is None:
            self.random_seed = random.randint(0, 1 << 30)

        # Deprecation warnings
        if self.disable_flashinfer:
            logger.warning(
                "The option '--disable-flashinfer' will be deprecated in the next release. "
                "Please use '--attention-backend triton' instead."
            )
            self.attention_backend = "triton"
        if self.disable_flashinfer_sampling:
            logger.warning(
                "The option '--disable-flashinfer-sampling' will be deprecated in the next release. "
                "Please use '--sampling-backend pytorch' instead. "
            )
            self.sampling_backend = "pytorch"

        if not is_flashinfer_available():
            self.attention_backend = "triton"
            self.sampling_backend = "pytorch"

        # Default kernel backends
        if self.attention_backend is None:
            self.attention_backend = "flashinfer"

        if self.sampling_backend is None:
            self.sampling_backend = "flashinfer"

        # Model-specific patches
        if "Alibaba-NLP/gte-Qwen2-1.5B-instruct" == self.model_path:
            logger.info(
                "Not sure why, the tokenizer will add an additional token at the end of the prompt when trust_remote_mode=True"
            )
            self.trust_remote_code = False

        if "gemma-2" in self.model_path.lower():
            logger.info("When using sliding window in gemma-2, turn on flashinfer.")
            self.attention_backend = "flashinfer"

    @staticmethod
    def add_cli_args(parser: argparse.ArgumentParser):
        parser.add_argument(
            "--model-path",
            type=str,
            help="The path of the model weights. This can be a local folder or a Hugging Face repo ID.",
            required=True,
        )
        parser.add_argument(
            "--tokenizer-path",
            type=str,
            default=ServerArgs.tokenizer_path,
            help="The path of the tokenizer.",
        )
        parser.add_argument(
            "--host", type=str, default=ServerArgs.host, help="The host of the server."
        )
        parser.add_argument(
            "--port", type=int, default=ServerArgs.port, help="The port of the server."
        )
        parser.add_argument(
            "--tokenizer-mode",
            type=str,
            default=ServerArgs.tokenizer_mode,
            choices=["auto", "slow"],
            help="Tokenizer mode. 'auto' will use the fast "
            "tokenizer if available, and 'slow' will "
            "always use the slow tokenizer.",
        )
        parser.add_argument(
            "--skip-tokenizer-init",
            action="store_true",
            help="If set, skip init tokenizer and pass input_ids in generate request",
        )
        parser.add_argument(
            "--load-format",
            type=str,
            default=ServerArgs.load_format,
            choices=["auto", "pt", "safetensors", "npcache", "dummy"],
            help="The format of the model weights to load. "
            '"auto" will try to load the weights in the safetensors format '
            "and fall back to the pytorch bin format if safetensors format "
            "is not available. "
            '"pt" will load the weights in the pytorch bin format. '
            '"safetensors" will load the weights in the safetensors format. '
            '"npcache" will load the weights in pytorch format and store '
            "a numpy cache to speed up the loading. "
            '"dummy" will initialize the weights with random values, '
            "which is mainly for profiling.",
        )
        parser.add_argument(
            "--trust-remote-code",
            action="store_true",
            help="Whether or not to allow for custom models defined on the Hub in their own modeling files.",
        )
        parser.add_argument(
            "--dtype",
            type=str,
            default=ServerArgs.dtype,
            choices=["auto", "half", "float16", "bfloat16", "float", "float32"],
            help="Data type for model weights and activations.\n\n"
            '* "auto" will use FP16 precision for FP32 and FP16 models, and '
            "BF16 precision for BF16 models.\n"
            '* "half" for FP16. Recommended for AWQ quantization.\n'
            '* "float16" is the same as "half".\n'
            '* "bfloat16" for a balance between precision and range.\n'
            '* "float" is shorthand for FP32 precision.\n'
            '* "float32" for FP32 precision.',
        )
        parser.add_argument(
            "--kv-cache-dtype",
            type=str,
            default=ServerArgs.kv_cache_dtype,
            choices=["auto", "fp8_e5m2", "int8", "int4"],
            help='Data type for kv cache storage. "auto" will use model data type. "fp8_e5m2" is supported for CUDA 11.8+.',
        )
        parser.add_argument(
<<<<<<< HEAD
            "--kvint4-groupsize",
            type=int,
            default=ServerArgs.kvint4_groupsize,
            choices=[8, 16, 32, 64, 128],
            help="Kv cache int4 quantization group size, more smaller, acc more higher, mem occupancy of scales more higher. Defaults to 32",
        )
        parser.add_argument(
            "--trust-remote-code",
            action="store_true",
            help="Whether or not to allow for custom models defined on the Hub in their own modeling files.",
        )
        parser.add_argument(
            "--context-length",
            type=int,
            default=ServerArgs.context_length,
            help="The model's maximum context length. Defaults to None (will use the value from the model's config.json instead).",
        )
        parser.add_argument(
=======
>>>>>>> 48761171
            "--quantization",
            type=str,
            default=ServerArgs.quantization,
            choices=[
                "awq",
                "fp8",
                "gptq",
                "marlin",
                "gptq_marlin",
                "awq_marlin",
                "bitsandbytes",
                "compressed-tensors",
            ],
            help="The quantization method.",
        )
        parser.add_argument(
            "--context-length",
            type=int,
            default=ServerArgs.context_length,
            help="The model's maximum context length. Defaults to None (will use the value from the model's config.json instead).",
        )
        parser.add_argument(
            "--device",
            type=str,
            default="cuda",
            choices=["cuda", "xpu"],
            help="The device type.",
        )
        parser.add_argument(
            "--served-model-name",
            type=str,
            default=ServerArgs.served_model_name,
            help="Override the model name returned by the v1/models endpoint in OpenAI API server.",
        )
        parser.add_argument(
            "--chat-template",
            type=str,
            default=ServerArgs.chat_template,
            help="The buliltin chat template name or the path of the chat template file. This is only used for OpenAI-compatible API server.",
        )
        parser.add_argument(
            "--is-embedding",
            action="store_true",
            help="Whether to use a CausalLM as an embedding model.",
        )
        parser.add_argument(
            "--mem-fraction-static",
            type=float,
            default=ServerArgs.mem_fraction_static,
            help="The fraction of the memory used for static allocation (model weights and KV cache memory pool). Use a smaller value if you see out-of-memory errors.",
        )
        parser.add_argument(
            "--max-running-requests",
            type=int,
            default=ServerArgs.max_running_requests,
            help="The maximum number of running requests.",
        )
        parser.add_argument(
            "--max-total-tokens",
            type=int,
            default=ServerArgs.max_total_tokens,
            help="The maximum number of tokens in the memory pool. If not specified, it will be automatically calculated based on the memory usage fraction. "
            "This option is typically used for development and debugging purposes.",
        )
        parser.add_argument(
            "--chunked-prefill-size",
            type=int,
            default=ServerArgs.chunked_prefill_size,
            help="The maximum number of tokens in a chunk for the chunked prefill. Setting this to -1 means disabling chunked prefill",
        )
        parser.add_argument(
            "--max-prefill-tokens",
            type=int,
            default=ServerArgs.max_prefill_tokens,
            help="The maximum number of tokens in a prefill batch. The real bound will be the maximum of this value and the model's maximum context length.",
        )
        parser.add_argument(
            "--schedule-policy",
            type=str,
            default=ServerArgs.schedule_policy,
            choices=["lpm", "random", "fcfs", "dfs-weight"],
            help="The scheduling policy of the requests.",
        )
        parser.add_argument(
            "--schedule-conservativeness",
            type=float,
            default=ServerArgs.schedule_conservativeness,
            help="How conservative the schedule policy is. A larger value means more conservative scheduling. Use a larger value if you see requests being retracted frequently.",
        )
        parser.add_argument(
            "--tensor-parallel-size",
            "--tp-size",
            type=int,
            default=ServerArgs.tp_size,
            help="The tensor parallelism size.",
        )
        parser.add_argument(
            "--stream-interval",
            type=int,
            default=ServerArgs.stream_interval,
            help="The interval (or buffer size) for streaming in terms of the token length. A smaller value makes streaming smoother, while a larger value makes the throughput higher",
        )
        parser.add_argument(
            "--random-seed",
            type=int,
            default=ServerArgs.random_seed,
            help="The random seed.",
        )
        parser.add_argument(
            "--constrained-json-whitespace-pattern",
            type=str,
            default=ServerArgs.constrained_json_whitespace_pattern,
            help=r"Regex pattern for syntactic whitespaces allowed in JSON constrained output. For example, to allow the model generate consecutive whitespaces, set the pattern to [\n\t ]*",
        )
        parser.add_argument(
            "--log-level",
            type=str,
            default=ServerArgs.log_level,
            help="The logging level of all loggers.",
        )
        parser.add_argument(
            "--log-level-http",
            type=str,
            default=ServerArgs.log_level_http,
            help="The logging level of HTTP server. If not set, reuse --log-level by default.",
        )
        parser.add_argument(
            "--log-requests",
            action="store_true",
            help="Log the inputs and outputs of all requests.",
        )
        parser.add_argument(
            "--show-time-cost",
            action="store_true",
            help="Show time cost of custom marks.",
        )
        parser.add_argument(
            "--api-key",
            type=str,
            default=ServerArgs.api_key,
            help="Set API key of the server. It is also used in the OpenAI API compatible server.",
        )
        parser.add_argument(
            "--file-storage-pth",
            type=str,
            default=ServerArgs.file_storage_pth,
            help="The path of the file storage in backend.",
        )

        # Data parallelism
        parser.add_argument(
            "--data-parallel-size",
            "--dp-size",
            type=int,
            default=ServerArgs.dp_size,
            help="The data parallelism size.",
        )
        parser.add_argument(
            "--load-balance-method",
            type=str,
            default=ServerArgs.load_balance_method,
            help="The load balancing strategy for data parallelism.",
            choices=[
                "round_robin",
                "shortest_queue",
            ],
        )

        # Multi-node distributed serving args
        parser.add_argument(
            "--dist-init-addr",
            "--nccl-init-addr",  # For backward compatbility. This will be removed in the future.
            type=str,
            help="The host address for initializing distributed backend (e.g., `192.168.0.2:25000`).",
        )
        parser.add_argument(
            "--nnodes", type=int, default=ServerArgs.nnodes, help="The number of nodes."
        )
        parser.add_argument(
            "--node-rank", type=int, default=ServerArgs.node_rank, help="The node rank."
        )

        # Model override args
        parser.add_argument(
            "--json-model-override-args",
            type=str,
            help="A dictionary in JSON string format used to override default model configurations.",
            default=ServerArgs.json_model_override_args,
        )

        # LoRA
        parser.add_argument(
            "--lora-paths",
            type=str,
            nargs="*",
            default=None,
            action=LoRAPathAction,
            help="The list of LoRA adapters. You can provide a list of either path in str or renamed path in the format {name}={path}",
        )
        parser.add_argument(
            "--max-loras-per-batch",
            type=int,
            default=8,
            help="Maximum number of adapters for a running batch, include base-only request",
        )

        # Kernel backend
        parser.add_argument(
            "--attention-backend",
            type=str,
            choices=["flashinfer", "triton"],
            default=ServerArgs.attention_backend,
            help="Choose the kernels for attention layers.",
        )
        parser.add_argument(
            "--sampling-backend",
            type=str,
            choices=["flashinfer", "pytorch"],
            default=ServerArgs.sampling_backend,
            help="Choose the kernels for sampling layers.",
        )

        # Optimization/debug options
        parser.add_argument(
            "--disable-flashinfer",
            action="store_true",
            help="Disable flashinfer attention kernels. This option will be deprecated in the next release. Please use '--attention-backend triton' instead.",
        )
        parser.add_argument(
            "--disable-flashinfer-sampling",
            action="store_true",
            help="Disable flashinfer sampling kernels. This option will be deprecated in the next release. Please use '--sampling-backend pytorch' instead.",
        )
        parser.add_argument(
            "--disable-radix-cache",
            action="store_true",
            help="Disable RadixAttention for prefix caching.",
        )
        parser.add_argument(
            "--disable-regex-jump-forward",
            action="store_true",
            help="Disable regex jump-forward.",
        )
        parser.add_argument(
            "--disable-cuda-graph",
            action="store_true",
            help="Disable cuda graph.",
        )
        parser.add_argument(
            "--disable-cuda-graph-padding",
            action="store_true",
            help="Disable cuda graph when padding is needed. Still uses cuda graph when padding is not needed.",
        )
        parser.add_argument(
            "--disable-disk-cache",
            action="store_true",
            help="Disable disk cache to avoid possible crashes related to file system or high concurrency.",
        )
        parser.add_argument(
            "--disable-custom-all-reduce",
            action="store_true",
            default=False,
            help="Disable the custom all-reduce kernel and fall back to NCCL.",
        )
        parser.add_argument(
            "--disable-mla",
            action="store_true",
            help="Disable Multi-head Latent Attention (MLA) for DeepSeek-V2.",
        )
        parser.add_argument(
            "--disable-penalizer",
            action="store_true",
            help="Disable the logit penalizer (e.g., frequency and repetition penalty).",
        )
        parser.add_argument(
            "--enable-mixed-chunk",
            action="store_true",
            help="Enabling mixing prefill and decode in a batch when using chunked prefill.",
        )
        parser.add_argument(
            "--enable-torch-compile",
            action="store_true",
            help="Optimize the model with torch.compile. Experimental feature.",
        )
        parser.add_argument(
            "--max-torch-compile-bs",
            type=int,
            default=ServerArgs.max_torch_compile_bs,
            help="Set the maximum batch size when using torch compile.",
        )
        parser.add_argument(
            "--torchao-config",
            type=str,
            default=ServerArgs.torchao_config,
            help="Optimize the model with torchao. Experimental feature. Current choices are: int8dq, int8wo, int4wo-<group_size>, fp8wo",
        )
        parser.add_argument(
            "--enable-p2p-check",
            action="store_true",
            help="Enable P2P check for GPU access, otherwise the p2p access is allowed by default.",
        )
        parser.add_argument(
            "--triton-attention-reduce-in-fp32",
            action="store_true",
            help="Cast the intermidiate attention results to fp32 to avoid possible crashes related to fp16."
            "This only affects Triton attention kernels.",
        )
        parser.add_argument(
            "--num-continuous-decode-steps",
            type=int,
            default=ServerArgs.num_continuous_decode_steps,
            help="Run multiple continuous decoding steps to reduce scheduling overhead. "
            "This can potentially increase throughput but may also increase time-to-first-token latency. "
            "The default value is 1, meaning only run one decoding step at a time.",
        )

    @classmethod
    def from_cli_args(cls, args: argparse.Namespace):
        args.tp_size = args.tensor_parallel_size
        args.dp_size = args.data_parallel_size
        attrs = [attr.name for attr in dataclasses.fields(cls)]
        return cls(**{attr: getattr(args, attr) for attr in attrs})

    def url(self):
        if is_ipv6(self.host):
            return f"http://[{self.host}]:{self.port}"
        else:
            return f"http://{self.host}:{self.port}"

    def check_server_args(self):
        assert (
            self.tp_size % self.nnodes == 0
        ), "tp_size must be divisible by number of nodes"
        assert not (
            self.dp_size > 1 and self.nnodes != 1
        ), "multi-node data parallel is not supported"
        assert (
            self.max_loras_per_batch > 0
            # FIXME
            and (self.lora_paths is None or self.disable_cuda_graph)
            and (self.lora_paths is None or self.disable_radix_cache)
        ), "compatibility of lora and cuda graph and radix attention is in progress"

        if isinstance(self.lora_paths, list):
            lora_paths = self.lora_paths
            self.lora_paths = {}
            for lora_path in lora_paths:
                if "=" in lora_path:
                    name, path = lora_path.split("=", 1)
                    self.lora_paths[name] = path
                else:
                    self.lora_paths[lora_path] = lora_path


def prepare_server_args(argv: List[str]) -> ServerArgs:
    """
    Prepare the server arguments from the command line arguments.

    Args:
        args: The command line arguments. Typically, it should be `sys.argv[1:]`
            to ensure compatibility with `parse_args` when no arguments are passed.

    Returns:
        The server arguments.
    """
    parser = argparse.ArgumentParser()
    ServerArgs.add_cli_args(parser)
    raw_args = parser.parse_args(argv)
    server_args = ServerArgs.from_cli_args(raw_args)
    return server_args


@dataclasses.dataclass
class PortArgs:
    # The ipc filename for tokenizer to receive inputs from detokenizer (zmq)
    tokenizer_ipc_name: str
    # The ipc filename for scheduler (rank 0) to receive inputs from tokenizer (zmq)
    scheduler_input_ipc_name: str
    # The ipc filename for detokenizer to receive inputs from scheduler (zmq)
    detokenizer_ipc_name: str

    # The port for nccl initialization (torch.dist)
    nccl_port: int

    @staticmethod
    def init_new(server_args) -> "PortArgs":
        port = server_args.port + 1
        while True:
            if is_port_available(port):
                break
            port += 1

        return PortArgs(
            tokenizer_ipc_name=tempfile.NamedTemporaryFile(delete=False).name,
            scheduler_input_ipc_name=tempfile.NamedTemporaryFile(delete=False).name,
            detokenizer_ipc_name=tempfile.NamedTemporaryFile(delete=False).name,
            nccl_port=port,
        )


class LoRAPathAction(argparse.Action):
    def __call__(self, parser, namespace, values, option_string=None):
        setattr(namespace, self.dest, {})
        for lora_path in values:
            if "=" in lora_path:
                name, path = lora_path.split("=", 1)
                getattr(namespace, self.dest)[name] = path
            else:
                getattr(namespace, self.dest)[lora_path] = lora_path<|MERGE_RESOLUTION|>--- conflicted
+++ resolved
@@ -38,12 +38,7 @@
     trust_remote_code: bool = True
     dtype: str = "auto"
     kv_cache_dtype: str = "auto"
-<<<<<<< HEAD
     kvint4_groupsize: int = 32
-    trust_remote_code: bool = True
-    context_length: Optional[int] = None
-=======
->>>>>>> 48761171
     quantization: Optional[str] = None
     context_length: Optional[int] = None
     device: str = "cuda"
@@ -260,7 +255,6 @@
             help='Data type for kv cache storage. "auto" will use model data type. "fp8_e5m2" is supported for CUDA 11.8+.',
         )
         parser.add_argument(
-<<<<<<< HEAD
             "--kvint4-groupsize",
             type=int,
             default=ServerArgs.kvint4_groupsize,
@@ -268,19 +262,6 @@
             help="Kv cache int4 quantization group size, more smaller, acc more higher, mem occupancy of scales more higher. Defaults to 32",
         )
         parser.add_argument(
-            "--trust-remote-code",
-            action="store_true",
-            help="Whether or not to allow for custom models defined on the Hub in their own modeling files.",
-        )
-        parser.add_argument(
-            "--context-length",
-            type=int,
-            default=ServerArgs.context_length,
-            help="The model's maximum context length. Defaults to None (will use the value from the model's config.json instead).",
-        )
-        parser.add_argument(
-=======
->>>>>>> 48761171
             "--quantization",
             type=str,
             default=ServerArgs.quantization,
