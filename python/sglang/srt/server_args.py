--- conflicted
+++ resolved
@@ -22,11 +22,7 @@
 import tempfile
 from typing import List, Optional
 
-<<<<<<< HEAD
-from sglang.srt.utils import is_flashinfer_available, is_hip, is_ipv6
-=======
 from sglang.srt.utils import is_flashinfer_available, is_ipv6, is_port_available
->>>>>>> c5325aba
 
 logger = logging.getLogger(__name__)
 
@@ -156,10 +152,6 @@
             )
             self.sampling_backend = "pytorch"
 
-<<<<<<< HEAD
-        # ROCm: flashinfer available later
-=======
->>>>>>> c5325aba
         if not is_flashinfer_available():
             self.attention_backend = "triton"
             self.sampling_backend = "pytorch"
