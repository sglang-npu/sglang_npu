--- conflicted
+++ resolved
@@ -189,11 +189,12 @@
             self.dp_size = self.tp_size
             self.chunked_prefill_size = self.chunked_prefill_size // 2
             self.cuda_graph_max_bs = min(self.cuda_graph_max_bs, 96)
-<<<<<<< HEAD
+            self.schedule_conservativeness = self.schedule_conservativeness * 0.3
             self.disable_overlap_schedule = True
             logger.info(
                 f"DP attention is enabled. The chunked prefill size is adjusted to {self.chunked_prefill_size} to avoid MoE kernel issues. "
                 f"The CUDA graph max batch size is adjusted to {self.cuda_graph_max_bs}. "
+                f"The schedule conservativeness is adjusted to {self.schedule_conservativeness}. "
                 "Data parallel size is adjusted to be the same as tensor parallel size. "
                 "Overlap schedule is disabled."
             )
@@ -201,16 +202,6 @@
         if self.enable_mixed_chunk:
             logger.info(
                 "Overlap schedule is disabled because mixed-style chunked prefill is enabled."
-=======
-            self.schedule_conservativeness = self.schedule_conservativeness * 0.3
-            self.enable_overlap_schedule = False
-            logger.warning(
-                f"DP attention is enabled. The chunked prefill size is adjusted to {self.chunked_prefill_size} to avoid MoE kernel issues. "
-                f"The CUDA graph max batch size is adjusted to {self.cuda_graph_max_bs}. "
-                f"The schedule conservativeness is adjusted to {self.schedule_conservativeness}. "
-                "Data parallel size is adjusted to be the same as tensor parallel size."
->>>>>>> 699384cb
-            )
             self.disable_overlap_schedule = True
 
         if not self.disable_overlap_schedule:
