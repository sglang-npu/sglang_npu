# Copyright 2023-2024 SGLang Team
# Licensed under the Apache License, Version 2.0 (the "License");
# you may not use this file except in compliance with the License.
# You may obtain a copy of the License at
#
#     http://www.apache.org/licenses/LICENSE-2.0
#
# Unless required by applicable law or agreed to in writing, software
# distributed under the License is distributed on an "AS IS" BASIS,
# WITHOUT WARRANTIES OR CONDITIONS OF ANY KIND, either express or implied.
# See the License for the specific language governing permissions and
# limitations under the License.
# ==============================================================================
"""The arguments of the server."""

import argparse
import dataclasses
import logging
import random
import tempfile
from typing import List, Optional

from sglang.srt.model_executor.forward_batch_info import SpeculativeAlgorithm
from sglang.srt.utils import (
    get_amdgpu_memory_capacity,
    get_nvgpu_memory_capacity,
    is_flashinfer_available,
    is_hip,
    is_ipv6,
    is_port_available,
)

logger = logging.getLogger(__name__)


@dataclasses.dataclass
class ServerArgs:
    # Model and tokenizer
    model_path: str
    tokenizer_path: Optional[str] = None
    tokenizer_mode: str = "auto"
    skip_tokenizer_init: bool = False
    load_format: str = "auto"
    trust_remote_code: bool = True
    dtype: str = "auto"
    kv_cache_dtype: str = "auto"
    quantization: Optional[str] = None
    context_length: Optional[int] = None
    device: str = "cuda"
    served_model_name: Optional[str] = None
    chat_template: Optional[str] = None
    is_embedding: bool = False

    # Port
    host: str = "127.0.0.1"
    port: int = 30000

    # Memory and scheduling
    mem_fraction_static: Optional[float] = None
    max_running_requests: Optional[int] = None
    max_total_tokens: Optional[int] = None
    chunked_prefill_size: int = 8192
    max_prefill_tokens: int = 16384
    schedule_policy: str = "lpm"
    schedule_conservativeness: float = 1.0
<<<<<<< HEAD
    split_prefill_batch: bool = False
=======
    cpu_offload_gb: int = 0
>>>>>>> 84a1698d

    # Other runtime options
    tp_size: int = 1
    stream_interval: int = 1
    random_seed: Optional[int] = None
    constrained_json_whitespace_pattern: Optional[str] = None
    watchdog_timeout: float = 300
    download_dir: Optional[str] = None
    base_gpu_id: int = 0

    # Logging
    log_level: str = "info"
    log_level_http: Optional[str] = None
    log_requests: bool = False
    show_time_cost: bool = False
    enable_metrics: bool = False
    decode_log_interval: int = 40

    # API related
    api_key: Optional[str] = None
    file_storage_pth: str = "SGLang_storage"
    enable_cache_report: bool = False

    # Data parallelism
    dp_size: int = 1
    load_balance_method: str = "round_robin"

    # Multi-node distributed serving
    dist_init_addr: Optional[List[str]] = None
    nnodes: int = 1
    node_rank: int = 0

    # Model override args in JSON
    json_model_override_args: str = "{}"

    # Double Sparsity
    enable_double_sparsity: bool = False
    ds_channel_config_path: str = None
    ds_heavy_channel_num: int = 32
    ds_heavy_token_num: int = 256
    ds_heavy_channel_type: str = "qk"
    ds_sparse_decode_threshold: int = 4096

    # LoRA
    lora_paths: Optional[List[str]] = None
    max_loras_per_batch: int = 8

    # Kernel backend
    attention_backend: Optional[str] = None
    sampling_backend: Optional[str] = None
    grammar_backend: Optional[str] = "outlines"

    # Optimization/debug options
    disable_radix_cache: bool = False
    disable_jump_forward: bool = False
    disable_cuda_graph: bool = False
    disable_cuda_graph_padding: bool = False
    disable_disk_cache: bool = False
    disable_custom_all_reduce: bool = False
    disable_mla: bool = False
    disable_overlap_schedule: bool = False
    enable_mixed_chunk: bool = False
    enable_dp_attention: bool = False
    enable_torch_compile: bool = False
    torch_compile_max_bs: int = 32
    cuda_graph_max_bs: int = 160
    torchao_config: str = ""
    enable_nan_detection: bool = False
    enable_p2p_check: bool = False
    triton_attention_reduce_in_fp32: bool = False
    num_continuous_decode_steps: int = 1
    delete_ckpt_after_loading: bool = False

    # speculative decoding
    draft_model_path: Optional[str] = None
    speculative_algorithm: SpeculativeAlgorithm = None
    num_speculative_steps: int = None
    # should been set as 2^n
    num_draft_tokens: int = None
    # should been set as [1, 2, 4, 8]
    eagle_topk: int = None
    # should not been set by cli, it is only a placeholder
    # which would be set and used in model_runner
    draft_runner_cache_size: int = None

    def __post_init__(self):
        # Set missing default values
        if self.tokenizer_path is None:
            self.tokenizer_path = self.model_path

        if self.served_model_name is None:
            self.served_model_name = self.model_path

        # Sometimes this function may be called twice, reinit it as 1
        # if it have been set as None in first call.
        if self.chunked_prefill_size is None:
            self.chunked_prefill_size = -1
        if self.chunked_prefill_size <= 0:
            # Disable chunked prefill
            self.chunked_prefill_size = None

        if self.random_seed is None:
            self.random_seed = random.randint(0, 1 << 30)

        # Mem fraction depends on the tensor parallelism size
        if self.mem_fraction_static is None:
            if self.tp_size >= 16:
                self.mem_fraction_static = 0.79
            elif self.tp_size >= 8:
                self.mem_fraction_static = 0.82
            elif self.tp_size >= 4:
                self.mem_fraction_static = 0.85
            elif self.tp_size >= 2:
                self.mem_fraction_static = 0.87
            else:
                self.mem_fraction_static = 0.88

        # Adjust for GPUs with small memory capacities
        if is_hip():
            gpu_mem = get_amdgpu_memory_capacity()
        else:
            gpu_mem = get_nvgpu_memory_capacity()
        if gpu_mem < 25000:
            if self.chunked_prefill_size is not None:
                self.chunked_prefill_size //= 4  # make it 2048
            self.cuda_graph_max_bs = 4
            logger.info("Automatically adjust --chunked-prefill-size for small GPUs.")

        # Choose kernel backends
        if not is_flashinfer_available():
            self.attention_backend = "triton"
            self.sampling_backend = "pytorch"

        if self.attention_backend is None:
            self.attention_backend = "flashinfer"
        if self.sampling_backend is None:
            self.sampling_backend = "flashinfer"

        # Others
        if self.enable_dp_attention:
            self.dp_size = self.tp_size
            self.chunked_prefill_size = self.chunked_prefill_size // 2
            self.cuda_graph_max_bs = min(self.cuda_graph_max_bs, 96)
            self.schedule_conservativeness = self.schedule_conservativeness * 0.3
            self.disable_overlap_schedule = True
            logger.info(
                f"DP attention is enabled. The chunked prefill size is adjusted to {self.chunked_prefill_size} to avoid MoE kernel issues. "
                f"The CUDA graph max batch size is adjusted to {self.cuda_graph_max_bs}. "
                f"The schedule conservativeness is adjusted to {self.schedule_conservativeness}. "
                "Data parallel size is adjusted to be the same as tensor parallel size. "
                "Overlap schedule is disabled."
            )

        if self.enable_mixed_chunk:
            logger.info(
                "Overlap schedule is disabled because mixed-style chunked prefill is enabled."
            )
            self.disable_overlap_schedule = True

        # Speculative Decoding
        self.speculative_algorithm = SpeculativeAlgorithm.get_algorithm(
            self.speculative_algorithm
        )
        if self.speculative_algorithm.is_eagle():
            self.split_prefill_batch = True
            # EAGLE don't support it currently.
            self.disable_cuda_graph_padding = True
            self.disable_radix_cache = True
            self.disable_overlap_schedule = True
            self.chunked_prefill_size = None
            logger.info(
                "EAGLE2 is not suppport radix cache and chunked_prefill currently."
            )

    @staticmethod
    def add_cli_args(parser: argparse.ArgumentParser):
        # Model and port args
        parser.add_argument(
            "--model-path",
            type=str,
            help="The path of the model weights. This can be a local folder or a Hugging Face repo ID.",
            required=True,
        )
        parser.add_argument(
            "--tokenizer-path",
            type=str,
            default=ServerArgs.tokenizer_path,
            help="The path of the tokenizer.",
        )
        parser.add_argument(
            "--host", type=str, default=ServerArgs.host, help="The host of the server."
        )
        parser.add_argument(
            "--port", type=int, default=ServerArgs.port, help="The port of the server."
        )
        parser.add_argument(
            "--tokenizer-mode",
            type=str,
            default=ServerArgs.tokenizer_mode,
            choices=["auto", "slow"],
            help="Tokenizer mode. 'auto' will use the fast "
            "tokenizer if available, and 'slow' will "
            "always use the slow tokenizer.",
        )
        parser.add_argument(
            "--skip-tokenizer-init",
            action="store_true",
            help="If set, skip init tokenizer and pass input_ids in generate request",
        )
        parser.add_argument(
            "--load-format",
            type=str,
            default=ServerArgs.load_format,
            choices=["auto", "pt", "safetensors", "npcache", "dummy"],
            help="The format of the model weights to load. "
            '"auto" will try to load the weights in the safetensors format '
            "and fall back to the pytorch bin format if safetensors format "
            "is not available. "
            '"pt" will load the weights in the pytorch bin format. '
            '"safetensors" will load the weights in the safetensors format. '
            '"npcache" will load the weights in pytorch format and store '
            "a numpy cache to speed up the loading. "
            '"dummy" will initialize the weights with random values, '
            "which is mainly for profiling.",
        )
        parser.add_argument(
            "--trust-remote-code",
            action="store_true",
            help="Whether or not to allow for custom models defined on the Hub in their own modeling files.",
        )
        parser.add_argument(
            "--dtype",
            type=str,
            default=ServerArgs.dtype,
            choices=["auto", "half", "float16", "bfloat16", "float", "float32"],
            help="Data type for model weights and activations.\n\n"
            '* "auto" will use FP16 precision for FP32 and FP16 models, and '
            "BF16 precision for BF16 models.\n"
            '* "half" for FP16. Recommended for AWQ quantization.\n'
            '* "float16" is the same as "half".\n'
            '* "bfloat16" for a balance between precision and range.\n'
            '* "float" is shorthand for FP32 precision.\n'
            '* "float32" for FP32 precision.',
        )
        parser.add_argument(
            "--kv-cache-dtype",
            type=str,
            default=ServerArgs.kv_cache_dtype,
            choices=["auto", "fp8_e5m2"],
            help='Data type for kv cache storage. "auto" will use model data type. "fp8_e5m2" is supported for CUDA 11.8+.',
        )
        parser.add_argument(
            "--quantization",
            type=str,
            default=ServerArgs.quantization,
            choices=[
                "awq",
                "fp8",
                "gptq",
                "marlin",
                "gptq_marlin",
                "awq_marlin",
                "bitsandbytes",
            ],
            help="The quantization method.",
        )
        parser.add_argument(
            "--context-length",
            type=int,
            default=ServerArgs.context_length,
            help="The model's maximum context length. Defaults to None (will use the value from the model's config.json instead).",
        )
        parser.add_argument(
            "--device",
            type=str,
            default="cuda",
            choices=["cuda", "xpu", "hpu"],
            help="The device type.",
        )
        parser.add_argument(
            "--served-model-name",
            type=str,
            default=ServerArgs.served_model_name,
            help="Override the model name returned by the v1/models endpoint in OpenAI API server.",
        )
        parser.add_argument(
            "--chat-template",
            type=str,
            default=ServerArgs.chat_template,
            help="The buliltin chat template name or the path of the chat template file. This is only used for OpenAI-compatible API server.",
        )
        parser.add_argument(
            "--is-embedding",
            action="store_true",
            help="Whether to use a CausalLM as an embedding model.",
        )

        # Memory and scheduling
        parser.add_argument(
            "--mem-fraction-static",
            type=float,
            default=ServerArgs.mem_fraction_static,
            help="The fraction of the memory used for static allocation (model weights and KV cache memory pool). Use a smaller value if you see out-of-memory errors.",
        )
        parser.add_argument(
            "--max-running-requests",
            type=int,
            default=ServerArgs.max_running_requests,
            help="The maximum number of running requests.",
        )
        parser.add_argument(
            "--max-total-tokens",
            type=int,
            default=ServerArgs.max_total_tokens,
            help="The maximum number of tokens in the memory pool. If not specified, it will be automatically calculated based on the memory usage fraction. "
            "This option is typically used for development and debugging purposes.",
        )
        parser.add_argument(
            "--chunked-prefill-size",
            type=int,
            default=ServerArgs.chunked_prefill_size,
            help="The maximum number of tokens in a chunk for the chunked prefill. Setting this to -1 means disabling chunked prefill",
        )
        parser.add_argument(
            "--max-prefill-tokens",
            type=int,
            default=ServerArgs.max_prefill_tokens,
            help="The maximum number of tokens in a prefill batch. The real bound will be the maximum of this value and the model's maximum context length.",
        )
        parser.add_argument(
            "--schedule-policy",
            type=str,
            default=ServerArgs.schedule_policy,
            choices=["lpm", "random", "fcfs", "dfs-weight"],
            help="The scheduling policy of the requests.",
        )
        parser.add_argument(
            "--schedule-conservativeness",
            type=float,
            default=ServerArgs.schedule_conservativeness,
            help="How conservative the schedule policy is. A larger value means more conservative scheduling. Use a larger value if you see requests being retracted frequently.",
        )

        parser.add_argument(
            "--cpu-offload-gb",
            type=int,
            default=ServerArgs.cpu_offload_gb,
            help="How many GBs of RAM to reserve for CPU offloading",
        )

        # Other runtime options
        parser.add_argument(
            "--tensor-parallel-size",
            "--tp-size",
            type=int,
            default=ServerArgs.tp_size,
            help="The tensor parallelism size.",
        )
        parser.add_argument(
            "--stream-interval",
            type=int,
            default=ServerArgs.stream_interval,
            help="The interval (or buffer size) for streaming in terms of the token length. A smaller value makes streaming smoother, while a larger value makes the throughput higher",
        )
        parser.add_argument(
            "--random-seed",
            type=int,
            default=ServerArgs.random_seed,
            help="The random seed.",
        )
        parser.add_argument(
            "--constrained-json-whitespace-pattern",
            type=str,
            default=ServerArgs.constrained_json_whitespace_pattern,
            help=r"Regex pattern for syntactic whitespaces allowed in JSON constrained output. For example, to allow the model generate consecutive whitespaces, set the pattern to [\n\t ]*",
        )
        parser.add_argument(
            "--watchdog-timeout",
            type=float,
            default=ServerArgs.watchdog_timeout,
            help="Set watchdog timeout in seconds. If a forward batch takes longer than this, the server will crash to prevent hanging.",
        )
        parser.add_argument(
            "--download-dir",
            type=str,
            default=ServerArgs.download_dir,
            help="Model download directory.",
        )
        parser.add_argument(
            "--base-gpu-id",
            type=int,
            default=ServerArgs.base_gpu_id,
            help="The base GPU ID to start allocating GPUs from. Useful when running multiple instances on the same machine.",
        )

        # Logging
        parser.add_argument(
            "--log-level",
            type=str,
            default=ServerArgs.log_level,
            help="The logging level of all loggers.",
        )
        parser.add_argument(
            "--log-level-http",
            type=str,
            default=ServerArgs.log_level_http,
            help="The logging level of HTTP server. If not set, reuse --log-level by default.",
        )
        parser.add_argument(
            "--log-requests",
            action="store_true",
            help="Log the inputs and outputs of all requests.",
        )
        parser.add_argument(
            "--show-time-cost",
            action="store_true",
            help="Show time cost of custom marks.",
        )
        parser.add_argument(
            "--enable-metrics",
            action="store_true",
            help="Enable log prometheus metrics.",
        )
        parser.add_argument(
            "--decode-log-interval",
            type=int,
            default=ServerArgs.decode_log_interval,
            help="The log interval of decode batch",
        )

        # API related
        parser.add_argument(
            "--api-key",
            type=str,
            default=ServerArgs.api_key,
            help="Set API key of the server. It is also used in the OpenAI API compatible server.",
        )
        parser.add_argument(
            "--file-storage-pth",
            type=str,
            default=ServerArgs.file_storage_pth,
            help="The path of the file storage in backend.",
        )
        parser.add_argument(
            "--enable-cache-report",
            action="store_true",
            help="Return number of cached tokens in usage.prompt_tokens_details for each openai request.",
        )

        # Data parallelism
        parser.add_argument(
            "--data-parallel-size",
            "--dp-size",
            type=int,
            default=ServerArgs.dp_size,
            help="The data parallelism size.",
        )
        parser.add_argument(
            "--load-balance-method",
            type=str,
            default=ServerArgs.load_balance_method,
            help="The load balancing strategy for data parallelism.",
            choices=[
                "round_robin",
                "shortest_queue",
            ],
        )

        # Multi-node distributed serving
        parser.add_argument(
            "--dist-init-addr",
            "--nccl-init-addr",  # For backward compatbility. This will be removed in the future.
            type=str,
            help="""The host address for initializing distributed backend (e.g., `192.168.0.2:25000`). Shoule provide
                two host address if use speculative decoding""",
        )
        parser.add_argument(
            "--nnodes", type=int, default=ServerArgs.nnodes, help="The number of nodes."
        )
        parser.add_argument(
            "--node-rank", type=int, default=ServerArgs.node_rank, help="The node rank."
        )

        # Model override args
        parser.add_argument(
            "--json-model-override-args",
            type=str,
            help="A dictionary in JSON string format used to override default model configurations.",
            default=ServerArgs.json_model_override_args,
        )

        # Double Sparsity
        parser.add_argument(
            "--enable-double-sparsity",
            action="store_true",
            help="Enable double sparsity attention",
        )
        parser.add_argument(
            "--ds-channel-config-path",
            type=str,
            default=ServerArgs.ds_channel_config_path,
            help="The path of the double sparsity channel config",
        )
        parser.add_argument(
            "--ds-heavy-channel-num",
            type=int,
            default=ServerArgs.ds_heavy_channel_num,
            help="The number of heavy channels in double sparsity attention",
        )
        parser.add_argument(
            "--ds-heavy-token-num",
            type=int,
            default=ServerArgs.ds_heavy_token_num,
            help="The number of heavy tokens in double sparsity attention",
        )
        parser.add_argument(
            "--ds-heavy-channel-type",
            type=str,
            default=ServerArgs.ds_heavy_channel_type,
            help="The type of heavy channels in double sparsity attention",
        )
        parser.add_argument(
            "--ds-sparse-decode-threshold",
            type=int,
            default=ServerArgs.ds_sparse_decode_threshold,
            help="The type of heavy channels in double sparsity attention",
        )

        # LoRA
        parser.add_argument(
            "--lora-paths",
            type=str,
            nargs="*",
            default=None,
            action=LoRAPathAction,
            help="The list of LoRA adapters. You can provide a list of either path in str or renamed path in the format {name}={path}",
        )
        parser.add_argument(
            "--max-loras-per-batch",
            type=int,
            default=8,
            help="Maximum number of adapters for a running batch, include base-only request",
        )

        # Kernel backend
        parser.add_argument(
            "--attention-backend",
            type=str,
            choices=["flashinfer", "triton"],
            default=ServerArgs.attention_backend,
            help="Choose the kernels for attention layers.",
        )
        parser.add_argument(
            "--sampling-backend",
            type=str,
            choices=["flashinfer", "pytorch"],
            default=ServerArgs.sampling_backend,
            help="Choose the kernels for sampling layers.",
        )
        parser.add_argument(
            "--grammar-backend",
            type=str,
            choices=["xgrammar", "outlines"],
            default=ServerArgs.grammar_backend,
            help="Choose the backend for grammar-guided decoding.",
        )

        # Optimization/debug options
        parser.add_argument(
            "--disable-radix-cache",
            action="store_true",
            help="Disable RadixAttention for prefix caching.",
        )
        parser.add_argument(
            "--disable-jump-forward",
            action="store_true",
            help="Disable jump-forward for grammar-guided decoding.",
        )
        parser.add_argument(
            "--disable-cuda-graph",
            action="store_true",
            help="Disable cuda graph.",
        )
        parser.add_argument(
            "--disable-cuda-graph-padding",
            action="store_true",
            help="Disable cuda graph when padding is needed. Still uses cuda graph when padding is not needed.",
        )
        parser.add_argument(
            "--disable-disk-cache",
            action="store_true",
            help="Disable disk cache to avoid possible crashes related to file system or high concurrency.",
        )
        parser.add_argument(
            "--disable-custom-all-reduce",
            action="store_true",
            help="Disable the custom all-reduce kernel and fall back to NCCL.",
        )
        parser.add_argument(
            "--disable-mla",
            action="store_true",
            help="Disable Multi-head Latent Attention (MLA) for DeepSeek-V2.",
        )
        parser.add_argument(
            "--disable-nan-detection",
            action="store_true",
            help="Disable the NaN detection for better performance.",
        )
        parser.add_argument(
            "--disable-overlap-schedule",
            action="store_true",
            help="Disable the overlap scheduler, which overlaps the CPU scheduler with GPU model worker.",
        )
        parser.add_argument(
            "--enable-mixed-chunk",
            action="store_true",
            help="Enabling mixing prefill and decode in a batch when using chunked prefill.",
        )
        parser.add_argument(
            "--enable-dp-attention",
            action="store_true",
            help="Enabling data parallelism for attention and tensor parallelism for FFN. The dp size should be equal to the tp size. Currently only DeepSeek-V2 is supported.",
        )
        parser.add_argument(
            "--enable-torch-compile",
            action="store_true",
            help="Optimize the model with torch.compile. Experimental feature.",
        )
        parser.add_argument(
            "--torch-compile-max-bs",
            type=int,
            default=ServerArgs.torch_compile_max_bs,
            help="Set the maximum batch size when using torch compile.",
        )
        parser.add_argument(
            "--cuda-graph-max-bs",
            type=int,
            default=ServerArgs.cuda_graph_max_bs,
            help="Set the maximum batch size for cuda graph.",
        )
        parser.add_argument(
            "--torchao-config",
            type=str,
            default=ServerArgs.torchao_config,
            help="Optimize the model with torchao. Experimental feature. Current choices are: int8dq, int8wo, int4wo-<group_size>, fp8wo, fp8dq-per_tensor, fp8dq-per_row",
        )
        parser.add_argument(
            "--enable-nan-detection",
            action="store_true",
            help="Enable the NaN detection for debugging purposes.",
        )
        parser.add_argument(
            "--enable-p2p-check",
            action="store_true",
            help="Enable P2P check for GPU access, otherwise the p2p access is allowed by default.",
        )
        parser.add_argument(
            "--triton-attention-reduce-in-fp32",
            action="store_true",
            help="Cast the intermidiate attention results to fp32 to avoid possible crashes related to fp16."
            "This only affects Triton attention kernels.",
        )
        parser.add_argument(
            "--num-continuous-decode-steps",
            type=int,
            default=ServerArgs.num_continuous_decode_steps,
            help="Run multiple continuous decoding steps to reduce scheduling overhead. "
            "This can potentially increase throughput but may also increase time-to-first-token latency. "
            "The default value is 1, meaning only run one decoding step at a time.",
        )
        parser.add_argument(
            "--draft-model-path",
            type=str,
            help="The path of the draft model weights. This can be a local folder or a Hugging Face repo ID.",
            required=False,
        )
        parser.add_argument(
            "--speculative-algorithm",
            type=str,
            choices=["EAGLE"],
            help="Speculative algorithm.",
            required=False,
        )
        parser.add_argument(
            "--num-speculative-steps",
            type=int,
            help="The number of steps sampled from draft model in Speculative Decoding.",
            required=False,
            default=5,
        )
        parser.add_argument(
            "--num-draft-tokens",
            type=int,
            help="The number of token sampled from draft model in Speculative Decoding.",
            required=False,
            default=64,
        )
        parser.add_argument(
            "--eagle-topk",
            type=int,
            help="The number of token sampled from draft model in eagle2 each step.",
            required=False,
            choices=[1, 2, 4, 8],
            default=8,
        )
        parser.add_argument(
            "--split-prefill-batch",
            type=bool,
            help="Whether to inference prefill sample one by one.",
            required=False,
            default=False,
        )
        parser.add_argument(
            "--draft-runner-cache-size",
            type=int,
            help="""It should not been set by cli, it is only a placeholder which
            would be set and used in model_runner when using speculative inference.""",
            required=False,
            default=-1,
        )
        parser.add_argument(
            "--delete-ckpt-after-loading",
            action="store_true",
            help="Delete the model checkpoint after loading the model.",
        )

        # Deprecated arguments
        parser.add_argument(
            "--enable-overlap-schedule",
            action=DeprecatedAction,
            help="'--enable-overlap-schedule' is deprecated. It is enabled by default now. Please drop this argument.",
        )
        parser.add_argument(
            "--disable-flashinfer",
            action=DeprecatedAction,
            help="'--disable-flashinfer' is deprecated. Please use '--attention-backend triton' instead.",
        )
        parser.add_argument(
            "--disable-flashinfer-sampling",
            action=DeprecatedAction,
            help="'--disable-flashinfer-sampling' is deprecated. Please use '--sampling-backend pytroch' instead.",
        )

    @classmethod
    def from_cli_args(cls, args: argparse.Namespace):
        args.tp_size = args.tensor_parallel_size
        args.dp_size = args.data_parallel_size
        attrs = [attr.name for attr in dataclasses.fields(cls)]
        return cls(**{attr: getattr(args, attr) for attr in attrs})

    def url(self):
        if is_ipv6(self.host):
            return f"http://[{self.host}]:{self.port}"
        else:
            return f"http://{self.host}:{self.port}"

    def check_server_args(self):
        assert (
            self.tp_size % self.nnodes == 0
        ), "tp_size must be divisible by number of nodes"
        assert not (
            self.dp_size > 1 and self.nnodes != 1
        ), "multi-node data parallel is not supported"
        assert (
            self.max_loras_per_batch > 0
            # FIXME
            and (self.lora_paths is None or self.disable_cuda_graph)
            and (self.lora_paths is None or self.disable_radix_cache)
        ), "compatibility of lora and cuda graph and radix attention is in progress"
        assert self.base_gpu_id >= 0, "base_gpu_id must be non-negative"

        if isinstance(self.lora_paths, list):
            lora_paths = self.lora_paths
            self.lora_paths = {}
            for lora_path in lora_paths:
                if "=" in lora_path:
                    name, path = lora_path.split("=", 1)
                    self.lora_paths[name] = path
                else:
                    self.lora_paths[lora_path] = lora_path


def prepare_server_args(argv: List[str]) -> ServerArgs:
    """
    Prepare the server arguments from the command line arguments.

    Args:
        args: The command line arguments. Typically, it should be `sys.argv[1:]`
            to ensure compatibility with `parse_args` when no arguments are passed.

    Returns:
        The server arguments.
    """
    parser = argparse.ArgumentParser()
    ServerArgs.add_cli_args(parser)
    raw_args = parser.parse_args(argv)
    server_args = ServerArgs.from_cli_args(raw_args)
    return server_args


@dataclasses.dataclass
class PortArgs:
    # The ipc filename for tokenizer to receive inputs from detokenizer (zmq)
    tokenizer_ipc_name: str
    # The ipc filename for scheduler (rank 0) to receive inputs from tokenizer (zmq)
    scheduler_input_ipc_name: str
    # The ipc filename for detokenizer to receive inputs from scheduler (zmq)
    detokenizer_ipc_name: str

    # The port for nccl initialization (torch.dist)
    # [port] if don't use speculative decoding else [tp worker port, draft worker, port]
    nccl_port: List[int]

    @staticmethod
    def init_new(server_args) -> "PortArgs":
        all_port = []
        port = server_args.port + random.randint(100, 1000)
        while True:
            if is_port_available(port):
                all_port.append(port)
            if len(all_port) == (
                2 if server_args.speculative_algorithm.is_not_none() else 1
            ):
                break
            port += 42

        return PortArgs(
            tokenizer_ipc_name=tempfile.NamedTemporaryFile(delete=False).name,
            scheduler_input_ipc_name=tempfile.NamedTemporaryFile(delete=False).name,
            detokenizer_ipc_name=tempfile.NamedTemporaryFile(delete=False).name,
            nccl_port=all_port,
        )


class LoRAPathAction(argparse.Action):
    def __call__(self, parser, namespace, values, option_string=None):
        setattr(namespace, self.dest, {})
        for lora_path in values:
            if "=" in lora_path:
                name, path = lora_path.split("=", 1)
                getattr(namespace, self.dest)[name] = path
            else:
                getattr(namespace, self.dest)[lora_path] = lora_path


class DeprecatedAction(argparse.Action):
    def __init__(self, option_strings, dest, nargs=0, **kwargs):
        super(DeprecatedAction, self).__init__(
            option_strings, dest, nargs=nargs, **kwargs
        )

    def __call__(self, parser, namespace, values, option_string=None):
        raise ValueError(self.help)<|MERGE_RESOLUTION|>--- conflicted
+++ resolved
@@ -63,11 +63,8 @@
     max_prefill_tokens: int = 16384
     schedule_policy: str = "lpm"
     schedule_conservativeness: float = 1.0
-<<<<<<< HEAD
     split_prefill_batch: bool = False
-=======
     cpu_offload_gb: int = 0
->>>>>>> 84a1698d
 
     # Other runtime options
     tp_size: int = 1
