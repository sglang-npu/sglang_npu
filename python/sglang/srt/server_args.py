--- conflicted
+++ resolved
@@ -1194,11 +1194,7 @@
             type=int,
             default=0,
             help="The number of shared_experts need to be replicated to fuse with normal experts in deepseek v3/r1, "
-<<<<<<< HEAD
             "set it to tp_size can get best optimized performace. Note that for architectures with SM>=90, we have enabled the shared experts fusion optimization by default for DeepSeek V3/R1, with n_share_experts_fusion automatically set to the TP size.",
-=======
-            "set it to tp_size can get best optimized performance.",
->>>>>>> 6ea05950
         )
         parser.add_argument(
             "--disable-chunked-prefix-cache",
