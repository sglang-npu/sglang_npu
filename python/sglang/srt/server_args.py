--- conflicted
+++ resolved
@@ -169,15 +169,12 @@
     enable_ep_moe: bool = False
     enable_deepep_moe: bool = False
     deepep_mode: Optional[Literal["auto", "normal", "low_latency"]] = "auto"
-<<<<<<< HEAD
     init_expert_location: str = "trivial"
     expert_distribution_recorder_mode: Optional[
         Literal["stat", "per_pass", "per_token"]
     ] = None
     expert_distribution_recorder_buffer_size: Optional[int] = None
-=======
     deepep_config: Optional[str] = None
->>>>>>> 73187152
     enable_torch_compile: bool = False
     torch_compile_max_bs: int = 32
     cuda_graph_max_bs: Optional[int] = None
@@ -1268,7 +1265,6 @@
             help="Select the mode when enable DeepEP MoE, could be `normal`, `low_latency` or `auto`. Default is `auto`, which means `low_latency` for decode batch and `normal` for prefill batch.",
         )
         parser.add_argument(
-<<<<<<< HEAD
             "--init-expert-location",
             type=str,
             default=ServerArgs.init_expert_location,
@@ -1285,12 +1281,12 @@
             type=int,
             default=ServerArgs.expert_distribution_recorder_buffer_size,
             help="Circular buffer size of expert distribution recorder. Set to -1 to denote infinite buffer.",
-=======
+        )
+        parser.add_argument(
             "--deepep-config",
             type=str,
             default=ServerArgs.deepep_config,
             help="Tuned DeepEP config suitable for your own cluster.",
->>>>>>> 73187152
         )
 
         parser.add_argument(
