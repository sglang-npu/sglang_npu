# Copyright 2023-2024 SGLang Team
# Licensed under the Apache License, Version 2.0 (the "License");
# you may not use this file except in compliance with the License.
# You may obtain a copy of the License at
#
#     http://www.apache.org/licenses/LICENSE-2.0
#
# Unless required by applicable law or agreed to in writing, software
# distributed under the License is distributed on an "AS IS" BASIS,
# WITHOUT WARRANTIES OR CONDITIONS OF ANY KIND, either express or implied.
# See the License for the specific language governing permissions and
# limitations under the License.
# ==============================================================================
"""
The entry point of inference server. (SRT = SGLang Runtime)

This file implements python APIs for the inference engine.
"""

import asyncio
import atexit
import dataclasses
import logging
import multiprocessing as mp
import os
import signal
import threading
from typing import AsyncIterator, Dict, Iterator, List, Optional, Tuple, Union

import zmq
import zmq.asyncio
from PIL.Image import Image

# Fix a bug of Python threading
setattr(threading, "_register_atexit", lambda *args, **kwargs: None)

import torch
import uvloop

from sglang.srt.entrypoints.EngineBase import EngineBase
from sglang.srt.managers.data_parallel_controller import (
    run_data_parallel_controller_process,
)
from sglang.srt.managers.context_parallel_controller import (
    run_context_parallel_controller_process,
)
from sglang.srt.managers.detokenizer_manager import run_detokenizer_process
from sglang.srt.managers.io_struct import (
    EmbeddingReqInput,
    GenerateReqInput,
    GetWeightsByNameReqInput,
    InitWeightsUpdateGroupReqInput,
    LoadLoRAAdapterReqInput,
    MultimodalDataInputFormat,
    ReleaseMemoryOccupationReqInput,
    ResumeMemoryOccupationReqInput,
    RpcReqInput,
    RpcReqOutput,
    UnloadLoRAAdapterReqInput,
    UpdateWeightFromDiskReqInput,
    UpdateWeightsFromDistributedReqInput,
    UpdateWeightsFromTensorReqInput,
)
from sglang.srt.managers.scheduler import run_scheduler_process
from sglang.srt.managers.template_manager import TemplateManager
from sglang.srt.managers.tokenizer_manager import TokenizerManager
from sglang.srt.server_args import PortArgs, ServerArgs
from sglang.srt.torch_memory_saver_adapter import TorchMemorySaverAdapter
from sglang.srt.utils import (
    MultiprocessingSerializer,
    assert_pkg_version,
    configure_logger,
    get_zmq_socket,
    is_cuda,
    kill_process_tree,
    launch_dummy_health_check_server,
    prepare_model_and_tokenizer,
    set_prometheus_multiproc_dir,
    set_ulimit,
)
from sglang.version import __version__

logger = logging.getLogger(__name__)
asyncio.set_event_loop_policy(uvloop.EventLoopPolicy())

_is_cuda = is_cuda()


class Engine(EngineBase):
    """
    The entry point to the inference engine.

    - The engine consists of three components:
        1. TokenizerManager: Tokenizes the requests and sends them to the scheduler.
        2. Scheduler (subprocess): Receives requests from the Tokenizer Manager, schedules batches, forwards them, and sends the output tokens to the Detokenizer Manager.
        3. DetokenizerManager (subprocess): Detokenizes the output tokens and sends the result back to the Tokenizer Manager.

    Note:
    1. The HTTP server, Engine, and TokenizerManager both run in the main process.
    2. Inter-process communication is done through ICP (each process uses a different port) via the ZMQ library.
    """

    def __init__(self, **kwargs):
        """
        The arguments of this function is the same as `sglang/srt/server_args.py::ServerArgs`.
        Please refer to `ServerArgs` for the documentation.
        """
        if "server_args" in kwargs:
            # Directly load server_args
            server_args = kwargs["server_args"]
        else:
            # Construct server_args from kwargs
            if "log_level" not in kwargs:
                # Do not print logs by default
                kwargs["log_level"] = "error"
            server_args = ServerArgs(**kwargs)

        # Shutdown the subprocesses automatically when the program exits
        atexit.register(self.shutdown)

        # Allocate ports for inter-process communications
        self.port_args = PortArgs.init_new(server_args)
        logger.info(f"{server_args=}")

        # Launch subprocesses
        tokenizer_manager, template_manager, scheduler_info = _launch_subprocesses(
            server_args=server_args,
            port_args=self.port_args,
        )
        self.server_args = server_args
        self.tokenizer_manager = tokenizer_manager
        self.template_manager = template_manager
        self.scheduler_info = scheduler_info

        context = zmq.Context(2)
        self.send_to_rpc = get_zmq_socket(
            context, zmq.DEALER, self.port_args.rpc_ipc_name, True
        )

    def generate(
        self,
        # The input prompt. It can be a single prompt or a batch of prompts.
        prompt: Optional[Union[List[str], str]] = None,
        sampling_params: Optional[Union[List[Dict], Dict]] = None,
        # The token ids for text; one can either specify text or input_ids.
        input_ids: Optional[Union[List[List[int]], List[int]]] = None,
        # The image input. It can be an image instance, file name, URL, or base64 encoded string.
        # Can be formatted as:
        # - Single image for a single request
        # - List of images (one per request in a batch)
        # - List of lists of images (multiple images per request)
        # See also python/sglang/srt/utils.py:load_image for more details.
        image_data: Optional[MultimodalDataInputFormat] = None,
        audio_data: Optional[MultimodalDataInputFormat] = None,
        video_data: Optional[MultimodalDataInputFormat] = None,
        return_logprob: Optional[Union[List[bool], bool]] = False,
        logprob_start_len: Optional[Union[List[int], int]] = None,
        top_logprobs_num: Optional[Union[List[int], int]] = None,
        token_ids_logprob: Optional[Union[List[List[int]], List[int]]] = None,
        lora_path: Optional[List[Optional[str]]] = None,
        custom_logit_processor: Optional[Union[List[str], str]] = None,
        return_hidden_states: bool = False,
        stream: bool = False,
        bootstrap_host: Optional[Union[List[str], str]] = None,
        bootstrap_port: Optional[Union[List[int], int]] = None,
        bootstrap_room: Optional[Union[List[int], int]] = None,
        data_parallel_rank: Optional[int] = None,
    ) -> Union[Dict, Iterator[Dict]]:
        """
        The arguments of this function is the same as `sglang/srt/managers/io_struct.py::GenerateReqInput`.
        Please refer to `GenerateReqInput` for the documentation.
        """
        if self.server_args.enable_dp_attention:
            if data_parallel_rank is None:
                logger.debug("data_parallel_rank not provided, using default dispatch")
            elif data_parallel_rank < 0:
                raise ValueError("data_parallel_rank must be non-negative")
            elif data_parallel_rank >= self.server_args.dp_size:
                raise ValueError(
                    f"data_parallel_rank must be less than dp_size: {self.server_args.dp_size}"
                )

        obj = GenerateReqInput(
            text=prompt,
            input_ids=input_ids,
            sampling_params=sampling_params,
            image_data=image_data,
            audio_data=audio_data,
            video_data=video_data,
            return_logprob=return_logprob,
            logprob_start_len=logprob_start_len,
            top_logprobs_num=top_logprobs_num,
            token_ids_logprob=token_ids_logprob,
            lora_path=lora_path,
            custom_logit_processor=custom_logit_processor,
            return_hidden_states=return_hidden_states,
            stream=stream,
            bootstrap_host=bootstrap_host,
            bootstrap_port=bootstrap_port,
            bootstrap_room=bootstrap_room,
            data_parallel_rank=data_parallel_rank,
        )
        loop = asyncio.get_event_loop()
        generator = self.tokenizer_manager.generate_request(obj, None)

        if stream:

            def generator_wrapper():
                while True:
                    try:
                        chunk = loop.run_until_complete(generator.__anext__())
                        yield chunk
                    except StopAsyncIteration:
                        break

            return generator_wrapper()
        else:
            ret = loop.run_until_complete(generator.__anext__())
            return ret

    async def async_generate(
        self,
        # The input prompt. It can be a single prompt or a batch of prompts.
        prompt: Optional[Union[List[str], str]] = None,
        sampling_params: Optional[Union[List[Dict], Dict]] = None,
        # The token ids for text; one can either specify text or input_ids.
        input_ids: Optional[Union[List[List[int]], List[int]]] = None,
        # The image input. It can be an image instance, file name, URL, or base64 encoded string.
        # Can be formatted as:
        # - Single image for a single request
        # - List of images (one per request in a batch)
        # - List of lists of images (multiple images per request)
        # See also python/sglang/srt/utils.py:load_image for more details.
        image_data: Optional[MultimodalDataInputFormat] = None,
        audio_data: Optional[MultimodalDataInputFormat] = None,
        video_data: Optional[MultimodalDataInputFormat] = None,
        return_logprob: Optional[Union[List[bool], bool]] = False,
        logprob_start_len: Optional[Union[List[int], int]] = None,
        top_logprobs_num: Optional[Union[List[int], int]] = None,
        token_ids_logprob: Optional[Union[List[List[int]], List[int]]] = None,
        lora_path: Optional[List[Optional[str]]] = None,
        custom_logit_processor: Optional[Union[List[str], str]] = None,
        return_hidden_states: bool = False,
        stream: bool = False,
        bootstrap_host: Optional[Union[List[str], str]] = None,
        bootstrap_port: Optional[Union[List[int], int]] = None,
        bootstrap_room: Optional[Union[List[int], int]] = None,
        data_parallel_rank: Optional[int] = None,
    ) -> Union[Dict, AsyncIterator[Dict]]:
        """
        The arguments of this function is the same as `sglang/srt/managers/io_struct.py::GenerateReqInput`.
        Please refer to `GenerateReqInput` for the documentation.
        """

        if self.server_args.enable_dp_attention:
            if data_parallel_rank is None:
                logger.debug("data_parallel_rank not provided, using default dispatch")
            elif data_parallel_rank < 0:
                raise ValueError("data_parallel_rank must be non-negative")
            elif data_parallel_rank >= self.server_args.dp_size:
                raise ValueError(
                    f"data_parallel_rank must be in range [0, {self.server_args.dp_size-1}]"
                )

        logger.info(f"data_parallel_rank: {data_parallel_rank}")
        obj = GenerateReqInput(
            text=prompt,
            input_ids=input_ids,
            sampling_params=sampling_params,
            image_data=image_data,
            audio_data=audio_data,
            video_data=video_data,
            return_logprob=return_logprob,
            logprob_start_len=logprob_start_len,
            top_logprobs_num=top_logprobs_num,
            token_ids_logprob=token_ids_logprob,
            lora_path=lora_path,
            return_hidden_states=return_hidden_states,
            stream=stream,
            custom_logit_processor=custom_logit_processor,
            bootstrap_host=bootstrap_host,
            bootstrap_port=bootstrap_port,
            bootstrap_room=bootstrap_room,
            data_parallel_rank=data_parallel_rank,
        )
        generator = self.tokenizer_manager.generate_request(obj, None)

        if stream is True:
            return generator
        else:
            return await generator.__anext__()

    def encode(
        self,
        prompt: Union[str, List[str], List[Dict], List[List[Dict]]],
        image_data: Optional[MultimodalDataInputFormat] = None,
        audio_data: Optional[MultimodalDataInputFormat] = None,
        video_data: Optional[MultimodalDataInputFormat] = None,
    ) -> Dict:
        """
        The arguments of this function is the same as `sglang/srt/managers/io_struct.py::EmbeddingReqInput`.
        Please refer to `EmbeddingReqInput` for the documentation.
        """
        obj = EmbeddingReqInput(
            text=prompt,
            image_data=image_data,
            audio_data=audio_data,
            video_data=video_data,
        )
        loop = asyncio.get_event_loop()
        generator = self.tokenizer_manager.generate_request(obj, None)
        ret = loop.run_until_complete(generator.__anext__())
        return ret

    async def async_encode(
        self,
        prompt: Union[str, List[str], List[Dict], List[List[Dict]]],
        image_data: Optional[MultimodalDataInputFormat] = None,
        audio_data: Optional[MultimodalDataInputFormat] = None,
        video_data: Optional[MultimodalDataInputFormat] = None,
    ) -> Dict:
        """
        Asynchronous version of encode method.

        The arguments of this function is the same as `sglang/srt/managers/io_struct.py::EmbeddingReqInput`.
        Please refer to `EmbeddingReqInput` for the documentation.
        """
        obj = EmbeddingReqInput(
            text=prompt,
            image_data=image_data,
            audio_data=audio_data,
            video_data=video_data,
        )
        generator = self.tokenizer_manager.generate_request(obj, None)
        return await generator.__anext__()

    def rerank(
        self,
        prompt: Union[List[List[str]]],
    ) -> Dict:
        """
        The arguments of this function is the same as `sglang/srt/managers/io_struct.py::EmbeddingReqInput`.
        Please refer to `EmbeddingReqInput` for the documentation.
        """
        obj = EmbeddingReqInput(text=prompt, is_cross_encoder_request=True)
        loop = asyncio.get_event_loop()
        generator = self.tokenizer_manager.generate_request(obj, None)
        ret = loop.run_until_complete(generator.__anext__())
        return ret

    def shutdown(self):
        """Shutdown the engine"""
        kill_process_tree(os.getpid(), include_parent=False)

    def __enter__(self):
        return self

    def __exit__(self, exc_type, exc_value, traceback):
        self.shutdown()
        return False

    def flush_cache(self):
        loop = asyncio.get_event_loop()
        return loop.run_until_complete(self.tokenizer_manager.flush_cache())

    def start_profile(self):
        loop = asyncio.get_event_loop()
        loop.run_until_complete(self.tokenizer_manager.start_profile())

    def stop_profile(self):
        loop = asyncio.get_event_loop()
        loop.run_until_complete(self.tokenizer_manager.stop_profile())

    def start_expert_distribution_record(self):
        loop = asyncio.get_event_loop()
        loop.run_until_complete(
            self.tokenizer_manager.start_expert_distribution_record()
        )

    def stop_expert_distribution_record(self):
        loop = asyncio.get_event_loop()
        loop.run_until_complete(
            self.tokenizer_manager.stop_expert_distribution_record()
        )

    def dump_expert_distribution_record(self):
        loop = asyncio.get_event_loop()
        loop.run_until_complete(
            self.tokenizer_manager.dump_expert_distribution_record()
        )

    def get_server_info(self):
        loop = asyncio.get_event_loop()
        internal_states = loop.run_until_complete(
            self.tokenizer_manager.get_internal_state()
        )
        return {
            **dataclasses.asdict(self.tokenizer_manager.server_args),
            **self.scheduler_info,
            "internal_states": internal_states,
            "version": __version__,
        }

    def init_weights_update_group(
        self,
        master_address: str,
        master_port: int,
        rank_offset: int,
        world_size: int,
        group_name: str,
        backend: str = "nccl",
    ):
        """Initialize parameter update group."""
        obj = InitWeightsUpdateGroupReqInput(
            master_address=master_address,
            master_port=master_port,
            rank_offset=rank_offset,
            world_size=world_size,
            group_name=group_name,
            backend=backend,
        )
        loop = asyncio.get_event_loop()
        return loop.run_until_complete(
            self.tokenizer_manager.init_weights_update_group(obj, None)
        )

    def update_weights_from_distributed(
        self,
        names: list[str],
        dtypes: list[str],
        shapes: list[list[int]],
        group_name: str = "weight_update_group",
        flush_cache: bool = True,
    ):
        """Update weights from distributed source."""
        obj = UpdateWeightsFromDistributedReqInput(
            names=names,
            dtypes=dtypes,
            shapes=shapes,
            group_name=group_name,
            flush_cache=flush_cache,
        )
        loop = asyncio.get_event_loop()
        return loop.run_until_complete(
            self.tokenizer_manager.update_weights_from_distributed(obj, None)
        )

    def update_weights_from_tensor(
        self,
        named_tensors: List[Tuple[str, torch.Tensor]],
        load_format: Optional[str] = None,
        flush_cache: bool = True,
    ):
        """Update weights from distributed source. If there are going to be more updates, set `flush_cache` to be false
        to avoid duplicated cache cleaning operation."""
        obj = UpdateWeightsFromTensorReqInput(
            serialized_named_tensors=[
                MultiprocessingSerializer.serialize(named_tensors)
                for _ in range(self.server_args.tp_size)
            ],
            load_format=load_format,
            flush_cache=flush_cache,
        )
        loop = asyncio.get_event_loop()
        return loop.run_until_complete(
            self.tokenizer_manager.update_weights_from_tensor(obj, None)
        )

    def update_weights_from_disk(
        self,
        model_path: str,
        load_format: Optional[str] = None,
    ):
        """Update the weights from disk inplace without re-launching the engine.

        This method allows updating the model weights from disk without restarting
        the engine. It can be used to load a different model or update weights with
        new training.
        """
        obj = UpdateWeightFromDiskReqInput(
            model_path=model_path,
            load_format=load_format,
        )

        loop = asyncio.get_event_loop()
        return loop.run_until_complete(
            self.tokenizer_manager.update_weights_from_disk(obj, None)
        )

    def get_weights_by_name(self, name: str, truncate_size: int = 100):
        """Get weights by parameter name."""
        obj = GetWeightsByNameReqInput(name=name, truncate_size=truncate_size)
        loop = asyncio.get_event_loop()
        return loop.run_until_complete(
            self.tokenizer_manager.get_weights_by_name(obj, None)
        )

    def load_lora_adapter(self, lora_name: str, lora_path: str):
        """Load a new LoRA adapter without re-launching the engine."""

        obj = LoadLoRAAdapterReqInput(
            lora_name=lora_name,
            lora_path=lora_path,
        )

        loop = asyncio.get_event_loop()
        return loop.run_until_complete(
            self.tokenizer_manager.load_lora_adapter(obj, None)
        )

    def unload_lora_adapter(self, lora_name: str):
        """Unload a LoRA adapter without re-launching the engine."""

        obj = UnloadLoRAAdapterReqInput(lora_name=lora_name)

        loop = asyncio.get_event_loop()
        return loop.run_until_complete(
            self.tokenizer_manager.unload_lora_adapter(obj, None)
        )

    def release_memory_occupation(self, tags: Optional[List[str]] = None):
        obj = ReleaseMemoryOccupationReqInput(tags=tags)
        loop = asyncio.get_event_loop()
        return loop.run_until_complete(
            self.tokenizer_manager.release_memory_occupation(obj, None)
        )

    def resume_memory_occupation(self, tags: Optional[List[str]] = None):
        obj = ResumeMemoryOccupationReqInput(tags=tags)
        loop = asyncio.get_event_loop()
        return loop.run_until_complete(
            self.tokenizer_manager.resume_memory_occupation(obj, None)
        )

    """
    Execute an RPC call on all scheduler processes.
    """

    def collective_rpc(self, method: str, **kwargs):
        obj = RpcReqInput(method=method, parameters=kwargs)
        self.send_to_rpc.send_pyobj(obj)
        recv_req = self.send_to_rpc.recv_pyobj(zmq.BLOCKY)
        assert isinstance(recv_req, RpcReqOutput)
        assert recv_req.success, recv_req.message

    def save_remote_model(self, **kwargs):
        self.collective_rpc("save_remote_model", **kwargs)

    def save_sharded_model(self, **kwargs):
        self.collective_rpc("save_sharded_model", **kwargs)

    def score(
        self,
        query: Optional[Union[str, List[int]]] = None,
        items: Optional[Union[str, List[str], List[List[int]]]] = None,
        label_token_ids: Optional[List[int]] = None,
        apply_softmax: bool = False,
        item_first: bool = False,
    ) -> List[List[float]]:
        """
        Score the probability of specified token IDs appearing after the given (query + item) pair. For example:
        query = "<|user|>Is the following city the capital of France? "
        items = ["Paris <|assistant|>", "London <|assistant|>", "Berlin <|assistant|>"]
        label_token_ids = [2332, 1223] # Token IDs for "Yes" and "No"
        item_first = False

        This would pass the following prompts to the model:
        "<|user|>Is the following city the capital of France? Paris <|assistant|>"
        "<|user|>Is the following city the capital of France? London <|assistant|>"
        "<|user|>Is the following city the capital of France? Berlin <|assistant|>"
        The api would then return the probabilities of the model producing "Yes" and "No" as the next token.
        The output would look like:
        [[0.9, 0.1], [0.2, 0.8], [0.1, 0.9]]


        Args:
            query: The query text or pre-tokenized query token IDs. Must be provided.
            items: The item text(s) or pre-tokenized item token IDs. Must be provided.
            label_token_ids: List of token IDs to compute probabilities for. If None, no token probabilities will be computed.
            apply_softmax: Whether to normalize probabilities using softmax.
            item_first: If True, prepend items to query. Otherwise append items to query.

        Returns:
            List of dictionaries mapping token IDs to their probabilities for each item.
            Each dictionary in the list corresponds to one item input.

        Raises:
            ValueError: If query is not provided, or if items is not provided,
                      or if token IDs are out of vocabulary, or if logprobs are not available for the specified tokens.
        """
        loop = asyncio.get_event_loop()
        return loop.run_until_complete(
            self.tokenizer_manager.score_request(
                query=query,
                items=items,
                label_token_ids=label_token_ids,
                apply_softmax=apply_softmax,
                item_first=item_first,
                request=None,
            )
        )

    async def async_score(
        self,
        query: Optional[Union[str, List[int]]] = None,
        items: Optional[Union[str, List[str], List[List[int]]]] = None,
        label_token_ids: Optional[List[int]] = None,
        apply_softmax: bool = False,
        item_first: bool = False,
    ) -> List[List[float]]:
        """
        Asynchronous version of score method.

        See score() for detailed documentation.
        """
        return await self.tokenizer_manager.score_request(
            query=query,
            items=items,
            label_token_ids=label_token_ids,
            apply_softmax=apply_softmax,
            item_first=item_first,
            request=None,
        )


def _set_envs_and_config(server_args: ServerArgs):
    # Set global environments
    os.environ["TF_CPP_MIN_LOG_LEVEL"] = "3"
    os.environ["NCCL_CUMEM_ENABLE"] = str(int(server_args.enable_symm_mem))
    if not server_args.enable_symm_mem:
        os.environ["NCCL_NVLS_ENABLE"] = str(int(server_args.enable_nccl_nvls))
    os.environ["TORCH_NCCL_AVOID_RECORD_STREAMS"] = "1"
    os.environ["CUDA_DEVICE_MAX_CONNECTIONS"] = "4"
    os.environ["CUDA_MODULE_LOADING"] = "AUTO"

    # Set prometheus env vars
    if server_args.enable_metrics:
        set_prometheus_multiproc_dir()

    # Set ulimit
    set_ulimit()

    # Check flashinfer version
    if server_args.attention_backend == "flashinfer":
        assert_pkg_version(
            "flashinfer_python",
            "0.2.9rc2",
            "Please uninstall the old version and "
            "reinstall the latest version by following the instructions "
            "at https://docs.flashinfer.ai/installation.html.",
        )
    if _is_cuda:
        assert_pkg_version(
            "sgl-kernel",
            "0.2.8",
            "Please reinstall the latest version with `pip install sgl-kernel --force-reinstall`",
        )

    if True:  # Keep this check for internal code compatibility
        # Register the signal handler.
        # The child processes will send SIGQUIT to this process when any error happens
        # This process then clean up the whole process tree
        # Note: This sigquit handler is used in the launch phase, and may be replaced by
        # the running_phase_sigquit_handler in the tokenizer manager after the grpc server is launched.
        def launch_phase_sigquit_handler(signum, frame):
            logger.error(
                "Received sigquit from a child process. It usually means the child failed."
            )
            kill_process_tree(os.getpid())

        signal.signal(signal.SIGQUIT, launch_phase_sigquit_handler)

    # Set mp start method
    mp.set_start_method("spawn", force=True)


def _launch_subprocesses(
    server_args: ServerArgs, port_args: Optional[PortArgs] = None
) -> Tuple[TokenizerManager, TemplateManager, Dict]:
    """
    Launch the TokenizerManager in the main process, the Scheduler in a subprocess, and the DetokenizerManager in another subprocess.
    """
    # Configure global environment
    configure_logger(server_args)
    server_args.check_server_args()
    _set_envs_and_config(server_args)

    # Allocate ports for inter-process communications
    if port_args is None:
        port_args = PortArgs.init_new(server_args)
        logger.info(f"{server_args=}")

    # If using model from www.modelscope.cn, first download the model.
    server_args.model_path, server_args.tokenizer_path = prepare_model_and_tokenizer(
        server_args.model_path, server_args.tokenizer_path
    )

    scheduler_procs = []
    if server_args.dp_size == 1:
        memory_saver_adapter = TorchMemorySaverAdapter.create(
            enable=server_args.enable_memory_saver
        )
        scheduler_pipe_readers = []

        nnodes_per_tp_group = max(server_args.nnodes // server_args.pp_size, 1)
        tp_size_per_node = server_args.tp_size // nnodes_per_tp_group
        tp_rank_range = range(
            tp_size_per_node * (server_args.node_rank % nnodes_per_tp_group),
            tp_size_per_node * (server_args.node_rank % nnodes_per_tp_group + 1),
        )

        pp_size_per_node = max(server_args.pp_size // server_args.nnodes, 1)
        pp_rank_range = range(
            pp_size_per_node * (server_args.node_rank // nnodes_per_tp_group),
            pp_size_per_node * (server_args.node_rank // nnodes_per_tp_group + 1),
        )

<<<<<<< HEAD
        for pp_rank in pp_rank_range:
            for tp_rank in tp_rank_range:
                reader, writer = mp.Pipe(duplex=False)
                gpu_id = (
                    server_args.base_gpu_id
                    + ((pp_rank % pp_size_per_node) * tp_size_per_node)
                    + (tp_rank % tp_size_per_node) * server_args.gpu_id_step
                )
                moe_ep_rank = tp_rank // (server_args.tp_size // server_args.ep_size)
                proc = mp.Process(
                    target=run_scheduler_process,
                    args=(
                        server_args,
                        port_args,
                        gpu_id,
                        tp_rank,
                        moe_ep_rank,
                        pp_rank,
                        None,
                        writer,
                        None,
                    ),
                )

                with memory_saver_adapter.configure_subprocess():
                    proc.start()
                scheduler_procs.append(proc)
                scheduler_pipe_readers.append(reader)
=======
        for cp_rank in range(server_args.cp_size):
            for pp_rank in pp_rank_range:
                for tp_rank in tp_rank_range:
                    reader, writer = mp.Pipe(duplex=False)
                    gpu_id = (
                        server_args.base_gpu_id
                        + (cp_rank * server_args.tp_size * server_args.gpu_id_step)
                        + ((pp_rank % pp_size_per_node) * tp_size_per_node)
                        + (tp_rank % tp_size_per_node) * server_args.gpu_id_step
                    )
                    proc = mp.Process(
                        target=run_scheduler_process,
                        args=(
                            server_args,
                            port_args,
                            gpu_id,
                            tp_rank,
                            pp_rank,
                            None,
                            cp_rank,
                            writer,
                        ),
                    )

                    with memory_saver_adapter.configure_subprocess():
                        proc.start()
                    scheduler_procs.append(proc)
                    scheduler_pipe_readers.append(reader)
    # elif server_args.cp_size > 1:
    #     # Launch the context parallel controller
    #     reader, writer = mp.Pipe(duplex=False)
    #     scheduler_pipe_readers = [reader]
    #     proc = mp.Process(
    #         target=run_context_parallel_controller_process,
    #         args=(server_args, port_args, writer),
    #     )
    #     proc.start()
    #     scheduler_procs.append(proc)
>>>>>>> f8c18f00
    else:
        # Launch the data parallel controller
        reader, writer = mp.Pipe(duplex=False)
        scheduler_pipe_readers = [reader]
        proc = mp.Process(
            target=run_data_parallel_controller_process,
            args=(server_args, port_args, writer),
        )
        proc.start()
        scheduler_procs.append(proc)

    if server_args.node_rank >= 1:
        # In multi-node cases, non-zero rank nodes do not need to run tokenizer or detokenizer,
        # so they can just wait here.

        for reader in scheduler_pipe_readers:
            data = reader.recv()
            assert data["status"] == "ready"

        if os.getenv("SGLANG_BLOCK_NONZERO_RANK_CHILDREN") == "0":
            # When using `Engine` as a Python API, we don't want to block here.
            return None, None, None

        launch_dummy_health_check_server(
            server_args.host, server_args.port, server_args.enable_metrics
        )

        for proc in scheduler_procs:
            proc.join()
            logger.error(
                f"Scheduler or DataParallelController {proc.pid} terminated with {proc.exitcode}"
            )
        return None, None, None

    # Launch detokenizer process
    detoken_proc = mp.Process(
        target=run_detokenizer_process,
        args=(
            server_args,
            port_args,
        ),
    )
    detoken_proc.start()

    # Launch tokenizer process
    tokenizer_manager = TokenizerManager(server_args, port_args)

    # Initialize templates
    template_manager = TemplateManager()
    template_manager.initialize_templates(
        tokenizer_manager=tokenizer_manager,
        model_path=server_args.model_path,
        chat_template=server_args.chat_template,
        completion_template=server_args.completion_template,
    )

    # Wait for the model to finish loading
    scheduler_infos = []
    for i in range(len(scheduler_pipe_readers)):
        try:
            data = scheduler_pipe_readers[i].recv()
        except EOFError:
            logger.error(
                f"Rank {i} scheduler is dead. Please check if there are relevant logs."
            )
            scheduler_procs[i].join()
            logger.error(f"Exit code: {scheduler_procs[i].exitcode}")
            raise

        if data["status"] != "ready":
            raise RuntimeError(
                "Initialization failed. Please see the error messages above."
            )
        scheduler_infos.append(data)

    # Assume all schedulers have the same scheduler_info
    scheduler_info = scheduler_infos[0]
    tokenizer_manager.max_req_input_len = scheduler_info["max_req_input_len"]
    return tokenizer_manager, template_manager, scheduler_info<|MERGE_RESOLUTION|>--- conflicted
+++ resolved
@@ -715,36 +715,6 @@
             pp_size_per_node * (server_args.node_rank // nnodes_per_tp_group + 1),
         )
 
-<<<<<<< HEAD
-        for pp_rank in pp_rank_range:
-            for tp_rank in tp_rank_range:
-                reader, writer = mp.Pipe(duplex=False)
-                gpu_id = (
-                    server_args.base_gpu_id
-                    + ((pp_rank % pp_size_per_node) * tp_size_per_node)
-                    + (tp_rank % tp_size_per_node) * server_args.gpu_id_step
-                )
-                moe_ep_rank = tp_rank // (server_args.tp_size // server_args.ep_size)
-                proc = mp.Process(
-                    target=run_scheduler_process,
-                    args=(
-                        server_args,
-                        port_args,
-                        gpu_id,
-                        tp_rank,
-                        moe_ep_rank,
-                        pp_rank,
-                        None,
-                        writer,
-                        None,
-                    ),
-                )
-
-                with memory_saver_adapter.configure_subprocess():
-                    proc.start()
-                scheduler_procs.append(proc)
-                scheduler_pipe_readers.append(reader)
-=======
         for cp_rank in range(server_args.cp_size):
             for pp_rank in pp_rank_range:
                 for tp_rank in tp_rank_range:
@@ -755,6 +725,7 @@
                         + ((pp_rank % pp_size_per_node) * tp_size_per_node)
                         + (tp_rank % tp_size_per_node) * server_args.gpu_id_step
                     )
+                    moe_ep_rank = tp_rank // (server_args.tp_size // server_args.ep_size)
                     proc = mp.Process(
                         target=run_scheduler_process,
                         args=(
@@ -762,10 +733,12 @@
                             port_args,
                             gpu_id,
                             tp_rank,
+                            moe_ep_rank,
                             pp_rank,
                             None,
                             cp_rank,
                             writer,
+                            None,
                         ),
                     )
 
@@ -773,17 +746,6 @@
                         proc.start()
                     scheduler_procs.append(proc)
                     scheduler_pipe_readers.append(reader)
-    # elif server_args.cp_size > 1:
-    #     # Launch the context parallel controller
-    #     reader, writer = mp.Pipe(duplex=False)
-    #     scheduler_pipe_readers = [reader]
-    #     proc = mp.Process(
-    #         target=run_context_parallel_controller_process,
-    #         args=(server_args, port_args, writer),
-    #     )
-    #     proc.start()
-    #     scheduler_procs.append(proc)
->>>>>>> f8c18f00
     else:
         # Launch the data parallel controller
         reader, writer = mp.Pipe(duplex=False)
