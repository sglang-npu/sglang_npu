--- conflicted
+++ resolved
@@ -44,11 +44,8 @@
     CHATGLM3 = auto()
     DEEPSEEK_CHAT = auto()
     METAMATH = auto()
-<<<<<<< HEAD
     QWEN2_VL_EMBED = auto()
-=======
     MPT = auto()
->>>>>>> 6cfa5a14
 
 
 @dataclasses.dataclass
@@ -665,24 +662,14 @@
 # Reference: https://github.com/deepseek-ai/Janus?tab=readme-ov-file#janus-pro
 register_conv_template(
     Conversation(
-<<<<<<< HEAD
         name="janus-pro",
         system_message="You are a helpful language and vision assistant. You are able to understand the visual content that the user provides, and assist the user with a variety of tasks using natural language",
         system_template="{system_message}.",
-=======
-        name="janus",
-        system_message="You are a helpful language and vision assistant. You are able to understand the visual content that the user provides, and assist the user with a variety of tasks using natural language.",
-        system_template="{system_message}",
->>>>>>> 6cfa5a14
         roles=("User", "Assistant"),
         sep="\n\n",
         sep2="<｜end▁of▁sentence｜>",
         sep_style=SeparatorStyle.ADD_COLON_TWO,
         stop_str=["<|User|>", "<｜end▁of▁sentence｜>"],
-<<<<<<< HEAD
         image_token="<image_placeholder>",
-=======
-        image_token="<image_placeholder>\n",
->>>>>>> 6cfa5a14
     )
 )