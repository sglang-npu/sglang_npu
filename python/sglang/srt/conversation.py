--- conflicted
+++ resolved
@@ -854,14 +854,6 @@
 
 
 @register_conv_template_matching_function
-<<<<<<< HEAD
-def match_llama_3_vision(model_path: str):
-    if (
-        "llama" in model_path.lower()
-        and "3.2" in model_path.lower()
-        and "vision" in model_path.lower()
-    ):
-=======
 def match_internvl(model_path: str):
     if re.search(r"internvl2_5", model_path, re.IGNORECASE):
         return "internvl-2-5"
@@ -870,82 +862,38 @@
 @register_conv_template_matching_function
 def match_llama_3_vision(model_path: str):
     if re.search(r"llama.*3\.2.*vision", model_path, re.IGNORECASE):
->>>>>>> 9d8ec2e6
         return "llama_3_vision"
 
 
 @register_conv_template_matching_function
 def match_deepseek_janus_pro(model_path: str):
-<<<<<<< HEAD
-    if "janus" in model_path.lower():
-=======
     if re.search(r"janus", model_path, re.IGNORECASE):
->>>>>>> 9d8ec2e6
         return "janus-pro"
 
 
 @register_conv_template_matching_function
 def match_vicuna(model_path: str):
-<<<<<<< HEAD
-    if "vicuna" in model_path.lower():
-        return "vicuna_v1.1"
-    if "llava-v1.5" in model_path.lower():
-        return "vicuna_v1.1"
-    if "llava-next-video-7b" in model_path.lower():
-=======
     if re.search(r"vicuna|llava-v1\.5|llava-next-video-7b", model_path, re.IGNORECASE):
->>>>>>> 9d8ec2e6
         return "vicuna_v1.1"
 
 
 @register_conv_template_matching_function
 def match_llama2_chat(model_path: str):
-<<<<<<< HEAD
-    model_path = model_path.lower()
-    if "llama-2" in model_path and "chat" in model_path:
-        return "llama-2"
-    if (
-        "mistral" in model_path or "mixtral" in model_path
-    ) and "instruct" in model_path:
-        return "llama-2"
-    if "codellama" in model_path and "instruct" in model_path:
-=======
     if re.search(
         r"llama-2.*chat|(mistral|mixtral).*instruct|codellama.*instruct",
         model_path,
         re.IGNORECASE,
     ):
->>>>>>> 9d8ec2e6
         return "llama-2"
 
 
 @register_conv_template_matching_function
 def match_deepseek_vl(model_path: str):
-<<<<<<< HEAD
-    model_path = model_path.lower()
-    if "deepseek" in model_path and "vl2" in model_path:
-=======
     if re.search(r"deepseek.*vl2", model_path, re.IGNORECASE):
->>>>>>> 9d8ec2e6
         return "deepseek-vl2"
 
 
 @register_conv_template_matching_function
-<<<<<<< HEAD
-def match_chat_ml(model_path: str):
-    # import pdb;pdb.set_trace()
-    model_path = model_path.lower()
-    # Now the suffix for qwen2 chat model is "instruct"
-    if "gme" in model_path and "qwen" in model_path and "vl" in model_path:
-        return "gme-qwen2-vl"
-    if "qwen" in model_path and "vl" in model_path:
-        return "qwen2-vl"
-    if (
-        "llava-v1.6-34b" in model_path
-        or "llava-v1.6-yi-34b" in model_path
-        or "llava-next-video-34b" in model_path
-        or "llava-onevision-qwen2" in model_path
-=======
 def match_qwen_chat_ml(model_path: str):
     if re.search(r"gme.*qwen.*vl", model_path, re.IGNORECASE):
         return "gme-qwen2-vl"
@@ -955,47 +903,25 @@
         r"llava-v1\.6-34b|llava-v1\.6-yi-34b|llava-next-video-34b|llava-onevision-qwen2",
         model_path,
         re.IGNORECASE,
->>>>>>> 9d8ec2e6
     ):
         return "chatml-llava"
 
 
 @register_conv_template_matching_function
-<<<<<<< HEAD
-def match_gemma_it(model_path: str):
-    model_path = model_path.lower()
-    if "gemma" in model_path and "it" in model_path:
-        return "gemma-it"
-    if "gemma-3" in model_path and "1b" not in model_path:
-        # gemma-3-1b-it is completion model
-=======
 def match_gemma3_instruct(model_path: str):
     if re.search(r"gemma-3.*it", model_path, re.IGNORECASE):
->>>>>>> 9d8ec2e6
         return "gemma-it"
 
 
 @register_conv_template_matching_function
 def match_openbmb_minicpm(model_path: str):
-<<<<<<< HEAD
-    model_path = model_path.lower()
-    if "minicpm-v" in model_path:
-        return "minicpmv"
-    elif "minicpm-o" in model_path:
-=======
     if re.search(r"minicpm-v", model_path, re.IGNORECASE):
         return "minicpmv"
     elif re.search(r"minicpm-o", model_path, re.IGNORECASE):
->>>>>>> 9d8ec2e6
         return "minicpmo"
 
 
 @register_conv_template_matching_function
 def match_moonshot_kimivl(model_path: str):
-<<<<<<< HEAD
-    model_path = model_path.lower()
-    if "kimi" in model_path and "vl" in model_path:
-=======
     if re.search(r"kimi.*vl", model_path, re.IGNORECASE):
->>>>>>> 9d8ec2e6
         return "kimi-vl"