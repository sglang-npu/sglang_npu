# Adapted from https://github.com/vllm-project/vllm/blob/v0.6.4.post1/vllm/distributed/parallel_state.py

# Copyright 2023 The vLLM team.
# Adapted from
# https://github.com/NVIDIA/Megatron-LM/blob/main/megatron/core/parallel_state.py
# Copyright (c) 2022, NVIDIA CORPORATION. All rights reserved.
"""vLLM distributed state.
It takes over the control of the distributed environment from PyTorch.
The typical workflow is:

- call `init_distributed_environment` to initialize the distributed environment.
- call `initialize_model_parallel` or `ensure_model_parallel_initialized` to
 initialize the model parallel groups.

- any code dealing with the distributed stuff

- call `destroy_model_parallel` to destroy the model parallel groups.
- call `destroy_distributed_environment` to destroy the distributed environment.

If you only need to use the distributed environment without model/pipeline
 parallelism, you can skip the model parallel initialization and destruction
 steps.
"""
import contextlib
import gc
import logging
import os
import pickle
import weakref
from collections import namedtuple
from contextlib import contextmanager, nullcontext
from dataclasses import dataclass
from datetime import timedelta
from multiprocessing import shared_memory
from typing import Any, Callable, Dict, List, Optional, Tuple, Union
from unittest.mock import patch

import torch
import torch.distributed
from torch.distributed import Backend, ProcessGroup

from sglang.srt.utils import (
    direct_register_custom_op,
    get_bool_env_var,
    get_int_env_var,
    is_cuda_alike,
    is_hip,
    is_npu,
    is_shm_available,
    supports_custom_op,
)

_is_npu = is_npu()


@dataclass
class GraphCaptureContext:
    stream: torch.cuda.Stream


TensorMetadata = namedtuple("TensorMetadata", ["device", "dtype", "size"])


def _split_tensor_dict(
    tensor_dict: Dict[str, Union[torch.Tensor, Any]]
) -> Tuple[List[Tuple[str, Any]], List[torch.Tensor]]:
    """Split the tensor dictionary into two parts:
    1. A list of (key, value) pairs. If the value is a tensor, it is replaced
         by its metadata.
    2. A list of tensors.
    """
    metadata_list: List[Tuple[str, Any]] = []
    tensor_list: List[torch.Tensor] = []
    for key, value in tensor_dict.items():
        if isinstance(value, torch.Tensor):
            # Note: we cannot use `value.device` here,
            # because it contains not only the device type but also the device
            # index (e.g. "cuda:0"). We only need the device type.
            # receiving side will set the device index.
            device = value.device.type
            metadata_list.append(
                (key, TensorMetadata(device, value.dtype, value.size()))
            )
            tensor_list.append(value)
        else:
            metadata_list.append((key, value))
    return metadata_list, tensor_list


_group_name_counter: Dict[str, int] = {}


def _get_unique_name(name: str) -> str:
    """Get a unique name for the group.
    Example:
    _get_unique_name("tp") -> "tp:0"
    _get_unique_name("tp") -> "tp:1"
    """
    if name not in _group_name_counter:
        _group_name_counter[name] = 0
    newname = f"{name}:{_group_name_counter[name]}"
    _group_name_counter[name] += 1
    return newname


_groups: Dict[str, Callable[[], Optional["GroupCoordinator"]]] = {}


def _register_group(group: "GroupCoordinator") -> None:
    _groups[group.unique_name] = weakref.ref(group)


if supports_custom_op():

    def inplace_all_reduce(tensor: torch.Tensor, group_name: str) -> None:
        assert group_name in _groups, f"Group {group_name} is not found."
        group = _groups[group_name]()
        if group is None:
            raise ValueError(f"Group {group_name} is destroyed.")
        group._all_reduce_in_place(tensor)

    def inplace_all_reduce_fake(tensor: torch.Tensor, group_name: str) -> None:
        return

    direct_register_custom_op(
        op_name="inplace_all_reduce",
        op_func=inplace_all_reduce,
        mutates_args=["tensor"],
        fake_impl=inplace_all_reduce_fake,
    )

    def outplace_all_reduce(
        tensor: torch.Tensor, group_name: str, outplace_all_reduce_method: str
    ) -> torch.Tensor:
        assert group_name in _groups, f"Group {group_name} is not found."
        group = _groups[group_name]()
        if group is None:
            raise ValueError(f"Group {group_name} is destroyed.")
        return group._all_reduce_out_place(tensor, outplace_all_reduce_method)

    def outplace_all_reduce_fake(
        tensor: torch.Tensor, group_name: str, outplace_all_reduce_method: str
    ) -> torch.Tensor:
        return torch.empty_like(tensor)

    direct_register_custom_op(
        op_name="outplace_all_reduce",
        op_func=outplace_all_reduce,
        mutates_args=[],
        fake_impl=outplace_all_reduce_fake,
    )

    def reg_all_gather_into_tensor(
        output: torch.Tensor, input: torch.Tensor, group_name: str
    ) -> None:
        assert group_name in _groups, f"Group {group_name} is not found."
        group = _groups[group_name]()
        if group is None:
            raise ValueError(f"Group {group_name} is destroyed.")
        group._all_gather_into_tensor(output, input)

    def reg_all_gather_into_tensor_fake(
        output: torch.Tensor, input: torch.Tensor, group_name: str
    ) -> None:
        pass

    direct_register_custom_op(
        op_name="reg_all_gather_into_tensor",
        op_func=reg_all_gather_into_tensor,
        mutates_args=["output"],
        fake_impl=reg_all_gather_into_tensor_fake,
    )


class GroupCoordinator:
    """
    PyTorch ProcessGroup wrapper for a group of processes.
    PyTorch ProcessGroup is bound to one specific communication backend,
        e.g. NCCL, Gloo, MPI, etc.
    GroupCoordinator takes charge of all the communication operations among
        the processes in the group. It can route the communication to
        a specific implementation (e.g. switch allreduce implementation
        based on the tensor size and cuda graph mode).
    """

    # available attributes:
    rank: int  # global rank
    ranks: List[int]  # global ranks in the group
    world_size: int  # size of the group
    # difference between `local_rank` and `rank_in_group`:
    # if we have a group of size 4 across two nodes:
    # Process | Node | Rank | Local Rank | Rank in Group
    #   0     |   0  |  0   |     0      |       0
    #   1     |   0  |  1   |     1      |       1
    #   2     |   1  |  2   |     0      |       2
    #   3     |   1  |  3   |     1      |       3
    local_rank: int  # local rank used to assign devices
    rank_in_group: int  # rank inside the group
    cpu_group: ProcessGroup  # group for CPU communication
    device_group: ProcessGroup  # group for device communication
    use_pynccl: bool  # a hint of whether to use PyNccl
    use_pymscclpp: bool  # a hint of whether to use PyMsccl
    use_custom_allreduce: bool  # a hint of whether to use CustomAllreduce
    use_message_queue_broadcaster: (
        bool  # a hint of whether to use message queue broadcaster
    )
    # communicators are only created for world size > 1
    pynccl_comm: Optional[Any]  # PyNccl communicator
    ca_comm: Optional[Any]  # Custom allreduce communicator
    mq_broadcaster: Optional[Any]  # shared memory broadcaster

    def __init__(
        self,
        group_ranks: List[List[int]],
        local_rank: int,
        torch_distributed_backend: Union[str, Backend],
        use_pynccl: bool,
        use_pymscclpp: bool,
        use_custom_allreduce: bool,
        use_hpu_communicator: bool,
        use_xpu_communicator: bool,
        use_npu_communicator: bool,
        use_message_queue_broadcaster: bool = False,
        group_name: Optional[str] = None,
    ):
        group_name = group_name or "anonymous"
        self.unique_name = _get_unique_name(group_name)
        _register_group(self)

        self.rank = torch.distributed.get_rank()
        self.local_rank = local_rank
        self.device_group = None
        self.cpu_group = None
        self.local_size = get_int_env_var("LOCAL_SIZE", 0)

        for ranks in group_ranks:
            device_group = torch.distributed.new_group(
                ranks, backend=torch_distributed_backend
            )
            # a group with `gloo` backend, to allow direct coordination between
            # processes through the CPU.
            cpu_group = torch.distributed.new_group(ranks, backend="gloo")
            if self.rank in ranks:
                self.ranks = ranks
                self.world_size = len(ranks)
                self.rank_in_group = ranks.index(self.rank)
                self.device_group = device_group
                self.cpu_group = cpu_group

        assert self.cpu_group is not None
        assert self.device_group is not None

        if is_cuda_alike():
            self.device = torch.device(f"cuda:{local_rank}")
        elif _is_npu:
            self.device = torch.device(f"npu:{local_rank}")
        else:
            self.device = torch.device("cpu")

        self.use_pynccl = use_pynccl
        self.use_pymscclpp = use_pymscclpp
        self.use_custom_allreduce = use_custom_allreduce
        self.use_hpu_communicator = use_hpu_communicator
        self.use_xpu_communicator = use_xpu_communicator
        self.use_npu_communicator = use_npu_communicator
        self.use_message_queue_broadcaster = use_message_queue_broadcaster

        # lazy import to avoid documentation build error
        from sglang.srt.distributed.device_communicators.custom_all_reduce import (
            CustomAllreduce,
        )
        from sglang.srt.distributed.device_communicators.pynccl import (
            PyNcclCommunicator,
        )

        if is_hip():
            from sglang.srt.distributed.device_communicators.quick_all_reduce import (
                QuickAllReduce,
                qr_rocm_arch_available,
            )

        self.pynccl_comm: Optional[PyNcclCommunicator] = None
        if use_pynccl and self.world_size > 1:
            self.pynccl_comm = PyNcclCommunicator(
                group=self.cpu_group,
                device=self.device,
            )

        from sglang.srt.distributed.device_communicators.pymscclpp import (
            PyMscclppCommunicator,
        )

        self.pymscclpp_comm: Optional[PyMscclppCommunicator] = None
        if use_pymscclpp and self.world_size > 1:
            self.pymscclpp_comm = PyMscclppCommunicator(
                group=self.cpu_group,
                device=self.device,
            )

        self.ca_comm: Optional[CustomAllreduce] = None
        self.qr_comm: Optional[QuickAllReduce] = None
        if use_custom_allreduce and self.world_size > 1:
            # Initialize a custom fast all-reduce implementation.
            try:
                self.ca_comm = CustomAllreduce(
                    group=self.cpu_group,
                    device=self.device,
                )
            except Exception as e:
                logger.warning(
                    f"Setup Custom allreduce failed with {e}. To silence this "
                    "warning, specify --disable-custom-all-reduce explicitly."
                )
            if is_hip():
                try:
                    # Initialize a custom quick all-reduce implementation for AMD
                    # when rocm >= gfx942. Quick reduce is designed as a
                    # complement to custom allreduce.
                    # Based on quickreduce (https://github.com/mk1-project/quickreduce).
                    if qr_rocm_arch_available():
                        self.qr_comm = QuickAllReduce(
                            group=self.cpu_group, device=self.device
                        )
                except Exception as e:
                    logger.warning(f"Failed to initialize QuickAllReduce: {e}")

        from sglang.srt.distributed.device_communicators.hpu_communicator import (
            HpuCommunicator,
        )

        self.hpu_communicator: Optional[HpuCommunicator] = None
        if use_hpu_communicator and self.world_size > 1:
            self.hpu_communicator = HpuCommunicator(group=self.device_group)

        from sglang.srt.distributed.device_communicators.xpu_communicator import (
            XpuCommunicator,
        )

        self.xpu_communicator: Optional[XpuCommunicator] = None
        if use_xpu_communicator and self.world_size > 1:
            self.xpu_communicator = XpuCommunicator(group=self.device_group)

        from sglang.srt.distributed.device_communicators.npu_communicator import (
            NpuCommunicator,
        )

        self.npu_communicator: Optional[NpuCommunicator] = None
        if use_npu_communicator and self.world_size > 1:
            self.npu_communicator = NpuCommunicator(group=self.device_group)

        from sglang.srt.distributed.device_communicators.shm_broadcast import (
            MessageQueue,
        )

        self.mq_broadcaster: Optional[MessageQueue] = None
        if use_message_queue_broadcaster and self.world_size > 1:
            self.mq_broadcaster = MessageQueue.create_from_process_group(
                self.cpu_group, 1 << 22, 6
            )

    def __repr__(self):
        return (
            f"ranks={self.ranks} rank={self.rank} local_rank={self.local_rank} use_pynccl={self.use_pynccl} "
            f"device_group={self.device_group} cpu_group={self.cpu_group} unique_name={self.unique_name} "
            f"world_size={self.world_size} rank_in_group={self.rank_in_group}"
        )

    @property
    def first_rank(self):
        """Return the global rank of the first process in the group"""
        return self.ranks[0]

    @property
    def last_rank(self):
        """Return the global rank of the last process in the group"""
        return self.ranks[-1]

    @property
    def is_first_rank(self):
        """Return whether the caller is the first process in the group"""
        return self.rank == self.first_rank

    @property
    def is_last_rank(self):
        """Return whether the caller is the last process in the group"""
        return self.rank == self.last_rank

    @property
    def next_rank(self):
        """Return the global rank of the process that follows the caller"""
        rank_in_group = self.rank_in_group
        world_size = self.world_size
        return self.ranks[(rank_in_group + 1) % world_size]

    @property
    def prev_rank(self):
        """Return the global rank of the process that precedes the caller"""
        rank_in_group = self.rank_in_group
        world_size = self.world_size
        return self.ranks[(rank_in_group - 1) % world_size]

    @contextmanager
    def graph_capture(
        self, graph_capture_context: Optional[GraphCaptureContext] = None
    ):
        if graph_capture_context is None:
            stream = torch.cuda.Stream()
            graph_capture_context = GraphCaptureContext(stream)
        else:
            stream = graph_capture_context.stream
        # We don't need the context of custom quick allreduce because the ipc access
        # is already collected in init() and we can capture the quick allreduce directly.
        ca_comm = self.ca_comm
        maybe_ca_context = nullcontext() if ca_comm is None else ca_comm.capture()

        # ensure all initialization operations complete before attempting to
        # capture the graph on another stream
        curr_stream = torch.cuda.current_stream()
        if curr_stream != stream:
            stream.wait_stream(curr_stream)

        with torch.cuda.stream(stream), maybe_ca_context:
            # In graph mode, we have to be very careful about the collective
            # operations. The current status is:
            #     allreduce \ Mode   |  Eager  |  Graph  |
            # --------------------------------------------
            # quick allreduce        | enabled | enabled |
            # custom allreduce       | enabled | enabled |
            # PyNccl                 | disabled| enabled |
            # PyMscclpp              | disabled| enabled |
            # torch.distributed      | enabled | disabled|
            #
            # Note: When custom quick allreduce is enabled, a runtime check
            #  will be performed. If the tensor size is too small, it will
            #  automatically fall back to the next available option.
            # Note that custom allreduce will have a runtime check, if the
            #  tensor size is too large, it will fallback to the next
            #  available option.
            # Note that the PyMsccl needs to register the tensor in ahead,
            #  which will introduce large overhead in the eager case,
            #  therefore it is only supported in the graph case.
            # In summary: We select the appropriate allreduce method for
            #  each mode based on the algorithm order in the table and
            #  their usage conditions.
            pynccl_comm = self.pynccl_comm
            maybe_pynccl_context: Any
            if not pynccl_comm:
                maybe_pynccl_context = nullcontext()
            else:
                maybe_pynccl_context = pynccl_comm.change_state(
                    enable=True, stream=torch.cuda.current_stream()
                )

            pymscclpp_comm = self.pymscclpp_comm
            maybe_pymscclpp_context: Any
            if not pymscclpp_comm:
                maybe_pymscclpp_context = nullcontext()
            else:
                maybe_pymscclpp_context = pymscclpp_comm.change_state(enable=True)
            with maybe_pynccl_context, maybe_pymscclpp_context:
                yield graph_capture_context

    def all_reduce(self, input_: torch.Tensor) -> torch.Tensor:
        """
        User-facing all-reduce function before we actually call the
        all-reduce operation.

        We need this because Dynamo does not support passing an arbitrary
        object (`self` in this case) to a custom op. We need to pass the
         group name as a string, and then look up the group coordinator from
         the group name, dispatch the all-reduce operation to the group
         coordinator.

        In addition, PyTorch custom ops do not support mutation or returning
        a new tensor in the same op. So we need to figure out if the op is
        in-place or out-of-place ahead of time.
        """
        # Bypass the function if we are using only 1 GPU.
        if self.world_size == 1:
            return input_

        if input_.is_cpu:
            if is_shm_available(input_.dtype, self.world_size, self.local_size):
                torch.ops.sgl_kernel.shm_allreduce(
                    input_, torch.distributed.ReduceOp.SUM
                )
            else:
                torch.distributed.all_reduce(input_, group=self.device_group)
            return input_

        if not supports_custom_op():
            self._all_reduce_in_place(input_)
            return input_

        if self.hpu_communicator is not None and not self.hpu_communicator.disabled:
            return self.hpu_communicator.all_reduce(input_)

        if self.xpu_communicator is not None and not self.xpu_communicator.disabled:
            return self.xpu_communicator.all_reduce(input_)

        if self.npu_communicator is not None and not self.npu_communicator.disabled:
            return self.npu_communicator.all_reduce(input_)

        if (
            self.pynccl_comm is not None
            and hasattr(input_, "symmetric_memory")
            and input_.symmetric_memory
        ):
            with self.pynccl_comm.change_state(
                enable=True, stream=torch.cuda.current_stream()
            ):
                self.pynccl_comm.all_reduce(input_)
                return input_

        outplace_all_reduce_method = None
        if (
            self.qr_comm is not None
            and not self.qr_comm.disabled
            and self.qr_comm.should_quick_allreduce(input_)
        ):
            outplace_all_reduce_method = "qr"
        elif (
            self.ca_comm is not None
            and not self.ca_comm.disabled
            and self.ca_comm.should_custom_ar(input_)
        ):
            outplace_all_reduce_method = "ca"
        elif (
            self.pymscclpp_comm is not None
            and not self.pymscclpp_comm.disabled
            and self.pymscclpp_comm.should_mscclpp_allreduce(input_)
        ):
            outplace_all_reduce_method = "pymscclpp"
        if outplace_all_reduce_method is not None:
            return torch.ops.sglang.outplace_all_reduce(
                input_,
                group_name=self.unique_name,
                outplace_all_reduce_method=outplace_all_reduce_method,
            )
        else:
            torch.ops.sglang.inplace_all_reduce(input_, group_name=self.unique_name)
            return input_

    def _all_reduce_out_place(
        self, input_: torch.Tensor, outplace_all_reduce_method: str
    ) -> torch.Tensor:
        qr_comm = self.qr_comm
        ca_comm = self.ca_comm
        pymscclpp_comm = self.pymscclpp_comm
        assert any([qr_comm, ca_comm, pymscclpp_comm])
        if outplace_all_reduce_method == "qr":
            assert not qr_comm.disabled
            out = qr_comm.quick_all_reduce(input_)
        elif outplace_all_reduce_method == "ca":
            assert not ca_comm.disabled
            out = ca_comm.custom_all_reduce(input_)
        else:
            assert not pymscclpp_comm.disabled
            out = pymscclpp_comm.all_reduce(input_)
        assert out is not None
        return out

    def _all_reduce_in_place(self, input_: torch.Tensor) -> None:
        pynccl_comm = self.pynccl_comm
        if pynccl_comm is not None and not pynccl_comm.disabled:
            pynccl_comm.all_reduce(input_)
        else:
            torch.distributed.all_reduce(input_, group=self.device_group)

    def reduce_scatter_tensor(
        self,
        output: torch.Tensor,
        input: torch.Tensor,
    ) -> None:
        # TODO(ch-wan): support other backends
        torch.distributed.reduce_scatter_tensor(output, input, group=self.device_group)
        return output

    def reduce_scatter(
        self,
        output: torch.Tensor,
        input_list: List[torch.Tensor],
    ) -> None:
        # TODO(ch-wan): support other backends
        torch.distributed.reduce_scatter(output, input_list, group=self.device_group)
        return output

    def _all_gather_into_tensor(self, output: torch.Tensor, input: torch.Tensor):
        pynccl_comm = self.pynccl_comm
        if pynccl_comm is not None and not pynccl_comm.disabled:
            pynccl_comm.all_gather(output, input)
        else:
            torch.distributed.all_gather_into_tensor(
                output, input, group=self.device_group
            )

    def all_gather_into_tensor(self, output: torch.Tensor, input: torch.Tensor):
<<<<<<< HEAD
        if is_npu() or not supports_custom_op():
=======
        if _is_npu or not supports_custom_op():
>>>>>>> 930fe467
            self._all_gather_into_tensor(output, input)
        else:
            torch.ops.sglang.reg_all_gather_into_tensor(
                output, input, group_name=self.unique_name
            )

    def all_gather(
        self,
        input_: torch.Tensor,
        dim: int = -1,
        output_tensor_list: Optional[List[torch.Tensor]] = None,
    ) -> torch.Tensor:
        world_size = self.world_size
        # Bypass the function if we are using only 1 GPU.
        if world_size == 1:
            if output_tensor_list is not None:
                logger.warning(
                    "Performing in-place all-gather with a group size of 1. "
                    "This may be unnecessary; consider bypassing it for better efficiency."
                )
                output_tensor_list[0].copy_(input_)
                return None
            else:
                return input_

        if output_tensor_list is not None:
            # TODO(ch-wan): support other backends
            return torch.distributed.all_gather(
                output_tensor_list, input_, group=self.device_group
            )

        assert (
            -input_.dim() <= dim < input_.dim()
        ), f"Invalid dim ({dim}) for input tensor with shape {input_.size()}"

        # For HPUs, use HPU communicator.
        hpu_comm = self.hpu_communicator
        if hpu_comm is not None and not hpu_comm.disabled:
            return hpu_comm.all_gather(input_, dim)

        # For NPUs, use NPU communicator.
        npu_comm = self.npu_communicator
        if npu_comm is not None and not npu_comm.disabled:
            return npu_comm.all_gather(input_, dim)

        if dim < 0:
            # Convert negative dim to positive.
            dim += input_.dim()
        input_size = input_.size()
        # NOTE: we have to use concat-style all-gather here,
        # stack-style all-gather has compatibility issues with
        # torch.compile . see https://github.com/pytorch/pytorch/issues/138795
        output_size = (input_size[0] * world_size,) + input_size[1:]
        # Allocate output tensor.
        output_tensor = torch.empty(
            output_size, dtype=input_.dtype, device=input_.device
        )

        # All-gather.
        if input_.is_cpu and is_shm_available(
            input_.dtype, self.world_size, self.local_size
        ):
            return torch.ops.sgl_kernel.shm_allgather(input_, dim)

        if input_.is_cpu:
            torch.distributed.all_gather_into_tensor(
                output_tensor, input_, group=self.device_group
            )
        else:
            self.all_gather_into_tensor(output_tensor, input_)

        # Reshape
        output_tensor = output_tensor.reshape((world_size,) + input_size)
        output_tensor = output_tensor.movedim(0, dim)
        output_tensor = output_tensor.reshape(
            input_size[:dim] + (world_size * input_size[dim],) + input_size[dim + 1 :]
        )
        return output_tensor

    def gather(
        self, input_: torch.Tensor, dst: int = 0, dim: int = -1
    ) -> Optional[torch.Tensor]:
        """
        NOTE: We assume that the input tensor is on the same device across
        all the ranks.
        NOTE: `dst` is the local rank of the destination rank.
        """
        world_size = self.world_size
        # Bypass the function if we are using only 1 GPU.
        if world_size == 1:
            return input_
        assert (
            -input_.dim() <= dim < input_.dim()
        ), f"Invalid dim ({dim}) for input tensor with shape {input_.size()}"
        if dim < 0:
            # Convert negative dim to positive.
            dim += input_.dim()
        if self.xpu_communicator is not None and not self.xpu_communicator.disabled:
            return self.xpu_communicator.gather(input_, self.rank_in_group, dst, dim)
        # Allocate output tensor.
        if self.rank_in_group == dst:
            gather_list = [torch.empty_like(input_) for _ in range(world_size)]
        else:
            gather_list = None
        # Gather.
        torch.distributed.gather(
            input_, gather_list, dst=self.ranks[dst], group=self.device_group
        )
        if self.rank_in_group == dst:
            output_tensor = torch.cat(gather_list, dim=dim)
        else:
            output_tensor = None
        return output_tensor

    def broadcast(self, input_: torch.Tensor, src: int = 0):
        """Broadcast the input tensor.
        NOTE: `src` is the local rank of the source rank.
        """
        assert src < self.world_size, f"Invalid src rank ({src})"

        # Bypass the function if we are using only 1 GPU.
        if self.world_size == 1:
            return input_
        # Broadcast.
        torch.distributed.broadcast(
            input_, src=self.ranks[src], group=self.device_group
        )
        return input_

    def broadcast_object(self, obj: Optional[Any] = None, src: int = 0):
        """Broadcast the input object.
        NOTE: `src` is the local rank of the source rank.
        """
        assert src < self.world_size, f"Invalid src rank ({src})"

        # Bypass the function if we are using only 1 GPU.
        if self.world_size == 1:
            return obj
        if self.mq_broadcaster is not None:
            assert src == 0, "Message queue broadcaster only supports src=0"
            return self.mq_broadcaster.broadcast_object(obj)
        if self.rank_in_group == src:
            torch.distributed.broadcast_object_list(
                [obj], src=self.ranks[src], group=self.cpu_group
            )
            return obj
        else:
            recv = [None]
            torch.distributed.broadcast_object_list(
                recv, src=self.ranks[src], group=self.cpu_group
            )
            return recv[0]

    def broadcast_object_list(
        self, obj_list: List[Any], src: int = 0, group: Optional[ProcessGroup] = None
    ):
        """Broadcast the input object list.
        NOTE: `src` is the local rank of the source rank.
        """
        assert src < self.world_size, f"Invalid src rank ({src})"

        # Bypass the function if we are using only 1 GPU.
        if self.world_size == 1:
            return obj_list
        # Broadcast.
        torch.distributed.broadcast_object_list(
            obj_list, src=self.ranks[src], group=self.device_group
        )
        return obj_list

    def send_object(self, obj: Any, dst: int) -> None:
        """Send the input object list to the destination rank."""
        """NOTE: `dst` is the local rank of the destination rank."""

        assert dst < self.world_size, f"Invalid dst rank ({dst})"

        assert dst != self.rank_in_group, (
            "Invalid destination rank. Destination rank is the same "
            "as the current rank."
        )

        # Serialize object to tensor and get the size as well
        object_tensor = torch.frombuffer(pickle.dumps(obj), dtype=torch.uint8).cuda(
            device=torch.cuda.current_device()
        )

        size_tensor = torch.tensor(
            [object_tensor.numel()],
            dtype=torch.long,
            device=torch.cuda.current_device(),
        )

        # Send object size
        torch.distributed.send(
            size_tensor, dst=self.ranks[dst], group=self.device_group
        )

        # Send object
        torch.distributed.send(
            object_tensor, dst=self.ranks[dst], group=self.device_group
        )

        return None

    def recv_object(self, src: int) -> Any:
        """Receive the input object list from the source rank."""
        """NOTE: `src` is the local rank of the source rank."""

        assert src < self.world_size, f"Invalid src rank ({src})"

        assert (
            src != self.rank_in_group
        ), "Invalid source rank. Source rank is the same as the current rank."

        size_tensor = torch.empty(
            1, dtype=torch.long, device=torch.cuda.current_device()
        )

        # Receive object size
        rank_size = torch.distributed.recv(
            size_tensor, src=self.ranks[src], group=self.device_group
        )

        # Tensor to receive serialized objects into.
        object_tensor = torch.empty(  # type: ignore[call-overload]
            size_tensor.item(),  # type: ignore[arg-type]
            dtype=torch.uint8,
            device=torch.cuda.current_device(),
        )

        rank_object = torch.distributed.recv(
            object_tensor, src=self.ranks[src], group=self.device_group
        )

        assert (
            rank_object == rank_size
        ), "Received object sender rank does not match the size sender rank."

        obj = pickle.loads(object_tensor.cpu().numpy().tobytes())

        return obj

    def broadcast_tensor_dict(
        self,
        tensor_dict: Optional[Dict[str, Union[torch.Tensor, Any]]] = None,
        src: int = 0,
        group: Optional[ProcessGroup] = None,
        metadata_group: Optional[ProcessGroup] = None,
    ) -> Optional[Dict[str, Union[torch.Tensor, Any]]]:
        """Broadcast the input tensor dictionary.
        NOTE: `src` is the local rank of the source rank.
        """
        # Bypass the function if we are using only 1 GPU.
        if not torch.distributed.is_initialized() or self.world_size == 1:
            return tensor_dict

        group = self.device_group
        metadata_group = self.cpu_group
        assert src < self.world_size, f"Invalid src rank ({src})"

        rank_in_group = self.rank_in_group
        if rank_in_group == src:
            metadata_list: List[Tuple[Any, Any]] = []
            assert isinstance(
                tensor_dict, dict
            ), f"Expecting a dictionary, got {type(tensor_dict)}"
            metadata_list, tensor_list = _split_tensor_dict(tensor_dict)
            # `metadata_list` lives in CPU memory.
            # `broadcast_object_list` has serialization & deserialization,
            # all happening on CPU. Therefore, we can use the CPU group.
            self.broadcast_object(metadata_list, src=src)
            async_handles = []
            for tensor in tensor_list:
                if tensor.numel() == 0:
                    # Skip broadcasting empty tensors.
                    continue
                if tensor.is_cpu:
                    # use metadata_group for CPU tensors
                    handle = torch.distributed.broadcast(
                        tensor, src=self.ranks[src], group=metadata_group, async_op=True
                    )
                else:
                    # use group for GPU tensors
                    handle = torch.distributed.broadcast(
                        tensor, src=self.ranks[src], group=group, async_op=True
                    )
                async_handles.append(handle)
            for async_handle in async_handles:
                async_handle.wait()

        else:
            metadata_list = self.broadcast_object(None, src=src)
            tensor_dict = {}
            async_handles = []
            for key, value in metadata_list:
                if isinstance(value, TensorMetadata):
                    tensor = torch.empty(
                        value.size, dtype=value.dtype, device=value.device
                    )
                    if tensor.numel() == 0:
                        # Skip broadcasting empty tensors.
                        tensor_dict[key] = tensor
                        continue
                    if tensor.is_cpu:
                        # use metadata_group for CPU tensors
                        handle = torch.distributed.broadcast(
                            tensor,
                            src=self.ranks[src],
                            group=metadata_group,
                            async_op=True,
                        )
                    else:
                        # use group for GPU tensors
                        handle = torch.distributed.broadcast(
                            tensor, src=self.ranks[src], group=group, async_op=True
                        )
                    async_handles.append(handle)
                    tensor_dict[key] = tensor
                else:
                    tensor_dict[key] = value
            for async_handle in async_handles:
                async_handle.wait()
        return tensor_dict

    def send_tensor_dict(
        self,
        tensor_dict: Dict[str, Union[torch.Tensor, Any]],
        dst: Optional[int] = None,
        all_gather_group: Optional["GroupCoordinator"] = None,
    ) -> Optional[Dict[str, Union[torch.Tensor, Any]]]:
        """Send the input tensor dictionary.
        NOTE: `dst` is the local rank of the source rank.
        """
        # Bypass the function if we are using only 1 GPU.
        if not torch.distributed.is_initialized() or self.world_size == 1:
            return tensor_dict

        all_gather_size = 1 if all_gather_group is None else all_gather_group.world_size
        all_gather_rank = (
            0 if all_gather_group is None else all_gather_group.rank_in_group
        )

        group = self.device_group
        metadata_group = self.cpu_group

        if dst is None:
            dst = (self.rank_in_group + 1) % self.world_size
        assert dst < self.world_size, f"Invalid dst rank ({dst})"

        assert isinstance(
            tensor_dict, dict
        ), f"Expecting a dictionary, got {type(tensor_dict)}"
        metadata_list, tensor_list = _split_tensor_dict(tensor_dict)
        # Note: While switching to Device-to-Device (D2D) would introduce an extra
        # Device-to-Host (D2H) memory copy overhead for serialization, our benchmarks
        # show better overall transmission performance with D2D due to:
        # 1. Superior D2D transfer bandwidth
        # 2. Ability to overlap send and recv operations
        # Thus the net performance gain justifies this approach.
        self.send_object(metadata_list, dst=dst)
        for tensor in tensor_list:
            if tensor.numel() == 0:
                # Skip sending empty tensors.
                continue

            # send-allgather: send only a slice, then do allgather.
            if all_gather_group is not None and tensor.numel() % all_gather_size == 0:
                tensor = tensor.reshape(all_gather_size, -1)[all_gather_rank]

            if tensor.is_cpu:
                # use metadata_group for CPU tensors
                torch.distributed.send(
                    tensor, dst=self.ranks[dst], group=metadata_group
                )
            else:
                # use group for GPU tensors
                torch.distributed.send(tensor, dst=self.ranks[dst], group=group)
        return None

    def recv_tensor_dict(
        self,
        src: Optional[int] = None,
        all_gather_group: Optional["GroupCoordinator"] = None,
    ) -> Optional[Dict[str, Union[torch.Tensor, Any]]]:
        """Recv the input tensor dictionary.
        NOTE: `src` is the local rank of the source rank.
        """
        # Bypass the function if we are using only 1 GPU.
        if not torch.distributed.is_initialized() or self.world_size == 1:
            return None

        all_gather_size = 1 if all_gather_group is None else all_gather_group.world_size
        all_gather_rank = (
            0 if all_gather_group is None else all_gather_group.rank_in_group
        )

        group = self.device_group
        metadata_group = self.cpu_group

        if src is None:
            src = (self.rank_in_group - 1) % self.world_size
        assert src < self.world_size, f"Invalid src rank ({src})"

        recv_metadata_list = self.recv_object(src=src)
        tensor_dict: Dict[str, Any] = {}
        for key, value in recv_metadata_list:
            if isinstance(value, TensorMetadata):
                tensor = torch.empty(value.size, dtype=value.dtype, device=value.device)
                if tensor.numel() == 0:
                    # Skip broadcasting empty tensors.
                    tensor_dict[key] = tensor
                    continue

                # send-allgather: send only a slice, then do allgather.
                use_all_gather = (
                    all_gather_group is not None
                    and tensor.numel() % all_gather_size == 0
                )

                if use_all_gather:
                    orig_shape = tensor.shape
                    tensor = tensor.reshape(all_gather_size, -1)[all_gather_rank]

                if tensor.is_cpu:
                    # use metadata_group for CPU tensors
                    torch.distributed.recv(
                        tensor, src=self.ranks[src], group=metadata_group
                    )
                else:
                    # use group for GPU tensors
                    torch.distributed.recv(tensor, src=self.ranks[src], group=group)
                if use_all_gather:
                    # do the allgather
                    tensor = all_gather_group.all_gather(tensor, dim=0)  # type: ignore
                    tensor = tensor.reshape(orig_shape)

                tensor_dict[key] = tensor
            else:
                tensor_dict[key] = value
        return tensor_dict

    def barrier(self):
        """Barrier synchronization among the group.
        NOTE: don't use `device_group` here! `barrier` in NCCL is
        terrible because it is internally a broadcast operation with
        secretly created GPU tensors. It is easy to mess up the current
        device. Use the CPU group instead.
        """
        torch.distributed.barrier(group=self.cpu_group)

    def send(self, tensor: torch.Tensor, dst: Optional[int] = None) -> None:
        """Sends a tensor to the destination rank in a non-blocking way"""
        """NOTE: `dst` is the local rank of the destination rank."""
        if dst is None:
            dst = (self.rank_in_group + 1) % self.world_size

        pynccl_comm = self.pynccl_comm
        if pynccl_comm is not None and not pynccl_comm.disabled:
            pynccl_comm.send(tensor, dst)
        else:
            torch.distributed.send(tensor, self.ranks[dst], self.device_group)

    def recv(
        self, size: torch.Size, dtype: torch.dtype, src: Optional[int] = None
    ) -> torch.Tensor:
        """Receives a tensor from the source rank."""
        """NOTE: `src` is the local rank of the source rank."""
        if src is None:
            src = (self.rank_in_group - 1) % self.world_size

        tensor = torch.empty(size, dtype=dtype, device=self.device)
        pynccl_comm = self.pynccl_comm
        if pynccl_comm is not None and not pynccl_comm.disabled:
            pynccl_comm.recv(tensor, src)
        else:
            torch.distributed.recv(tensor, self.ranks[src], self.device_group)
        return tensor

    def destroy(self):
        if self.device_group is not None:
            torch.distributed.destroy_process_group(self.device_group)
            self.device_group = None
        if self.cpu_group is not None:
            torch.distributed.destroy_process_group(self.cpu_group)
            self.cpu_group = None
        if self.pynccl_comm is not None:
            self.pynccl_comm = None
        if self.ca_comm is not None:
            self.ca_comm = None
        if self.mq_broadcaster is not None:
            self.mq_broadcaster = None


_WORLD: Optional[GroupCoordinator] = None


def get_world_group() -> GroupCoordinator:
    assert _WORLD is not None, "world group is not initialized"
    return _WORLD


def init_world_group(
    ranks: List[int], local_rank: int, backend: str
) -> GroupCoordinator:
    return GroupCoordinator(
        group_ranks=[ranks],
        local_rank=local_rank,
        torch_distributed_backend=backend,
        use_pynccl=False,
        use_pymscclpp=False,
        use_custom_allreduce=False,
        use_hpu_communicator=False,
        use_xpu_communicator=False,
        use_npu_communicator=False,
        group_name="world",
    )


def init_model_parallel_group(
    group_ranks: List[List[int]],
    local_rank: int,
    backend: str,
    use_custom_allreduce: Optional[bool] = None,
    use_message_queue_broadcaster: bool = False,
    group_name: Optional[str] = None,
    use_mscclpp_allreduce: Optional[bool] = None,
) -> GroupCoordinator:
    if use_custom_allreduce is None:
        use_custom_allreduce = _ENABLE_CUSTOM_ALL_REDUCE
    if use_mscclpp_allreduce is None:
        use_mscclpp_allreduce = _ENABLE_MSCCLPP_ALL_REDUCE
    return GroupCoordinator(
        group_ranks=group_ranks,
        local_rank=local_rank,
        torch_distributed_backend=backend,
        use_pynccl=not _is_npu,
        use_pymscclpp=use_mscclpp_allreduce,
        use_custom_allreduce=use_custom_allreduce,
        use_hpu_communicator=True,
        use_xpu_communicator=True,
        use_npu_communicator=True,
        use_message_queue_broadcaster=use_message_queue_broadcaster,
        group_name=group_name,
    )


_TP: Optional[GroupCoordinator] = None

# duplicate GroupCoordinator for prefill in PD-Multiplexing
_PDMUX_PREFILL_TP_GROUP: Optional[GroupCoordinator] = None

_ENABLE_PDMUX_P_TP: bool = False


def set_pdmux_status(enable_prefill_multiplexing: bool):
    global _ENABLE_PDMUX_P_TP
    _ENABLE_PDMUX_P_TP = enable_prefill_multiplexing


def get_tp_group() -> GroupCoordinator:
    if _ENABLE_PDMUX_P_TP:
        assert (
            _PDMUX_PREFILL_TP_GROUP is not None
        ), "tensor model parallel group for PD-Multiplexing Prefill is not initialized"
        return _PDMUX_PREFILL_TP_GROUP
    assert _TP is not None, "tensor model parallel group is not initialized"
    return _TP


_MOE_EP: Optional[GroupCoordinator] = None
_MOE_TP: Optional[GroupCoordinator] = None


def get_moe_ep_group() -> GroupCoordinator:
    assert _MOE_EP is not None, "expert model parallel group is not initialized"
    return _MOE_EP


def get_moe_tp_group() -> GroupCoordinator:
    assert _MOE_TP is not None, "expert model parallel group is not initialized"
    return _MOE_TP


# kept for backward compatibility
get_tensor_model_parallel_group = get_tp_group

_PP: Optional[GroupCoordinator] = None


def get_pp_group() -> GroupCoordinator:
    assert _PP is not None, "pipeline model parallel group is not initialized"
    return _PP


# kept for backward compatibility
get_pipeline_model_parallel_group = get_pp_group


@contextmanager
def graph_capture():
    """
    `graph_capture` is a context manager which should surround the code that
    is capturing the CUDA graph. Its main purpose is to ensure that the
    some operations will be run after the graph is captured, before the graph
    is replayed. It returns a `GraphCaptureContext` object which contains the
    necessary data for the graph capture. Currently, it only contains the
    stream that the graph capture is running on. This stream is set to the
    current CUDA stream when the context manager is entered and reset to the
    default stream when the context manager is exited. This is to ensure that
    the graph capture is running on a separate stream from the default stream,
    in order to explicitly distinguish the kernels to capture
    from other kernels possibly launched on background in the default stream.
    """
    with get_tp_group().graph_capture() as context, get_pp_group().graph_capture(
        context
    ):
        yield context


logger = logging.getLogger(__name__)

_ENABLE_CUSTOM_ALL_REDUCE = True
_ENABLE_MSCCLPP_ALL_REDUCE = False


def set_custom_all_reduce(enable: bool):
    global _ENABLE_CUSTOM_ALL_REDUCE
    _ENABLE_CUSTOM_ALL_REDUCE = enable


def set_mscclpp_all_reduce(enable: bool):
    global _ENABLE_MSCCLPP_ALL_REDUCE
    _ENABLE_MSCCLPP_ALL_REDUCE = enable


def init_distributed_environment(
    world_size: int = -1,
    rank: int = -1,
    distributed_init_method: str = "env://",
    local_rank: int = -1,
    backend: str = "nccl",
    timeout: Optional[int] = None,
):
    logger.debug(
        "world_size=%d rank=%d local_rank=%d " "distributed_init_method=%s backend=%s",
        world_size,
        rank,
        local_rank,
        distributed_init_method,
        backend,
    )
    if not torch.distributed.is_initialized():
        assert distributed_init_method is not None, (
            "distributed_init_method must be provided when initializing "
            "distributed environment"
        )
        if timeout is not None:
            assert isinstance(timeout, (int)), "timeout must be a number"
            assert timeout > 0, "timeout must be positive"
            timeout = timedelta(seconds=timeout)

        # this backend is used for WORLD
        torch.distributed.init_process_group(
            backend=backend,
            init_method=distributed_init_method,
            world_size=world_size,
            rank=rank,
            timeout=timeout,
        )

    # set the local rank
    # local_rank is not available in torch ProcessGroup,
    # see https://github.com/pytorch/pytorch/issues/122816
    if local_rank == -1:
        # local rank not set, this usually happens in single-node
        # setting, where we can use rank as local rank
        if distributed_init_method == "env://":
            local_rank = int(os.environ.get("LOCAL_RANK", "0"))
        else:
            local_rank = rank
    global _WORLD
    if _WORLD is None:
        ranks = list(range(torch.distributed.get_world_size()))
        _WORLD = init_world_group(ranks, local_rank, backend)
    else:
        assert (
            _WORLD.world_size == torch.distributed.get_world_size()
        ), "world group already initialized with a different world size"


def initialize_model_parallel(
    tensor_model_parallel_size: int = 1,
    expert_model_parallel_size: int = 1,
    pipeline_model_parallel_size: int = 1,
    backend: Optional[str] = None,
    duplicate_tp_group: bool = False,
) -> None:
    """
    Initialize model parallel groups.

    Arguments:
        tensor_model_parallel_size: number of GPUs used for tensor model
            parallelism.
        pipeline_model_parallel_size: number of GPUs used for pipeline model
            parallelism.

    Let's say we have a total of 8 GPUs denoted by g0 ... g7 and we
    use 2 GPUs to parallelize the model tensor, and 4 GPUs to parallelize
    the model pipeline. The present function will
    create 4 tensor model-parallel groups and 2 pipeline model-parallel groups:
        4 tensor model-parallel groups:
            [g0, g1], [g2, g3], [g4, g5], [g6, g7]
        2 pipeline model-parallel groups:
            [g0, g2, g4, g6], [g1, g3, g5, g7]
    Note that for efficiency, the caller should make sure adjacent ranks
    are on the same DGX box. For example if we are using 2 DGX-1 boxes
    with a total of 16 GPUs, rank 0 to 7 belong to the first box and
    ranks 8 to 15 belong to the second box.
    """
    # Get world size and rank. Ensure some consistencies.
    assert torch.distributed.is_initialized()
    world_size: int = torch.distributed.get_world_size()
    backend = backend or torch.distributed.get_backend(get_world_group().device_group)

    if world_size != tensor_model_parallel_size * pipeline_model_parallel_size:
        raise RuntimeError(
            f"world_size ({world_size}) is not equal to "
            f"tensor_model_parallel_size ({tensor_model_parallel_size}) x "
            f"pipeline_model_parallel_size ({pipeline_model_parallel_size})"
        )

    # Build the tensor model-parallel groups.
    num_tensor_model_parallel_groups: int = world_size // tensor_model_parallel_size
    global _TP
    assert _TP is None, "tensor model parallel group is already initialized"
    group_ranks = []
    for i in range(num_tensor_model_parallel_groups):
        ranks = list(
            range(i * tensor_model_parallel_size, (i + 1) * tensor_model_parallel_size)
        )
        group_ranks.append(ranks)

    # message queue broadcaster is only used in tensor model parallel group
    _TP = init_model_parallel_group(
        group_ranks,
        get_world_group().local_rank,
        backend,
        use_message_queue_broadcaster=get_bool_env_var(
            "SGLANG_USE_MESSAGE_QUEUE_BROADCASTER", "true"
        ),
        group_name="tp",
    )

    if duplicate_tp_group:
        global _PDMUX_PREFILL_TP_GROUP
        assert (
            _PDMUX_PREFILL_TP_GROUP is None
        ), "tensor model parallel group for PD-Multiplexing Prefill is already initialized"
        _PDMUX_PREFILL_TP_GROUP = init_model_parallel_group(
            group_ranks,
            get_world_group().local_rank,
            backend,
            use_message_queue_broadcaster=get_bool_env_var(
                "SGLANG_USE_MESSAGE_QUEUE_BROADCASTER", "true"
            ),
            group_name="pdmux_prefill_tp",
        )
        _TP.pynccl_comm.disabled = False
        _PDMUX_PREFILL_TP_GROUP.pynccl_comm.disabled = False

    moe_ep_size = expert_model_parallel_size

    moe_tp_size = tensor_model_parallel_size // moe_ep_size
    global _MOE_EP
    assert _MOE_EP is None, "expert model parallel group is already initialized"
    group_ranks = []
    for i in range(num_tensor_model_parallel_groups):
        for j in range(moe_tp_size):
            st = i * tensor_model_parallel_size + j
            en = (i + 1) * tensor_model_parallel_size + j
            ranks = list(range(st, en, moe_tp_size))
            group_ranks.append(ranks)

    _MOE_EP = init_model_parallel_group(
        group_ranks,
        get_world_group().local_rank,
        backend,
        use_custom_allreduce=False,
        group_name="moe_ep",
    )

    global _MOE_TP
    assert _MOE_TP is None, "expert model parallel group is already initialized"
    group_ranks = []
    for i in range(num_tensor_model_parallel_groups):
        for j in range(moe_ep_size):
            st = i * tensor_model_parallel_size + j * moe_tp_size
            en = i * tensor_model_parallel_size + (j + 1) * moe_tp_size
            ranks = list(range(st, en))
            group_ranks.append(ranks)

    _MOE_TP = init_model_parallel_group(
        group_ranks,
        get_world_group().local_rank,
        backend,
        use_custom_allreduce=False,
        group_name="moe_tp",
    )

    # Build the pipeline model-parallel groups.
    num_pipeline_model_parallel_groups: int = world_size // pipeline_model_parallel_size
    global _PP
    assert _PP is None, "pipeline model parallel group is already initialized"
    group_ranks = []
    for i in range(num_pipeline_model_parallel_groups):
        ranks = list(range(i, world_size, num_pipeline_model_parallel_groups))
        group_ranks.append(ranks)
    # pipeline parallel does not need custom allreduce
    _PP = init_model_parallel_group(
        group_ranks,
        get_world_group().local_rank,
        backend,
        use_custom_allreduce=False,
        group_name="pp",
    )


def ensure_model_parallel_initialized(
    tensor_model_parallel_size: int,
    expert_model_parallel_size: int,
    pipeline_model_parallel_size: int,
    backend: Optional[str] = None,
) -> None:
    """Helper to initialize model parallel groups if they are not initialized,
    or ensure tensor-parallel and pipeline-parallel sizes are equal to expected
    values if the model parallel groups are initialized.
    """
    backend = backend or torch.distributed.get_backend(get_world_group().device_group)
    if not model_parallel_is_initialized():
        initialize_model_parallel(
            tensor_model_parallel_size,
            expert_model_parallel_size,
            pipeline_model_parallel_size,
            backend,
        )
        return

    assert get_tensor_model_parallel_world_size() == tensor_model_parallel_size, (
        "tensor parallel group already initialized, but of unexpected size: "
        f"{get_tensor_model_parallel_world_size()=} vs. "
        f"{tensor_model_parallel_size=}"
    )
    pp_world_size = get_pp_group().world_size
    assert pp_world_size == pipeline_model_parallel_size, (
        "pipeline parallel group already initialized, but of unexpected size: "
        f"{pp_world_size=} vs. "
        f"{pipeline_model_parallel_size=}"
    )


def model_parallel_is_initialized():
    """Check if tensor and pipeline parallel groups are initialized."""
    return _TP is not None and _PP is not None


_TP_STATE_PATCHED = False


@contextmanager
def patch_tensor_parallel_group(tp_group: GroupCoordinator):
    """Patch the tp group temporarily until this function ends.

    This method is for draft workers of speculative decoding to run draft model
    with different tp degree from that of target model workers.

    Args:
        tp_group (GroupCoordinator): the tp group coordinator
    """
    global _TP_STATE_PATCHED
    assert not _TP_STATE_PATCHED, "Should not call when it's already patched"

    _TP_STATE_PATCHED = True
    old_tp_group = get_tp_group()
    global _TP
    _TP = tp_group
    try:
        yield
    finally:
        # restore the original state
        _TP_STATE_PATCHED = False
        _TP = old_tp_group


def get_tensor_model_parallel_world_size():
    """Return world size for the tensor model parallel group."""
    return get_tp_group().world_size


def get_tensor_model_parallel_rank():
    """Return my rank for the tensor model parallel group."""
    return get_tp_group().rank_in_group


def get_moe_expert_parallel_world_size():
    """Return world size for the moe expert parallel group."""
    return get_moe_ep_group().world_size


def get_moe_expert_parallel_rank():
    """Return my rank for the moe expert parallel group."""
    return get_moe_ep_group().rank_in_group


def get_moe_tensor_parallel_world_size():
    """Return world size for the moe tensor parallel group."""
    return get_moe_tp_group().world_size


def get_moe_tensor_parallel_rank():
    """Return my rank for the moe tensor parallel group."""
    return get_moe_tp_group().rank_in_group


def destroy_model_parallel():
    """Set the groups to none and destroy them."""
    global _TP
    if _TP:
        _TP.destroy()
    _TP = None

    global _PP
    if _PP:
        _PP.destroy()
    _PP = None


def destroy_distributed_environment():
    global _WORLD
    if _WORLD:
        _WORLD.destroy()
    _WORLD = None
    if torch.distributed.is_initialized():
        torch.distributed.destroy_process_group()


def cleanup_dist_env_and_memory(shutdown_ray: bool = False):
    destroy_model_parallel()
    destroy_distributed_environment()
    with contextlib.suppress(AssertionError):
        torch.distributed.destroy_process_group()
    if shutdown_ray:
        import ray  # Lazy import Ray

        ray.shutdown()
    gc.collect()
    if not current_platform.is_cpu():
        if hasattr(torch, "cuda") and torch.cuda.is_available():
            torch.cuda.empty_cache()
            if hasattr(torch._C, "_host_emptyCache"):
                torch._C._host_emptyCache()
            else:
                logger.warning(
                    "torch._C._host_emptyCache() only available in Pytorch >=2.5"
                )
        elif hasattr(torch, "npu") and torch.npu.is_available():
            torch.npu.empty_cache()
        elif hasattr(torch, "xpu") and torch.xpu.is_available():
            torch.xpu.empty_cache()


def in_the_same_node_as(pg: ProcessGroup, source_rank: int = 0) -> List[bool]:
    """
    This is a collective operation that returns if each rank is in the same node
    as the source rank. It tests if processes are attached to the same
    memory system (shared access to shared memory).
    """
    assert (
        torch.distributed.get_backend(pg) != torch.distributed.Backend.NCCL
    ), "in_the_same_node_as should be tested with a non-NCCL group."
    # local rank inside the group
    rank = torch.distributed.get_rank(group=pg)
    world_size = torch.distributed.get_world_size(group=pg)

    # local tensor in each process to store the result
    is_in_the_same_node = torch.tensor([0] * world_size, dtype=torch.int32)

    # global ranks of the processes in the group
    ranks = torch.distributed.get_process_group_ranks(pg)

    magic_message = b"magic_message"
    shm = None

    try:
        with contextlib.suppress(OSError):
            if rank == source_rank:
                # create a shared memory segment
                shm = shared_memory.SharedMemory(create=True, size=128)
                shm.buf[: len(magic_message)] = magic_message
                torch.distributed.broadcast_object_list(
                    [shm.name], src=ranks[source_rank], group=pg
                )
                is_in_the_same_node[rank] = 1
            else:
                # try to open the shared memory segment
                recv = [None]
                torch.distributed.broadcast_object_list(
                    recv, src=ranks[source_rank], group=pg
                )
                name = recv[0]
                # fix to https://stackoverflow.com/q/62748654/9191338
                # Python incorrectly tracks shared memory even if it is not
                # created by the process. The following patch is a workaround.
                with patch(
                    "multiprocessing.resource_tracker.register",
                    lambda *args, **kwargs: None,
                ):
                    shm = shared_memory.SharedMemory(name=name)
                if shm.buf[: len(magic_message)] == magic_message:
                    is_in_the_same_node[rank] = 1
    except Exception as e:
        logger.error("Error ignored in is_in_the_same_node: %s", e)
    finally:
        if shm:
            shm.close()

    torch.distributed.barrier(group=pg)

    # clean up the shared memory segment
    with contextlib.suppress(OSError):
        if rank == source_rank and shm:
            shm.unlink()
    torch.distributed.all_reduce(is_in_the_same_node, group=pg)

    return [x == 1 for x in is_in_the_same_node.tolist()]


vllm_get_pp_group = None
vllm_get_tp_group = None
vllm_get_world_group = None


def monkey_patch_vllm_parallel_state(reverse: bool = False):
    try:
        import vllm.distributed.parallel_state as vllm_parrlel_state
    except ImportError:
        return

    global vllm_get_pp_group, vllm_get_tp_group, vllm_get_world_group
    if vllm_get_pp_group is None:
        vllm_get_pp_group = vllm_parrlel_state.get_pp_group
        vllm_get_tp_group = vllm_parrlel_state.get_tp_group
        vllm_get_world_group = vllm_parrlel_state.get_world_group
    if reverse:
        setattr(vllm_parrlel_state, "get_pp_group", vllm_get_pp_group)
        setattr(vllm_parrlel_state, "get_tp_group", vllm_get_tp_group)
        setattr(vllm_parrlel_state, "get_world_group", vllm_get_world_group)
    else:
        setattr(vllm_parrlel_state, "get_pp_group", get_pp_group)
        setattr(vllm_parrlel_state, "get_tp_group", get_tp_group)
        setattr(vllm_parrlel_state, "get_world_group", get_world_group)<|MERGE_RESOLUTION|>--- conflicted
+++ resolved
@@ -595,11 +595,7 @@
             )
 
     def all_gather_into_tensor(self, output: torch.Tensor, input: torch.Tensor):
-<<<<<<< HEAD
-        if is_npu() or not supports_custom_op():
-=======
         if _is_npu or not supports_custom_op():
->>>>>>> 930fe467
             self._all_gather_into_tensor(output, input)
         else:
             torch.ops.sglang.reg_all_gather_into_tensor(
