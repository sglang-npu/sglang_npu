from __future__ import annotations

from typing import TYPE_CHECKING, List

import torch
import triton
import triton.language as tl

from sglang.srt.layers.attention.flashinfer_backend import (
    create_flashinfer_kv_indices_triton,
)
from sglang.srt.model_executor.forward_batch_info import ForwardMode
from sglang.srt.speculative.build_eagle_tree import build_tree_kernel
from sglang.srt.speculative.spec_info import SpecInfo

if TYPE_CHECKING:
    from python.sglang.srt.managers.schedule_batch import ScheduleBatch
    from sglang.srt.server_args import ServerArgs


@triton.jit
def eagle_verify_retrive(
    retrive_index,
    accept_mask,
    retrive_cum_len,
    accept_index,
    accept_length,
    extract_index,
    max_len: tl.constexpr,
    draft_token_num: tl.constexpr,
    max_len_upper: tl.constexpr,
):
    pid = tl.program_id(axis=0)

    retrive_end = tl.load(retrive_cum_len + pid + 1)
    retrive_start = tl.load(retrive_cum_len + pid)
    retrive_len = retrive_end - retrive_start
    accept_ptr = accept_mask + retrive_start
    accept_offset = tl.arange(0, draft_token_num)
    accept_load_mask = accept_offset < retrive_len
    accept_len_list = tl.load(
        accept_ptr + accept_offset, mask=accept_load_mask, other=-1
    )

    accept_len = tl.max(accept_len_list)
    max_index = tl.argmax(accept_len_list, axis=0, tie_break_left=True)
    # triton is not support argmax with tie_break_right, so I need implement it by some way
    mask_max = accept_len_list == accept_len

    count_mask = tl.full(shape=[draft_token_num], value=0, dtype=tl.int32)
    count = tl.sum(tl.where(mask_max, 1, count_mask))
    if count > 1:
        index = tl.arange(0, draft_token_num)
        mask_left = index != max_index
        remained_index = tl.where(mask_max and mask_left, index, 0)
        max_index = tl.max(remained_index)

    tl.store(accept_length + pid, accept_len)
    retrive_index_ptr = retrive_index + (retrive_start + max_index) * max_len
    retrive_offset = tl.arange(0, max_len_upper)
    retrive_load_mask = retrive_offset < accept_len + 1
    data = tl.load(retrive_index_ptr + retrive_offset, mask=retrive_load_mask)

    tl.store(
        accept_index + pid * max_len + retrive_offset, data, mask=retrive_load_mask
    )

    extract_load_ptr = accept_index + pid * max_len + accept_len
    if accept_len == max_len - 1:
        extract_data = tl.load(extract_load_ptr - 1)
        tl.store(extract_index + pid * 2, extract_data)
        extract_data = tl.load(extract_load_ptr)
        tl.store(extract_index + pid * 2 + 1, extract_data)

    else:
        extract_data = tl.load(extract_load_ptr)
        tl.store(extract_index + pid * 2, extract_data)


@triton.jit
def create_extend_spec_info(
    verified_id,
    seq_len,
    accept_len,
    accept_len_cum,
    positions,
    new_verified_id,
    accept_len_upper: tl.constexpr,
):
    pid = tl.program_id(axis=0)
    offset = 0 if pid == 0 else tl.load(accept_len_cum + pid - 1)
    seq_length = tl.load(seq_len + pid)
    accept_length = tl.load(accept_len + pid)
    positions_ptr = positions + offset
    data = tl.arange(0, accept_len_upper)
    mask = data < accept_length
    tl.store(positions_ptr + data, seq_length - accept_length + data, mask)

    offset = tl.load(accept_len_cum + pid) - 1
    verified_id_data = tl.load(verified_id + offset)
    tl.store(new_verified_id + pid, verified_id_data)


@triton.jit
def assign_req_to_token_pool(
    req_pool_indices,
    req_to_token,
    start_offset,
    end_offset,
    out_cache_loc,
    pool_len: tl.constexpr,
    bs_upper: tl.constexpr,
):
    BLOCK_SIZE: tl.constexpr = 32
    pid = tl.program_id(axis=0)
    kv_start = tl.load(start_offset + pid)
    kv_end = tl.load(end_offset + pid)
    token_pool = req_to_token + tl.load(req_pool_indices + pid) * pool_len

    length_offset = tl.arange(0, bs_upper)
    start = tl.load(start_offset + length_offset, mask=length_offset < pid)
    end = tl.load(end_offset + length_offset, mask=length_offset < pid)
    out_offset = tl.sum(end - start, axis=0)

    out_cache_ptr = out_cache_loc + out_offset

    save_offset = tl.arange(0, BLOCK_SIZE) + kv_start
    load_offset = tl.arange(0, BLOCK_SIZE)

    num_loop = tl.cdiv(kv_end - kv_start, BLOCK_SIZE)
    for _ in range(num_loop):
        mask = save_offset < kv_end
        data = tl.load(out_cache_ptr + load_offset, mask=mask)
        tl.store(token_pool + save_offset, data, mask=mask)
        save_offset += BLOCK_SIZE
        load_offset += BLOCK_SIZE


@triton.jit
def generate_draft_decode_kv_indices(
    req_pool_indices,
    req_to_token,
    paged_kernel_lens,
    kv_indices,
    iters: tl.constexpr,
    topk: tl.constexpr,
    pool_len: tl.constexpr,
    bs_upper: tl.constexpr,
    iter_upper: tl.constexpr,
):
    BLOCK_SIZE: tl.constexpr = 128
    bid = tl.program_id(axis=0)
    topk_id = tl.program_id(axis=1)

    load_offset = tl.arange(0, bs_upper)
    seq_lens = tl.load(paged_kernel_lens + load_offset, mask=load_offset < bid)
    seq_len = tl.load(paged_kernel_lens + bid)
    cum_seq_len = tl.sum(seq_lens)

    kv_offset = cum_seq_len * topk + bid * iters * topk + topk_id * (seq_len + iters)
    kv_ptr = kv_indices + kv_offset
    token_pool_ptr = req_to_token + tl.load(req_pool_indices + bid) * pool_len

    kv_offset = tl.arange(0, BLOCK_SIZE)
    num_loop = tl.cdiv(seq_len, BLOCK_SIZE)
    for _ in range(num_loop):
        mask = kv_offset < seq_len
        data = tl.load(token_pool_ptr + kv_offset, mask=mask)
        tl.store(kv_ptr + kv_offset, data, mask=mask)
        kv_offset += BLOCK_SIZE

    extend_offset = tl.arange(0, iter_upper)
    extend_data = tl.load(
        token_pool_ptr + seq_len + tl.arange(0, iter_upper) * topk + topk_id,
        mask=extend_offset < iters,
    )
    tl.store(kv_ptr + seq_len + extend_offset, extend_data, mask=extend_offset < iters)


class EAGLEDraftInput(SpecInfo):
    def __init__(self):
        self.prev_mode = ForwardMode.DECODE
        self.sample_output = None

        self.scores: torch.Tensor = None
        self.score_list: List[torch.Tensor] = []
        self.token_list: List[torch.Tensor] = []
        self.origin_score_list: List[torch.Tensor] = []  # used for sampling
        self.parents_list: List[torch.Tensor] = []
        self.cache_list: List[torch.Tenor] = []
        self.iter = 0

        self.hidden_states: torch.Tensor = None
        self.verified_id: torch.Tensor = None
        self.positions: torch.Tensor = None
        self.accept_length: torch.Tensor = None
        self.has_finished: bool = False
        self.unfinished_index: List[int] = None

    def load_server_args(self, server_args: ServerArgs):
        self.topk: int = server_args.speculative_eagle_topk
        self.num_verify_token: int = server_args.speculative_num_draft_tokens
        self.spec_steps = server_args.speculative_num_steps

    def prepare_for_extend(self, batch: ScheduleBatch):
        req_pool_indices = batch.alloc_req_slots(len(batch.reqs))
        out_cache_loc = batch.alloc_token_slots(batch.input_ids.numel())
        batch.out_cache_loc = out_cache_loc

        pt = 0
        for i, req in enumerate(batch.reqs):
            req.req_pool_idx = req_pool_indices[i]
            pre_len, seq_len = len(req.prefix_indices), len(req.fill_ids)
            assert seq_len - pre_len == req.extend_input_len

            if pre_len > 0:
                batch.req_to_token_pool.req_to_token[req.req_pool_idx][
                    :pre_len
                ] = req.prefix_indices

            batch.req_to_token_pool.req_to_token[req.req_pool_idx][pre_len:seq_len] = (
                out_cache_loc[pt : pt + req.extend_input_len]
            )

            pt += req.extend_input_len

        # TODO: support batching inputs
        assert len(batch.extend_lens) == 1
        batch.input_ids = torch.concat((batch.input_ids[1:], self.verified_id))

    def prepare_for_decode(self, batch: ScheduleBatch):
        prob = self.sample_output  # shape: (b * top_k, vocab) or (b, vocab)
        top = torch.topk(prob, self.topk, dim=-1)
        topk_index, topk_p = (
            top.indices,
            top.values,
        )  # shape: (b * top_k, top_k) or (b, top_k)

        if self.prev_mode.is_decode():
            scores = torch.mul(
                self.scores.unsqueeze(2), topk_p.reshape(-1, self.topk, self.topk)
            )  # (b, topk, 1) x (b, topk ,topk) -> (b, topk, topk)
            topk_cs = torch.topk(
                scores.flatten(start_dim=1), self.topk, dim=-1
            )  # (b, topk)
            topk_cs_index, topk_cs_p = topk_cs.indices, topk_cs.values
<<<<<<< HEAD
            self.scores = topk_cs_p

            selected_input_index = topk_cs_index.flatten() // self.topk + torch.arange(
                0, batch.batch_size() * self.topk, step=self.topk, device="cuda"
            ).repeat_interleave(self.topk)
=======
>>>>>>> 694e4192

            selected_input_index = (
                topk_cs_index.flatten() // self.topk
            )  # shape: (b * topk)
            batch.spec_info.hidden_states = batch.spec_info.hidden_states[
                selected_input_index, :
            ]

            topk_index = topk_index.reshape(-1, self.topk**2)
            batch.input_ids = torch.gather(
                topk_index, index=topk_cs_index, dim=1
            ).flatten()
            batch.out_cache_loc = batch.alloc_token_slots(len(batch.input_ids))

            self.scores = topk_cs_p
            self.score_list.append(scores)  # (b, topk, topk)
            self.token_list.append(topk_index)  # (b, topk * topk)
            self.origin_score_list.append(topk_p.reshape(topk_index.shape))
            self.parents_list.append(
                topk_cs_index + (self.topk**2 * (self.iter - 1) + self.topk)
            )  # shape: (b, topk)
        else:
            # ForwardMode.EXTEND or ForwardMode.DRAFT_EXTEND
            batch.spec_info.hidden_states = (
                batch.spec_info.hidden_states.repeat_interleave(self.topk, dim=0)
            )

            batch.input_ids = topk_index.flatten()
            batch.out_cache_loc = batch.alloc_token_slots(topk_index.numel())

            self.scores = topk_p  # shape: (b, topk)
            self.score_list.append(topk_p.unsqueeze(1))  # shape: (b, 1, topk)
            self.token_list.append(topk_index)  # shape: (b, topk)
            self.origin_score_list.append(topk_p)
            self.parents_list.append(
                torch.arange(-1, self.topk, dtype=torch.long, device="cuda")
                .unsqueeze(0)
                .repeat(self.scores.shape[0], 1)
            )  # shape: (b, topk + 1)
        self.cache_list.append(batch.out_cache_loc)
        self.positions = (
            batch.seq_lens[:, None]
            + torch.ones([1, self.topk], device="cuda", dtype=torch.long) * self.iter
        ).flatten()

        bs = len(batch.seq_lens)
        assign_req_to_token_pool[(bs,)](
            batch.req_pool_indices,
            batch.req_to_token_pool.req_to_token,
            batch.seq_lens + self.topk * self.iter,
            batch.seq_lens + self.topk * (self.iter + 1),
            batch.out_cache_loc,
            batch.req_to_token_pool.req_to_token.shape[1],
            triton.next_power_of_2(bs),
        )
        self.iter += 1

    def prepare_extend_after_decode(self, batch: ScheduleBatch):
        batch.out_cache_loc = batch.alloc_token_slots(self.verified_id.numel())
        batch.extend_lens = (self.accept_length + 1).tolist()

        pt = 0
        seq_lens = batch.seq_lens.tolist()

        i = 0

        for req in batch.reqs:
            if req.finished():
                continue
            # assert seq_len - pre_len == req.extend_input_len
            input_len = self.accept_length[i] + 1
            seq_len = seq_lens[i]
            batch.req_to_token_pool.req_to_token[req.req_pool_idx][
                seq_len - input_len : seq_len
            ] = batch.out_cache_loc[pt : pt + input_len]
            pt += input_len
            i += 1

        self.positions = torch.empty_like(self.verified_id)
        new_verified_id = torch.empty_like(self.accept_length, dtype=torch.long)
        self.accept_length.add_(1)

        create_extend_spec_info[(self.accept_length.numel(),)](
            self.verified_id,
            batch.seq_lens,
            self.accept_length,
            torch.cumsum(self.accept_length, axis=0, dtype=torch.int),
            self.positions,
            new_verified_id,
            triton.next_power_of_2(self.spec_steps + 1),
        )

        batch.seq_lens_sum = sum(batch.seq_lens)
        batch.input_ids = self.verified_id
        self.verified_id = new_verified_id

    def prepare_for_verify(self, batch: ScheduleBatch):
        score_list = torch.cat(self.score_list, dim=1).flatten(
            1
        )  # b, n, topk; n= 1+(self.iter-1)*self.topk
        ss_token_list = torch.cat(
            self.token_list, dim=1
        )  # b, (self.topk+(self.iter-1)*self.topk)
        origin_token_list = torch.cat(self.origin_score_list, dim=1)
        top_scores = torch.topk(score_list, self.num_verify_token - 1, dim=-1)
        top_scores_index = top_scores.indices
        top_scores_index = torch.sort(top_scores_index).values

        draft_tokens = torch.gather(ss_token_list, index=top_scores_index, dim=1)
        scores = torch.gather(origin_token_list, index=top_scores_index, dim=1)
        draft_tokens = torch.cat((self.verified_id.unsqueeze(1), draft_tokens), dim=1)
        parent_list = torch.cat(self.parents_list[:-1], dim=1)

        tree_mask, position, retrive_index, retrive_cum_len = build_tree_kernel(
            parent_list,
            top_scores_index,
            batch.seq_lens,
            self.topk,
            self.iter - 1,
            self.num_verify_token,
        )

        return EagleVerifyInput(
            draft_tokens.flatten(),
            scores.flatten(),
            tree_mask,
            position,
            retrive_index,
            retrive_cum_len,
            self.num_verify_token,
        )

    def generate_attn_arg_decode(
        self,
        req_pool_indices: torch.Tensor,
        paged_kernel_lens: torch.Tensor,
        req_to_token: torch.Tensor,
    ):
        seq_num = req_pool_indices.numel()
        bs = self.topk * req_pool_indices.numel()
        seq_len = self.positions.reshape(-1).contiguous()

        cum_kv_seq_len = torch.zeros((bs + 1,), dtype=torch.int32, device="cuda")
        cum_kv_seq_len[1:] = torch.cumsum(seq_len + 1, dim=0)
        total_len = torch.sum(paged_kernel_lens).item()

        kv_indices = torch.empty(
            (total_len * self.topk + seq_num * self.iter * self.topk,),
            dtype=torch.int32,
            device="cuda",
        )

        generate_draft_decode_kv_indices[(req_pool_indices.numel(), self.topk)](
            req_pool_indices,
            req_to_token,
            paged_kernel_lens,
            kv_indices,
            self.iter,
            self.topk,
            req_to_token.shape[1],
            triton.next_power_of_2(seq_num),
            triton.next_power_of_2(self.spec_steps),
        )
        return bs, kv_indices, cum_kv_seq_len

    def clear_draft_cache(self, batch):
        draft_cache = torch.cat(self.cache_list, dim=0)
        batch.token_to_kv_pool.free(draft_cache)

    def generate_attn_arg_prefill(
        self,
        req_pool_indices: torch.Tensor,
        paged_kernel_lens: torch.Tensor,
        req_to_token: torch.Tensor,
    ):
        bs = self.accept_length.numel()
        qo_indptr = torch.zeros((bs + 1,), dtype=torch.int32, device="cuda")
        qo_indptr[1:] = torch.cumsum(self.accept_length, dim=0)

        cum_kv_seq_len = torch.zeros((bs + 1,), dtype=torch.int32, device="cuda")
        cum_kv_seq_len[1:] = torch.cumsum(paged_kernel_lens, dim=0)
        kv_indices = torch.empty(cum_kv_seq_len[-1], dtype=torch.int32, device="cuda")

        create_flashinfer_kv_indices_triton[(bs,)](
            req_to_token,
            req_pool_indices,
            paged_kernel_lens,
            cum_kv_seq_len,
            None,
            kv_indices,
            req_to_token.size(1),
        )

        return kv_indices, cum_kv_seq_len, qo_indptr, None

    def merge_batch(self, spec_info: EAGLEDraftInput):
        if self.hidden_states is None:
            self.hidden_states = spec_info.hidden_states
            self.verified_id = spec_info.verified_id
            self.sample_output = spec_info.sample_output
            self.prev_mode = spec_info.prev_mode
            return
        if spec_info.hidden_states is None:
            return
        self.hidden_states = torch.cat(
            [self.hidden_states, spec_info.hidden_states], axis=0
        )
        self.verified_id = torch.cat([self.verified_id, spec_info.verified_id], axis=0)
        self.sample_output = torch.cat([self.sample_output, spec_info.sample_output])

    def filter_batch(self, keep_indices):
        self.hidden_states = self.hidden_states[keep_indices]
        self.verified_id = self.verified_id[keep_indices]
        self.sample_output = self.sample_output[keep_indices]


class EagleVerifyInput(SpecInfo):
    def __init__(
        self,
        draft_token: torch.Tensor,
        draft_score: torch.Tensor,
        tree_mask: torch.Tensor,
        positions: torch.Tensor,
        retrive_index: torch.Tensor,
        retrive_cum_len: torch.Tensor,
        draft_token_num: int,
    ):
        self.draft_token = draft_token
        self.draft_score = draft_score
        self.custom_mask = tree_mask
        self.positions = positions
        self.retrive_index = retrive_index
        self.retrive_cum_len = retrive_cum_len
        self.draft_token_num = draft_token_num

    def prepare_for_verify(self, batch: ScheduleBatch):
        batch.input_ids = self.draft_token
        batch.out_cache_loc = batch.alloc_token_slots(batch.input_ids.numel())
        bs = batch.seq_lens.numel()
        assign_req_to_token_pool[(bs,)](
            batch.req_pool_indices,
            batch.req_to_token_pool.req_to_token,
            batch.seq_lens,
            batch.seq_lens + self.draft_token_num,
            batch.out_cache_loc,
            batch.req_to_token_pool.req_to_token.shape[1],
            triton.next_power_of_2(bs),
        )

    def generate_attn_arg_prefill(
        self,
        req_pool_indices: torch.Tensor,
        paged_kernel_lens: torch.Tensor,
        req_to_token: torch.Tensor,
    ):
        batch_size = len(req_pool_indices)
        qo_indptr = torch.arange(
            0,
            (1 + batch_size) * self.draft_token_num,
            step=self.draft_token_num,
            dtype=torch.int32,
            device="cuda",
        )

        cum_kv_seq_len = torch.zeros(
            (batch_size + 1,), dtype=torch.int32, device="cuda"
        )

        paged_kernel_lens = paged_kernel_lens + self.draft_token_num
        cum_kv_seq_len[1:] = torch.cumsum(paged_kernel_lens, dim=0)

        kv_indices = torch.empty(cum_kv_seq_len[-1], dtype=torch.int32, device="cuda")

        create_flashinfer_kv_indices_triton[(batch_size,)](
            req_to_token,
            req_pool_indices,
            paged_kernel_lens,
            cum_kv_seq_len,
            None,
            kv_indices,
            req_to_token.size(1),
        )
        return kv_indices, cum_kv_seq_len, qo_indptr, self.custom_mask

    def verify(self, batch: ScheduleBatch, logits_output: torch.Tensor) -> torch.Tensor:
        predict = torch.argmax(logits_output.next_token_logits, dim=-1)
        predict = torch.cat(
            [predict, torch.full([1], -1, dtype=torch.long, device="cuda")], dim=-1
        )
        draft_token = torch.cat(
            [self.draft_token, torch.full([1], -1, dtype=torch.long, device="cuda")],
            dim=-1,
        )
        target_predict = predict[self.retrive_index]
        candidates = draft_token[self.retrive_index]
        # logits = logits_output.next_token_logits[self.retrive_index]
        # target_predict = torch.argmax(logits[:, :-1], dim=-1)
        accept_mask = candidates[:, 1:] == target_predict[:, :-1]
        accept_mask = (torch.cumprod(accept_mask, dim=1)).sum(dim=1)
        bs = self.retrive_cum_len.numel() - 1

        max_draft_len = self.retrive_index.shape[-1]
        accept_index = torch.full(
            (bs, max_draft_len), -1, dtype=torch.long, device="cuda"
        )
        accept_length = torch.empty((bs,), dtype=torch.int, device="cuda")
        extract_index = torch.full((bs * 2,), 0, dtype=torch.int, device="cuda")
        eagle_verify_retrive[(bs,)](
            self.retrive_index.contiguous(),
            accept_mask.contiguous(),
            self.retrive_cum_len,
            accept_index,
            accept_length,
            extract_index,
            max_draft_len,
            self.draft_token_num,
            triton.next_power_of_2(max_draft_len),
        )

        draft_input = EAGLEDraftInput()
        new_accept_index = []
        unfinished_index = []
        finished_extend_len = {}  # {rid:accept_length + 1}
        accept_index_cpu = accept_index.tolist()
        predict_cpu = predict.tolist()
        # iterate every accepted token and check if req has finished after append the token
        # should be checked BEFORE free kv cache slots
        for i, (req, accept_index_row) in enumerate(zip(batch.reqs, accept_index_cpu)):
            new_accept_index_ = []
            for j, idx in enumerate(accept_index_row):
                if idx == -1:
                    break
                id = predict_cpu[idx]
                # if not found_finished:
                req.output_ids.append(id)
                finished_extend_len[req.rid] = j + 1
                req.check_finished()
                if req.finished():
                    draft_input.has_finished = True
                    # set all tokens after finished token to -1 and break
                    accept_index[i, j + 1 :] = -1
                    break
                else:
                    new_accept_index_.append(idx)
            if not req.finished():
                new_accept_index.extend(new_accept_index_)
                unfinished_index.append(i)
        accept_length = (accept_index != -1).sum(dim=1) - 1

        accept_index = accept_index[accept_index != -1]
        accept_length_cpu = accept_length.tolist()
        verified_id = predict[accept_index]
        verified_id_cpu = verified_id.tolist()

        evict_mask = torch.full_like(self.draft_token, True, dtype=torch.bool)
        evict_mask[accept_index] = False
        mem_need_free_idx = batch.out_cache_loc[evict_mask]
        batch.token_to_kv_pool.free(mem_need_free_idx)
        assign_req_to_token_pool[(bs,)](
            batch.req_pool_indices,
            batch.req_to_token_pool.req_to_token,
            batch.seq_lens,
            batch.seq_lens + accept_length + 1,
            batch.out_cache_loc[accept_index],
            batch.req_to_token_pool.req_to_token.shape[1],
            triton.next_power_of_2(bs),
        )
        batch.seq_lens.add_(accept_length + 1)

        if len(new_accept_index) > 0:
            new_accept_index = torch.tensor(new_accept_index, device="cuda")
            draft_input.verified_id = predict[new_accept_index]
            draft_input.hidden_states = batch.spec_info.hidden_states[new_accept_index]
            draft_input.accept_length = accept_length[unfinished_index]
            draft_input.unfinished_index = unfinished_index

        logits_output.next_token_logits = logits_output.next_token_logits[accept_index]
        return (
            draft_input,
            logits_output,
            verified_id,
            finished_extend_len,
            accept_length_cpu,
        )<|MERGE_RESOLUTION|>--- conflicted
+++ resolved
@@ -244,14 +244,11 @@
                 scores.flatten(start_dim=1), self.topk, dim=-1
             )  # (b, topk)
             topk_cs_index, topk_cs_p = topk_cs.indices, topk_cs.values
-<<<<<<< HEAD
             self.scores = topk_cs_p
 
             selected_input_index = topk_cs_index.flatten() // self.topk + torch.arange(
                 0, batch.batch_size() * self.topk, step=self.topk, device="cuda"
             ).repeat_interleave(self.topk)
-=======
->>>>>>> 694e4192
 
             selected_input_index = (
                 topk_cs_index.flatten() // self.topk
