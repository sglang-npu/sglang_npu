from __future__ import annotations

import logging
import os
import time
from dataclasses import dataclass
from typing import List, Optional

import torch
import torch.nn.functional as F
import triton
import triton.language as tl

from sglang.srt.constrained.base_grammar_backend import BaseGrammarObject
from sglang.srt.layers.attention.utils import create_flashinfer_kv_indices_triton
from sglang.srt.layers.logits_processor import LogitsProcessorOutput
from sglang.srt.layers.sampler import apply_custom_logit_processor
from sglang.srt.managers.schedule_batch import (
    Req,
    ScheduleBatch,
    get_last_loc,
    global_server_args_dict,
)
from sglang.srt.mem_cache.allocator import BaseTokenToKVPoolAllocator
from sglang.srt.model_executor.forward_batch_info import CaptureHiddenMode, ForwardMode
from sglang.srt.utils import is_cuda, is_hip, next_power_of_2

logger = logging.getLogger(__name__)

if is_cuda():
    from sgl_kernel import (
        fast_topk,
        top_k_renorm_prob,
        top_p_renorm_prob,
        tree_speculative_sampling_target_only,
        verify_tree_greedy,
    )
elif is_hip():
    from sgl_kernel import fast_topk, verify_tree_greedy


logger = logging.getLogger(__name__)


# Simulate acceptance length for benchmarking purposes
SIMULATE_ACC_LEN = os.environ.get("SIMULATE_ACC_LEN")
SIMULATE_ACC_METHOD = os.environ.get("SIMULATE_ACC_METHOD", "multinomial")

TREE_TRAVERSE_TIME_THRESHOLD = 1  # TODO: set this properly


@dataclass
class EagleDraftInput:
    # The inputs for decode
    # shape: (b, topk)
    topk_p: torch.Tensor = None
    topk_index: torch.Tensor = None
    # shape: (b, hidden_size)
    hidden_states: torch.Tensor = None
    capture_hidden_mode: CaptureHiddenMode = CaptureHiddenMode.FULL

    # Inputs for extend
    # shape: (b,)
    verified_id: torch.Tensor = None
    accept_length: torch.Tensor = None
    accept_length_cpu: List[int] = None

    # Inputs for the attention backends
    # shape: (b + 1,)
    kv_indptr: torch.Tensor = None
    kv_indices: torch.Tensor = None

    def prepare_for_extend(self, batch: ScheduleBatch):
        if batch.forward_mode.is_idle():
            return
        # Prefill only generate 1 token.
        assert len(self.verified_id) == len(batch.seq_lens)

        pt = 0
        for i, extend_len in enumerate(batch.extend_lens):
            input_ids = batch.input_ids[pt : pt + extend_len]
            batch.input_ids[pt : pt + extend_len] = torch.cat(
                (input_ids[1:], self.verified_id[i].reshape(1))
            )
            pt += extend_len

    @classmethod
    def create_idle_input(
        cls,
        device: torch.device,
        dtype: torch.dtype,
        hidden_size: int,
        dtype: torch.dtype,
        topk: int,
        capture_hidden_mode: CaptureHiddenMode,
    ):
        return cls(
            verified_id=None,
<<<<<<< HEAD
            hidden_states=torch.empty(
                (0, hidden_size),
                device=device,
                dtype=dtype,
            ),
=======
            hidden_states=torch.empty((0, hidden_size), device=device, dtype=dtype),
>>>>>>> f8d48fd3
            topk_p=torch.empty((0, topk), device=device, dtype=torch.float32),
            topk_index=torch.empty((0, topk), device=device, dtype=torch.int64),
            capture_hidden_mode=capture_hidden_mode,
            accept_length=torch.empty((0,), device=device, dtype=torch.int32),
            accept_length_cpu=[],
        )

    def prepare_extend_after_decode(
        self,
        batch: ScheduleBatch,
        speculative_num_steps: int,
    ):
        batch.forward_mode = ForwardMode.DRAFT_EXTEND
        batch.input_ids = self.verified_id
        batch.extend_lens = [x + 1 for x in batch.spec_info.accept_length_cpu]
        batch.extend_num_tokens = sum(batch.extend_lens)
        batch.seq_lens = batch.spec_info.seq_lens_for_draft_extend
        batch.req_pool_indices = batch.spec_info.req_pool_indices_for_draft_extend
        batch.return_logprob = False
        batch.return_hidden_states = False

        self.capture_hidden_mode = CaptureHiddenMode.LAST
        self.accept_length.add_(1)
        self.positions = torch.empty_like(batch.input_ids, dtype=torch.long)
        self.verified_id = torch.empty_like(self.accept_length, dtype=torch.int32)

        create_extend_after_decode_spec_info[(len(batch.seq_lens),)](
            batch.input_ids,
            batch.seq_lens,
            self.accept_length,
            self.positions,
            self.verified_id,
            next_power_of_2(max(speculative_num_steps + 1, len(batch.seq_lens))),
        )

    def generate_attn_arg_prefill(
        self,
        req_pool_indices: torch.Tensor,
        paged_kernel_lens: torch.Tensor,
        paged_kernel_lens_sum: int,
        req_to_token: torch.Tensor,
    ):
        bs = self.accept_length.numel()
        qo_indptr = torch.zeros((bs + 1,), dtype=torch.int32, device="cuda")
        qo_indptr[1:] = torch.cumsum(self.accept_length, dim=0)
        cum_kv_seq_len = torch.zeros((bs + 1,), dtype=torch.int32, device="cuda")
        cum_kv_seq_len[1:] = torch.cumsum(paged_kernel_lens, dim=0)

        if paged_kernel_lens_sum is None:
            paged_kernel_lens_sum = cum_kv_seq_len[-1]

        kv_indices = torch.empty(
            paged_kernel_lens_sum, dtype=torch.int32, device="cuda"
        )

        create_flashinfer_kv_indices_triton[(bs,)](
            req_to_token,
            req_pool_indices,
            paged_kernel_lens,
            cum_kv_seq_len,
            None,
            kv_indices,
            req_to_token.size(1),
        )
        return kv_indices, cum_kv_seq_len, qo_indptr, None

    def filter_batch(self, new_indices: torch.Tensor):
        self.topk_p = self.topk_p[: len(new_indices)]
        self.topk_index = self.topk_index[: len(new_indices)]
        self.hidden_states = self.hidden_states[: len(new_indices)]
        self.verified_id = self.verified_id[: len(new_indices)]

    def merge_batch(self, spec_info: EagleDraftInput):
        if self.hidden_states is None:
            self.hidden_states = spec_info.hidden_states
            self.verified_id = spec_info.verified_id
            self.topk_p = spec_info.topk_p
            self.topk_index = spec_info.topk_index
            return
        if spec_info.hidden_states is None:
            return
        self.hidden_states = torch.cat(
            [self.hidden_states, spec_info.hidden_states], axis=0
        )
        self.verified_id = torch.cat([self.verified_id, spec_info.verified_id], axis=0)
        self.topk_p = torch.cat([self.topk_p, spec_info.topk_p])
        self.topk_index = torch.cat([self.topk_index, spec_info.topk_index])


@dataclass
class EagleVerifyOutput:
    # Draft input batch
    draft_input: EagleDraftInput
    # Logit outputs from target worker
    logits_output: LogitsProcessorOutput
    # Accepted token ids including the bonus token
    verified_id: torch.Tensor
    # Accepted token length per sequence in a batch in CPU.
    accept_length_per_req_cpu: List[int]
    # Accepted indices from logits_output.next_token_logits
    accepted_indices: torch.Tensor


@dataclass
class EagleVerifyInput:
    draft_token: torch.Tensor
    custom_mask: torch.Tensor
    positions: torch.Tensor
    retrive_index: torch.Tensor
    retrive_next_token: torch.Tensor
    retrive_next_sibling: torch.Tensor
    retrive_cum_len: torch.Tensor
    spec_steps: int
    topk: int
    draft_token_num: int
    capture_hidden_mode: CaptureHiddenMode
    seq_lens_sum: int
    seq_lens_cpu: torch.Tensor
    grammar: BaseGrammarObject = None

    @classmethod
    def create_idle_input(cls, topk: int, spec_steps: int, num_verify_tokens: int):
        return cls(
            draft_token=torch.empty((0,), dtype=torch.long, device="cuda"),
            custom_mask=torch.full((0,), True, dtype=torch.bool, device="cuda"),
            positions=torch.empty((0,), dtype=torch.int64, device="cuda"),
            retrive_index=torch.full(
                (0, num_verify_tokens), -1, dtype=torch.long, device="cuda"
            ),
            retrive_next_token=torch.full(
                (0, num_verify_tokens), -1, dtype=torch.long, device="cuda"
            ),
            retrive_next_sibling=torch.full(
                (0, num_verify_tokens), -1, dtype=torch.long, device="cuda"
            ),
            retrive_cum_len=None,
            topk=topk,
            draft_token_num=num_verify_tokens,
            spec_steps=spec_steps,
            capture_hidden_mode=CaptureHiddenMode.FULL,
            seq_lens_sum=0,
            seq_lens_cpu=torch.empty((0,), dtype=torch.int32),
        )

    def prepare_for_verify(self, batch: ScheduleBatch, page_size: int):

        if batch.forward_mode.is_idle():
            return

        batch.input_ids = self.draft_token

        if page_size == 1:
            batch.out_cache_loc = batch.alloc_token_slots(len(batch.input_ids))
            end_offset = batch.seq_lens + self.draft_token_num
        else:
            prefix_lens = batch.seq_lens
            end_offset = prefix_lens + self.draft_token_num
            last_loc = get_last_loc(
                batch.req_to_token_pool.req_to_token,
                batch.req_pool_indices,
                prefix_lens,
            )
            batch.out_cache_loc = batch.alloc_paged_token_slots_extend(
                prefix_lens, end_offset, last_loc, len(batch.input_ids)
            )
            self.last_loc = last_loc

        bs = batch.batch_size()
        assign_req_to_token_pool[(bs,)](
            batch.req_pool_indices,
            batch.req_to_token_pool.req_to_token,
            batch.seq_lens,
            end_offset,
            batch.out_cache_loc,
            batch.req_to_token_pool.req_to_token.shape[1],
            next_power_of_2(bs),
        )

    def generate_attn_arg_prefill(
        self,
        req_pool_indices: torch.Tensor,
        paged_kernel_lens: torch.Tensor,
        paged_kernel_lens_sum: int,
        req_to_token: torch.Tensor,
    ):
        batch_size = len(req_pool_indices)
        qo_indptr = torch.arange(
            0,
            (1 + batch_size) * self.draft_token_num,
            step=self.draft_token_num,
            dtype=torch.int32,
            device="cuda",
        )
        cum_kv_seq_len = torch.zeros(
            (batch_size + 1,), dtype=torch.int32, device="cuda"
        )

        paged_kernel_lens = paged_kernel_lens + self.draft_token_num
        cum_kv_seq_len[1:] = torch.cumsum(paged_kernel_lens, dim=0)

        kv_indices = torch.empty(
            paged_kernel_lens_sum + self.draft_token_num * batch_size,
            dtype=torch.int32,
            device="cuda",
        )
        create_flashinfer_kv_indices_triton[(batch_size,)](
            req_to_token,
            req_pool_indices,
            paged_kernel_lens,
            cum_kv_seq_len,
            None,
            kv_indices,
            req_to_token.size(1),
        )
        return kv_indices, cum_kv_seq_len, qo_indptr, self.custom_mask

    def verify(
        self,
        batch: ScheduleBatch,
        logits_output: torch.Tensor,
        token_to_kv_pool_allocator: BaseTokenToKVPoolAllocator,
        page_size: int,
        vocab_mask: Optional[torch.Tensor] = None,  # For grammar
    ) -> torch.Tensor:
        """
        Verify and find accepted tokens based on logits output and batch
        (which contains spec decoding information).

        WARNING: This API in-place modifies the states of logits_output

        This API updates values inside logits_output based on the accepted
        tokens. I.e., logits_output.next_token_logits only contains
        accepted token logits.
        """
        if batch.forward_mode.is_idle():
            return EagleVerifyOutput(
                draft_input=EagleDraftInput.create_idle_input(
                    device=batch.device,
                    dtype=batch.model_config.dtype,
                    hidden_size=batch.model_config.hidden_size,
                    dtype=batch.model_config.dtype,
                    topk=self.topk,
                    capture_hidden_mode=CaptureHiddenMode.LAST,
                ),
                logits_output=logits_output,
                verified_id=torch.empty(0, dtype=torch.long, device=batch.device),
                accept_length_per_req_cpu=[],
                accepted_indices=torch.full(
                    (0, self.spec_steps + 1),
                    -1,
                    dtype=torch.int32,
                    device=batch.device,
                ),
            )

        bs = self.retrive_index.shape[0]
        candidates = self.draft_token.reshape(bs, self.draft_token_num)
        sampling_info = batch.sampling_info

        predict_shape = list(logits_output.next_token_logits.shape)[:-1]
        predict_shape[-1] += 1
        predict = torch.empty(predict_shape, dtype=torch.int32, device="cuda")
        accept_index = torch.full(
            (bs, self.spec_steps + 1), -1, dtype=torch.int32, device="cuda"
        )
        accept_length = torch.empty((bs,), dtype=torch.int32, device="cuda")

        # Apply the custom logit processors if registered in the sampling info.
        if sampling_info.has_custom_logit_processor:
            apply_custom_logit_processor(
                logits_output.next_token_logits,
                sampling_info,
                num_tokens_in_batch=self.draft_token_num,
            )

        # Apply penalty
        if sampling_info.penalizer_orchestrator.is_required:
            # This is a relaxed version of penalties for speculative decoding.
            linear_penalty = torch.zeros(
                (bs, logits_output.next_token_logits.shape[1]),
                dtype=torch.float32,
                device="cuda",
            )
            sampling_info.apply_logits_bias(linear_penalty)
            logits_output.next_token_logits.add_(
                torch.repeat_interleave(linear_penalty, self.draft_token_num, dim=0)
            )

        # Apply grammar mask
        if vocab_mask is not None:
            assert self.grammar is not None
            self.grammar.apply_vocab_mask(
                logits=logits_output.next_token_logits, vocab_mask=vocab_mask
            )

        # Sample tokens
        if batch.sampling_info.is_all_greedy:
            target_predict = torch.argmax(logits_output.next_token_logits, dim=-1)
            target_predict = target_predict.reshape(bs, self.draft_token_num)

            verify_tree_greedy(
                predicts=predict,  # mutable
                accept_index=accept_index,  # mutable
                accept_token_num=accept_length,  # mutable
                candidates=candidates,
                retrive_index=self.retrive_index,
                retrive_next_token=self.retrive_next_token,
                retrive_next_sibling=self.retrive_next_sibling,
                target_predict=target_predict,
            )
        else:
            # apply temperature and get target probs
            expanded_temperature = torch.repeat_interleave(
                sampling_info.temperatures, self.draft_token_num, dim=0
            )  # (bs * draft_token_num, 1)

            target_probs = F.softmax(
                logits_output.next_token_logits / expanded_temperature, dim=-1
            )  # (bs * draft_token_num, vocab_size)
            target_probs = top_k_renorm_prob(
                target_probs,
                torch.repeat_interleave(
                    sampling_info.top_ks, self.draft_token_num, dim=0
                ),
            )  # (bs * draft_token_num, vocab_size)
            target_probs = top_p_renorm_prob(
                target_probs,
                torch.repeat_interleave(
                    sampling_info.top_ps, self.draft_token_num, dim=0
                ),
            )
            target_probs = target_probs.reshape(bs, self.draft_token_num, -1)

            draft_probs = torch.zeros(
                target_probs.shape, dtype=torch.float32, device="cuda"
            )

            # coins for rejection sampling
            coins = torch.rand_like(candidates, dtype=torch.float32, device="cuda")
            # coins for final sampling
            coins_for_final_sampling = torch.rand(
                (bs,), dtype=torch.float32, device="cuda"
            )
            tree_speculative_sampling_target_only(
                predicts=predict,  # mutable
                accept_index=accept_index,  # mutable
                accept_token_num=accept_length,  # mutable
                candidates=candidates,
                retrive_index=self.retrive_index,
                retrive_next_token=self.retrive_next_token,
                retrive_next_sibling=self.retrive_next_sibling,
                uniform_samples=coins,
                uniform_samples_for_final_sampling=coins_for_final_sampling,
                target_probs=target_probs,
                draft_probs=draft_probs,
                threshold_single=global_server_args_dict[
                    "speculative_accept_threshold_single"
                ],
                threshold_acc=global_server_args_dict[
                    "speculative_accept_threshold_acc"
                ],
                deterministic=True,
            )

        if SIMULATE_ACC_LEN:
            # Do simulation
            accept_index = _generate_simulated_accept_index(
                accept_index=accept_index,
                predict=predict,  # mutable
                accept_length=accept_length,  # mutable
                simulate_acc_len=SIMULATE_ACC_LEN,
                bs=bs,
                spec_steps=self.spec_steps,
            )

        unfinished_index = []
        unfinished_accept_index = []
        accept_index_cpu = accept_index.tolist()
        predict_cpu = predict.tolist()
        has_finished = False

        # Iterate every accepted token and check if req has finished after append the token
        # should be checked BEFORE free kv cache slots
        for i, (req, accept_index_row) in enumerate(zip(batch.reqs, accept_index_cpu)):
            for j, idx in enumerate(accept_index_row):
                if idx == -1:
                    break
                id = predict_cpu[idx]
                req.output_ids.append(id)
                req.check_finished()
                if req.finished():
                    has_finished = True
                    # set all tokens after finished token to -1 and break
                    accept_index[i, j + 1 :] = -1
                    break
                else:
                    if req.grammar is not None:
                        try:
                            req.grammar.accept_token(id)
                        except ValueError as e:
                            logger.info(
                                f"{i=}, {req=}\n" f"{accept_index=}\n" f"{predict=}\n"
                            )
                            raise e
            if not req.finished():
                unfinished_index.append(i)
                if idx == -1:
                    unfinished_accept_index.append(accept_index[i, :j])
                else:
                    unfinished_accept_index.append(accept_index[i])
            req.spec_verify_ct += 1

        if has_finished:
            accept_length = (accept_index != -1).sum(dim=1) - 1

        # Free the KV cache for unaccepted tokens
        # TODO: fuse them
        accept_index = accept_index[accept_index != -1]
        verified_id = predict[accept_index]
        evict_mask = torch.full_like(self.draft_token, True, dtype=torch.bool)
        evict_mask[accept_index] = False

        if page_size == 1:
            # TODO: boolean array index leads to a device sync. Remove it.
            token_to_kv_pool_allocator.free(batch.out_cache_loc[evict_mask])
        else:
            if self.topk == 1:
                # Only evict full empty page. Do not evict partial empty page
                align_evict_mask_to_page_size[len(batch.seq_lens),](
                    batch.seq_lens,
                    evict_mask,
                    page_size,
                    self.draft_token_num,
                    next_power_of_2(self.draft_token_num),
                )
                token_to_kv_pool_allocator.free(batch.out_cache_loc[evict_mask])
            else:
                # Shift the accepted tokens to the beginning.
                # Only evict the last part
                src_cache_loc, tgt_cache_loc, to_free_num_slots = get_src_tgt_cache_loc(
                    batch.seq_lens,
                    batch.out_cache_loc,
                    accept_index,
                    accept_length,
                    self.draft_token_num,
                    page_size,
                )
                to_free_slots = torch.empty(
                    (to_free_num_slots.sum().item(),),
                    dtype=torch.int64,
                    device=to_free_num_slots.device,
                )

                # out_cache_loc: [0  1  2,  3  4  5,  6  7  8]
                # accept_index:  [0 -1  2,  3  4 -1,  6 -1 -1]
                # tgt_cache_loc: [0  1   ,  3  4   ,  6      ]
                # to_free_slots: [      2,        5,     7  8]
                # to_free_slots also needs to be page-aligned without the first partial page
                #
                # split each row of out_cache_loc into two parts.
                # 1. the first part goes to tgt_cache_loc. length = accept_length[i] + 1
                # 2. the second part goes to to_free_slots.
                get_target_cache_loc[(bs,)](
                    tgt_cache_loc,
                    to_free_slots,
                    accept_length,
                    to_free_num_slots,
                    batch.out_cache_loc,
                    self.draft_token_num,
                    next_power_of_2(self.draft_token_num),
                    next_power_of_2(bs),
                )

                # Free the kv cache
                token_to_kv_pool_allocator.free(to_free_slots)

                # Copy the kv cache
                batch.token_to_kv_pool_allocator.get_kvcache().move_kv_cache(
                    tgt_cache_loc, src_cache_loc
                )

        # Construct EagleVerifyOutput
        if not has_finished:
            if page_size == 1 or self.topk == 1:
                batch.out_cache_loc = batch.out_cache_loc[accept_index]
                assign_req_to_token_pool[(bs,)](
                    batch.req_pool_indices,
                    batch.req_to_token_pool.req_to_token,
                    batch.seq_lens,
                    batch.seq_lens + accept_length + 1,
                    batch.out_cache_loc,
                    batch.req_to_token_pool.req_to_token.shape[1],
                    next_power_of_2(bs),
                )
            else:
                batch.out_cache_loc = tgt_cache_loc
            batch.seq_lens.add_(accept_length + 1)

            draft_input = EagleDraftInput()
            draft_input.hidden_states = batch.spec_info.hidden_states[accept_index]
            draft_input.verified_id = verified_id
            draft_input.accept_length = accept_length
            draft_input.accept_length_cpu = accept_length.tolist()
            draft_input.seq_lens_for_draft_extend = batch.seq_lens
            draft_input.req_pool_indices_for_draft_extend = batch.req_pool_indices

            return EagleVerifyOutput(
                draft_input=draft_input,
                logits_output=logits_output,
                verified_id=verified_id,
                accept_length_per_req_cpu=draft_input.accept_length_cpu,
                accepted_indices=accept_index,
            )
        else:
            if page_size == 1 or self.topk == 1:
                assign_req_to_token_pool[(bs,)](
                    batch.req_pool_indices,
                    batch.req_to_token_pool.req_to_token,
                    batch.seq_lens,
                    batch.seq_lens + accept_length + 1,
                    batch.out_cache_loc[accept_index],
                    batch.req_to_token_pool.req_to_token.shape[1],
                    next_power_of_2(bs),
                )
                batch.seq_lens.add_(accept_length + 1)

            accept_length_cpu = accept_length.tolist()
            draft_input = EagleDraftInput()
            if len(unfinished_accept_index) > 0:
                unfinished_accept_index = torch.cat(unfinished_accept_index)
                unfinished_index_device = torch.tensor(
                    unfinished_index, dtype=torch.int64, device=predict.device
                )
                draft_input_accept_length_cpu = [
                    accept_length_cpu[i] for i in unfinished_index
                ]
                if page_size == 1 or self.topk == 1:
                    batch.out_cache_loc = batch.out_cache_loc[unfinished_accept_index]
                else:
                    batch.out_cache_loc = torch.empty(
                        len(unfinished_index) + sum(draft_input_accept_length_cpu),
                        dtype=torch.int64,
                        device=predict.device,
                    )
                    accept_length_filter = create_accept_length_filter(
                        accept_length,
                        unfinished_index_device,
                        batch.seq_lens,
                    )
                    filter_finished_cache_loc_kernel[(bs,)](
                        batch.out_cache_loc,
                        tgt_cache_loc,
                        accept_length,
                        accept_length_filter,
                        next_power_of_2(bs),
                        next_power_of_2(self.draft_token_num),
                    )

                draft_input.hidden_states = batch.spec_info.hidden_states[
                    unfinished_accept_index
                ]
                draft_input.verified_id = predict[unfinished_accept_index]
                draft_input.accept_length_cpu = draft_input_accept_length_cpu
                draft_input.accept_length = accept_length[unfinished_index_device]
                draft_input.seq_lens_for_draft_extend = batch.seq_lens[
                    unfinished_index_device
                ]
                draft_input.req_pool_indices_for_draft_extend = batch.req_pool_indices[
                    unfinished_index_device
                ]

            return EagleVerifyOutput(
                draft_input=draft_input,
                logits_output=logits_output,
                verified_id=verified_id,
                accept_length_per_req_cpu=accept_length_cpu,
                accepted_indices=accept_index,
            )


@triton.jit
def create_extend_after_decode_spec_info(
    verified_id,
    seq_lens,
    accept_lens,
    positions,
    new_verified_id,
    bs_upper: tl.constexpr,
):
    pid = tl.program_id(axis=0)
    offsets = tl.arange(0, bs_upper)
    seq_length = tl.load(seq_lens + pid)
    accept_length = tl.load(accept_lens + pid)

    accept_len_cumsum = tl.sum(
        tl.load(accept_lens + offsets, mask=offsets < pid, other=0)
    )
    positions_ptr = positions + accept_len_cumsum
    mask = offsets < accept_length
    tl.store(positions_ptr + offsets, seq_length - accept_length + offsets, mask)

    accept_len_cumsum += accept_length - 1
    verified_id_data = tl.load(verified_id + accept_len_cumsum)
    tl.store(new_verified_id + pid, verified_id_data)


@triton.jit
def assign_req_to_token_pool(
    req_pool_indices,
    req_to_token,
    start_offset,
    end_offset,
    out_cache_loc,
    pool_len: tl.constexpr,
    bs_upper: tl.constexpr,
):
    BLOCK_SIZE: tl.constexpr = 32
    pid = tl.program_id(axis=0)
    kv_start = tl.load(start_offset + pid)
    kv_end = tl.load(end_offset + pid)
    token_pool = req_to_token + tl.load(req_pool_indices + pid) * pool_len

    length_offset = tl.arange(0, bs_upper)
    start = tl.load(start_offset + length_offset, mask=length_offset < pid, other=0)
    end = tl.load(end_offset + length_offset, mask=length_offset < pid, other=0)
    out_offset = tl.sum(end - start, axis=0)

    out_cache_ptr = out_cache_loc + out_offset

    save_offset = tl.arange(0, BLOCK_SIZE) + kv_start
    load_offset = tl.arange(0, BLOCK_SIZE)

    num_loop = tl.cdiv(kv_end - kv_start, BLOCK_SIZE)
    for _ in range(num_loop):
        mask = save_offset < kv_end
        data = tl.load(out_cache_ptr + load_offset, mask=mask)
        tl.store(token_pool + save_offset, data, mask=mask)
        save_offset += BLOCK_SIZE
        load_offset += BLOCK_SIZE


@triton.jit
def assign_draft_cache_locs(
    req_pool_indices,
    req_to_token,
    seq_lens,
    extend_lens,
    num_new_pages_per_topk,
    out_cache_loc,
    pool_len: tl.constexpr,
    topk: tl.constexpr,
    speculative_num_steps: tl.constexpr,
    page_size: tl.constexpr,
    bs_upper: tl.constexpr,
    iter_upper: tl.constexpr,
):
    BLOCK_SIZE: tl.constexpr = 128
    pid = tl.program_id(axis=0)

    if page_size == 1 or topk == 1:
        copy_len = topk * speculative_num_steps
        out_cache_ptr = out_cache_loc + pid * topk * speculative_num_steps
    else:
        bs_offset = tl.arange(0, bs_upper)
        copy_len = tl.load(extend_lens + pid)
        cum_copy_len = tl.sum(tl.load(extend_lens + bs_offset, mask=bs_offset < pid))
        out_cache_ptr = out_cache_loc + cum_copy_len

    # Part 1: Copy from out_cache_loc to req_to_token
    kv_start = tl.load(seq_lens + pid)
    token_pool = req_to_token + tl.load(req_pool_indices + pid) * pool_len
    num_loop = tl.cdiv(copy_len, BLOCK_SIZE)
    for i in range(num_loop):
        copy_offset = tl.arange(0, BLOCK_SIZE) + i * BLOCK_SIZE
        mask = copy_offset < copy_len
        data = tl.load(out_cache_ptr + copy_offset, mask=mask)
        tl.store(token_pool + kv_start + copy_offset, data, mask=mask)

    if page_size == 1 or topk == 1:
        return

    # Part 2: Copy the indices for the last partial page
    prefix_len = tl.load(seq_lens + pid)
    last_page_len = prefix_len % page_size
    offsets = tl.arange(0, page_size)
    mask = offsets < last_page_len
    num_new_pages_per_topk_ = tl.load(num_new_pages_per_topk + pid)
    prefix_base = token_pool + prefix_len - last_page_len

    for topk_id in range(topk):
        value = tl.load(prefix_base + offsets, mask=mask)
        tl.store(
            prefix_base + topk_id * num_new_pages_per_topk_ * page_size + offsets,
            value,
            mask=mask,
        )

    # Part 3: Remove the padding in out_cache_loc
    iter_offest = tl.arange(0, iter_upper)
    for topk_id in range(topk):
        indices = tl.load(
            prefix_base
            + topk_id * num_new_pages_per_topk_ * page_size
            + last_page_len
            + iter_offest,
            mask=iter_offest < speculative_num_steps,
        )
        tl.store(
            out_cache_loc
            + pid * topk * speculative_num_steps
            + topk_id * speculative_num_steps
            + iter_offest,
            indices,
            mask=iter_offest < speculative_num_steps,
        )


@triton.jit
def generate_draft_decode_kv_indices(
    req_pool_indices,
    req_to_token,
    paged_kernel_lens,
    kv_indices,
    kv_indptr,
    positions,
    pool_len: tl.constexpr,
    kv_indices_stride: tl.constexpr,
    kv_indptr_stride: tl.constexpr,
    bs_upper: tl.constexpr,
    iter_upper: tl.constexpr,
    num_tokens_upper: tl.constexpr,
    page_size: tl.constexpr,
):
    BLOCK_SIZE: tl.constexpr = 128
    iters = tl.program_id(axis=0)
    bid = tl.program_id(axis=1)
    topk_id = tl.program_id(axis=2)

    num_steps = tl.num_programs(axis=0)
    num_seqs = tl.num_programs(axis=1)
    topk = tl.num_programs(axis=2)

    kv_indices += kv_indices_stride * iters
    kv_indptr += kv_indptr_stride * iters
    iters += 1

    load_offset = tl.arange(0, bs_upper)
    seq_lens = tl.load(paged_kernel_lens + load_offset, mask=load_offset < bid, other=0)
    seq_len = tl.load(paged_kernel_lens + bid)
    cum_seq_len = tl.sum(seq_lens)

    # Update kv_indices
    kv_offset = cum_seq_len * topk + bid * iters * topk + topk_id * (seq_len + iters)
    kv_ptr = kv_indices + kv_offset
    token_pool_ptr = req_to_token + tl.load(req_pool_indices + bid) * pool_len

    kv_offset = tl.arange(0, BLOCK_SIZE)
    num_loop = tl.cdiv(seq_len, BLOCK_SIZE)
    for _ in range(num_loop):
        mask = kv_offset < seq_len
        data = tl.load(token_pool_ptr + kv_offset, mask=mask)
        tl.store(kv_ptr + kv_offset, data, mask=mask)
        kv_offset += BLOCK_SIZE

    extend_offset = tl.arange(0, iter_upper)
    if page_size == 1 or topk == 1:
        extend_data = tl.load(
            token_pool_ptr + seq_len + topk_id * num_steps + tl.arange(0, iter_upper),
            mask=extend_offset < iters,
        )
    else:
        prefix_len = seq_len
        last_page_len = prefix_len % page_size
        num_new_pages_per_topk = (
            last_page_len + num_steps + page_size - 1
        ) // page_size
        prefix_base = seq_len // page_size * page_size
        start = (
            prefix_base + topk_id * num_new_pages_per_topk * page_size + last_page_len
        )
        extend_data = tl.load(
            token_pool_ptr + start + extend_offset,
            mask=extend_offset < iters,
        )

    tl.store(kv_ptr + seq_len + extend_offset, extend_data, mask=extend_offset < iters)

    # Update kv_indptr
    bs_offset = tl.arange(0, num_tokens_upper)

    zid = bid * topk + topk_id
    if zid == 0:
        zid = num_seqs * topk
    positions = tl.load(positions + bs_offset, mask=bs_offset < zid, other=0)
    base = tl.sum(positions)
    tl.store(kv_indptr + zid, base + zid * iters)


@triton.jit
def align_evict_mask_to_page_size(
    seq_lens,
    evict_mask,
    page_size: tl.constexpr,
    num_draft_tokens: tl.constexpr,
    BLOCK_SIZE: tl.constexpr,
):
    t_range = tl.arange(0, BLOCK_SIZE)

    bid = tl.program_id(axis=0)
    seq_len = tl.load(seq_lens + bid)
    io_mask = t_range < num_draft_tokens
    mask_row = tl.load(
        evict_mask + bid * num_draft_tokens + t_range, mask=io_mask, other=0
    )

    num_trues = tl.sum(mask_row)
    num_false = num_draft_tokens - num_trues

    start = (seq_len + num_false - 1) // page_size * page_size - seq_len
    for i in range(max(start, 0), min(start + page_size, num_draft_tokens)):
        tl.store(evict_mask + bid * num_draft_tokens + i, False)


@triton.jit
def get_target_cache_loc(
    tgt_cache_loc,
    to_free_slots,
    accept_length,
    to_free_num_slots,
    out_cache_loc,
    num_verify_tokens: tl.constexpr,
    num_verify_tokens_upper: tl.constexpr,
    bs_upper: tl.constexpr,
):
    bid = tl.program_id(axis=0)
    offset = tl.arange(0, num_verify_tokens_upper)
    bs_offset = tl.arange(0, bs_upper)

    # write the first part to tgt_cache_loc
    accept_len_all = tl.load(accept_length + bs_offset, mask=bs_offset < bid)
    tgt_cache_loc_start = tl.sum(accept_len_all) + bid
    copy_len = tl.load(accept_length + bid) + 1
    out_cache_loc_row = tl.load(
        out_cache_loc + bid * num_verify_tokens + offset, mask=offset < copy_len
    )
    tl.store(
        tgt_cache_loc + tgt_cache_loc_start + offset,
        out_cache_loc_row,
        mask=offset < copy_len,
    )

    # write the second part to to_free_num_pages
    to_free_num_slots_all = tl.load(to_free_num_slots + bs_offset, mask=bs_offset < bid)
    to_free_num_slots_cur = tl.load(to_free_num_slots + bid)
    out_cache_loc_start = num_verify_tokens - to_free_num_slots_cur
    to_free_slots_start = tl.sum(to_free_num_slots_all)

    copy_len = to_free_num_slots_cur
    out_cache_loc_row = tl.load(
        out_cache_loc + bid * num_verify_tokens + out_cache_loc_start + offset,
        mask=offset < copy_len,
    )
    tl.store(
        to_free_slots + to_free_slots_start + offset,
        out_cache_loc_row,
        mask=offset < copy_len,
    )


@torch.compile(dynamic=True)
def get_src_tgt_cache_loc(
    seq_lens: torch.Tensor,
    out_cache_loc: torch.Tensor,
    accept_index: torch.Tensor,
    accept_length: torch.Tensor,
    draft_token_num: int,
    page_size: int,
):
    src_cache_loc = out_cache_loc[accept_index]
    tgt_cache_loc = torch.empty_like(src_cache_loc)
    extended_len = seq_lens + draft_token_num
    keep_len = torch.minimum(
        (seq_lens + accept_length + 1 + page_size - 1) // page_size * page_size,
        extended_len,
    )
    to_free_num_slots = extended_len - keep_len
    return src_cache_loc, tgt_cache_loc, to_free_num_slots


@triton.jit
def filter_finished_cache_loc_kernel(
    out_cache_loc,
    tgt_cache_loc,
    accept_length,
    accept_length_filter,
    bs_upper: tl.constexpr,
    num_verify_tokens_upper: tl.constexpr,
):
    bid = tl.program_id(0)
    bs_offset = tl.arange(0, bs_upper)

    accept_length_all = tl.load(accept_length + bs_offset, mask=bs_offset < bid)
    old_start = tl.sum(accept_length_all) + bid

    accept_length_filter_all = tl.load(
        accept_length_filter + bs_offset, mask=bs_offset < bid
    )
    new_start = tl.sum(accept_length_filter_all)

    copy_len = tl.load(accept_length_filter + bid)
    copy_offset = tl.arange(0, num_verify_tokens_upper)
    value = tl.load(
        tgt_cache_loc + old_start + copy_offset, mask=copy_offset < copy_len
    )
    tl.store(
        out_cache_loc + new_start + copy_offset, value, mask=copy_offset < copy_len
    )


@torch.compile(dynamic=True)
def create_accept_length_filter(
    accept_length: torch.Tensor,
    unfinished_index_device: torch.Tensor,
    seq_lens: torch.Tensor,
):
    accept_length_filter = torch.zeros_like(accept_length)
    accept_length_filter[unfinished_index_device] = (
        accept_length[unfinished_index_device] + 1
    )
    seq_lens.add_(accept_length + 1)
    return accept_length_filter


@torch.compile(dynamic=True)
def select_top_k_tokens(
    i: int,
    topk_p: torch.Tensor,
    topk_index: torch.Tensor,
    hidden_states: torch.Tensor,
    scores: torch.Tensor,
    topk: int,
):
    if i == 0:
        # The first step after extend
        input_ids = topk_index.flatten()
        hidden_states = hidden_states.repeat_interleave(topk, dim=0)
        scores = topk_p  # shape: (b, topk)

        tree_info = (
            topk_p.unsqueeze(1),  # shape: (b, 1, topk)
            topk_index,  # shape: (b, topk)
            torch.arange(-1, topk, dtype=torch.long, device="cuda")
            .unsqueeze(0)
            .repeat(topk_p.shape[0], 1),  # shape: (b, topk + 1)
        )
    else:
        # The later decode steps
        expand_scores = torch.mul(
            scores.unsqueeze(2), topk_p.reshape(-1, topk, topk)
        )  # (b, topk, 1) x (b, topk ,topk) -> (b, topk, topk)
        topk_cs_p, topk_cs_index = fast_topk(
            expand_scores.flatten(start_dim=1), topk, dim=-1
        )  # (b, topk)
        scores = topk_cs_p  # shape: (b, topk)

        topk_index = topk_index.reshape(-1, topk**2)
        input_ids = torch.gather(topk_index, index=topk_cs_index, dim=1).flatten()

        if hidden_states.shape[0] > 0:
            selected_input_index = topk_cs_index.flatten() // topk + torch.arange(
                0, hidden_states.shape[0], step=topk, device="cuda"
            ).repeat_interleave(topk)
            hidden_states = hidden_states[selected_input_index, :]

        tree_info = (
            expand_scores,  # shape: (b, topk, topk)
            topk_index,  # shape: (b, topk * topk)
            topk_cs_index + (topk**2 * (i - 1) + topk),  # shape: (b, topk)
        )

    return input_ids, hidden_states, scores, tree_info


def _generate_simulated_accept_index(
    accept_index,
    predict,
    accept_length,
    simulate_acc_len,
    bs,
    spec_steps,
):
    simulate_acc_len_float = float(simulate_acc_len)
    if SIMULATE_ACC_METHOD == "multinomial":
        simulated_values = torch.normal(
            mean=simulate_acc_len_float,
            std=1.0,
            size=(1,),
            device="cpu",
        )
        # clamp simulated values to be between 1 and self.spec_steps
        simulated_values = torch.clamp(simulated_values, min=1.0, max=spec_steps + 1)
        simulate_acc_len = int(simulated_values.round().item())
    elif SIMULATE_ACC_METHOD == "match-expected":
        # multinomial sampling does not match the expected length
        # we keep it for the sake of compatibility of existing tests
        # but it's better to use "match-expected" for the cases that need to
        # match the expected length, One caveat is that this will only sample
        # either round down or round up of the expected length
        simulate_acc_len_float = max(1.0, min(spec_steps + 1, simulate_acc_len_float))
        lower = int(simulate_acc_len_float // 1)
        upper = lower + 1 if lower < spec_steps + 1 else lower
        if lower == upper:
            simulate_acc_len = lower
        else:
            weight_upper = simulate_acc_len_float - lower
            weight_lower = 1.0 - weight_upper
            probs = torch.tensor([weight_lower, weight_upper], device="cpu")
            sampled_index = torch.multinomial(probs, num_samples=1)
            simulate_acc_len = lower if sampled_index == 0 else upper
    else:
        raise ValueError(f"Invalid simulate_acc_method: {SIMULATE_ACC_METHOD}")

    accept_indx_first_col = accept_index[:, 0].view(-1, 1)
    sim_accept_index = torch.full(
        (bs, spec_steps + 1), -1, dtype=torch.int32, device="cuda"
    )
    sim_accept_index[:, :simulate_acc_len] = accept_indx_first_col + torch.arange(
        simulate_acc_len, device=accept_index.device
    )
    accept_length.fill_(simulate_acc_len - 1)
    predict.fill_(100)  # some legit token id
    return sim_accept_index


def traverse_tree(
    retrieve_next_token: torch.Tensor,
    retrieve_next_sibling: torch.Tensor,
    draft_tokens: torch.Tensor,
    grammar: BaseGrammarObject,
    allocate_token_bitmask: torch.Tensor,
):
    """
    Traverse the tree constructed by the draft model to generate the logits mask.
    """
    assert (
        retrieve_next_token.shape == retrieve_next_sibling.shape == draft_tokens.shape
    )

    allocate_token_bitmask.fill_(0)

    def dfs(
        curr: int,
        retrieve_next_token: torch.Tensor,
        retrieve_next_sibling: torch.Tensor,
        parent_pos: int,
    ):
        if curr == 0:
            # the first token generated by the target model, and thus it is always
            # accepted from the previous iteration
            accepted = True
        else:
            parent_bitmask = allocate_token_bitmask[parent_pos]
            curr_token_id = draft_tokens[curr]
            # 32 boolean bitmask values are packed into 32-bit integers
            accepted = (
                parent_bitmask[curr_token_id // 32] & (1 << (curr_token_id % 32))
            ) != 0

        if accepted:
            if curr != 0:
                # Accept the current token
                grammar.accept_token(draft_tokens[curr])
            if not grammar.is_terminated():
                # Generate the bitmask for the current token
                grammar.fill_vocab_mask(allocate_token_bitmask, curr)
                if retrieve_next_token[curr] != -1:
                    # Visit the child node
                    dfs(
                        retrieve_next_token[curr],
                        retrieve_next_token,
                        retrieve_next_sibling,
                        curr,
                    )

            if curr != 0:
                # Rollback the current token
                grammar.rollback(1)

        if retrieve_next_sibling[curr] != -1:
            # Visit the sibling node
            dfs(
                retrieve_next_sibling[curr],
                retrieve_next_token,
                retrieve_next_sibling,
                parent_pos,
            )

    dfs(0, retrieve_next_token, retrieve_next_sibling, -1)


def generate_token_bitmask(
    reqs: List[Req],
    verify_input: EagleVerifyInput,
    retrieve_next_token_cpu: torch.Tensor,
    retrieve_next_sibling_cpu: torch.Tensor,
    draft_tokens_cpu: torch.Tensor,
    vocab_size: int,
):
    """
    Generate the logit mask for structured output.
    Draft model's token can be either valid or invalid with respect to the grammar.
    We need to perform DFS to
    1. figure out which tokens are accepted by the grammar.
    2. if so, what is the corresponding logit mask.
    """

    num_draft_tokens = draft_tokens_cpu.shape[-1]

    allocate_token_bitmask = None
    assert len(reqs) == retrieve_next_token_cpu.shape[0]
    grammar = None
    for i, req in enumerate(reqs):
        if req.grammar is not None:
            if allocate_token_bitmask is None:
                allocate_token_bitmask = req.grammar.allocate_vocab_mask(
                    vocab_size=vocab_size,
                    batch_size=draft_tokens_cpu.numel(),
                    device="cpu",
                )
            grammar = req.grammar
            s = time.perf_counter()
            traverse_tree(
                retrieve_next_token_cpu[i],
                retrieve_next_sibling_cpu[i],
                draft_tokens_cpu[i],
                req.grammar,
                allocate_token_bitmask[
                    i * num_draft_tokens : (i + 1) * num_draft_tokens
                ],
            )
            tree_traverse_time = time.perf_counter() - s
            if tree_traverse_time > TREE_TRAVERSE_TIME_THRESHOLD:
                logger.warning(
                    f"Bit mask generation took {tree_traverse_time} seconds with "
                    f"grammar: {req.grammar}"
                )

    verify_input.grammar = grammar
    return allocate_token_bitmask<|MERGE_RESOLUTION|>--- conflicted
+++ resolved
@@ -88,7 +88,6 @@
     def create_idle_input(
         cls,
         device: torch.device,
-        dtype: torch.dtype,
         hidden_size: int,
         dtype: torch.dtype,
         topk: int,
@@ -96,15 +95,7 @@
     ):
         return cls(
             verified_id=None,
-<<<<<<< HEAD
-            hidden_states=torch.empty(
-                (0, hidden_size),
-                device=device,
-                dtype=dtype,
-            ),
-=======
             hidden_states=torch.empty((0, hidden_size), device=device, dtype=dtype),
->>>>>>> f8d48fd3
             topk_p=torch.empty((0, topk), device=device, dtype=torch.float32),
             topk_index=torch.empty((0, topk), device=device, dtype=torch.int64),
             capture_hidden_mode=capture_hidden_mode,
@@ -343,7 +334,6 @@
             return EagleVerifyOutput(
                 draft_input=EagleDraftInput.create_idle_input(
                     device=batch.device,
-                    dtype=batch.model_config.dtype,
                     hidden_size=batch.model_config.hidden_size,
                     dtype=batch.model_config.dtype,
                     topk=self.topk,
