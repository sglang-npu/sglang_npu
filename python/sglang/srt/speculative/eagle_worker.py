import logging
import os
import time
from contextlib import contextmanager
from typing import List, Optional, Tuple

import torch
from huggingface_hub import snapshot_download

from sglang.srt.distributed import GroupCoordinator, patch_tensor_parallel_group
from sglang.srt.layers.logits_processor import LogitsProcessorOutput
from sglang.srt.layers.sampler import get_token_ids_logprobs, get_top_logprobs
from sglang.srt.managers.schedule_batch import (
    ScheduleBatch,
    get_last_loc,
    global_server_args_dict,
)
from sglang.srt.distributed import (
    get_tp_group,
    get_tensor_model_parallel_world_size,
)
from sglang.srt.managers.tp_worker import TpModelWorker
from sglang.srt.model_executor.forward_batch_info import (
    CaptureHiddenMode,
    ForwardBatch,
    ForwardMode,
)
from sglang.srt.server_args import ServerArgs
from sglang.srt.speculative.build_eagle_tree import build_tree_kernel_efficient
from sglang.srt.speculative.eagle_draft_cuda_graph_runner import (
    EAGLEDraftCudaGraphRunner,
)
from sglang.srt.speculative.eagle_draft_extend_cuda_graph_runner import (
    EAGLEDraftExtendCudaGraphRunner,
)
from sglang.srt.speculative.eagle_utils import (
    EagleDraftInput,
    EagleVerifyInput,
    EagleVerifyOutput,
    assign_draft_cache_locs,
    fast_topk,
    generate_token_bitmask,
    select_top_k_tokens,
)
from sglang.srt.speculative.spec_info import SpeculativeAlgorithm
from sglang.srt.utils import (
    empty_context,
    get_available_gpu_memory,
    is_cuda,
    next_power_of_2,
)

if is_cuda():
    from sgl_kernel import segment_packbits

logger = logging.getLogger(__name__)


@contextmanager
def draft_tp_context(tp_group: GroupCoordinator):
    # Draft model doesn't use dp and has its own tp group.
    # We disable mscclpp now because it doesn't support 2 comm groups.
    with patch_tensor_parallel_group(tp_group):
        yield


class EAGLEWorker(TpModelWorker):

    def __init__(
        self,
        server_args: ServerArgs,
        gpu_id: int,
        tp_rank: int,
        dp_rank: Optional[int],
        nccl_port: int,
        target_worker: TpModelWorker,
    ):
        # Parse arguments
        self.server_args = server_args
        self.topk = server_args.speculative_eagle_topk
        self.speculative_num_steps = server_args.speculative_num_steps
        self.speculative_num_draft_tokens = server_args.speculative_num_draft_tokens
        self.enable_nan_detection = server_args.enable_nan_detection
        self.gpu_id = gpu_id
        self.device = server_args.device
        self.target_worker = target_worker
        self.page_size = server_args.page_size
        self.speculative_algorithm = SpeculativeAlgorithm.from_string(
            server_args.speculative_algorithm
        )
        self.padded_static_len = -1

        # Override context length with target model's context length
        server_args.context_length = target_worker.model_runner.model_config.context_len

        # Do not capture cuda graph in `super().__init__()`
        # It will be captured later.
        backup_disable_cuda_graph = server_args.disable_cuda_graph
        server_args.disable_cuda_graph = True
        # Share the allocator with a target worker.
        # Draft and target worker own their own KV cache pools.
        self.req_to_token_pool, self.token_to_kv_pool_allocator = (
            target_worker.get_memory_pool()
        )

        # Load hot token ids
        if self.speculative_algorithm.is_eagle3():
            if server_args.speculative_token_map is not None:
                logger.warning(
                    "Speculative token map specified, but EAGLE3 models already have this. Ignoring the specified token map."
                )
            self.hot_token_id = None
        elif server_args.speculative_token_map is not None:
            self.hot_token_id = load_token_map(server_args.speculative_token_map)
            server_args.json_model_override_args = (
                f'{{"hot_vocab_size": {len(self.hot_token_id)}}}'
            )
        else:
            self.hot_token_id = None

        # Init draft worker
        with empty_context():
            super().__init__(
                server_args=server_args,
                gpu_id=gpu_id,
                tp_rank=tp_rank,
                pp_rank=0,  # FIXME
                dp_rank=dp_rank,
                nccl_port=nccl_port,
                is_draft_worker=True,
                req_to_token_pool=self.req_to_token_pool,
                token_to_kv_pool_allocator=self.token_to_kv_pool_allocator,
            )

        embed, head = self.target_worker.model_runner.model.get_embed_and_head()

        if self.speculative_algorithm.is_eagle3():
            # EAGLE3 models don't share lm_head
            self.draft_model_runner.model.set_embed(embed)

            # grab hot token ids
            self.hot_token_id = self.draft_model_runner.model.get_hot_token_id().to(
                embed.device
            )
        else:
            if self.hot_token_id is not None:
                head = head.clone()
                self.hot_token_id = self.hot_token_id.to(head.device)
                head.data = head.data[self.hot_token_id]

            # Share the embedding and lm_head
            self.draft_model_runner.model.set_embed_and_head(embed, head)

        # Init attention backend and cuda graphs
        self.draft_model_runner.server_args.disable_cuda_graph = (
            backup_disable_cuda_graph
        )
        self.draft_tp_context = (
            draft_tp_context if server_args.enable_dp_attention else empty_context
        )
        with self.draft_tp_context(self.draft_model_runner.tp_group):
            self.init_attention_backend()
            self.init_cuda_graphs()

        # Some dummy tensors
        self.num_new_pages_per_topk = torch.empty(
            (), dtype=torch.int64, device=self.device
        )
        self.extend_lens = torch.empty((), dtype=torch.int64, device=self.device)

    def init_attention_backend(self):
        # Create multi-step attn backends and cuda graph runners
        if self.server_args.attention_backend == "flashinfer":
            if not global_server_args_dict["use_mla_backend"]:
                from sglang.srt.layers.attention.flashinfer_backend import (
                    FlashInferAttnBackend,
                    FlashInferMultiStepDraftBackend,
                )

                self.draft_attn_backend = FlashInferMultiStepDraftBackend(
                    self.draft_model_runner,
                    self.topk,
                    self.speculative_num_steps,
                )
                self.draft_extend_attn_backend = FlashInferAttnBackend(
                    self.draft_model_runner,
                    skip_prefill=False,
                )
            else:
                from sglang.srt.layers.attention.flashinfer_mla_backend import (
                    FlashInferMLAAttnBackend,
                    FlashInferMLAMultiStepDraftBackend,
                )

                self.draft_attn_backend = FlashInferMLAMultiStepDraftBackend(
                    self.draft_model_runner,
                    self.topk,
                    self.speculative_num_steps,
                )
                self.draft_extend_attn_backend = FlashInferMLAAttnBackend(
                    self.draft_model_runner,
                    skip_prefill=False,
                )
            self.has_prefill_wrapper_verify = True
        elif self.server_args.attention_backend == "triton":
            from sglang.srt.layers.attention.triton_backend import (
                TritonAttnBackend,
                TritonMultiStepDraftBackend,
            )

            self.draft_attn_backend = TritonMultiStepDraftBackend(
                self.draft_model_runner,
                self.topk,
                self.speculative_num_steps,
            )
            self.draft_extend_attn_backend = TritonAttnBackend(
                self.draft_model_runner,
                skip_prefill=False,
            )
            self.has_prefill_wrapper_verify = False
        elif self.server_args.attention_backend == "fa3":
            from sglang.srt.layers.attention.flashattention_backend import (
                FlashAttentionBackend,
                FlashAttentionMultiStepBackend,
            )

            self.draft_attn_backend = FlashAttentionMultiStepBackend(
                self.draft_model_runner,
                self.topk,
                self.speculative_num_steps,
            )
            self.draft_extend_attn_backend = FlashAttentionBackend(
                self.draft_model_runner,
                skip_prefill=False,
            )
            self.has_prefill_wrapper_verify = False
        elif self.server_args.attention_backend == "flashmla":
            from sglang.srt.layers.attention.flashmla_backend import (
                FlashMLAMultiStepDraftBackend,
            )

            self.draft_attn_backend = FlashMLAMultiStepDraftBackend(
                self.draft_model_runner,
                self.topk,
                self.speculative_num_steps,
            )
            self.draft_extend_attn_backend = None
            self.has_prefill_wrapper_verify = False
        else:
            raise ValueError(
                f"EAGLE is not supported in attention backend {self.server_args.attention_backend}"
            )

        self.draft_model_runner.draft_attn_backend = self.draft_attn_backend

    def init_cuda_graphs(self):
        """Capture cuda graphs."""
        self.cuda_graph_runner = None
        self.cuda_graph_runner_for_draft_extend = None

        if self.server_args.disable_cuda_graph:
            return

        # Capture draft
        tic = time.perf_counter()
        before_mem = get_available_gpu_memory(self.device, self.gpu_id)
        logger.info(
            f"Capture draft cuda graph begin. This can take up to several minutes. avail mem={before_mem:.2f} GB"
        )
        self.cuda_graph_runner = EAGLEDraftCudaGraphRunner(self)
        after_mem = get_available_gpu_memory(self.device, self.gpu_id)
        logger.info(
            f"Capture draft cuda graph end. Time elapsed: {time.perf_counter() - tic:.2f} s. mem usage={(before_mem - after_mem):.2f} GB. avail mem={after_mem:.2f} GB."
        )

        # Capture extend
        if self.draft_extend_attn_backend:
            tic = time.perf_counter()
            before_mem = get_available_gpu_memory(self.device, self.gpu_id)
            logger.info(
                f"Capture draft extend cuda graph begin. This can take up to several minutes. avail mem={before_mem:.2f} GB"
            )
            self.cuda_graph_runner_for_draft_extend = EAGLEDraftExtendCudaGraphRunner(
                self
            )
            after_mem = get_available_gpu_memory(self.device, self.gpu_id)
            logger.info(
                f"Capture draft extend cuda graph end. Time elapsed: {time.perf_counter() - tic:.2f} s. mem usage={(before_mem - after_mem):.2f} GB. avail mem={after_mem:.2f} GB."
            )

    @property
    def draft_model_runner(self):
        return self.model_runner

    def forward_batch_speculative_generation(
        self, batch: ScheduleBatch
    ) -> Tuple[LogitsProcessorOutput, List[int], int, int]:
        """Run speculative decoding forward.

        NOTE: Many states of batch is modified as you go through. It is not guaranteed that
        the final output batch have the same state as the input.

        Args:
            batch: The batch to run forward. The state of the batch is modified as it runs.
        Returns:
            A tuple of the final logit output of the target model, next tokens accepted,
            the batch id (used for overlap schedule), and number of accepted tokens.
        """
<<<<<<< HEAD

        # TODO(ch-wan): remove asserts
        if batch.forward_mode.is_decode() or (batch.forward_mode.is_idle() and not batch.is_extend_in_batch):
            assert not (batch.forward_mode.is_extend() or batch.is_extend_in_batch)
=======
        if batch.forward_mode.is_decode():
>>>>>>> 5f1ab327
            with self.draft_tp_context(self.draft_model_runner.tp_group):
                spec_info = self.draft(batch)
            logits_output, verify_output, model_worker_batch, can_run_cuda_graph = (
                self.verify(batch, spec_info)
            )

            need_forward, can_run_draft_extend_cuda_graph = (
                self.check_forward_draft_extend_after_decode(batch)
            )
            if need_forward:
                with self.draft_tp_context(self.draft_model_runner.tp_group):
                    self.forward_draft_extend_after_decode(
                        batch, can_run_draft_extend_cuda_graph
                    )
            return (
                logits_output,
                verify_output.verified_id,
                model_worker_batch.bid,
                sum(verify_output.accept_length_per_req_cpu),
                can_run_cuda_graph,
            )
        else:  # batch.forward_mode.is_extend() or batch.is_extend_in_batch
            assert batch.forward_mode.is_extend() or batch.is_extend_in_batch
            logits_output, next_token_ids, bid, seq_lens_cpu = (
                self.forward_target_extend(batch)
            )
            with self.draft_tp_context(self.draft_model_runner.tp_group):
                self.forward_draft_extend(
                    batch, logits_output.hidden_states, next_token_ids, seq_lens_cpu
                )
            return logits_output, next_token_ids, bid, 0, False

    def check_forward_draft_extend_after_decode(self, batch: ScheduleBatch):
        local_need_forward = (
            batch.spec_info.verified_id is not None
            and batch.spec_info.verified_id.shape[0] > 0
        )
        if not self.server_args.enable_dp_attention:
            return local_need_forward, True

        global_need_forward = torch.tensor(
            [
                (local_need_forward),
            ],
            dtype=torch.int64,
        )
        torch.distributed.all_reduce(global_need_forward, group=get_tp_group().cpu_group)
        global_need_forward_cnt = global_need_forward[0].item()
        need_forward = global_need_forward_cnt > 0
        can_run_draft_extend_cuda_graph = (global_need_forward_cnt == get_tensor_model_parallel_world_size())
        return need_forward, can_run_draft_extend_cuda_graph

    def forward_target_extend(
        self, batch: ScheduleBatch
    ) -> Tuple[LogitsProcessorOutput, List[int], int]:
        """Run the target extend.

        Args:
            batch: The batch to run. States could be modified.

        Returns:
            logits_output: The output of logits. It will contain the full hidden states.
            next_token_ids: Next token ids generated.
            bid: The model batch ID. Used for overlap schedule.
        """
        # Forward with the target model and get hidden states.
        # We need the full hidden states to prefill the KV cache of the draft model.
        model_worker_batch = batch.get_model_worker_batch()
        model_worker_batch.capture_hidden_mode = CaptureHiddenMode.FULL
        model_worker_batch.spec_num_draft_tokens = 1
        logits_output, next_token_ids, _ = self.target_worker.forward_batch_generation(
            model_worker_batch
        )
        return (
            logits_output,
            next_token_ids,
            model_worker_batch.bid,
            model_worker_batch.seq_lens_cpu,
        )

    def _draft_preprocess_decode(self, batch: ScheduleBatch):
        # Parse args
        num_seqs = batch.batch_size()
        spec_info = batch.spec_info

        # Accumulate penalty
        if batch.sampling_info.penalizer_orchestrator.is_required:
            # This is a relaxed version of penalties for speculative decoding.
            batch.sampling_info.penalizer_orchestrator.cumulate_output_tokens(
                spec_info.verified_id.to(torch.int64)
            )

        # Allocate cache locations
        # Layout of the out_cache_loc
        # [       topk 0         ] [       topk 1         ]
        # [iter=0, iter=1, iter=2] [iter=0, iter=1, iter=2]
        if self.page_size == 1:
            out_cache_loc, token_to_kv_pool_state_backup = batch.alloc_token_slots(
                num_seqs * self.speculative_num_steps * self.topk, backup_state=True
            )
        else:
            if self.topk == 1:
                prefix_lens, seq_lens, last_loc = get_last_loc_large_page_size_top_k_1(
                    batch.req_to_token_pool.req_to_token,
                    batch.req_pool_indices,
                    batch.seq_lens,
                    self.speculative_num_steps,
                )
                extend_num_tokens = num_seqs * self.speculative_num_steps
            else:
                # In this case, the last partial page needs to be duplicated.
                # KV cache layout in batch.req_to_token_pool.req_to_token:
                #
                # | -------- | -- xxxx .. | -- xxxx .. | -- xxxx .. |
                #    prefix     top-k = 0    tok-k = 1    top-k = 2
                #
                #  "-" means prefix tokens
                #  "x" means speculative draft tokens
                #  "." means padded tokens

                # TODO(lmzheng): The current implementation is still a fake support
                # for page size > 1. In the `assign_draft_cache_locs` below,
                # we directly move the indices instead of the real kv cache.
                # This only works when the kernel backend runs with page size = 1.
                # If the kernel backend runs with page size > 1, we need to
                # duplicate the real KV cache. The overhead of duplicating KV
                # cache seems okay because the draft KV cache only has one layer.
                # see a related copy operation in MHATokenToKVPool::move_kv_cache.

                (
                    prefix_lens,
                    seq_lens,
                    last_loc,
                    self.num_new_pages_per_topk,
                    self.extend_lens,
                ) = get_last_loc_large_page_size_large_top_k(
                    batch.req_to_token_pool.req_to_token,
                    batch.req_pool_indices,
                    batch.seq_lens,
                    self.speculative_num_steps,
                    self.topk,
                    self.page_size,
                )

                # TODO(lmzheng): remove this device sync
                extend_num_tokens = torch.sum(self.extend_lens).item()

            out_cache_loc, token_to_kv_pool_state_backup = (
                batch.alloc_paged_token_slots_extend(
                    prefix_lens,
                    seq_lens,
                    last_loc,
                    extend_num_tokens,
                    backup_state=True,
                )
            )

        assign_draft_cache_locs[(num_seqs,)](
            batch.req_pool_indices,
            batch.req_to_token_pool.req_to_token,
            batch.seq_lens,
            self.extend_lens,
            self.num_new_pages_per_topk,
            out_cache_loc,
            batch.req_to_token_pool.req_to_token.shape[1],
            self.topk,
            self.speculative_num_steps,
            self.page_size,
            next_power_of_2(num_seqs),
            next_power_of_2(self.speculative_num_steps),
        )

        if self.page_size > 1 and self.topk > 1:
            # Remove padded slots
            out_cache_loc = out_cache_loc[
                : num_seqs * self.topk * self.speculative_num_steps
            ]

        batch.out_cache_loc = out_cache_loc
        batch.seq_lens_sum = torch.sum(batch.seq_lens).item()
        batch.return_hidden_states = False
        spec_info.positions = batch.seq_lens.repeat_interleave(self.topk, dim=0)
        self.token_to_kv_pool_allocator.restore_state(token_to_kv_pool_state_backup)

    def _draft_preprocess_idle(self, batch: ScheduleBatch):
        batch.spec_info = EagleDraftInput.create_idle_input(
            device=self.device,
            hidden_size=self.model_config.hidden_size,
            topk=self.topk,
            capture_hidden_mode=CaptureHiddenMode.LAST,
        )

    def draft(self, batch: ScheduleBatch):
        # Parse args
        if batch.forward_mode.is_idle():
            self._draft_preprocess_idle(batch)
        else:
            self._draft_preprocess_decode(batch)

        spec_info = batch.spec_info

        spec_info.capture_hidden_mode = CaptureHiddenMode.LAST

        # Get forward batch
        model_worker_batch = batch.get_model_worker_batch()
<<<<<<< HEAD
        model_worker_batch.spec_num_draft_tokens = self.topk
        assert model_worker_batch.capture_hidden_mode == CaptureHiddenMode.LAST
=======
>>>>>>> 5f1ab327
        forward_batch = ForwardBatch.init_new(
            model_worker_batch, self.draft_model_runner
        )
        can_cuda_graph = self.cuda_graph_runner and self.cuda_graph_runner.can_run(
            forward_batch
        )
        if can_cuda_graph:
            score_list, token_list, parents_list = self.cuda_graph_runner.replay(
                forward_batch
            )
        else:
            # Initialize attention backend
            self.draft_attn_backend.init_forward_metadata(forward_batch)
            forward_batch = ForwardBatch.init_new(
                model_worker_batch, self.draft_model_runner
            )
            # Run forward steps
            score_list, token_list, parents_list = self.draft_forward(forward_batch)

        if batch.forward_mode.is_idle():
            return EagleVerifyInput.create_idle_input(
                self.topk,
                self.speculative_num_steps,
                self.speculative_num_draft_tokens,
            )

        (
            tree_mask,
            position,
            retrive_index,
            retrive_next_token,
            retrive_next_sibling,
            draft_tokens,
        ) = build_tree_kernel_efficient(
            spec_info.verified_id,
            score_list,
            token_list,
            parents_list,
            batch.seq_lens,
            batch.seq_lens_sum,
            self.topk,
            self.speculative_num_steps,
            self.speculative_num_draft_tokens,
        )

        return EagleVerifyInput(
            draft_token=draft_tokens,
            custom_mask=tree_mask,
            positions=position,
            retrive_index=retrive_index,
            retrive_next_token=retrive_next_token,
            retrive_next_sibling=retrive_next_sibling,
            retrive_cum_len=None,
            spec_steps=self.speculative_num_steps,
            topk=self.topk,
            draft_token_num=self.server_args.speculative_num_draft_tokens,
            capture_hidden_mode=CaptureHiddenMode.FULL,
            seq_lens_sum=forward_batch.seq_lens_sum,
            seq_lens_cpu=forward_batch.seq_lens_cpu,
        )

    def draft_forward(self, forward_batch: ForwardBatch):
        # Parse args
        spec_info = forward_batch.spec_info
        out_cache_loc = forward_batch.out_cache_loc
        topk_p, topk_index, hidden_states = (
            spec_info.topk_p,
            spec_info.topk_index,
            spec_info.hidden_states,
        )
        if self.hot_token_id is not None:
            topk_index = self.hot_token_id[topk_index]

        out_cache_loc = out_cache_loc.reshape(
            forward_batch.batch_size, self.topk, self.speculative_num_steps
        )
        out_cache_loc = out_cache_loc.permute((2, 0, 1)).reshape(
            self.speculative_num_steps, -1
        )

        # Return values
        score_list: List[torch.Tensor] = []
        token_list: List[torch.Tensor] = []
        parents_list: List[torch.Tensor] = []

        # Forward multiple steps
        scores = None
        for i in range(self.speculative_num_steps):
            input_ids, hidden_states, scores, tree_info = select_top_k_tokens(
                i, topk_p, topk_index, hidden_states, scores, self.topk
            )
            score_list.append(tree_info[0])
            token_list.append(tree_info[1])
            parents_list.append(tree_info[2])

            # We don't need to run the last forward. we get 1 token from draft prefill and (#spec steps - 1) tokens here
            if i == self.speculative_num_steps - 1:
                break

            # Set inputs
            forward_batch.input_ids = input_ids
<<<<<<< HEAD
            out_cache_loc = out_cache_loc.view(forward_batch.batch_size, self.topk * self.speculative_num_steps)
            forward_batch.out_cache_loc = out_cache_loc[
                :, self.topk * i : self.topk * (i + 1)
            ].flatten()
=======
            forward_batch.out_cache_loc = out_cache_loc[i:]
>>>>>>> 5f1ab327
            forward_batch.positions.add_(1)
            forward_batch.attn_backend = self.draft_attn_backend.attn_backends[i]
            spec_info.hidden_states = hidden_states

            # Run forward
            logits_output = self.draft_model_runner.model.forward(
                forward_batch.input_ids, forward_batch.positions, forward_batch
            )
            self._detect_nan_if_needed(logits_output)
            probs = torch.softmax(logits_output.next_token_logits, dim=-1)
            topk_p, topk_index = fast_topk(probs, self.topk, dim=-1)
            if self.hot_token_id is not None:
                topk_index = self.hot_token_id[topk_index]
            hidden_states = logits_output.hidden_states

        return score_list, token_list, parents_list

    def verify(self, batch: ScheduleBatch, spec_info: EagleVerifyInput):
        spec_info.prepare_for_verify(batch, self.page_size)
        batch.return_hidden_states = False
        batch.forward_mode = ForwardMode.TARGET_VERIFY if not batch.forward_mode.is_idle() else ForwardMode.IDLE
        batch.spec_info = spec_info
        model_worker_batch = batch.get_model_worker_batch(
            seq_lens_cpu_cache=spec_info.seq_lens_cpu
        )
        model_worker_batch.spec_num_draft_tokens = self.speculative_num_draft_tokens
        assert model_worker_batch.capture_hidden_mode == spec_info.capture_hidden_mode

        if batch.has_grammar:
            retrieve_next_token_cpu = spec_info.retrive_next_token.cpu()
            retrieve_next_sibling_cpu = spec_info.retrive_next_sibling.cpu()
            draft_tokens_cpu = spec_info.draft_token.view(
                spec_info.retrive_next_token.shape
            ).cpu()

        # Forward
        logits_output, _, can_run_cuda_graph = (
            self.target_worker.forward_batch_generation(
                model_worker_batch, skip_sample=True
            )
        )

        vocab_mask = None
        if batch.has_grammar:
            # Generate the logit mask for structured output.
            # Overlap the CPU operations for bitmask generation with the forward pass.
            vocab_mask = generate_token_bitmask(
                batch.reqs,
                spec_info,
                retrieve_next_token_cpu,
                retrieve_next_sibling_cpu,
                draft_tokens_cpu,
                batch.sampling_info.vocab_size,
            )

            if vocab_mask is not None:
                assert spec_info.grammar is not None
                vocab_mask = vocab_mask.to(spec_info.retrive_next_token.device)
                # NOTE (sk): otherwise, this vocab mask will be the one from the previous extend stage
                # and will be applied to produce wrong results
                batch.sampling_info.vocab_mask = None

        self._detect_nan_if_needed(logits_output)
        spec_info.hidden_states = logits_output.hidden_states
        res: EagleVerifyOutput = spec_info.verify(
            batch,
            logits_output,
            self.token_to_kv_pool_allocator,
            self.page_size,
            vocab_mask,
        )

        # Post process based on verified outputs.
        # Pick indices that we care (accepted)
        logits_output.next_token_logits = logits_output.next_token_logits[
            res.accepted_indices
        ]
        logits_output.hidden_states = logits_output.hidden_states[res.accepted_indices]

        if batch.return_logprob:
            self.add_logprob_values(batch, res, logits_output)

        # Prepare the batch for the next draft forwards.
        batch.forward_mode = ForwardMode.DECODE if not batch.forward_mode.is_idle() else ForwardMode.IDLE

        batch.spec_info = res.draft_input

        return logits_output, res, model_worker_batch, can_run_cuda_graph

    def add_logprob_values(
        self,
        batch: ScheduleBatch,
        res: EagleVerifyOutput,
        logits_output: LogitsProcessorOutput,
    ):
        # Extract args
        logits_output = res.logits_output
        top_logprobs_nums = batch.top_logprobs_nums
        token_ids_logprobs = batch.token_ids_logprobs
        accepted_indices = res.accepted_indices
        assert len(accepted_indices) == len(logits_output.next_token_logits)
        temperatures = batch.sampling_info.temperatures
        num_draft_tokens = batch.spec_info.draft_token_num
        # acceptance indices are the indices in a "flattened" batch.
        # dividing it to num_draft_tokens will yield the actual batch index.
        temperatures = temperatures[accepted_indices // num_draft_tokens]

        logprobs = torch.nn.functional.log_softmax(
            logits_output.next_token_logits / temperatures, dim=-1
        )
        batch_next_token_ids = res.verified_id
        num_tokens_per_req = [accept + 1 for accept in res.accept_length_per_req_cpu]

        # We should repeat top_logprobs_nums to match num_tokens_per_req.
        top_logprobs_nums_repeat_interleaved = []
        token_ids_logprobs_repeat_interleaved = []
        for num, num_tokens in zip(top_logprobs_nums, num_tokens_per_req):
            top_logprobs_nums_repeat_interleaved.extend([num] * num_tokens)
        for token_ids, num_tokens in zip(token_ids_logprobs, num_tokens_per_req):
            token_ids_logprobs_repeat_interleaved.extend([token_ids] * num_tokens)

        # Extract logprobs
        if any(x > 0 for x in top_logprobs_nums):
            (
                logits_output.next_token_top_logprobs_val,
                logits_output.next_token_top_logprobs_idx,
            ) = get_top_logprobs(logprobs, top_logprobs_nums_repeat_interleaved)

        if any(x is not None for x in token_ids_logprobs):
            (
                logits_output.next_token_token_ids_logprobs_val,
                logits_output.next_token_token_ids_logprobs_idx,
            ) = get_token_ids_logprobs(logprobs, token_ids_logprobs_repeat_interleaved)

        logits_output.next_token_logprobs = logprobs[
            torch.arange(len(batch_next_token_ids), device=batch.sampling_info.device),
            batch_next_token_ids,
        ]

        # Add output logprobs to the request
        pt = 0
        next_token_logprobs = logits_output.next_token_logprobs.tolist()
        verified_ids = batch_next_token_ids.tolist()
        for req, num_tokens in zip(batch.reqs, num_tokens_per_req, strict=True):
            for _ in range(num_tokens):
                if req.return_logprob:
                    req.output_token_logprobs_val.append(next_token_logprobs[pt])
                    req.output_token_logprobs_idx.append(verified_ids[pt])
                    if req.top_logprobs_num > 0:
                        req.output_top_logprobs_val.append(
                            res.logits_output.next_token_top_logprobs_val[pt]
                        )
                        req.output_top_logprobs_idx.append(
                            res.logits_output.next_token_top_logprobs_idx[pt]
                        )
                pt += 1

    def forward_draft_extend(
        self,
        batch: ScheduleBatch,
        hidden_states: torch.Tensor,
        next_token_ids: List[int],
        seq_lens_cpu: torch.Tensor,
    ):
        """Run draft model extend. This API modifies the states of the batch.

        Args:
            batch: The batch to run.
            hidden_states: Hidden states from the target model forward
            next_token_ids: Next token ids generated from the target forward.
        """
        batch.spec_info = EagleDraftInput(
            hidden_states=hidden_states,
            verified_id=next_token_ids,
        )
        batch.return_hidden_states = False
        batch.spec_info.prepare_for_extend(batch)
        batch.spec_info.capture_hidden_mode = CaptureHiddenMode.LAST
        model_worker_batch = batch.get_model_worker_batch(
            seq_lens_cpu_cache=seq_lens_cpu
        )
<<<<<<< HEAD
        model_worker_batch.spec_num_draft_tokens = 1
        assert model_worker_batch.capture_hidden_mode == CaptureHiddenMode.LAST
=======
>>>>>>> 5f1ab327
        forward_batch = ForwardBatch.init_new(
            model_worker_batch, self.draft_model_runner
        )
        forward_batch.return_logprob = False
        logits_output, _ = self.draft_model_runner.forward(forward_batch)
        self._detect_nan_if_needed(logits_output)
        assert isinstance(forward_batch.spec_info, EagleDraftInput)
        assert forward_batch.spec_info is batch.spec_info
        self.capture_for_decode(logits_output, forward_batch.spec_info)

    def forward_draft_extend_after_decode(
        self, batch: ScheduleBatch, can_run_draft_extend_cuda_graph: bool
    ):
        # Backup fields that will be modified in-place
        seq_lens_backup = batch.seq_lens.clone()
        req_pool_indices_backup = batch.req_pool_indices
        accept_length_backup = batch.spec_info.accept_length
        return_logprob_backup = batch.return_logprob

<<<<<<< HEAD
        input_is_idle = batch.forward_mode.is_idle()
        if not input_is_idle:
            if batch.spec_info.verified_id is not None:
                # Prepare metadata
                batch.spec_info.prepare_extend_after_decode(
                    batch,
                    self.speculative_num_steps,
                )
            else:
                batch = batch.copy()
                batch.prepare_for_idle()
                batch.spec_info = EagleDraftInput.create_idle_input(
                    device=self.device,
                    hidden_size=self.model_config.hidden_size,
                    topk=self.topk,
                    capture_hidden_mode=CaptureHiddenMode.LAST,
                )
  
        batch.return_hidden_states = False
        model_worker_batch = batch.get_model_worker_batch()
        model_worker_batch.spec_num_draft_tokens = self.speculative_num_draft_tokens
        assert model_worker_batch.capture_hidden_mode == CaptureHiddenMode.LAST
=======
        # Prepare metadata
        batch.spec_info.prepare_extend_after_decode(
            batch,
            self.speculative_num_steps,
        )
        model_worker_batch = batch.get_model_worker_batch()
>>>>>>> 5f1ab327
        forward_batch = ForwardBatch.init_new(
            model_worker_batch, self.draft_model_runner
        )
        if forward_batch.seq_lens_cpu is not None:
            forward_batch.seq_lens_sum = forward_batch.seq_lens_cpu.sum().item()
        else:
            forward_batch.seq_lens_sum = batch.seq_lens.sum().item()

        # Run
        can_cuda_graph = (
            can_run_draft_extend_cuda_graph
            and self.cuda_graph_runner_for_draft_extend
            and self.cuda_graph_runner_for_draft_extend.can_run(forward_batch)
        )
        if can_cuda_graph:
            logits_output = self.cuda_graph_runner_for_draft_extend.replay(
                forward_batch
            )
            forward_batch.spec_info.topk_p, forward_batch.spec_info.topk_index = (
                logits_output.topk_p,
                logits_output.topk_index,
            )
            forward_batch.spec_info.hidden_states = logits_output.hidden_states
        else:
            self.draft_model_runner.attn_backend.init_forward_metadata(forward_batch)
            logits_output = self.draft_model_runner.model.forward(
                forward_batch.input_ids, forward_batch.positions, forward_batch
            )
            self.capture_for_decode(logits_output, forward_batch.spec_info)

        self._detect_nan_if_needed(logits_output)

        # Restore backup.
        # This is because `seq_lens` can be modified in `prepare_extend_after_decode`
        batch.forward_mode = ForwardMode.DECODE if not input_is_idle else ForwardMode.IDLE
        batch.seq_lens = seq_lens_backup
        batch.req_pool_indices = req_pool_indices_backup
        batch.spec_info.accept_length = accept_length_backup
        batch.return_logprob = return_logprob_backup

    def capture_for_decode(
        self, logits_output: LogitsProcessorOutput, draft_input: EagleDraftInput
    ):
        probs = torch.softmax(logits_output.next_token_logits, dim=-1)
        draft_input.topk_p, draft_input.topk_index = fast_topk(probs, self.topk, dim=-1)
        draft_input.hidden_states = logits_output.hidden_states

    def _detect_nan_if_needed(self, logits_output: LogitsProcessorOutput):
        if self.enable_nan_detection:
            logits = logits_output.next_token_logits
            if torch.any(torch.isnan(logits)):
                logger.error("Detected errors during sampling! NaN in the logits.")
                raise ValueError("Detected errors during sampling! NaN in the logits.")


def load_token_map(token_map_path: str) -> List[int]:
    if not os.path.exists(token_map_path):
        cache_dir = snapshot_download(
            os.path.dirname(token_map_path),
            ignore_patterns=["*.bin", "*.safetensors"],
        )
        token_map_path = os.path.join(cache_dir, os.path.basename(token_map_path))
    hot_token_id = torch.load(token_map_path, weights_only=True)
    return torch.tensor(hot_token_id, dtype=torch.int32)


@torch.compile(dynamic=True)
def get_last_loc_large_page_size_top_k_1(
    req_to_token: torch.Tensor,
    req_pool_indices: torch.Tensor,
    seq_lens,
    speculative_num_steps: int,
):
    prefix_lens = seq_lens
    seq_lens = prefix_lens + speculative_num_steps
    last_loc = get_last_loc(
        req_to_token,
        req_pool_indices,
        prefix_lens,
    )
    return prefix_lens, seq_lens, last_loc


@torch.compile(dynamic=True)
def get_last_loc_large_page_size_large_top_k(
    req_to_token: torch.Tensor,
    req_pool_indices: torch.Tensor,
    seq_lens: torch.Tensor,
    speculative_num_steps: int,
    topk: int,
    page_size: int,
):
    prefix_lens = seq_lens
    last_page_lens = prefix_lens % page_size
    num_new_pages_per_topk = (
        last_page_lens + speculative_num_steps + page_size - 1
    ) // page_size
    seq_lens = prefix_lens // page_size * page_size + num_new_pages_per_topk * (
        page_size * topk
    )
    extend_lens = seq_lens - prefix_lens
    last_loc = get_last_loc(
        req_to_token,
        req_pool_indices,
        prefix_lens,
    )

    return prefix_lens, seq_lens, last_loc, num_new_pages_per_topk, extend_lens<|MERGE_RESOLUTION|>--- conflicted
+++ resolved
@@ -306,14 +306,9 @@
             A tuple of the final logit output of the target model, next tokens accepted,
             the batch id (used for overlap schedule), and number of accepted tokens.
         """
-<<<<<<< HEAD
-
         # TODO(ch-wan): remove asserts
         if batch.forward_mode.is_decode() or (batch.forward_mode.is_idle() and not batch.is_extend_in_batch):
             assert not (batch.forward_mode.is_extend() or batch.is_extend_in_batch)
-=======
-        if batch.forward_mode.is_decode():
->>>>>>> 5f1ab327
             with self.draft_tp_context(self.draft_model_runner.tp_group):
                 spec_info = self.draft(batch)
             logits_output, verify_output, model_worker_batch, can_run_cuda_graph = (
@@ -519,11 +514,7 @@
 
         # Get forward batch
         model_worker_batch = batch.get_model_worker_batch()
-<<<<<<< HEAD
         model_worker_batch.spec_num_draft_tokens = self.topk
-        assert model_worker_batch.capture_hidden_mode == CaptureHiddenMode.LAST
-=======
->>>>>>> 5f1ab327
         forward_batch = ForwardBatch.init_new(
             model_worker_batch, self.draft_model_runner
         )
@@ -625,14 +616,7 @@
 
             # Set inputs
             forward_batch.input_ids = input_ids
-<<<<<<< HEAD
-            out_cache_loc = out_cache_loc.view(forward_batch.batch_size, self.topk * self.speculative_num_steps)
-            forward_batch.out_cache_loc = out_cache_loc[
-                :, self.topk * i : self.topk * (i + 1)
-            ].flatten()
-=======
             forward_batch.out_cache_loc = out_cache_loc[i:]
->>>>>>> 5f1ab327
             forward_batch.positions.add_(1)
             forward_batch.attn_backend = self.draft_attn_backend.attn_backends[i]
             spec_info.hidden_states = hidden_states
@@ -717,7 +701,6 @@
 
         # Prepare the batch for the next draft forwards.
         batch.forward_mode = ForwardMode.DECODE if not batch.forward_mode.is_idle() else ForwardMode.IDLE
-
         batch.spec_info = res.draft_input
 
         return logits_output, res, model_worker_batch, can_run_cuda_graph
@@ -814,11 +797,7 @@
         model_worker_batch = batch.get_model_worker_batch(
             seq_lens_cpu_cache=seq_lens_cpu
         )
-<<<<<<< HEAD
         model_worker_batch.spec_num_draft_tokens = 1
-        assert model_worker_batch.capture_hidden_mode == CaptureHiddenMode.LAST
-=======
->>>>>>> 5f1ab327
         forward_batch = ForwardBatch.init_new(
             model_worker_batch, self.draft_model_runner
         )
@@ -838,11 +817,10 @@
         accept_length_backup = batch.spec_info.accept_length
         return_logprob_backup = batch.return_logprob
 
-<<<<<<< HEAD
         input_is_idle = batch.forward_mode.is_idle()
         if not input_is_idle:
+            # Prepare metadata
             if batch.spec_info.verified_id is not None:
-                # Prepare metadata
                 batch.spec_info.prepare_extend_after_decode(
                     batch,
                     self.speculative_num_steps,
@@ -856,19 +834,9 @@
                     topk=self.topk,
                     capture_hidden_mode=CaptureHiddenMode.LAST,
                 )
-  
-        batch.return_hidden_states = False
+
         model_worker_batch = batch.get_model_worker_batch()
         model_worker_batch.spec_num_draft_tokens = self.speculative_num_draft_tokens
-        assert model_worker_batch.capture_hidden_mode == CaptureHiddenMode.LAST
-=======
-        # Prepare metadata
-        batch.spec_info.prepare_extend_after_decode(
-            batch,
-            self.speculative_num_steps,
-        )
-        model_worker_batch = batch.get_model_worker_batch()
->>>>>>> 5f1ab327
         forward_batch = ForwardBatch.init_new(
             model_worker_batch, self.draft_model_runner
         )
