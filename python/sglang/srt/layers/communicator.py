--- conflicted
+++ resolved
@@ -50,9 +50,17 @@
     FULL = auto()
 
     @staticmethod
-    def model_input_output():
-        """The scatter mode for model forward pass input and output data"""
+    def model_input_mode():
+        """The scatter mode for model input data"""
         return ScatterMode.TP_ATTN_FULL
+
+    @staticmethod
+    def model_output_mode():
+        """The scatter mode for model output data"""
+        if global_server_args_dict["enable_dp_lm_head"]:
+            return ScatterMode.TP_ATTN_FULL
+        else:
+            return ScatterMode.FULL
 
 
 @dataclass
@@ -95,7 +103,7 @@
     @classmethod
     def _compute_layer_input_mode(cls, context: _LayerModeComputationContext):
         if context.layer_id == 0:
-            return ScatterMode.model_input_output()
+            return ScatterMode.model_input_mode()
         return cls._compute_layer_output_mode(context.previous_layer())
 
     @classmethod
@@ -126,7 +134,7 @@
     def _compute_layer_output_mode(cls, context: _LayerModeComputationContext):
         mlp_mode = cls._compute_mlp_mode(context)
         if context.layer_id == context.num_layers - 1:
-            return ScatterMode.model_input_output()
+            return ScatterMode.model_output_mode()
         if mlp_mode == ScatterMode.SCATTERED:
             return ScatterMode.SCATTERED
         if mlp_mode == ScatterMode.FULL:
@@ -149,35 +157,12 @@
         self.input_layernorm = input_layernorm
         self.post_attention_layernorm = post_attention_layernorm
 
-<<<<<<< HEAD
-        self.attn_tp_rank = get_attention_tp_rank()
-        self.attn_tp_size = get_attention_tp_size()
-        self.local_attn_dp_size = get_local_attention_dp_size()
-        self.tp_size = get_tensor_model_parallel_world_size()
-        self.process_group_sizes = {
-            ScatterMode.SCATTERED: 1,
-            ScatterMode.TP_ATTN_FULL: self.attn_tp_size,
-            ScatterMode.FULL: self.tp_size,
-        }
-
-        self._context = _Context(
-            process_group_sizes=self.process_group_sizes,
-            attn_tp_rank=self.attn_tp_rank,
-            attn_tp_size=self.attn_tp_size,
-            local_attn_dp_size=self.local_attn_dp_size,
-            tp_size=self.tp_size,
-        )
-        self._communicate_simple_fn = _CommunicateSimpleFn.get_fn(
+        self._context = CommunicateContext.init_new()
+        self._communicate_simple_fn = CommunicateSimpleFn.get_fn(
             hidden_states_input_mode=self.layer_scatter_modes.attn_mode,
             residual_input_mode=self.layer_scatter_modes.layer_input_mode,
             hidden_states_output_mode=self.layer_scatter_modes.mlp_mode,
             residual_output_mode=self.layer_scatter_modes.middle_residual_mode,
-=======
-        self._context = CommunicateContext.init_new()
-        self._communicate_simple_fn = CommunicateSimpleFn.get_fn(
-            input_mode=self.layer_scatter_modes.layer_input_mode,
-            output_mode=self.layer_scatter_modes.attn_mode,
->>>>>>> b18416fb
             context=self._context,
         )
         self._communicate_with_all_reduce_and_layer_norm_fn = (
@@ -251,13 +236,8 @@
 
 
 @dataclass
-<<<<<<< HEAD
-class _Context:
+class CommunicateContext:
     process_group_sizes: Dict[ScatterMode, int]
-=======
-class CommunicateContext:
-    process_group_sizes: Dict["ScatterMode", int]
->>>>>>> b18416fb
     attn_tp_rank: int
     attn_tp_size: int
     local_attn_dp_size: int
@@ -289,37 +269,23 @@
 class CommunicateSimpleFn:
     @staticmethod
     def get_fn(
-<<<<<<< HEAD
         hidden_states_input_mode: ScatterMode,
         residual_input_mode: ScatterMode,
         hidden_states_output_mode: ScatterMode,
         residual_output_mode: ScatterMode,
-        context: _Context,
+        context: CommunicateContext,
     ):
         if (
             context.is_same_group_size(hidden_states_input_mode, hidden_states_output_mode)
             and context.is_same_group_size(residual_input_mode, residual_output_mode)
         ):
-            return _CommunicateSimpleFn._trivial
+            return CommunicateSimpleFn._trivial
 
         if hidden_states_input_mode == ScatterMode.TP_ATTN_FULL and residual_input_mode == ScatterMode.SCATTERED and hidden_states_output_mode == ScatterMode.TP_ATTN_FULL and residual_output_mode == ScatterMode.SCATTERED:
-            return _CommunicateSimpleFn._gather_hidden_states
-=======
-        input_mode: ScatterMode,
-        output_mode: ScatterMode,
-        context: CommunicateContext,
-    ):
-        if context.is_same_group_size(input_mode, output_mode):
-            return CommunicateSimpleFn._trivial
-
-        if (input_mode == ScatterMode.SCATTERED) and (
-            output_mode == ScatterMode.TP_ATTN_FULL
-        ):
-            return CommunicateSimpleFn._scattered_to_tp_attn_full
->>>>>>> b18416fb
+            return CommunicateSimpleFn._gather_hidden_states
 
         if hidden_states_input_mode == ScatterMode.TP_ATTN_FULL and residual_input_mode == ScatterMode.SCATTERED and hidden_states_output_mode == ScatterMode.TP_ATTN_FULL and residual_output_mode == ScatterMode.TP_ATTN_FULL:
-            return _CommunicateSimpleFn._gather_hidden_states_and_residual
+            return CommunicateSimpleFn._gather_hidden_states_and_residual
 
         raise NotImplementedError(
             f"{hidden_states_input_mode=} {residual_input_mode=} {residual_output_mode=} {residual_output_mode=}"
@@ -356,7 +322,7 @@
         hidden_states: torch.Tensor,
         residual: torch.Tensor,
         forward_batch: ForwardBatch,
-        context: _Context,
+        context: CommunicateContext,
     ) -> torch.Tensor:
         hidden_states, local_hidden_states = (
             forward_batch.gathered_buffer[: forward_batch.input_ids.shape[0]],
