--- conflicted
+++ resolved
@@ -377,23 +377,15 @@
     ):
         if residual_input_mode == ScatterMode.SCATTERED:
             residual, local_residual = (
-<<<<<<< HEAD
-                forward_batch.gathered_buffer[: forward_batch.input_ids.shape[0]].clone(),
-=======
                 forward_batch.gathered_buffer[
                     : forward_batch.input_ids.shape[0]
                 ].clone(),
->>>>>>> 7a3131e6
                 residual,
             )
             attn_tp_all_gather(
                 list(residual.tensor_split(context.attn_tp_size)), local_residual
             )
-<<<<<<< HEAD
         if context.attn_dp_size != 1:
-=======
-        if context.local_attn_dp_size != 1:
->>>>>>> 7a3131e6
             if context.attn_tp_rank == 0:
                 hidden_states += residual
             hidden_states, local_hidden_states = (
