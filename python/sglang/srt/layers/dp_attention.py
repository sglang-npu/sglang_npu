from __future__ import annotations

import functools
import logging
from contextlib import contextmanager
from typing import TYPE_CHECKING, List

import torch
import triton
import triton.language as tl

from sglang.srt.distributed import (
    GroupCoordinator,
    get_tensor_model_parallel_world_size,
    get_tp_group,
    tensor_model_parallel_all_reduce,
)

logger = logging.getLogger(__name__)

if TYPE_CHECKING:
    from sglang.srt.model_executor.forward_batch_info import ForwardBatch

_ATTN_TP_GROUP = None
_ATTN_TP_RANK = None
_ATTN_TP_SIZE = None
_ATTN_DP_RANK = None
_ATTN_DP_SIZE = None
_LOCAL_ATTN_DP_SIZE = None
_LOCAL_ATTN_DP_RANK = None


def compute_dp_attention_world_info(enable_dp_attention, tp_rank, tp_size, dp_size):
    if not enable_dp_attention:
        return tp_rank, tp_size, 0

    attn_tp_size = tp_size // dp_size
    attn_dp_rank = tp_rank // attn_tp_size
    attn_tp_rank = tp_rank % attn_tp_size

    return attn_tp_rank, attn_tp_size, attn_dp_rank


def compute_dp_attention_local_info(
    enable_dp_attention, tp_rank, tp_size, dp_size, moe_dense_tp_size
):
    if not enable_dp_attention:
        return tp_rank, tp_size, 0

    local_tp_size = moe_dense_tp_size if moe_dense_tp_size else tp_size
    local_tp_rank = tp_rank % local_tp_size
    local_dp_size = max(1, dp_size // (tp_size // local_tp_size))

    local_attn_tp_size = local_tp_size // local_dp_size
    local_attn_dp_rank = local_tp_rank // local_attn_tp_size
    local_attn_tp_rank = local_tp_rank % local_attn_tp_size

    return local_attn_tp_rank, local_attn_tp_size, local_attn_dp_rank


def initialize_dp_attention(
    enable_dp_attention: bool,
    tp_rank: int,
    tp_size: int,
    dp_size: int,
<<<<<<< HEAD
    moe_dense_tp_size: int,
=======
    pp_size: int,
>>>>>>> b29a026e
):
    global _ATTN_TP_GROUP, _ATTN_TP_RANK, _ATTN_TP_SIZE, _ATTN_DP_RANK, _ATTN_DP_SIZE
    global _LOCAL_ATTN_DP_SIZE, _LOCAL_ATTN_DP_RANK

    from sglang.srt.layers.sampler import SYNC_TOKEN_IDS_ACROSS_TP

    _ATTN_TP_RANK, _ATTN_TP_SIZE, _ATTN_DP_RANK = compute_dp_attention_world_info(
        enable_dp_attention, tp_rank, tp_size, dp_size
    )
    _, _, _LOCAL_ATTN_DP_RANK = compute_dp_attention_local_info(
        enable_dp_attention, tp_rank, tp_size, dp_size, moe_dense_tp_size
    )

    if enable_dp_attention:
<<<<<<< HEAD
        _ATTN_DP_SIZE = dp_size
        if moe_dense_tp_size is None:
            _LOCAL_ATTN_DP_SIZE = _ATTN_DP_SIZE
        else:
            _LOCAL_ATTN_DP_SIZE = max(1, dp_size // (tp_size // moe_dense_tp_size))
    else:
        _ATTN_DP_SIZE = 1
        _LOCAL_ATTN_DP_SIZE = 1
=======
        local_rank = tp_rank % (tp_size // dp_size)
        _DP_SIZE = dp_size
    else:
        local_rank = tp_rank
        _DP_SIZE = 1
>>>>>>> b29a026e

    tp_group = get_tp_group()
    _ATTN_TP_GROUP = GroupCoordinator(
        [
            list(range(head, head + _ATTN_TP_SIZE))
            for head in range(0, pp_size * tp_size, _ATTN_TP_SIZE)
        ],
        local_rank,
        torch.distributed.get_backend(tp_group.device_group),
        SYNC_TOKEN_IDS_ACROSS_TP,
        False,
        False,
        False,
        False,
        group_name="attention_tp",
    )


def get_attention_tp_group():
    assert _ATTN_TP_GROUP is not None, "dp attention not initialized!"
    return _ATTN_TP_GROUP


def get_attention_tp_rank():
    assert _ATTN_TP_RANK is not None, "dp attention not initialized!"
    return _ATTN_TP_RANK


def get_attention_tp_size():
    assert _ATTN_TP_SIZE is not None, "dp attention not initialized!"
    return _ATTN_TP_SIZE


def get_attention_dp_rank():
    assert _ATTN_DP_RANK is not None, "dp attention not initialized!"
    return _ATTN_DP_RANK


def get_attention_dp_size():
    assert _ATTN_DP_SIZE is not None, "dp attention not initialized!"
    return _ATTN_DP_SIZE


def get_local_attention_dp_rank():
    assert _LOCAL_ATTN_DP_RANK is not None, "dp attention not initialized!"
    return _LOCAL_ATTN_DP_RANK


def get_local_attention_dp_size():
    assert _LOCAL_ATTN_DP_SIZE is not None, "dp attention not initialized!"
    return _LOCAL_ATTN_DP_SIZE


def get_local_attention_dp_rank():
    assert _LOCAL_ATTN_DP_RANK is not None, "dp attention not initialized!"
    return _LOCAL_ATTN_DP_RANK


def get_local_attention_dp_size():
    assert _LOCAL_ATTN_DP_SIZE is not None, "dp attention not initialized!"
    return _LOCAL_ATTN_DP_SIZE


@contextmanager
def disable_dp_size():
    """Patch the tp group temporarily until this function ends.

    This method is for draft workers of speculative decoding to run draft model
    with different tp degree from that of target model workers.

    Args:
        tp_group (GroupCoordinator): the tp group coordinator
    """
    global _ATTN_DP_SIZE
    assert _ATTN_DP_SIZE is not None, "dp attention not initialized!"

    old_dp_size = _ATTN_DP_SIZE
    _ATTN_DP_SIZE = 1
    try:
        yield
    finally:
        _ATTN_DP_SIZE = old_dp_size


def get_dp_local_info(forward_batch: ForwardBatch):
    dp_rank = get_local_attention_dp_rank()

    if forward_batch.dp_local_start_pos is None:
        cumtokens = torch.cumsum(forward_batch.global_num_tokens_gpu, dim=0)
        if dp_rank == 0:
            local_start_pos = torch.zeros_like(cumtokens[0])
        else:
            local_start_pos = cumtokens[dp_rank - 1]
        local_num_tokens = forward_batch.global_num_tokens_gpu[dp_rank]

        forward_batch.dp_local_start_pos = local_start_pos
        forward_batch.dp_local_num_tokens = local_num_tokens

    return forward_batch.dp_local_start_pos, forward_batch.dp_local_num_tokens


@triton.jit
def memcpy_triton_kernel(
    dst_ptr,
    src_ptr,
    offset_ptr,
    sz_ptr,
    offset_src: tl.constexpr,
    chunk_size,  # multiplied for offset and sz
    BLOCK_SIZE: tl.constexpr,
):
    pid = tl.program_id(axis=0).to(tl.int64)
    offset = tl.load(offset_ptr).to(tl.int64) * chunk_size
    sz = tl.load(sz_ptr).to(tl.int64) * chunk_size

    start_index = pid * BLOCK_SIZE
    offs = tl.arange(0, BLOCK_SIZE)
    mask = start_index + offs < sz

    if offset_src:
        data = tl.load(src_ptr + offset + start_index + offs, mask=mask)
        tl.store(dst_ptr + start_index + offs, data, mask=mask)
    else:
        data = tl.load(src_ptr + start_index + offs, mask=mask)
        tl.store(dst_ptr + offset + start_index + offs, data, mask=mask)


def prod(x):
    return functools.reduce(lambda a, b: a * b, x, 1)


def memcpy_triton(dst, src, dim, offset, sz, offset_src):
    max_size = min(src.numel(), dst.numel())
    assert dim == 0, "dim != 0 unsupported"
    assert src.shape[1:] == dst.shape[1:], "src and dst must have same shape"
    chunk_size = prod(src.shape[1:])
    BLOCK_SIZE = 8192
    grid = (triton.cdiv(max_size, BLOCK_SIZE),)

    memcpy_triton_kernel[grid](dst, src, offset, sz, offset_src, chunk_size, BLOCK_SIZE)


def _dp_gather(
    global_tokens: torch.Tensor,
    local_tokens: torch.Tensor,
    forward_batch: ForwardBatch,
    is_partial: bool,
):
    local_start_pos, local_num_tokens = get_dp_local_info(forward_batch)

    global_tokens.fill_(0)
    assert local_tokens.is_contiguous()
    assert global_tokens.is_contiguous()

    if local_tokens.shape[0] > 0 and (is_partial or get_attention_tp_rank() == 0):
        assert (
            local_tokens.untyped_storage() is not global_tokens.untyped_storage()
        ), "aliasing between global_tokens and local_tokens not allowed"
        memcpy_triton(
            global_tokens, local_tokens, 0, local_start_pos, local_num_tokens, False
        )

    # Input IDs are in int 32. We should use inplace_all_reduce for local case becaues of custom all reduce.
    NUM_GPUS_PER_NODE = 8
    if (
        not local_tokens.dtype.is_floating_point
        and get_tensor_model_parallel_world_size() <= NUM_GPUS_PER_NODE
    ):
        torch.ops.sglang.inplace_all_reduce(
            global_tokens, group_name=get_tp_group().unique_name
        )

    else:
        global_tokens[:] = tensor_model_parallel_all_reduce(global_tokens)


def dp_gather_partial(
    global_tokens: torch.Tensor,
    local_tokens: torch.Tensor,
    forward_batch: ForwardBatch,
):
    _dp_gather(global_tokens, local_tokens, forward_batch, is_partial=True)


def dp_gather_replicate(
    global_tokens: torch.Tensor,
    local_tokens: torch.Tensor,
    forward_batch: ForwardBatch,
):
    _dp_gather(global_tokens, local_tokens, forward_batch, is_partial=False)


def dp_scatter(
    local_tokens: torch.Tensor,  # output
    global_tokens: torch.Tensor,  # input
    forward_batch: ForwardBatch,
):
    # local_num_tokens is not necessarily the same as local_tokens.shape[0],
    # since local_tokens may be padded for cuda graph
    local_start_pos, local_num_tokens = get_dp_local_info(forward_batch)

    local_tokens.fill_(0)
    assert local_tokens.is_contiguous()
    assert global_tokens.is_contiguous()
    if local_tokens.shape[0] > 0:
        assert (
            local_tokens.untyped_storage() is not global_tokens.untyped_storage()
        ), "aliasing between local_tokens and global_tokens not allowed"
        memcpy_triton(
            local_tokens, global_tokens, 0, local_start_pos, local_num_tokens, True
        )


def attn_tp_reduce_scatter(
    output: torch.Tensor,
    input_list: List[torch.Tensor],
):
    return get_attention_tp_group().reduce_scatter(output, input_list)


def attn_tp_all_gather(output_list: List[torch.Tensor], input_: torch.Tensor):
    return get_attention_tp_group().all_gather(input_, tensor_list=output_list)<|MERGE_RESOLUTION|>--- conflicted
+++ resolved
@@ -63,11 +63,8 @@
     tp_rank: int,
     tp_size: int,
     dp_size: int,
-<<<<<<< HEAD
     moe_dense_tp_size: int,
-=======
     pp_size: int,
->>>>>>> b29a026e
 ):
     global _ATTN_TP_GROUP, _ATTN_TP_RANK, _ATTN_TP_SIZE, _ATTN_DP_RANK, _ATTN_DP_SIZE
     global _LOCAL_ATTN_DP_SIZE, _LOCAL_ATTN_DP_RANK
@@ -82,22 +79,16 @@
     )
 
     if enable_dp_attention:
-<<<<<<< HEAD
+        local_rank = tp_rank % (tp_size // dp_size)
         _ATTN_DP_SIZE = dp_size
         if moe_dense_tp_size is None:
             _LOCAL_ATTN_DP_SIZE = _ATTN_DP_SIZE
         else:
             _LOCAL_ATTN_DP_SIZE = max(1, dp_size // (tp_size // moe_dense_tp_size))
     else:
+        local_rank = tp_rank
         _ATTN_DP_SIZE = 1
         _LOCAL_ATTN_DP_SIZE = 1
-=======
-        local_rank = tp_rank % (tp_size // dp_size)
-        _DP_SIZE = dp_size
-    else:
-        local_rank = tp_rank
-        _DP_SIZE = 1
->>>>>>> b29a026e
 
     tp_group = get_tp_group()
     _ATTN_TP_GROUP = GroupCoordinator(
