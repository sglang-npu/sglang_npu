--- conflicted
+++ resolved
@@ -29,30 +29,23 @@
     get_tensor_model_parallel_world_size,
 )
 from sglang.srt.layers.quantization.base_config import QuantizationConfig
-<<<<<<< HEAD
-from sglang.srt.utils import is_cuda, is_hip, is_npu, set_weight_attrs
-=======
 from sglang.srt.utils import (
     cpu_has_amx_support,
     is_cpu,
     is_cuda,
+    is_hip,
     is_npu,
     set_weight_attrs,
 )
->>>>>>> 1de4db9b
 from sglang.utils import resolve_obj_by_qualname
 
 _is_cuda = is_cuda()
 _is_hip = is_hip()
 _is_npu = is_npu()
-<<<<<<< HEAD
-if _is_cuda or _is_hip:
-=======
 _is_cpu_amx_available = cpu_has_amx_support()
 _is_cpu = is_cpu()
 
-if _is_cuda:
->>>>>>> 1de4db9b
+if _is_cuda or _is_hip:
     from sgl_kernel import gelu_and_mul, gelu_tanh_and_mul, silu_and_mul
 if _is_hip:
     from sgl_kernel import gelu_quick
@@ -217,11 +210,7 @@
         return nn.Identity()
 
 
-<<<<<<< HEAD
-if not (_is_cuda or _is_hip or _is_npu):
-=======
-if not (_is_cuda or _is_npu or (_is_cpu and _is_cpu_amx_available)):
->>>>>>> 1de4db9b
+if not (_is_cuda or _is_hip or _is_npu or (_is_cpu and _is_cpu_amx_available)):
     logger.info(
         "sgl-kernel is not available on Non-NV platforms or Non-AMX CPUs. Fallback to other kernel libraries."
     )
