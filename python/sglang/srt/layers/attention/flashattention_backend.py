--- conflicted
+++ resolved
@@ -1192,10 +1192,6 @@
                 ),
             }
 
-<<<<<<< HEAD
-=======
-        # Biao's Note: Consolidate the encoder metadata
->>>>>>> e78a96f2
         self.encoder_metadata = {
             "encoder_page_table": torch.zeros(
                 max_bs,
