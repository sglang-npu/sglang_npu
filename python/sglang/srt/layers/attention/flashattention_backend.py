--- conflicted
+++ resolved
@@ -27,15 +27,8 @@
 
 @dataclass
 class FlashAttentionMetadata:
-<<<<<<< HEAD
-    """
-    Metadata used by FlashAttention backend. This metadata is initialized differently for extend and decode
-    in init_forward_metadata or init_forward_metadata_capture_cuda_graph.
-    """
-=======
     """Metadata to be init once in the model forward pass,
     each layer's forward pass can reuse the metadata."""
->>>>>>> ca8d02ab
 
     # Cumulative sequence lengths for query
     cu_seqlens_q: torch.Tensor = None
