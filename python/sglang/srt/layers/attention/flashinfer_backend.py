from __future__ import annotations

"""
Support different attention backends.
Now there are two backends: FlashInfer and Triton.
FlashInfer is faster and Triton is easier to customize.
Each backend supports two operators: extend (i.e. prefill with cached prefix) and decode.
"""

from enum import Enum, auto
from typing import TYPE_CHECKING

import torch
import torch.nn as nn
import triton
import triton.language as tl

from sglang.global_config import global_config
from sglang.srt.layers.attention import AttentionBackend
from sglang.srt.model_executor.forward_batch_info import ForwardBatch
from sglang.srt.utils import is_flashinfer_available

if TYPE_CHECKING:
    from sglang.srt.model_executor.model_runner import ModelRunner

if is_flashinfer_available():
    from flashinfer import (
        BatchDecodeWithPagedKVCacheWrapper,
        BatchPrefillWithPagedKVCacheWrapper,
        BatchPrefillWithRaggedKVCacheWrapper,
    )
    from flashinfer.cascade import merge_state
    from flashinfer.decode import _grouped_size_compiled_for_decode_kernels


class WrapperDispatch(Enum):
    SLIDING_WINDOW = auto()
    CROSS_ATTENTION = auto()


class FlashInferAttnBackend(AttentionBackend):
    """Flashinfer attention kernels."""

    def __init__(self, model_runner: ModelRunner):
        super().__init__()

        # Parse constants
        if not _grouped_size_compiled_for_decode_kernels(
            model_runner.model_config.num_attention_heads // model_runner.tp_size,
            model_runner.model_config.get_num_kv_heads(model_runner.tp_size),
        ):
            self.decode_use_tensor_cores = True
        else:
            self.decode_use_tensor_cores = False
        self.max_context_len = model_runner.model_config.context_len

        assert not (
            model_runner.sliding_window_size is not None
            and model_runner.has_cross_attention
        ), "Sliding window and cross attention are not supported together"

        if model_runner.sliding_window_size is not None:
            self.num_wrappers = 2
            self.dispatch_reason = WrapperDispatch.SLIDING_WINDOW
        elif model_runner.has_cross_attention:
            self.num_wrappers = 2
            self.dispatch_reason = WrapperDispatch.CROSS_ATTENTION
        else:
            self.num_wrappers = 1
            self.dispatch_reason = None

        # Allocate buffers
        self.workspace_buffer = torch.empty(
            global_config.flashinfer_workspace_size,
            dtype=torch.uint8,
            device=model_runner.device,
        )
        max_bs = model_runner.req_to_token_pool.size
        self.kv_indptr = [
            torch.zeros((max_bs + 1,), dtype=torch.int32, device=model_runner.device)
            for _ in range(self.num_wrappers)
        ]
        self.kv_last_page_len = torch.ones(
            (max_bs,), dtype=torch.int32, device=model_runner.device
        )
        self.qo_indptr = [
            torch.zeros((max_bs + 1,), dtype=torch.int32, device=model_runner.device)
            for _ in range(self.num_wrappers)
        ]

        # Create wrappers
        # NOTE: we do not use ragged attention when there are multiple wrappers
        self.prefill_wrapper_ragged = (
            BatchPrefillWithRaggedKVCacheWrapper(self.workspace_buffer, "NHD")
            if self.num_wrappers == 1
            else None
        )

        # Two wrappers: one for sliding window attention and one for full attention.
        # Using two wrappers is unnecessary in the current PR, but are prepared for future PRs
        self.prefill_wrappers_paged = []
        self.decode_wrappers = []
        for _ in range(self.num_wrappers):
            self.prefill_wrappers_paged.append(
                BatchPrefillWithPagedKVCacheWrapper(self.workspace_buffer, "NHD")
            )
            self.decode_wrappers.append(
                BatchDecodeWithPagedKVCacheWrapper(
                    self.workspace_buffer,
                    "NHD",
                    use_tensor_cores=self.decode_use_tensor_cores,
                )
            )

        # Create indices updater
        self.indices_updater_decode = FlashInferIndicesUpdaterDecode(model_runner, self)
        self.indices_updater_prefill = FlashInferIndicesUpdaterPrefill(
            model_runner, self
        )

        # Other metadata
        self.forward_metadata = None
        self.cuda_graph_metadata = {}

    def init_forward_metadata(self, forward_batch: ForwardBatch):
        if forward_batch.forward_mode.is_decode():
            self.indices_updater_decode.update(
                forward_batch.req_pool_indices,
                forward_batch.seq_lens,
            )
            self.forward_metadata = (self.decode_wrappers,)
        else:
            prefix_lens = forward_batch.extend_prefix_lens

            # Some heuristics to check whether to use ragged forward
            use_ragged = False
            if (
                torch.sum(forward_batch.seq_lens).item() >= 4096
                and self.num_wrappers == 1
            ):
                use_ragged = True

            extend_no_prefix = not torch.any(forward_batch.extend_prefix_lens).item()

<<<<<<< HEAD
        update_flashinfer_indices(
            forward_batch.forward_mode,
            self.model_runner,
            forward_batch.req_pool_indices,
            forward_batch.seq_lens,
            prefix_lens,
            encoder_lens=forward_batch.encoder_lens,
            use_ragged=use_ragged,
        )
=======
            self.indices_updater_prefill.update(
                forward_batch.req_pool_indices,
                forward_batch.seq_lens,
                prefix_lens,
                use_ragged,
            )
>>>>>>> bc12d403

            self.forward_metadata = (
                use_ragged,
                extend_no_prefix,
            )

    def init_cuda_graph_state(self, max_bs: int):
        cuda_graph_kv_indices = torch.zeros(
            (max_bs * self.max_context_len,),
            dtype=torch.int32,
            device="cuda",
        )
        self.cuda_graph_kv_indices = [cuda_graph_kv_indices] + [
            cuda_graph_kv_indices.clone() for _ in range(self.num_wrappers - 1)
        ]

    def init_forward_metadata_capture_cuda_graph(
        self, bs: int, req_pool_indices: torch.Tensor, seq_lens: torch.Tensor
    ):
        decode_wrappers = []
        for i in range(self.num_wrappers):
            decode_wrappers.append(
                BatchDecodeWithPagedKVCacheWrapper(
                    self.workspace_buffer,
                    "NHD",
                    use_cuda_graph=True,
                    use_tensor_cores=self.decode_use_tensor_cores,
                    paged_kv_indptr_buffer=self.kv_indptr[i][: bs + 1],
                    paged_kv_indices_buffer=self.cuda_graph_kv_indices[i],
                    paged_kv_last_page_len_buffer=self.kv_last_page_len[:bs],
                )
            )

<<<<<<< HEAD
        update_flashinfer_indices(
            ForwardMode.DECODE,
            self.model_runner,
            req_pool_indices,
            seq_lens,
            None,
            encoder_lens=torch.zeros_like(seq_lens),
            decode_wrappers=decode_wrappers,
        )

=======
        self.indices_updater_decode.update(req_pool_indices, seq_lens, decode_wrappers)
>>>>>>> bc12d403
        self.cuda_graph_metadata[bs] = decode_wrappers
        self.forward_metadata = (decode_wrappers,)

    def init_forward_metadata_replay_cuda_graph(
<<<<<<< HEAD
        self, bs: int, req_pool_indices, seq_lens, encoder_lens=None
    ):
        update_flashinfer_indices(
            ForwardMode.DECODE,
            self.model_runner,
            req_pool_indices[:bs],
            seq_lens[:bs],
            None,
            encoder_lens=encoder_lens,
            decode_wrappers=self.cuda_graph_metadata[bs],
=======
        self, bs: int, req_pool_indices: torch.Tensor, seq_lens: torch.Tensor
    ):
        self.indices_updater_decode.update(
            req_pool_indices[:bs], seq_lens[:bs], self.cuda_graph_metadata[bs]
>>>>>>> bc12d403
        )

    def get_cuda_graph_seq_len_fill_value(self):
        return 0

    def forward_extend(self, q, k, v, layer: nn.Module, forward_batch: ForwardBatch):
        prefill_wrapper_paged = self.prefill_wrappers_paged[
            self._get_wrapper_idx(layer)
        ]

        use_ragged, extend_no_prefix = self.forward_metadata

        if not use_ragged:
            if k is not None:
                assert v is not None
                forward_batch.token_to_kv_pool.set_kv_buffer(
                    layer.layer_id, forward_batch.out_cache_loc, k, v
                )
            o = prefill_wrapper_paged.forward(
                q.contiguous().view(-1, layer.tp_q_head_num, layer.head_dim),
                forward_batch.token_to_kv_pool.get_kv_buffer(layer.layer_id),
                causal=True,
                sm_scale=layer.scaling,
                window_left=layer.sliding_window_size,
                logits_soft_cap=layer.logit_cap,
            )
        else:
            o1, s1 = self.prefill_wrapper_ragged.forward_return_lse(
                q.contiguous().view(-1, layer.tp_q_head_num, layer.head_dim),
                k.contiguous().view(-1, layer.tp_k_head_num, layer.head_dim),
                v.contiguous().view(-1, layer.tp_v_head_num, layer.head_dim),
                causal=True,
                sm_scale=layer.scaling,
                logits_soft_cap=layer.logit_cap,
            )

            if extend_no_prefix:
                o = o1
            else:
                o2, s2 = prefill_wrapper_paged.forward_return_lse(
                    q.contiguous().view(-1, layer.tp_q_head_num, layer.head_dim),
                    forward_batch.token_to_kv_pool.get_kv_buffer(layer.layer_id),
                    causal=False,
                    sm_scale=layer.scaling,
                    logits_soft_cap=layer.logit_cap,
                )

                o, _ = merge_state(o1, s1, o2, s2)

            forward_batch.token_to_kv_pool.set_kv_buffer(
                layer.layer_id, forward_batch.out_cache_loc, k, v
            )

        return o.view(-1, layer.tp_q_head_num * layer.head_dim)

    def forward_decode(self, q, k, v, layer: nn.Module, forward_batch: ForwardBatch):
        decode_wrapper = self.forward_metadata[0][self._get_wrapper_idx(layer)]

        if k is not None:
            assert v is not None
            forward_batch.token_to_kv_pool.set_kv_buffer(
                layer.layer_id, forward_batch.out_cache_loc, k, v
            )

        o = decode_wrapper.forward(
            q.contiguous().view(-1, layer.tp_q_head_num, layer.head_dim),
            forward_batch.token_to_kv_pool.get_kv_buffer(layer.layer_id),
            sm_scale=layer.scaling,
            logits_soft_cap=layer.logit_cap,
        )

        return o.view(-1, layer.tp_q_head_num * layer.head_dim)

    def _get_wrapper_idx(self, layer: nn.Module):
        if self.num_wrappers == 1:
            return 0

        if self.dispatch_reason == WrapperDispatch.SLIDING_WINDOW:
            return layer.sliding_window_size == -1
        if self.dispatch_reason == WrapperDispatch.CROSS_ATTENTION:
            return layer.is_cross_attention

        raise ValueError(f"Unknown dispatch reason: {self.dispatch_reason}")


class FlashInferIndicesUpdaterDecode:
    def __init__(self, model_runner: ModelRunner, attn_backend: AttentionBackend):
        # Constants
        self.num_qo_heads = (
            model_runner.model_config.num_attention_heads // model_runner.tp_size
        )
        self.num_kv_heads = model_runner.model_config.get_num_kv_heads(
            model_runner.tp_size
        )
        self.head_dim = model_runner.model_config.head_dim
        self.data_type = model_runner.kv_cache_dtype
        self.q_data_type = model_runner.dtype
        self.max_context_len = model_runner.req_to_token_pool.req_to_token.size(1)
        self.sliding_window_size = model_runner.sliding_window_size

        # Buffers and wrappers
        self.kv_indptr = attn_backend.kv_indptr
        self.kv_last_page_len = attn_backend.kv_last_page_len
        self.req_to_token = model_runner.req_to_token_pool.req_to_token
        self.decode_wrappers = attn_backend.decode_wrappers

        # Dispatch
        if attn_backend.dispatch_reason == WrapperDispatch.SLIDING_WINDOW:
            self.update = self.update_sliding_window
        elif attn_backend.dispatch_reason == WrapperDispatch.CROSS_ATTENTION:
            self.update = self.update_cross_attention
        else:
            assert attn_backend.num_wrappers == 1
            self.update = self.update_single_wrapper

    def update_single_wrapper(self, req_pool_indices, seq_lens, decode_wrappers=None):
        decode_wrappers = decode_wrappers or self.decode_wrappers
        self.call_begin_forward(
            decode_wrappers[0], req_pool_indices, seq_lens, self.kv_indptr[0], None
        )

    def update_sliding_window(self, req_pool_indices, seq_lens, decode_wrappers=None):
        decode_wrappers = decode_wrappers or self.decode_wrappers

        for wrapper_id in range(2):
            if wrapper_id == 0:
                # Sliding window attention
                paged_kernel_lens = torch.minimum(  # TODO: replace this with clamp
                    seq_lens,
                    torch.tensor(self.sliding_window_size + 1),
                )
            else:
                # Full attention
                paged_kernel_lens = seq_lens

            kv_start_idx = seq_lens - paged_kernel_lens

            self.call_begin_forward(
                decode_wrappers[wrapper_id],
                req_pool_indices,
                paged_kernel_lens,
                self.kv_indptr[wrapper_id],
                kv_start_idx,
            )

    def update_cross_attention(self):
        raise NotImplementedError()

    def call_begin_forward(
        self, wrapper, req_pool_indices, paged_kernel_lens, kv_indptr, kv_start_idx
    ):
        bs = len(req_pool_indices)
        kv_indptr = kv_indptr[: bs + 1]
        # TODO: optimize the blocking call on kv_indptr[-1]
        kv_indptr[1:] = torch.cumsum(paged_kernel_lens, dim=0)
        kv_indices = torch.empty(kv_indptr[-1], dtype=torch.int32, device="cuda")

        create_flashinfer_kv_indices_triton[(bs,)](
            self.req_to_token,
            req_pool_indices,
            paged_kernel_lens,
            kv_indptr,
            kv_start_idx,
            kv_indices,
            self.max_context_len,
        )

        wrapper.end_forward()
        wrapper.begin_forward(
            kv_indptr,
            kv_indices,
            self.kv_last_page_len[:bs],
            self.num_qo_heads,
            self.num_kv_heads,
            self.head_dim,
            1,
            data_type=self.data_type,
            q_data_type=self.q_data_type,
        )


class FlashInferIndicesUpdaterPrefill:
    def __init__(self, model_runner: ModelRunner, attn_backend: AttentionBackend):
        # Constants
        self.num_qo_heads = (
            model_runner.model_config.num_attention_heads // model_runner.tp_size
        )
        self.num_kv_heads = model_runner.model_config.get_num_kv_heads(
            model_runner.tp_size
        )
        self.head_dim = model_runner.model_config.head_dim
        self.data_type = model_runner.kv_cache_dtype
        self.q_data_type = model_runner.dtype
        self.max_context_len = model_runner.req_to_token_pool.req_to_token.size(1)
        self.sliding_window_size = model_runner.sliding_window_size

        # Buffers and wrappers
        self.kv_indptr = attn_backend.kv_indptr
        self.kv_last_page_len = attn_backend.kv_last_page_len
        self.qo_indptr = attn_backend.qo_indptr
        self.req_to_token = model_runner.req_to_token_pool.req_to_token
        self.wrapper_ragged = attn_backend.prefill_wrapper_ragged
        self.wrappers_paged = attn_backend.prefill_wrappers_paged

        # Dispatch
        if attn_backend.dispatch_reason == WrapperDispatch.SLIDING_WINDOW:
            self.update = self.update_sliding_window
        elif attn_backend.dispatch_reason == WrapperDispatch.CROSS_ATTENTION:
            self.update = self.update_cross_attention
        else:
            assert attn_backend.num_wrappers == 1
            self.update = self.update_single_wrapper

    def update_single_wrapper(
        self, req_pool_indices, seq_lens, prefix_lens, use_ragged
    ):
        if use_ragged:
            paged_kernel_lens = prefix_lens
        else:
            paged_kernel_lens = seq_lens

        self.call_begin_forward(
            self.wrapper_ragged,
            self.wrappers_paged[0],
            req_pool_indices,
            paged_kernel_lens,
            seq_lens,
            prefix_lens,
            None,
            self.kv_indptr[0],
            self.qo_indptr[0],
            use_ragged,
        )

    def update_sliding_window(
        self, req_pool_indices, seq_lens, prefix_lens, use_ragged
    ):
        for wrapper_id in range(2):
            if wrapper_id == 0:
                # window attention use paged only
                paged_kernel_lens = torch.minimum(
                    seq_lens,
                    torch.tensor(self.sliding_window_size) + seq_lens - prefix_lens,
                )
            else:
                # full attention
                paged_kernel_lens = seq_lens
            kv_start_idx = seq_lens - paged_kernel_lens

            self.call_begin_forward(
                self.wrapper_ragged,
                self.wrappers_paged[wrapper_id],
                req_pool_indices,
                paged_kernel_lens,
                seq_lens,
                prefix_lens,
                kv_start_idx,
                self.kv_indptr[wrapper_id],
                self.qo_indptr[wrapper_id],
                use_ragged,
            )

    def update_cross_attention(self):
        raise NotImplementedError()

    def call_begin_forward(
        self,
        wrapper_ragged,
        wrapper_paged,
        req_pool_indices,
        paged_kernel_lens,
        seq_lens,
        prefix_lens,
        kv_start_idx,
        kv_indptr,
        qo_indptr,
        use_ragged,
    ):
        bs = len(req_pool_indices)
        kv_indptr = kv_indptr[: bs + 1]
        kv_indptr[1:] = torch.cumsum(paged_kernel_lens, dim=0)
        kv_indices = torch.empty(kv_indptr[-1], dtype=torch.int32, device="cuda")
        create_flashinfer_kv_indices_triton[(bs,)](
            self.req_to_token,
            req_pool_indices,
            paged_kernel_lens,
            kv_indptr,
            kv_start_idx,
            kv_indices,
            self.max_context_len,
        )

        qo_indptr = qo_indptr[: bs + 1]
        qo_indptr[1:] = torch.cumsum(seq_lens - prefix_lens, dim=0)

        # extend part
        if use_ragged:
            wrapper_ragged.end_forward()
            wrapper_ragged.begin_forward(
                qo_indptr,
                qo_indptr,
                self.num_qo_heads,
                self.num_kv_heads,
                self.head_dim,
            )

        # cached part
        wrapper_paged.end_forward()
        wrapper_paged.begin_forward(
            qo_indptr,
            kv_indptr,
            kv_indices,
            self.kv_last_page_len[:bs],
            self.num_qo_heads,
            self.num_kv_heads,
            self.head_dim,
            1,
        )


@triton.jit
def create_flashinfer_kv_indices_triton(
    req_to_token_ptr,  # [max_batch, max_context_len]
    req_pool_indices_ptr,
    page_kernel_lens_ptr,
    kv_indptr,
    kv_start_idx,
    kv_indices_ptr,
    max_context_len: tl.constexpr,
):
    BLOCK_SIZE: tl.constexpr = 512
    pid = tl.program_id(axis=0)
    req_pool_index = tl.load(req_pool_indices_ptr + pid)
    kv_indices_offset = tl.load(kv_indptr + pid)

    kv_start = 0
    kv_end = 0
    if kv_start_idx:
        kv_start = tl.load(kv_start_idx + pid).to(tl.int32)
        kv_end = kv_start
    kv_end += tl.load(page_kernel_lens_ptr + pid).to(tl.int32)

    req_to_token_ptr += req_pool_index * max_context_len
    kv_indices_ptr += kv_indices_offset

    ld_offset = kv_start + tl.arange(0, BLOCK_SIZE)
    st_offset = tl.arange(0, BLOCK_SIZE)
    num_loop = tl.cdiv(kv_end - kv_start, BLOCK_SIZE)
    for _ in range(num_loop):
        mask = ld_offset < kv_end
        data = tl.load(req_to_token_ptr + ld_offset, mask=mask)
        tl.store(kv_indices_ptr + st_offset, data, mask=mask)
        ld_offset += BLOCK_SIZE
        st_offset += BLOCK_SIZE<|MERGE_RESOLUTION|>--- conflicted
+++ resolved
@@ -142,24 +142,12 @@
 
             extend_no_prefix = not torch.any(forward_batch.extend_prefix_lens).item()
 
-<<<<<<< HEAD
-        update_flashinfer_indices(
-            forward_batch.forward_mode,
-            self.model_runner,
-            forward_batch.req_pool_indices,
-            forward_batch.seq_lens,
-            prefix_lens,
-            encoder_lens=forward_batch.encoder_lens,
-            use_ragged=use_ragged,
-        )
-=======
             self.indices_updater_prefill.update(
                 forward_batch.req_pool_indices,
                 forward_batch.seq_lens,
                 prefix_lens,
                 use_ragged,
             )
->>>>>>> bc12d403
 
             self.forward_metadata = (
                 use_ragged,
@@ -193,41 +181,15 @@
                 )
             )
 
-<<<<<<< HEAD
-        update_flashinfer_indices(
-            ForwardMode.DECODE,
-            self.model_runner,
-            req_pool_indices,
-            seq_lens,
-            None,
-            encoder_lens=torch.zeros_like(seq_lens),
-            decode_wrappers=decode_wrappers,
-        )
-
-=======
         self.indices_updater_decode.update(req_pool_indices, seq_lens, decode_wrappers)
->>>>>>> bc12d403
         self.cuda_graph_metadata[bs] = decode_wrappers
         self.forward_metadata = (decode_wrappers,)
 
     def init_forward_metadata_replay_cuda_graph(
-<<<<<<< HEAD
-        self, bs: int, req_pool_indices, seq_lens, encoder_lens=None
-    ):
-        update_flashinfer_indices(
-            ForwardMode.DECODE,
-            self.model_runner,
-            req_pool_indices[:bs],
-            seq_lens[:bs],
-            None,
-            encoder_lens=encoder_lens,
-            decode_wrappers=self.cuda_graph_metadata[bs],
-=======
         self, bs: int, req_pool_indices: torch.Tensor, seq_lens: torch.Tensor
     ):
         self.indices_updater_decode.update(
             req_pool_indices[:bs], seq_lens[:bs], self.cuda_graph_metadata[bs]
->>>>>>> bc12d403
         )
 
     def get_cuda_graph_seq_len_fill_value(self):
