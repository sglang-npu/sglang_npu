from __future__ import annotations

"""
Support different attention backends.
Now there are two backends: FlashInfer and Triton.
FlashInfer is faster and Triton is easier to customize.
Each backend supports two operators: extend (i.e. prefill with cached prefix) and decode.
"""

import os
from dataclasses import dataclass
from enum import Enum, auto
from functools import partial
from typing import TYPE_CHECKING, List, Optional, Union

import torch
import triton
import triton.language as tl

from sglang.global_config import global_config
from sglang.srt.layers.attention import AttentionBackend
from sglang.srt.layers.dp_attention import get_attention_tp_size
from sglang.srt.model_executor.forward_batch_info import ForwardBatch, ForwardMode
from sglang.srt.utils import is_flashinfer_available

if TYPE_CHECKING:
    from sglang.srt.layers.radix_attention import RadixAttention
    from sglang.srt.model_executor.model_runner import ModelRunner
    from sglang.srt.speculative.spec_info import SpecInfo

if is_flashinfer_available():
    from flashinfer import (
        BatchDecodeWithPagedKVCacheWrapper,
        BatchPrefillWithPagedKVCacheWrapper,
        BatchPrefillWithRaggedKVCacheWrapper,
    )
    from flashinfer.cascade import merge_state
    from flashinfer.decode import PosEncodingMode


class WrapperDispatch(Enum):
    SLIDING_WINDOW = auto()
    CROSS_ATTENTION = auto()


@dataclass
class DecodeMetadata:
    decode_wrappers: List[BatchDecodeWithPagedKVCacheWrapper]


@dataclass
class PrefillMetadata:
    prefill_wrappers: List[BatchPrefillWithPagedKVCacheWrapper]
    use_ragged: bool
    extend_no_prefix: bool


# Reuse this workspace buffer across all flashinfer wrappers
global_workspace_buffer = None


class FlashInferAttnBackend(AttentionBackend):
    """Flashinfer attention kernels."""

    def __init__(
        self,
        model_runner: ModelRunner,
        skip_prefill: bool = False,
        kv_indptr_buf: Optional[torch.Tensor] = None,
    ):
        super().__init__()

        # Parse constants
        self.decode_use_tensor_cores = should_use_tensor_core(
            kv_cache_dtype=model_runner.kv_cache_dtype,
            num_attention_heads=model_runner.model_config.num_attention_heads
            // get_attention_tp_size(),
            num_kv_heads=model_runner.model_config.get_num_kv_heads(
                get_attention_tp_size()
            ),
        )
        self.max_context_len = model_runner.model_config.context_len
        self.skip_prefill = skip_prefill

        assert not (
            model_runner.sliding_window_size is not None
            and model_runner.model_config.is_encoder_decoder
        ), "Sliding window and cross attention are not supported together"

        if model_runner.sliding_window_size is not None:
            self.num_wrappers = 2
            self.dispatch_reason = WrapperDispatch.SLIDING_WINDOW
        elif model_runner.model_config.is_encoder_decoder:
            self.num_wrappers = 2
            self.dispatch_reason = WrapperDispatch.CROSS_ATTENTION
        else:
            self.num_wrappers = 1
            self.dispatch_reason = None

        # Qwen2 models require higher flashinfer workspace size
        if "Qwen2ForCausalLM" in model_runner.model_config.hf_config.architectures:
            global_config.flashinfer_workspace_size = 512 * 1024 * 1024

        # Allocate buffers
        global global_workspace_buffer
        if global_workspace_buffer is None:
            global_workspace_buffer = torch.empty(
                global_config.flashinfer_workspace_size,
                dtype=torch.uint8,
                device=model_runner.device,
            )
        self.workspace_buffer = global_workspace_buffer
        max_bs = model_runner.req_to_token_pool.size
        if kv_indptr_buf is None:
            self.kv_indptr = [
                torch.zeros(
                    (max_bs + 1,), dtype=torch.int32, device=model_runner.device
                )
                for _ in range(self.num_wrappers)
            ]
        else:
            assert self.num_wrappers == 1
            self.kv_indptr = [kv_indptr_buf]

        self.kv_last_page_len = torch.ones(
            (max_bs,), dtype=torch.int32, device=model_runner.device
        )
        self.qo_indptr = [
            torch.zeros((max_bs + 1,), dtype=torch.int32, device=model_runner.device)
            for _ in range(self.num_wrappers)
        ]

        # Create wrappers
        # NOTE: we do not use ragged attention when there are multiple wrappers
        self.prefill_wrapper_ragged = (
            BatchPrefillWithRaggedKVCacheWrapper(self.workspace_buffer, "NHD")
            if self.num_wrappers == 1
            else None
        )

        # Two wrappers: one for sliding window attention and one for full attention.
        # Using two wrappers is unnecessary in the current PR, but are prepared for future PRs
        self.prefill_wrappers_paged = []
        self.prefill_wrappers_verify = []
        self.decode_wrappers = []
        for _ in range(self.num_wrappers):
<<<<<<< HEAD
            self.prefill_wrappers_paged.append(
                BatchPrefillWithPagedKVCacheWrapper(
                    self.workspace_buffer, "NHD", backend="fa2"
                )
            )
            self.prefill_wrappers_verify.append(
                BatchPrefillWithPagedKVCacheWrapper(self.workspace_buffer, "NHD")
            )
=======
            if not skip_prefill:
                self.prefill_wrappers_paged.append(
                    BatchPrefillWithPagedKVCacheWrapper(
                        self.workspace_buffer,
                        "NHD",
                    )
                )
                self.prefill_wrappers_verify.append(
                    BatchPrefillWithPagedKVCacheWrapper(self.workspace_buffer, "NHD")
                )
>>>>>>> 00fa7d04
            self.decode_wrappers.append(
                BatchDecodeWithPagedKVCacheWrapper(
                    self.workspace_buffer,
                    "NHD",
                    use_tensor_cores=self.decode_use_tensor_cores,
                )
            )

        # Create indices updater
        if not skip_prefill:
            self.indices_updater_prefill = FlashInferIndicesUpdaterPrefill(
                model_runner, self
            )
        self.indices_updater_decode = FlashInferIndicesUpdaterDecode(model_runner, self)

        # Other metadata
        self.forward_metadata: Union[PrefillMetadata, DecodeMetadata] = None
        self.decode_cuda_graph_metadata = {}
        self.prefill_cuda_graph_metadata = {}

    def init_forward_metadata(self, forward_batch: ForwardBatch):
        if forward_batch.forward_mode.is_decode_or_idle():
            self.indices_updater_decode.update(
                forward_batch.req_pool_indices,
                forward_batch.seq_lens,
                forward_batch.seq_lens_sum,
                decode_wrappers=self.decode_wrappers,
                encoder_lens=forward_batch.encoder_lens,
                spec_info=forward_batch.spec_info,
            )
            self.forward_metadata = DecodeMetadata(self.decode_wrappers)
        elif forward_batch.forward_mode.is_draft_extend():
            self.indices_updater_prefill.update(
                forward_batch.req_pool_indices,
                forward_batch.seq_lens,
                forward_batch.seq_lens_sum,
                prefix_lens=None,
                prefill_wrappers=self.prefill_wrappers_paged,
                use_ragged=False,
                encoder_lens=forward_batch.encoder_lens,
                spec_info=forward_batch.spec_info,
            )
            self.forward_metadata = PrefillMetadata(
                self.prefill_wrappers_paged, False, False
            )
        elif forward_batch.forward_mode.is_target_verify():
            self.indices_updater_prefill.update(
                forward_batch.req_pool_indices,
                forward_batch.seq_lens,
                forward_batch.seq_lens_sum,
                prefix_lens=None,
                prefill_wrappers=self.prefill_wrappers_verify,
                use_ragged=False,
                encoder_lens=forward_batch.encoder_lens,
                spec_info=forward_batch.spec_info,
            )
            self.forward_metadata = PrefillMetadata(
                self.prefill_wrappers_verify, False, False
            )
        else:
            prefix_lens = forward_batch.extend_prefix_lens

            # Some heuristics to check whether to use ragged forward
            if forward_batch.extend_num_tokens >= 4096 and self.num_wrappers == 1:
                use_ragged = True
                extend_no_prefix = not any(forward_batch.extend_prefix_lens_cpu)
            else:
                use_ragged = False
                extend_no_prefix = False

            self.indices_updater_prefill.update(
                forward_batch.req_pool_indices,
                forward_batch.seq_lens,
                forward_batch.seq_lens_sum,
                prefix_lens,
                prefill_wrappers=self.prefill_wrappers_paged,
                use_ragged=use_ragged,
                encoder_lens=forward_batch.encoder_lens,
                spec_info=None,
            )
            self.forward_metadata = PrefillMetadata(
                self.prefill_wrappers_paged, use_ragged, extend_no_prefix
            )

    def init_cuda_graph_state(
        self, max_bs: int, kv_indices_buf: Optional[torch.Tensor] = None
    ):
        if kv_indices_buf is None:
            cuda_graph_kv_indices = torch.zeros(
                (max_bs * self.max_context_len,),
                dtype=torch.int32,
                device="cuda",
            )
        else:
            cuda_graph_kv_indices = kv_indices_buf

        self.cuda_graph_kv_indices = [cuda_graph_kv_indices] + [
            cuda_graph_kv_indices.clone() for _ in range(self.num_wrappers - 1)
        ]

        if not self.skip_prefill:
            self.cuda_graph_custom_mask = torch.zeros(
                (max_bs * self.max_context_len),
                dtype=torch.uint8,
                device="cuda",
            )
            self.cuda_graph_qk_indptr = [x.clone() for x in self.kv_indptr]
            self.cuda_graph_qo_indptr = [x.clone() for x in self.kv_indptr]

    def init_forward_metadata_capture_cuda_graph(
        self,
        bs: int,
        num_tokens: int,
        req_pool_indices: torch.Tensor,
        seq_lens: torch.Tensor,
        encoder_lens: Optional[torch.Tensor],
        forward_mode: ForwardMode,
        spec_info: Optional[SpecInfo],
    ):
        if forward_mode.is_decode_or_idle():
            decode_wrappers = []
            for i in range(self.num_wrappers):
                decode_wrappers.append(
                    BatchDecodeWithPagedKVCacheWrapper(
                        self.workspace_buffer,
                        "NHD",
                        use_cuda_graph=True,
                        use_tensor_cores=self.decode_use_tensor_cores,
                        paged_kv_indptr_buffer=self.kv_indptr[i][: num_tokens + 1],
                        paged_kv_indices_buffer=self.cuda_graph_kv_indices[i],
                        paged_kv_last_page_len_buffer=self.kv_last_page_len[
                            :num_tokens
                        ],
                    )
                )
            seq_lens_sum = seq_lens.sum().item()
            self.indices_updater_decode.update(
                req_pool_indices,
                seq_lens,
                seq_lens_sum,
                decode_wrappers=decode_wrappers,
                encoder_lens=encoder_lens,
                spec_info=spec_info,
            )
            self.decode_cuda_graph_metadata[bs] = decode_wrappers
            self.forward_metadata = DecodeMetadata(decode_wrappers)
        elif forward_mode.is_target_verify():
            prefill_wrappers = []
            for i in range(self.num_wrappers):
                prefill_wrappers.append(
                    BatchPrefillWithPagedKVCacheWrapper(
                        self.workspace_buffer,
                        "NHD",
                        use_cuda_graph=True,
                        qo_indptr_buf=self.cuda_graph_qo_indptr[i][: bs + 1],
                        paged_kv_indptr_buf=self.kv_indptr[i][: bs + 1],
                        paged_kv_indices_buf=self.cuda_graph_kv_indices[i],
                        paged_kv_last_page_len_buf=self.kv_last_page_len[:bs],
                        custom_mask_buf=self.cuda_graph_custom_mask,
                        qk_indptr_buf=self.cuda_graph_qk_indptr[i][: bs + 1],
                    )
                )
            seq_lens_sum = seq_lens.sum().item()
            self.indices_updater_prefill.update(
                req_pool_indices,
                seq_lens,
                seq_lens_sum,
                prefix_lens=None,
                prefill_wrappers=prefill_wrappers,
                use_ragged=False,
                encoder_lens=encoder_lens,
                spec_info=spec_info,
            )
            self.prefill_cuda_graph_metadata[bs] = prefill_wrappers
            self.forward_metadata = PrefillMetadata(prefill_wrappers, False, False)
        else:
            raise ValueError(f"Invalid mode: {forward_mode=}")

    def init_forward_metadata_replay_cuda_graph(
        self,
        bs: int,
        req_pool_indices: torch.Tensor,
        seq_lens: torch.Tensor,
        seq_lens_sum: int,
        encoder_lens: Optional[torch.Tensor],
        forward_mode: ForwardMode,
        spec_info: Optional[SpecInfo],
    ):
        if forward_mode.is_decode_or_idle():
            self.indices_updater_decode.update(
                req_pool_indices[:bs],
                seq_lens[:bs],
                seq_lens_sum,
                decode_wrappers=self.decode_cuda_graph_metadata[bs],
                encoder_lens=encoder_lens[:bs] if encoder_lens is not None else None,
                spec_info=spec_info,
            )
        elif forward_mode.is_target_verify():
            self.indices_updater_prefill.update(
                req_pool_indices[:bs],
                seq_lens[:bs],
                seq_lens_sum,
                prefix_lens=None,
                prefill_wrappers=self.prefill_cuda_graph_metadata[bs],
                use_ragged=False,
                encoder_lens=encoder_lens[:bs] if encoder_lens is not None else None,
                spec_info=spec_info,
            )
        else:
            raise ValueError("Invalid forward mode")

    def get_cuda_graph_seq_len_fill_value(self):
        return 0

    def forward_extend(
        self,
        q: torch.Tensor,
        k: torch.Tensor,
        v: torch.Tensor,
        layer: RadixAttention,
        forward_batch: ForwardBatch,
        save_kv_cache=True,
    ):
        prefill_wrapper_paged = self.forward_metadata.prefill_wrappers[
            self._get_wrapper_idx(layer)
        ]
        cache_loc = (
            forward_batch.out_cache_loc
            if not layer.is_cross_attention
            else forward_batch.encoder_out_cache_loc
        )

        logits_soft_cap = layer.logit_cap

        if not self.forward_metadata.use_ragged:
            if k is not None:
                assert v is not None
                if save_kv_cache:
                    forward_batch.token_to_kv_pool.set_kv_buffer(
                        layer, cache_loc, k, v, layer.k_scale, layer.v_scale
                    )

            o = prefill_wrapper_paged.forward(
                q.contiguous().view(-1, layer.tp_q_head_num, layer.head_dim),
                forward_batch.token_to_kv_pool.get_kv_buffer(layer.layer_id),
                causal=not layer.is_cross_attention,
                sm_scale=layer.scaling,
                window_left=layer.sliding_window_size,
                logits_soft_cap=logits_soft_cap,
                k_scale=layer.k_scale,
                v_scale=layer.v_scale,
            )
        else:
            o1, s1 = self.prefill_wrapper_ragged.forward_return_lse(
                q.contiguous().view(-1, layer.tp_q_head_num, layer.head_dim),
                k.contiguous().view(-1, layer.tp_k_head_num, layer.head_dim),
                v.contiguous().view(-1, layer.tp_v_head_num, layer.head_dim),
                causal=True,
                sm_scale=layer.scaling,
                logits_soft_cap=logits_soft_cap,
            )

            if self.forward_metadata.extend_no_prefix:
                o = o1
            else:
                o2, s2 = prefill_wrapper_paged.forward_return_lse(
                    q.contiguous().view(-1, layer.tp_q_head_num, layer.head_dim),
                    forward_batch.token_to_kv_pool.get_kv_buffer(layer.layer_id),
                    causal=False,
                    sm_scale=layer.scaling,
                    logits_soft_cap=layer.logit_cap,
                )

                o, _ = merge_state(o1, s1, o2, s2)

            if save_kv_cache:
                forward_batch.token_to_kv_pool.set_kv_buffer(
                    layer, cache_loc, k, v, layer.k_scale, layer.v_scale
                )

        return o.view(-1, layer.tp_q_head_num * layer.head_dim)

    def forward_decode(
        self,
        q: torch.Tensor,
        k: torch.Tensor,
        v: torch.Tensor,
        layer: RadixAttention,
        forward_batch: ForwardBatch,
        save_kv_cache=True,
    ):
        decode_wrapper = self.forward_metadata.decode_wrappers[
            self._get_wrapper_idx(layer)
        ]
        cache_loc = (
            forward_batch.out_cache_loc
            if not layer.is_cross_attention
            else forward_batch.encoder_out_cache_loc
        )

        if k is not None:
            assert v is not None
            if save_kv_cache:
                forward_batch.token_to_kv_pool.set_kv_buffer(
                    layer, cache_loc, k, v, layer.k_scale, layer.v_scale
                )

        o = decode_wrapper.forward(
            q.contiguous().view(-1, layer.tp_q_head_num, layer.head_dim),
            forward_batch.token_to_kv_pool.get_kv_buffer(layer.layer_id),
            sm_scale=layer.scaling,
            logits_soft_cap=layer.logit_cap,
            k_scale=layer.k_scale,
            v_scale=layer.v_scale,
        )

        return o.view(-1, layer.tp_q_head_num * layer.head_dim)

    def _get_wrapper_idx(self, layer: RadixAttention):
        if self.num_wrappers == 1:
            return 0

        if self.dispatch_reason == WrapperDispatch.SLIDING_WINDOW:
            return layer.sliding_window_size == -1
        if self.dispatch_reason == WrapperDispatch.CROSS_ATTENTION:
            return layer.is_cross_attention

        raise ValueError(f"Unknown dispatch reason: {self.dispatch_reason}")


class FlashInferIndicesUpdaterDecode:
    def __init__(self, model_runner: ModelRunner, attn_backend: AttentionBackend):
        # Parse Constants
        self.num_qo_heads = (
            model_runner.model_config.num_attention_heads // get_attention_tp_size()
        )
        self.num_kv_heads = model_runner.model_config.get_num_kv_heads(
            get_attention_tp_size()
        )
        self.head_dim = model_runner.model_config.head_dim
        self.data_type = model_runner.kv_cache_dtype
        self.q_data_type = model_runner.dtype
        self.sliding_window_size = model_runner.sliding_window_size
        self.attn_backend = attn_backend

        # Buffers and wrappers
        self.kv_indptr = attn_backend.kv_indptr
        self.kv_last_page_len = attn_backend.kv_last_page_len
        self.req_to_token = model_runner.req_to_token_pool.req_to_token

        # Dispatch the update function
        if self.attn_backend.dispatch_reason == WrapperDispatch.SLIDING_WINDOW:
            self.update = self.update_sliding_window
        elif self.attn_backend.dispatch_reason == WrapperDispatch.CROSS_ATTENTION:
            self.update = self.update_cross_attention
        else:
            assert self.attn_backend.num_wrappers == 1
            self.update = self.update_single_wrapper

    def update(
        self,
        req_pool_indices: torch.Tensor,
        seq_lens: torch.Tensor,
        seq_lens_sum: int,
        decode_wrappers: List[BatchDecodeWithPagedKVCacheWrapper],
        encoder_lens: Optional[torch.Tensor],
        spec_info: Optional[SpecInfo],
    ):
        # Keep the signature for type checking. It will be assigned during runtime.
        raise NotImplementedError()

    def update_single_wrapper(
        self,
        req_pool_indices: torch.Tensor,
        seq_lens: torch.Tensor,
        seq_lens_sum: int,
        decode_wrappers: List[BatchDecodeWithPagedKVCacheWrapper],
        encoder_lens: Optional[torch.Tensor],
        spec_info: Optional[SpecInfo],
    ):
        decode_wrappers = decode_wrappers or self.decode_wrappers
        self.call_begin_forward(
            decode_wrappers[0],
            req_pool_indices,
            seq_lens,
            seq_lens_sum,
            self.kv_indptr[0],
            None,
            spec_info,
        )

    def update_sliding_window(
        self,
        req_pool_indices: torch.Tensor,
        seq_lens: torch.Tensor,
        seq_lens_sum: int,
        decode_wrappers: List[BatchDecodeWithPagedKVCacheWrapper],
        encoder_lens: Optional[torch.Tensor],
        spec_info: Optional[SpecInfo],
    ):
        for wrapper_id in range(2):
            if wrapper_id == 0:
                # Sliding window attention
                paged_kernel_lens_tmp = torch.minimum(  # TODO: replace this with clamp
                    seq_lens,
                    torch.tensor(self.sliding_window_size + 1),
                )
                paged_kernel_lens_sum_tmp = paged_kernel_lens_tmp.sum().item()
                kv_start_idx_tmp = seq_lens - paged_kernel_lens_tmp
            else:
                # Full attention
                paged_kernel_lens_tmp = seq_lens
                paged_kernel_lens_sum_tmp = seq_lens_sum
                kv_start_idx_tmp = None

            self.call_begin_forward(
                decode_wrappers[wrapper_id],
                req_pool_indices,
                paged_kernel_lens_tmp,
                paged_kernel_lens_sum_tmp,
                self.kv_indptr[wrapper_id],
                kv_start_idx_tmp,
                spec_info,
            )

    def update_cross_attention(
        self,
        req_pool_indices: torch.Tensor,
        seq_lens: torch.Tensor,
        seq_lens_sum: int,
        decode_wrappers: List[BatchDecodeWithPagedKVCacheWrapper],
        encoder_lens: Optional[torch.Tensor],
        spec_info: Optional[SpecInfo],
    ):
        for wrapper_id in range(2):
            if wrapper_id == 0:
                # Normal attention
                paged_kernel_lens = seq_lens
                kv_start_idx = encoder_lens
            else:
                # Cross attention
                paged_kernel_lens = encoder_lens
                kv_start_idx = torch.zeros_like(encoder_lens)
                seq_lens_sum = encoder_lens.sum().item()

            self.call_begin_forward(
                decode_wrappers[wrapper_id],
                req_pool_indices,
                paged_kernel_lens,
                seq_lens_sum,
                self.kv_indptr[wrapper_id],
                kv_start_idx,
                spec_info,
            )

    def call_begin_forward(
        self,
        wrapper: BatchDecodeWithPagedKVCacheWrapper,
        req_pool_indices: torch.Tensor,
        paged_kernel_lens: torch.Tensor,
        paged_kernel_lens_sum: int,
        kv_indptr: torch.Tensor,
        kv_start_idx: torch.Tensor,
        spec_info: Optional[SpecInfo],
    ):
        if spec_info is None:
            bs = len(req_pool_indices)
            kv_indptr[1 : bs + 1] = torch.cumsum(paged_kernel_lens, dim=0)
            kv_indptr = kv_indptr[: bs + 1]
            kv_indices = torch.empty(
                paged_kernel_lens_sum, dtype=torch.int32, device="cuda"
            )
            create_flashinfer_kv_indices_triton[(bs,)](
                self.req_to_token,
                req_pool_indices,
                paged_kernel_lens,
                kv_indptr,
                kv_start_idx,
                kv_indices,
                self.req_to_token.shape[1],
            )
        else:
            kv_indptr, kv_indices = spec_info.kv_indptr, spec_info.kv_indices
            bs = kv_indptr.shape[0] - 1

        wrapper.end_forward()
        wrapper.begin_forward(
            kv_indptr,
            kv_indices,
            self.kv_last_page_len[:bs],
            self.num_qo_heads,
            self.num_kv_heads,
            self.head_dim,
            1,
            data_type=self.data_type,
            q_data_type=self.q_data_type,
        )


class FlashInferIndicesUpdaterPrefill:
    def __init__(self, model_runner: ModelRunner, attn_backend: AttentionBackend):
        # Parse Constants
        self.num_qo_heads = (
            model_runner.model_config.num_attention_heads // get_attention_tp_size()
        )
        self.num_kv_heads = model_runner.model_config.get_num_kv_heads(
            get_attention_tp_size()
        )
        self.head_dim = model_runner.model_config.head_dim
        self.data_type = model_runner.kv_cache_dtype
        self.q_data_type = model_runner.dtype
        self.sliding_window_size = model_runner.sliding_window_size
        self.attn_backend = attn_backend

        # Buffers and wrappers
        self.kv_indptr = attn_backend.kv_indptr
        self.kv_last_page_len = attn_backend.kv_last_page_len
        self.qo_indptr = attn_backend.qo_indptr
        self.req_to_token = model_runner.req_to_token_pool.req_to_token
        self.prefill_wrapper_ragged = attn_backend.prefill_wrapper_ragged

        # Dispatch the update function
        if self.attn_backend.dispatch_reason == WrapperDispatch.SLIDING_WINDOW:
            self.update = self.update_sliding_window
        elif self.attn_backend.dispatch_reason == WrapperDispatch.CROSS_ATTENTION:
            self.update = self.update_cross_attention
        else:
            assert self.attn_backend.num_wrappers == 1
            self.update = self.update_single_wrapper

    def update(
        self,
        req_pool_indices: torch.Tnesor,
        seq_lens: torch.Tensor,
        seq_lens_sum: int,
        prefix_lens: torch.Tensor,
        prefill_wrappers: List[BatchPrefillWithPagedKVCacheWrapper],
        use_ragged: bool,
        encoder_lens: Optional[torch.Tensor],
        spec_info: Optional[SpecInfo],
    ):
        # Keep the signature for type checking. It will be assigned during runtime.
        raise NotImplementedError()

    def update_single_wrapper(
        self,
        req_pool_indices: torch.Tnesor,
        seq_lens: torch.Tensor,
        seq_lens_sum: int,
        prefix_lens: torch.Tensor,
        prefill_wrappers: List[BatchPrefillWithPagedKVCacheWrapper],
        use_ragged: bool,
        encoder_lens: Optional[torch.Tensor],
        spec_info: Optional[SpecInfo],
    ):
        if use_ragged:
            paged_kernel_lens = prefix_lens
            paged_kernel_lens_sum = paged_kernel_lens.sum().item()
        else:
            paged_kernel_lens = seq_lens
            paged_kernel_lens_sum = seq_lens_sum

        self.call_begin_forward(
            self.prefill_wrapper_ragged,
            prefill_wrappers[0],
            req_pool_indices,
            paged_kernel_lens,
            paged_kernel_lens_sum,
            seq_lens,
            prefix_lens,
            None,
            self.kv_indptr[0],
            self.qo_indptr[0],
            use_ragged,
            spec_info,
        )

    def update_sliding_window(
        self,
        req_pool_indices: torch.Tensor,
        seq_lens: torch.Tensor,
        seq_lens_sum: int,
        prefix_lens: torch.Tensor,
        prefill_wrappers: List[BatchPrefillWithPagedKVCacheWrapper],
        use_ragged: bool,
        encoder_lens: Optional[torch.Tensor],
        spec_info: Optional[SpecInfo],
    ):
        for wrapper_id in range(2):
            if wrapper_id == 0:
                # window attention use paged only
                paged_kernel_lens = torch.minimum(
                    seq_lens,
                    torch.tensor(self.sliding_window_size) + seq_lens - prefix_lens,
                )
                paged_kernel_lens_sum = paged_kernel_lens.sum().item()
            else:
                # full attention
                paged_kernel_lens = seq_lens
                paged_kernel_lens_sum = seq_lens_sum

            kv_start_idx = seq_lens - paged_kernel_lens

            self.call_begin_forward(
                self.prefill_wrapper_ragged,
                prefill_wrappers[wrapper_id],
                req_pool_indices,
                paged_kernel_lens,
                paged_kernel_lens_sum,
                seq_lens,
                prefix_lens,
                kv_start_idx,
                self.kv_indptr[wrapper_id],
                self.qo_indptr[wrapper_id],
                use_ragged,
                spec_info,
            )

    def update_cross_attention(
        self,
        req_pool_indices: torch.Tensor,
        seq_lens: torch.Tensor,
        seq_lens_sum: int,
        prefix_lens: torch.Tensor,
        prefill_wrappers: List[BatchPrefillWithPagedKVCacheWrapper],
        use_ragged: bool,
        encoder_lens: Optional[torch.Tensor],
        spec_info: Optional[SpecInfo],
    ):
        for wrapper_id in range(2):
            if wrapper_id == 0:
                # normal attention
                paged_kernel_lens = seq_lens
                kv_start_idx = encoder_lens
                paged_kernel_lens_sum = seq_lens_sum
            else:
                # cross attention
                paged_kernel_lens = encoder_lens
                kv_start_idx = torch.zeros_like(encoder_lens)
                paged_kernel_lens_sum = paged_kernel_lens.sum().item()

            self.call_begin_forward(
                self.prefill_wrapper_ragged,
                prefill_wrappers[wrapper_id],
                req_pool_indices,
                paged_kernel_lens,
                paged_kernel_lens_sum,
                seq_lens,
                prefix_lens,
                kv_start_idx,
                self.kv_indptr[wrapper_id],
                self.qo_indptr[wrapper_id],
                use_ragged,
                spec_info,
            )

    def call_begin_forward(
        self,
        wrapper_ragged: BatchPrefillWithRaggedKVCacheWrapper,
        wrapper_paged: BatchPrefillWithPagedKVCacheWrapper,
        req_pool_indices: torch.Tensor,
        paged_kernel_lens: torch.Tensor,
        paged_kernel_lens_sum: int,
        seq_lens: torch.Tensor,
        prefix_lens: torch.Tensor,
        kv_start_idx: torch.Tensor,
        kv_indptr: torch.Tensor,
        qo_indptr: torch.Tensor,
        use_ragged: bool,
        spec_info: Optional[SpecInfo],
    ):
        bs = len(req_pool_indices)
        if spec_info is None:
            # Normal extend
            kv_indptr[1 : bs + 1] = torch.cumsum(paged_kernel_lens, dim=0)
            kv_indptr = kv_indptr[: bs + 1]
            kv_indices = torch.empty(
                paged_kernel_lens_sum + 256,
                dtype=torch.int32,
                device=req_pool_indices.device,
            )
            create_flashinfer_kv_indices_triton[(bs,)](
                self.req_to_token,
                req_pool_indices,
                paged_kernel_lens,
                kv_indptr,
                kv_start_idx,
                kv_indices,
                self.req_to_token.shape[1],
            )

            qo_indptr[1 : bs + 1] = torch.cumsum(seq_lens - prefix_lens, dim=0)
            qo_indptr = qo_indptr[: bs + 1]
            custom_mask = None
        else:
            kv_indices, kv_indptr, qo_indptr, custom_mask = (
                spec_info.generate_attn_arg_prefill(
                    req_pool_indices,
                    paged_kernel_lens,
                    self.req_to_token,
                )
            )

        # extend part
        if use_ragged:
            wrapper_ragged.end_forward()
            wrapper_ragged.begin_forward(
                qo_indptr,
                qo_indptr,
                self.num_qo_heads,
                self.num_kv_heads,
                self.head_dim,
                q_data_type=self.q_data_type,
            )

        # cached part
        wrapper_paged.end_forward()
        wrapper_paged.begin_forward(
            qo_indptr,
            kv_indptr,
            kv_indices,
            self.kv_last_page_len[:bs],
            self.num_qo_heads,
            self.num_kv_heads,
            self.head_dim,
            1,
            q_data_type=self.q_data_type,
            custom_mask=custom_mask,
        )


class FlashInferMultiStepDraftBackend:
    """
    Wrap multiple flashinfer attention backends as one for multiple consecutive
    draft decoding steps.
    """

    def __init__(
        self,
        model_runner: ModelRunner,
        topk: int,
        speculative_num_steps: int,
    ):
        from sglang.srt.speculative.eagle_utils import generate_draft_decode_kv_indices

        self.topk = topk
        self.speculative_num_steps = speculative_num_steps
        self.generate_draft_decode_kv_indices = generate_draft_decode_kv_indices
        max_bs = model_runner.req_to_token_pool.size
        self.kv_indptr = torch.zeros(
            (
                self.speculative_num_steps,
                max_bs + 1,
            ),
            dtype=torch.int32,
            device=model_runner.device,
        )
        self.attn_backends = []
        for i in range(self.speculative_num_steps):
            self.attn_backends.append(
                FlashInferAttnBackend(
                    model_runner,
                    skip_prefill=True,
                    kv_indptr_buf=self.kv_indptr[i],
                )
            )
        self.max_context_len = self.attn_backends[0].max_context_len
        # Cached variables for generate_draft_decode_kv_indices
        self.pool_len = model_runner.req_to_token_pool.req_to_token.shape[1]
        self.kv_indptr_stride = self.kv_indptr.shape[1]

    def common_template(self, forward_batch: ForwardBatch, call_fn: int):
        num_seqs = forward_batch.batch_size
        bs = self.topk * num_seqs
        seq_lens_sum = forward_batch.seq_lens_sum
        self.generate_draft_decode_kv_indices[
            (self.speculative_num_steps, num_seqs, self.topk)
        ](
            forward_batch.req_pool_indices,
            forward_batch.req_to_token_pool.req_to_token,
            forward_batch.seq_lens,
            self.cuda_graph_kv_indices,
            self.kv_indptr,
            forward_batch.positions,
            num_seqs,
            self.topk,
            self.pool_len,
            self.kv_indptr_stride,
            self.kv_indptr.shape[1],
            triton.next_power_of_2(num_seqs),
            triton.next_power_of_2(self.speculative_num_steps),
            triton.next_power_of_2(bs),
        )
        for i in range(self.speculative_num_steps):
            forward_batch.spec_info.kv_indptr = self.kv_indptr[i, : bs + 1]
            forward_batch.spec_info.kv_indices = self.cuda_graph_kv_indices[i][
                : seq_lens_sum * self.topk + bs * (i + 1)
            ]
            call_fn(i, forward_batch)

    def init_forward_metadata(self, forward_batch: ForwardBatch):
        def call_fn(i, forward_batch):
            forward_batch.spec_info.kv_indptr = (
                forward_batch.spec_info.kv_indptr.clone()
            )
            forward_batch.spec_info.kv_indices = (
                forward_batch.spec_info.kv_indices.clone()
            )
            self.attn_backends[i].init_forward_metadata(forward_batch)

        self.common_template(forward_batch, call_fn)

    def init_cuda_graph_state(self, max_bs: int):
        self.cuda_graph_kv_indices = torch.zeros(
            (self.speculative_num_steps, max_bs * self.max_context_len),
            dtype=torch.int32,
            device="cuda",
        )
        self.kv_indptr_stride = self.cuda_graph_kv_indices.shape[1]
        for i in range(self.speculative_num_steps):
            self.attn_backends[i].init_cuda_graph_state(
                max_bs, kv_indices_buf=self.cuda_graph_kv_indices[i]
            )

    def init_forward_metadata_capture_cuda_graph(self, forward_batch: ForwardBatch):
        def call_fn(i, forward_batch):
            self.attn_backends[i].init_forward_metadata_capture_cuda_graph(
                forward_batch.batch_size,
                forward_batch.batch_size * self.topk,
                forward_batch.req_pool_indices,
                forward_batch.seq_lens,
                encoder_lens=None,
                forward_mode=ForwardMode.DECODE,
                spec_info=forward_batch.spec_info,
            )
            decode_wrapper = self.attn_backends[i].decode_cuda_graph_metadata[
                forward_batch.batch_size
            ][0]
            decode_wrapper.begin_forward = partial(fast_decode_plan, decode_wrapper)

        self.common_template(forward_batch, call_fn)

    def init_forward_metadata_replay_cuda_graph(self, forward_batch):
        def call_fn(i, forward_batch):
            self.attn_backends[i].init_forward_metadata_replay_cuda_graph(
                forward_batch.batch_size,
                forward_batch.req_pool_indices,
                forward_batch.seq_lens,
                seq_lens_sum=-1,
                encoder_lens=None,
                forward_mode=ForwardMode.DECODE,
                spec_info=forward_batch.spec_info,
            )

        self.common_template(forward_batch, call_fn)


@triton.jit
def create_flashinfer_kv_indices_triton(
    req_to_token_ptr,  # [max_batch, max_context_len]
    req_pool_indices_ptr,
    page_kernel_lens_ptr,
    kv_indptr,
    kv_start_idx,
    kv_indices_ptr,
    req_to_token_ptr_stride: tl.constexpr,
):
    BLOCK_SIZE: tl.constexpr = 512
    pid = tl.program_id(axis=0)

    req_pool_index = tl.load(req_pool_indices_ptr + pid)
    kv_indices_offset = tl.load(kv_indptr + pid)

    kv_start = 0
    kv_end = 0
    if kv_start_idx:
        kv_start = tl.load(kv_start_idx + pid).to(tl.int32)
        kv_end = kv_start
    kv_end += tl.load(page_kernel_lens_ptr + pid).to(tl.int32)

    num_loop = tl.cdiv(kv_end - kv_start, BLOCK_SIZE)
    for i in range(num_loop):
        offset = tl.arange(0, BLOCK_SIZE) + i * BLOCK_SIZE
        mask = offset < kv_end - kv_start
        data = tl.load(
            req_to_token_ptr
            + req_pool_index * req_to_token_ptr_stride
            + kv_start
            + offset,
            mask=mask,
        )
        tl.store(kv_indices_ptr + kv_indices_offset + offset, data, mask=mask)


def should_use_tensor_core(
    kv_cache_dtype: torch.dtype,
    num_attention_heads: int,
    num_kv_heads: int,
) -> bool:
    """
    Determine whether to use tensor cores for attention computation.

    Args:
        kv_cache_dtype: Data type of the KV cache
        num_attention_heads: Number of attention heads
        num_kv_heads: Number of key/value heads

    Returns:
        bool: Whether to use tensor cores
    """
    # Try to use environment variable first
    env_override = os.environ.get("SGLANG_FLASHINFER_USE_TENSOR_CORE")
    if env_override is not None:
        return env_override.lower() == "true"

    # Try to use _grouped_size_compiled_for_decode_kernels if available
    # This is for flashinfer <=0.1.6. Otherwise, there is an accuracy bug
    try:
        from flashinfer.decode import _grouped_size_compiled_for_decode_kernels

        if not _grouped_size_compiled_for_decode_kernels(
            num_attention_heads,
            num_kv_heads,
        ):
            return True
        else:
            return False
    except (ImportError, AttributeError):
        pass

    # Calculate GQA group size
    gqa_group_size = num_attention_heads // num_kv_heads

    # Determine based on dtype and GQA group size
    if kv_cache_dtype in (torch.float8_e4m3fn, torch.float8_e5m2):
        return True
    elif kv_cache_dtype in (torch.float16, torch.half, torch.bfloat16):
        return gqa_group_size > 4
    else:
        return False


def fast_decode_plan(
    self,
    indptr: torch.Tensor,
    indices: torch.Tensor,
    last_page_len: torch.Tensor,
    num_qo_heads: int,
    num_kv_heads: int,
    head_dim: int,
    page_size: int,
    pos_encoding_mode: str = "NONE",
    window_left: int = -1,
    logits_soft_cap: Optional[float] = None,
    data_type: Union[str, torch.dtype] = "float16",
    q_data_type: Optional[Union[str, torch.dtype]] = None,
    sm_scale: Optional[float] = None,
    rope_scale: Optional[float] = None,
    rope_theta: Optional[float] = None,
) -> None:
    """A faster version of BatchDecodeWithPagedKVCacheWrapper::plan used for FlashInferMultiStepDraftBackend."""
    batch_size = len(last_page_len)
    if logits_soft_cap is None:
        logits_soft_cap = 0.0
    if self.is_cuda_graph_enabled:
        if batch_size != self._fixed_batch_size:
            raise ValueError(
                "The batch size should be fixed in cudagraph mode, the runtime batch size {} "
                " mismatches the batch size set during initialization {}".format(
                    batch_size, self._fixed_batch_size
                )
            )
        if len(indices) > len(self._paged_kv_indices_buf):
            raise ValueError(
                "The size of indices should be less than or equal to the allocated buffer"
            )
    else:
        self._paged_kv_indptr_buf = indptr
        self._paged_kv_indices_buf = indices
        self._paged_kv_last_page_len_buf = last_page_len
    # NOTE(Zihao): the following tensors acts as placeholder to pass dtype info
    if not q_data_type:
        q_data_type = data_type
    if not hasattr(self, "empty_q_data"):
        self.empty_q_data = torch.empty(
            0,
            dtype=(
                getattr(torch, q_data_type)
                if isinstance(q_data_type, str)
                else q_data_type
            ),
        )
        self.empty_kv_cache = torch.empty(
            0,
            dtype=(
                getattr(torch, data_type) if isinstance(data_type, str) else data_type
            ),
        )
        self.last_page_len = torch.ones(32768, dtype=torch.int32)
    empty_q_data = self.empty_q_data
    empty_kv_cache = self.empty_kv_cache
    if self.use_tensor_cores:
        if not self.is_cuda_graph_enabled:
            # when not using cudagraph, we need to create the indptr buffer, otherwise
            # the buffer is already created during initialization
            self._qo_indptr_buf = torch.arange(
                batch_size + 1, dtype=torch.int32, device=indptr.device
            )
        self._wrapper.plan(
            self._float_workspace_buffer,
            self._int_workspace_buffer,
            self._qo_indptr_buf,
            indptr,
            batch_size,
            num_qo_heads,
            num_kv_heads,
            head_dim,
            page_size,
            empty_q_data,
        )
    else:
        self._wrapper.plan(
            self._float_workspace_buffer,
            self._int_workspace_buffer,
            indptr,
            self.last_page_len,
            batch_size,
            num_qo_heads,
            num_kv_heads,
            head_dim,
            page_size,
            PosEncodingMode[pos_encoding_mode].value,
            logits_soft_cap,
            empty_q_data,
            empty_kv_cache,
        )
    self._pos_encoding_mode = pos_encoding_mode
    self._window_left = window_left
    self._logits_soft_cap = logits_soft_cap
    self._sm_scale = sm_scale
    self._rope_scale = rope_scale
    self._rope_theta = rope_theta<|MERGE_RESOLUTION|>--- conflicted
+++ resolved
@@ -144,27 +144,17 @@
         self.prefill_wrappers_verify = []
         self.decode_wrappers = []
         for _ in range(self.num_wrappers):
-<<<<<<< HEAD
-            self.prefill_wrappers_paged.append(
-                BatchPrefillWithPagedKVCacheWrapper(
-                    self.workspace_buffer, "NHD", backend="fa2"
-                )
-            )
-            self.prefill_wrappers_verify.append(
-                BatchPrefillWithPagedKVCacheWrapper(self.workspace_buffer, "NHD")
-            )
-=======
             if not skip_prefill:
                 self.prefill_wrappers_paged.append(
                     BatchPrefillWithPagedKVCacheWrapper(
                         self.workspace_buffer,
                         "NHD",
+                        backend="fa2",
                     )
                 )
                 self.prefill_wrappers_verify.append(
                     BatchPrefillWithPagedKVCacheWrapper(self.workspace_buffer, "NHD")
                 )
->>>>>>> 00fa7d04
             self.decode_wrappers.append(
                 BatchDecodeWithPagedKVCacheWrapper(
                     self.workspace_buffer,
