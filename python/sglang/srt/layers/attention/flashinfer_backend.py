from __future__ import annotations

"""
Support different attention backends.
Now there are two backends: FlashInfer and Triton.
FlashInfer is faster and Triton is easier to customize.
Each backend supports two operators: extend (i.e. prefill with cached prefix) and decode.
"""

from enum import Enum, auto
from typing import TYPE_CHECKING

import torch
import triton
import triton.language as tl

from sglang.global_config import global_config
from sglang.srt.layers.attention import AttentionBackend
from sglang.srt.model_executor.forward_batch_info import ForwardBatch
from sglang.srt.utils import is_flashinfer_available

if TYPE_CHECKING:
    from sglang.srt.layers.radix_attention import RadixAttention
    from sglang.srt.model_executor.model_runner import ModelRunner

if is_flashinfer_available():
    from flashinfer import (
        BatchDecodeWithPagedKVCacheWrapper,
        BatchPrefillWithPagedKVCacheWrapper,
        BatchPrefillWithRaggedKVCacheWrapper,
    )
    from flashinfer.cascade import merge_state
    from flashinfer.decode import _grouped_size_compiled_for_decode_kernels


class WrapperDispatch(Enum):
    SLIDING_WINDOW = auto()
    CROSS_ATTENTION = auto()


class FlashInferAttnBackend(AttentionBackend):
    """Flashinfer attention kernels."""

    def __init__(self, model_runner: ModelRunner):
        super().__init__()

        # Parse constants
        if not _grouped_size_compiled_for_decode_kernels(
            model_runner.model_config.num_attention_heads // model_runner.tp_size,
            model_runner.model_config.get_num_kv_heads(model_runner.tp_size),
        ):
            self.decode_use_tensor_cores = True
        else:
            self.decode_use_tensor_cores = False
        self.max_context_len = model_runner.model_config.context_len

        assert not (
            model_runner.sliding_window_size is not None
            and model_runner.model_config.is_encoder_decoder
        ), "Sliding window and cross attention are not supported together"

        if model_runner.sliding_window_size is not None:
            self.num_wrappers = 2
            self.dispatch_reason = WrapperDispatch.SLIDING_WINDOW
        elif model_runner.model_config.is_encoder_decoder:
            self.num_wrappers = 2
            self.dispatch_reason = WrapperDispatch.CROSS_ATTENTION
        else:
            self.num_wrappers = 1
            self.dispatch_reason = None

        # Allocate buffers
        self.workspace_buffer = torch.empty(
            global_config.flashinfer_workspace_size,
            dtype=torch.uint8,
            device=model_runner.device,
        )
        max_bs = model_runner.req_to_token_pool.size
        self.kv_indptr = [
            torch.zeros((max_bs + 1,), dtype=torch.int32, device=model_runner.device)
            for _ in range(self.num_wrappers)
        ]
        self.kv_last_page_len = torch.ones(
            (max_bs,), dtype=torch.int32, device=model_runner.device
        )
        self.qo_indptr = [
            torch.zeros((max_bs + 1,), dtype=torch.int32, device=model_runner.device)
            for _ in range(self.num_wrappers)
        ]

        # Create wrappers
        # NOTE: we do not use ragged attention when there are multiple wrappers
        self.prefill_wrapper_ragged = (
            BatchPrefillWithRaggedKVCacheWrapper(self.workspace_buffer, "NHD")
            if self.num_wrappers == 1
            else None
        )

        # Two wrappers: one for sliding window attention and one for full attention.
        # Using two wrappers is unnecessary in the current PR, but are prepared for future PRs
        self.prefill_wrappers_paged = []
        self.decode_wrappers = []
        for _ in range(self.num_wrappers):
            self.prefill_wrappers_paged.append(
                BatchPrefillWithPagedKVCacheWrapper(self.workspace_buffer, "NHD")
            )
            self.decode_wrappers.append(
                BatchDecodeWithPagedKVCacheWrapper(
                    self.workspace_buffer,
                    "NHD",
                    use_tensor_cores=self.decode_use_tensor_cores,
                )
            )

        # Create indices updater
        self.indices_updater_decode = FlashInferIndicesUpdaterDecode(model_runner, self)
        self.indices_updater_prefill = FlashInferIndicesUpdaterPrefill(
            model_runner, self
        )

        # Other metadata
        self.forward_metadata = None
        self.cuda_graph_metadata = {}

    def init_forward_metadata(self, forward_batch: ForwardBatch):
        if forward_batch.forward_mode.is_decode():
            self.indices_updater_decode.update(
                forward_batch.req_pool_indices,
                forward_batch.seq_lens,
<<<<<<< HEAD
                encoder_lens=forward_batch.encoder_lens,
=======
                forward_batch.seq_lens_sum,
>>>>>>> 09603c6d
            )
            self.forward_metadata = (self.decode_wrappers,)
        else:
            prefix_lens = forward_batch.extend_prefix_lens

            # Some heuristics to check whether to use ragged forward
            use_ragged = False
            if forward_batch.extend_num_tokens >= 4096 and self.num_wrappers == 1:
                use_ragged = True

            extend_no_prefix = not torch.any(forward_batch.extend_prefix_lens).item()

            self.indices_updater_prefill.update(
                forward_batch.req_pool_indices,
                forward_batch.seq_lens,
                prefix_lens,
                use_ragged=use_ragged,
                encoder_lens=forward_batch.encoder_lens,
            )

            self.forward_metadata = (use_ragged, extend_no_prefix)

    def init_cuda_graph_state(self, max_bs: int):
        cuda_graph_kv_indices = torch.zeros(
            (max_bs * self.max_context_len,),
            dtype=torch.int32,
            device="cuda",
        )
        self.cuda_graph_kv_indices = [cuda_graph_kv_indices] + [
            cuda_graph_kv_indices.clone() for _ in range(self.num_wrappers - 1)
        ]

    def init_forward_metadata_capture_cuda_graph(
        self,
        bs: int,
        req_pool_indices: torch.Tensor,
        seq_lens: torch.Tensor,
        encoder_lens: torch.Tensor = None,
    ):
        decode_wrappers = []
        for i in range(self.num_wrappers):
            decode_wrappers.append(
                BatchDecodeWithPagedKVCacheWrapper(
                    self.workspace_buffer,
                    "NHD",
                    use_cuda_graph=True,
                    use_tensor_cores=self.decode_use_tensor_cores,
                    paged_kv_indptr_buffer=self.kv_indptr[i][: bs + 1],
                    paged_kv_indices_buffer=self.cuda_graph_kv_indices[i],
                    paged_kv_last_page_len_buffer=self.kv_last_page_len[:bs],
                )
            )

<<<<<<< HEAD
        self.indices_updater_decode.update(
            req_pool_indices,
            seq_lens,
            decode_wrappers=decode_wrappers,
            encoder_lens=encoder_lens,
=======
        seq_lens_sum = seq_lens.sum().item()
        self.indices_updater_decode.update(
            req_pool_indices, seq_lens, seq_lens_sum, decode_wrappers
>>>>>>> 09603c6d
        )
        self.cuda_graph_metadata[bs] = decode_wrappers
        self.forward_metadata = (decode_wrappers,)

    def init_forward_metadata_replay_cuda_graph(
        self,
        bs: int,
        req_pool_indices: torch.Tensor,
        seq_lens: torch.Tensor,
<<<<<<< HEAD
        encoder_lens: torch.Tensor = None,
=======
        seq_lens_sum: int,
>>>>>>> 09603c6d
    ):
        self.indices_updater_decode.update(
            req_pool_indices[:bs],
            seq_lens[:bs],
<<<<<<< HEAD
            decode_wrappers=self.cuda_graph_metadata[bs],
            encoder_lens=encoder_lens[:bs] if encoder_lens is not None else None,
=======
            seq_lens_sum,
            self.cuda_graph_metadata[bs],
>>>>>>> 09603c6d
        )

    def get_cuda_graph_seq_len_fill_value(self):
        return 0

    def forward_extend(
        self, q, k, v, layer: RadixAttention, forward_batch: ForwardBatch
    ):
        prefill_wrapper_paged = self.prefill_wrappers_paged[
            self._get_wrapper_idx(layer)
        ]

        use_ragged, extend_no_prefix = self.forward_metadata
        cache_loc = (
            forward_batch.out_cache_loc
            if not layer.is_cross_attention
            else forward_batch.encoder_out_cache_loc
        )

        if not use_ragged:
            if k is not None:
                assert v is not None
                forward_batch.token_to_kv_pool.set_kv_buffer(layer, cache_loc, k, v)

            o = prefill_wrapper_paged.forward(
                q.contiguous().view(-1, layer.tp_q_head_num, layer.head_dim),
                forward_batch.token_to_kv_pool.get_kv_buffer(layer.layer_id),
                causal=not layer.is_cross_attention,
                sm_scale=layer.scaling,
                window_left=layer.sliding_window_size,
                logits_soft_cap=layer.logit_cap,
            )
        else:
            o1, s1 = self.prefill_wrapper_ragged.forward_return_lse(
                q.contiguous().view(-1, layer.tp_q_head_num, layer.head_dim),
                k.contiguous().view(-1, layer.tp_k_head_num, layer.head_dim),
                v.contiguous().view(-1, layer.tp_v_head_num, layer.head_dim),
                causal=True,
                sm_scale=layer.scaling,
                logits_soft_cap=layer.logit_cap,
            )

            if extend_no_prefix:
                o = o1
            else:
                o2, s2 = prefill_wrapper_paged.forward_return_lse(
                    q.contiguous().view(-1, layer.tp_q_head_num, layer.head_dim),
                    forward_batch.token_to_kv_pool.get_kv_buffer(layer.layer_id),
                    causal=False,
                    sm_scale=layer.scaling,
                    logits_soft_cap=layer.logit_cap,
                )

                o, _ = merge_state(o1, s1, o2, s2)

            forward_batch.token_to_kv_pool.set_kv_buffer(layer, cache_loc, k, v)

        return o.view(-1, layer.tp_q_head_num * layer.head_dim)

    def forward_decode(
        self, q, k, v, layer: RadixAttention, forward_batch: ForwardBatch
    ):
        decode_wrapper = self.forward_metadata[0][self._get_wrapper_idx(layer)]
        cache_loc = (
            forward_batch.out_cache_loc
            if not layer.is_cross_attention
            else forward_batch.encoder_out_cache_loc
        )

        if k is not None:
            assert v is not None
            forward_batch.token_to_kv_pool.set_kv_buffer(layer, cache_loc, k, v)

        o = decode_wrapper.forward(
            q.contiguous().view(-1, layer.tp_q_head_num, layer.head_dim),
            forward_batch.token_to_kv_pool.get_kv_buffer(layer.layer_id),
            sm_scale=layer.scaling,
            logits_soft_cap=layer.logit_cap,
        )

        return o.view(-1, layer.tp_q_head_num * layer.head_dim)

    def _get_wrapper_idx(self, layer: RadixAttention):
        if self.num_wrappers == 1:
            return 0

        if self.dispatch_reason == WrapperDispatch.SLIDING_WINDOW:
            return layer.sliding_window_size == -1
        if self.dispatch_reason == WrapperDispatch.CROSS_ATTENTION:
            return layer.is_cross_attention

        raise ValueError(f"Unknown dispatch reason: {self.dispatch_reason}")


class FlashInferIndicesUpdaterDecode:
    def __init__(self, model_runner: ModelRunner, attn_backend: AttentionBackend):
        # Constants
        self.num_qo_heads = (
            model_runner.model_config.num_attention_heads // model_runner.tp_size
        )
        self.num_kv_heads = model_runner.model_config.get_num_kv_heads(
            model_runner.tp_size
        )
        self.head_dim = model_runner.model_config.head_dim
        self.data_type = model_runner.kv_cache_dtype
        self.q_data_type = model_runner.dtype
        self.max_context_len = model_runner.req_to_token_pool.req_to_token.size(1)
        self.sliding_window_size = model_runner.sliding_window_size

        self.attn_backend = attn_backend

        # Buffers and wrappers
        self.kv_indptr = attn_backend.kv_indptr
        self.kv_last_page_len = attn_backend.kv_last_page_len
        self.req_to_token = model_runner.req_to_token_pool.req_to_token
        self.decode_wrappers = attn_backend.decode_wrappers

    def update(
        self, req_pool_indices, seq_lens, decode_wrappers=None, encoder_lens=None
    ):
        # Dispatch
        if self.attn_backend.dispatch_reason == WrapperDispatch.SLIDING_WINDOW:
            return self.update_sliding_window(
                req_pool_indices, seq_lens, decode_wrappers
            )
        elif self.attn_backend.dispatch_reason == WrapperDispatch.CROSS_ATTENTION:
            return self.update_cross_attention(
                req_pool_indices, seq_lens, decode_wrappers, encoder_lens
            )
        else:
            assert self.attn_backend.num_wrappers == 1
            return self.update_single_wrapper(
                req_pool_indices, seq_lens, decode_wrappers
            )

    def update_single_wrapper(
        self,
        req_pool_indices: torch.Tensor,
        seq_lens: torch.Tensor,
        seq_lens_sum: int,
        decode_wrappers=None,
    ):
        decode_wrappers = decode_wrappers or self.decode_wrappers
        self.call_begin_forward(
            decode_wrappers[0],
            req_pool_indices,
            seq_lens,
            seq_lens_sum,
            self.kv_indptr[0],
            None,
        )

    def update_sliding_window(
        self,
        req_pool_indices: torch.Tensor,
        seq_lens: torch.Tensor,
        seq_lens_sum: int,
        decode_wrappers=None,
    ):
        decode_wrappers = decode_wrappers or self.decode_wrappers

        for wrapper_id in range(2):
            if wrapper_id == 0:
                # Sliding window attention
                paged_kernel_lens = torch.minimum(  # TODO: replace this with clamp
                    seq_lens,
                    torch.tensor(self.sliding_window_size + 1),
                )
            else:
                # Full attention
                paged_kernel_lens = seq_lens

            kv_start_idx = seq_lens - paged_kernel_lens

            self.call_begin_forward(
                decode_wrappers[wrapper_id],
                req_pool_indices,
                paged_kernel_lens,
                seq_lens_sum,
                self.kv_indptr[wrapper_id],
                kv_start_idx,
            )

    def update_cross_attention(
        self, req_pool_indices, seq_lens, decode_wrappers=None, encoder_lens=None
    ):
        decode_wrappers = decode_wrappers or self.decode_wrappers

        for wrapper_id in range(2):
            if wrapper_id == 0:
                # Normal attention
                paged_kernel_lens = seq_lens
                kv_start_idx = encoder_lens
            else:
                # Cross attention
                paged_kernel_lens = encoder_lens
                kv_start_idx = torch.zeros_like(encoder_lens)

            self.call_begin_forward(
                decode_wrappers[wrapper_id],
                req_pool_indices,
                paged_kernel_lens,
                self.kv_indptr[wrapper_id],
                kv_start_idx,
            )

    def call_begin_forward(
        self,
        wrapper,
        req_pool_indices,
        paged_kernel_lens,
        seq_lens_sum,
        kv_indptr,
        kv_start_idx,
    ):
        bs = len(req_pool_indices)
        kv_indptr = kv_indptr[: bs + 1]
        kv_indptr[1:] = torch.cumsum(paged_kernel_lens, dim=0)
        kv_indices = torch.empty(seq_lens_sum, dtype=torch.int32, device="cuda")

        create_flashinfer_kv_indices_triton[(bs,)](
            self.req_to_token,
            req_pool_indices,
            paged_kernel_lens,
            kv_indptr,
            kv_start_idx,
            kv_indices,
            self.max_context_len,
        )

        wrapper.end_forward()
        wrapper.begin_forward(
            kv_indptr,
            kv_indices,
            self.kv_last_page_len[:bs],
            self.num_qo_heads,
            self.num_kv_heads,
            self.head_dim,
            1,
            data_type=self.data_type,
            q_data_type=self.q_data_type,
        )


class FlashInferIndicesUpdaterPrefill:
    def __init__(self, model_runner: ModelRunner, attn_backend: AttentionBackend):
        # Constants
        self.num_qo_heads = (
            model_runner.model_config.num_attention_heads // model_runner.tp_size
        )
        self.num_kv_heads = model_runner.model_config.get_num_kv_heads(
            model_runner.tp_size
        )
        self.head_dim = model_runner.model_config.head_dim
        self.data_type = model_runner.kv_cache_dtype
        self.q_data_type = model_runner.dtype
        self.max_context_len = model_runner.req_to_token_pool.req_to_token.size(1)
        self.sliding_window_size = model_runner.sliding_window_size

        self.attn_backend = attn_backend

        # Buffers and wrappers
        self.kv_indptr = attn_backend.kv_indptr
        self.kv_last_page_len = attn_backend.kv_last_page_len
        self.qo_indptr = attn_backend.qo_indptr
        self.req_to_token = model_runner.req_to_token_pool.req_to_token
        self.wrapper_ragged = attn_backend.prefill_wrapper_ragged
        self.wrappers_paged = attn_backend.prefill_wrappers_paged

    def update(
        self,
        req_pool_indices,
        seq_lens,
        prefix_lens,
        use_ragged=None,
        encoder_lens=None,
    ):
        # Dispatch
        if self.attn_backend.dispatch_reason == WrapperDispatch.SLIDING_WINDOW:
            return self.update_sliding_window(
                req_pool_indices, seq_lens, prefix_lens, use_ragged
            )
        elif self.attn_backend.dispatch_reason == WrapperDispatch.CROSS_ATTENTION:
            return self.update_cross_attention(
                req_pool_indices, seq_lens, prefix_lens, use_ragged, encoder_lens
            )
        else:
            assert self.attn_backend.num_wrappers == 1
            return self.update_single_wrapper(
                req_pool_indices, seq_lens, prefix_lens, use_ragged
            )

    def update_single_wrapper(
        self, req_pool_indices, seq_lens, prefix_lens, use_ragged
    ):
        if use_ragged:
            paged_kernel_lens = prefix_lens
        else:
            paged_kernel_lens = seq_lens

        self.call_begin_forward(
            self.wrapper_ragged,
            self.wrappers_paged[0],
            req_pool_indices,
            paged_kernel_lens,
            seq_lens,
            prefix_lens,
            None,
            self.kv_indptr[0],
            self.qo_indptr[0],
            use_ragged,
        )

    def update_sliding_window(
        self, req_pool_indices, seq_lens, prefix_lens, use_ragged
    ):
        for wrapper_id in range(2):
            if wrapper_id == 0:
                # window attention use paged only
                paged_kernel_lens = torch.minimum(
                    seq_lens,
                    torch.tensor(self.sliding_window_size) + seq_lens - prefix_lens,
                )
            else:
                # full attention
                paged_kernel_lens = seq_lens
            kv_start_idx = seq_lens - paged_kernel_lens

            self.call_begin_forward(
                self.wrapper_ragged,
                self.wrappers_paged[wrapper_id],
                req_pool_indices,
                paged_kernel_lens,
                seq_lens,
                prefix_lens,
                kv_start_idx,
                self.kv_indptr[wrapper_id],
                self.qo_indptr[wrapper_id],
                use_ragged,
            )

    def update_cross_attention(
        self, req_pool_indices, seq_lens, prefix_lens, use_ragged, encoder_lens
    ):
        for wrapper_id in range(2):
            if wrapper_id == 0:
                # normal attention
                paged_kernel_lens = seq_lens
                kv_start_idx = encoder_lens
            else:
                # cross attention
                paged_kernel_lens = encoder_lens
                kv_start_idx = torch.zeros_like(encoder_lens)

            self.call_begin_forward(
                self.wrapper_ragged,
                self.wrappers_paged[wrapper_id],
                req_pool_indices,
                paged_kernel_lens,
                seq_lens,
                prefix_lens,
                kv_start_idx,
                self.kv_indptr[wrapper_id],
                self.qo_indptr[wrapper_id],
                use_ragged,
            )

    def call_begin_forward(
        self,
        wrapper_ragged,
        wrapper_paged,
        req_pool_indices,
        paged_kernel_lens,
        seq_lens,
        prefix_lens,
        kv_start_idx,
        kv_indptr,
        qo_indptr,
        use_ragged,
    ):
        bs = len(req_pool_indices)
        kv_indptr = kv_indptr[: bs + 1]
        kv_indptr[1:] = torch.cumsum(paged_kernel_lens, dim=0)
        kv_indices = torch.empty(kv_indptr[-1], dtype=torch.int32, device="cuda")
        create_flashinfer_kv_indices_triton[(bs,)](
            self.req_to_token,
            req_pool_indices,
            paged_kernel_lens,
            kv_indptr,
            kv_start_idx,
            kv_indices,
            self.max_context_len,
        )

        qo_indptr = qo_indptr[: bs + 1]
        qo_indptr[1:] = torch.cumsum(seq_lens - prefix_lens, dim=0)

        # extend part
        if use_ragged:
            wrapper_ragged.end_forward()
            wrapper_ragged.begin_forward(
                qo_indptr,
                qo_indptr,
                self.num_qo_heads,
                self.num_kv_heads,
                self.head_dim,
            )

        # cached part
        wrapper_paged.end_forward()
        wrapper_paged.begin_forward(
            qo_indptr,
            kv_indptr,
            kv_indices,
            self.kv_last_page_len[:bs],
            self.num_qo_heads,
            self.num_kv_heads,
            self.head_dim,
            1,
        )


@triton.jit
def create_flashinfer_kv_indices_triton(
    req_to_token_ptr,  # [max_batch, max_context_len]
    req_pool_indices_ptr,
    page_kernel_lens_ptr,
    kv_indptr,
    kv_start_idx,
    kv_indices_ptr,
    max_context_len: tl.constexpr,
):
    BLOCK_SIZE: tl.constexpr = 512
    pid = tl.program_id(axis=0)
    req_pool_index = tl.load(req_pool_indices_ptr + pid)
    kv_indices_offset = tl.load(kv_indptr + pid)

    kv_start = 0
    kv_end = 0
    if kv_start_idx:
        kv_start = tl.load(kv_start_idx + pid).to(tl.int32)
        kv_end = kv_start
    kv_end += tl.load(page_kernel_lens_ptr + pid).to(tl.int32)

    req_to_token_ptr += req_pool_index * max_context_len
    kv_indices_ptr += kv_indices_offset

    ld_offset = kv_start + tl.arange(0, BLOCK_SIZE)
    st_offset = tl.arange(0, BLOCK_SIZE)
    num_loop = tl.cdiv(kv_end - kv_start, BLOCK_SIZE)
    for _ in range(num_loop):
        mask = ld_offset < kv_end
        data = tl.load(req_to_token_ptr + ld_offset, mask=mask)
        tl.store(kv_indices_ptr + st_offset, data, mask=mask)
        ld_offset += BLOCK_SIZE
        st_offset += BLOCK_SIZE<|MERGE_RESOLUTION|>--- conflicted
+++ resolved
@@ -127,11 +127,8 @@
             self.indices_updater_decode.update(
                 forward_batch.req_pool_indices,
                 forward_batch.seq_lens,
-<<<<<<< HEAD
+                forward_batch.seq_lens_sum,
                 encoder_lens=forward_batch.encoder_lens,
-=======
-                forward_batch.seq_lens_sum,
->>>>>>> 09603c6d
             )
             self.forward_metadata = (self.decode_wrappers,)
         else:
@@ -185,17 +182,13 @@
                 )
             )
 
-<<<<<<< HEAD
+        seq_lens_sum = seq_lens.sum().item()
         self.indices_updater_decode.update(
             req_pool_indices,
             seq_lens,
+            seq_lens_sum,
             decode_wrappers=decode_wrappers,
             encoder_lens=encoder_lens,
-=======
-        seq_lens_sum = seq_lens.sum().item()
-        self.indices_updater_decode.update(
-            req_pool_indices, seq_lens, seq_lens_sum, decode_wrappers
->>>>>>> 09603c6d
         )
         self.cuda_graph_metadata[bs] = decode_wrappers
         self.forward_metadata = (decode_wrappers,)
@@ -205,22 +198,15 @@
         bs: int,
         req_pool_indices: torch.Tensor,
         seq_lens: torch.Tensor,
-<<<<<<< HEAD
+        seq_lens_sum: int,
         encoder_lens: torch.Tensor = None,
-=======
-        seq_lens_sum: int,
->>>>>>> 09603c6d
     ):
         self.indices_updater_decode.update(
             req_pool_indices[:bs],
             seq_lens[:bs],
-<<<<<<< HEAD
+            seq_lens_sum,
             decode_wrappers=self.cuda_graph_metadata[bs],
             encoder_lens=encoder_lens[:bs] if encoder_lens is not None else None,
-=======
-            seq_lens_sum,
-            self.cuda_graph_metadata[bs],
->>>>>>> 09603c6d
         )
 
     def get_cuda_graph_seq_len_fill_value(self):
