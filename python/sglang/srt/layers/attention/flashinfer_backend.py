--- conflicted
+++ resolved
@@ -523,7 +523,6 @@
         forward_batch=None,
     ):
 
-<<<<<<< HEAD
         if forward_batch is not None and forward_batch.spec_info is not None:
             bs = forward_batch.input_ids.numel()
             kv_indices, kv_indptr, kv_last_page_len, qo_indptr = (
@@ -547,19 +546,8 @@
                 kv_indptr,
                 kv_start_idx,
                 kv_indices,
-                self.max_context_len,
-            )
-=======
-        create_flashinfer_kv_indices_triton[(bs,)](
-            self.req_to_token,
-            req_pool_indices,
-            paged_kernel_lens,
-            kv_indptr,
-            kv_start_idx,
-            kv_indices,
-            self.req_to_token.shape[1],
-        )
->>>>>>> 9c745d07
+                self.req_to_token.shape[1],
+            )
 
         if forward_batch is not None and forward_batch.forward_mode.is_verify():
             bs = len(req_pool_indices)
@@ -747,7 +735,6 @@
         forward_batch,
     ):
         bs = len(req_pool_indices)
-<<<<<<< HEAD
         if forward_batch is not None and forward_batch.forward_mode.is_spec_extend():
             # spec extend update generate arg
             kv_indices, kv_indptr, kv_last_page_len, qo_indptr = (
@@ -768,22 +755,8 @@
                 kv_indptr,
                 kv_start_idx,
                 kv_indices,
-                self.max_context_len,
-            )
-=======
-        kv_indptr[1 : bs + 1] = torch.cumsum(paged_kernel_lens, dim=0)
-        kv_indptr = kv_indptr[: bs + 1]
-        kv_indices = torch.empty(kv_indptr[-1], dtype=torch.int32, device="cuda")
-        create_flashinfer_kv_indices_triton[(bs,)](
-            self.req_to_token,
-            req_pool_indices,
-            paged_kernel_lens,
-            kv_indptr,
-            kv_start_idx,
-            kv_indices,
-            self.req_to_token.shape[1],
-        )
->>>>>>> 9c745d07
+                self.req_to_token.shape[1],
+            )
 
             qo_indptr[1 : bs + 1] = torch.cumsum(seq_lens - prefix_lens, dim=0)
             qo_indptr = qo_indptr[: bs + 1]
