from __future__ import annotations

"""
Support different attention backends.
Now there are two backends: FlashInfer and Triton.
FlashInfer is faster and Triton is easier to customize.
Each backend supports two operators: extend (i.e. prefill with cached prefix) and decode.
"""

import os
from enum import Enum, auto
from typing import TYPE_CHECKING, List

import torch
import triton
import triton.language as tl

from sglang.global_config import global_config
from sglang.srt.layers.attention import AttentionBackend
<<<<<<< HEAD
from sglang.srt.model_executor.forward_batch_info import ForwardBatch, ForwardMode
from sglang.srt.utils import is_flashinfer_available
=======
from sglang.srt.model_executor.forward_batch_info import ForwardBatch
from sglang.srt.utils import (
    get_bool_env_var,
    is_flashinfer_available,
    should_use_tensor_core,
)
>>>>>>> 2b0fc594

if TYPE_CHECKING:
    from sglang.srt.layers.radix_attention import RadixAttention
    from sglang.srt.model_executor.model_runner import ModelRunner
    from sglang.srt.speculative.speculative_utils import SpecInput

if is_flashinfer_available():
    from flashinfer import (
        BatchDecodeWithPagedKVCacheWrapper,
        BatchPrefillWithPagedKVCacheWrapper,
        BatchPrefillWithRaggedKVCacheWrapper,
    )
    from flashinfer.cascade import merge_state


class WrapperDispatch(Enum):
    SLIDING_WINDOW = auto()
    CROSS_ATTENTION = auto()


class FlashInferAttnBackend(AttentionBackend):
    """Flashinfer attention kernels."""

    def __init__(self, model_runner: ModelRunner):
        super().__init__()

        self.decode_use_tensor_cores = should_use_tensor_core(
            kv_cache_dtype=model_runner.kv_cache_dtype,
            num_attention_heads=model_runner.model_config.num_attention_heads
            // model_runner.tp_size,
            num_kv_heads=model_runner.model_config.get_num_kv_heads(
                model_runner.tp_size
            ),
        )

        self.max_context_len = model_runner.model_config.context_len

        assert not (
            model_runner.sliding_window_size is not None
            and model_runner.model_config.is_encoder_decoder
        ), "Sliding window and cross attention are not supported together"

        if model_runner.sliding_window_size is not None:
            self.num_wrappers = 2
            self.dispatch_reason = WrapperDispatch.SLIDING_WINDOW
        elif model_runner.model_config.is_encoder_decoder:
            self.num_wrappers = 2
            self.dispatch_reason = WrapperDispatch.CROSS_ATTENTION
        else:
            self.num_wrappers = 1
            self.dispatch_reason = None

        # Allocate buffers
        self.workspace_buffer = torch.empty(
            global_config.flashinfer_workspace_size,
            dtype=torch.uint8,
            device=model_runner.device,
        )
        max_bs = model_runner.req_to_token_pool.size
        self.kv_indptr = [
            torch.zeros((max_bs + 1,), dtype=torch.int32, device=model_runner.device)
            for _ in range(self.num_wrappers)
        ]
        self.kv_last_page_len = torch.ones(
            (max_bs,), dtype=torch.int32, device=model_runner.device
        )
        self.qo_indptr = [
            torch.zeros((max_bs + 1,), dtype=torch.int32, device=model_runner.device)
            for _ in range(self.num_wrappers)
        ]

        # Create wrappers
        # NOTE: we do not use ragged attention when there are multiple wrappers
        self.prefill_wrapper_ragged = (
            BatchPrefillWithRaggedKVCacheWrapper(self.workspace_buffer, "NHD")
            if self.num_wrappers == 1
            else None
        )

        # Two wrappers: one for sliding window attention and one for full attention.
        # Using two wrappers is unnecessary in the current PR, but are prepared for future PRs
        self.prefill_wrappers_paged = []
        self.prefill_wrappers_verify = []
        self.decode_wrappers = []
        for _ in range(self.num_wrappers):
            self.prefill_wrappers_paged.append(
                BatchPrefillWithPagedKVCacheWrapper(self.workspace_buffer, "NHD")
            )
            self.prefill_wrappers_verify.append(
                BatchPrefillWithPagedKVCacheWrapper(self.workspace_buffer, "NHD")
            )
            self.decode_wrappers.append(
                BatchDecodeWithPagedKVCacheWrapper(
                    self.workspace_buffer,
                    "NHD",
                    use_tensor_cores=self.decode_use_tensor_cores,
                )
            )

        # Create indices updater
        self.indices_updater_decode = FlashInferIndicesUpdaterDecode(model_runner, self)
        self.indices_updater_prefill = FlashInferIndicesUpdaterPrefill(
            model_runner, self
        )

        # Other metadata
        self.forward_metadata = None
        self.cuda_graph_metadata = {}

    def init_forward_metadata(self, forward_batch: ForwardBatch):
        if forward_batch.forward_mode.is_decode():
            self.indices_updater_decode.update(
                forward_batch.req_pool_indices,
                forward_batch.seq_lens,
                forward_batch.seq_lens_sum,
                decode_wrappers=None,
                encoder_lens=forward_batch.encoder_lens,
                forward_batch=forward_batch,
            )
            self.forward_metadata = (self.decode_wrappers,)
        elif forward_batch.forward_mode.is_draft_extend():
            use_ragged = False
            extend_no_prefix = True
            prefix_lens = None
            self.indices_updater_prefill.update(
                forward_batch.req_pool_indices,
                forward_batch.seq_lens,
                forward_batch.seq_lens_sum,
                prefix_lens,
                use_ragged=use_ragged,
                encoder_lens=forward_batch.encoder_lens,
                forward_batch=forward_batch,
            )
            self.forward_metadata = (use_ragged, extend_no_prefix, None)
        elif forward_batch.forward_mode.is_target_verify():
            use_ragged = False
            extend_no_prefix = True
            prefix_lens = None
            self.indices_updater_prefill.update(
                forward_batch.req_pool_indices,
                forward_batch.seq_lens,
                forward_batch.seq_lens_sum,
                prefix_lens,
                use_ragged=use_ragged,
                encoder_lens=forward_batch.encoder_lens,
                forward_batch=forward_batch,
            )
            self.forward_metadata = (use_ragged, extend_no_prefix, None)
        else:
            prefix_lens = forward_batch.extend_prefix_lens

            # Some heuristics to check whether to use ragged forward
            if forward_batch.extend_num_tokens >= 4096 and self.num_wrappers == 1:
                use_ragged = True
                extend_no_prefix = not any(forward_batch.extend_prefix_lens_cpu)
            else:
                use_ragged = False
                extend_no_prefix = False

            self.indices_updater_prefill.update(
                forward_batch.req_pool_indices,
                forward_batch.seq_lens,
                forward_batch.seq_lens_sum,
                prefix_lens,
                use_ragged=use_ragged,
                encoder_lens=forward_batch.encoder_lens,
                forward_batch=forward_batch,
            )

            self.forward_metadata = (use_ragged, extend_no_prefix, None)

    def init_cuda_graph_state(self, max_bs: int):
        cuda_graph_kv_indices = torch.zeros(
            (max_bs * self.max_context_len,),
            dtype=torch.int32,
            device="cuda",
        )
        self.cuda_graph_kv_indices = [cuda_graph_kv_indices] + [
            cuda_graph_kv_indices.clone() for _ in range(self.num_wrappers - 1)
        ]

        self.cuda_graph_custom_mask = torch.zeros(
            (max_bs * (self.max_context_len + 7) // 8),
            dtype=torch.uint8,
            device="cuda",
        )
        self.cuda_graph_qk_indptr = [x.clone() for x in self.kv_indptr]
        self.cuda_graph_qo_indptr = [x.clone() for x in self.kv_indptr]

    def init_forward_metadata_capture_cuda_graph(
        self,
        bs: int,
        num_token: int,
        req_pool_indices: torch.Tensor,
        seq_lens: torch.Tensor,
        encoder_lens: torch.Tensor = None,
        spec_info: SpecInput = None,
        is_draft_runner: bool = False,
        forward_batch: ForwardBatch = None,
    ):
        decode_wrappers = []
        # speculative decoding verify stage
        if spec_info is not None and not is_draft_runner:
            for i in range(self.num_wrappers):
                decode_wrappers.append(
                    BatchPrefillWithPagedKVCacheWrapper(
                        self.workspace_buffer,
                        "NHD",
                        use_cuda_graph=True,
                        qo_indptr_buf=self.cuda_graph_qo_indptr[i][: bs + 1],
                        paged_kv_indptr_buf=self.kv_indptr[i][: bs + 1],
                        paged_kv_indices_buf=self.cuda_graph_kv_indices[i],
                        paged_kv_last_page_len_buf=self.kv_last_page_len[:bs],
                        custom_mask_buf=self.cuda_graph_custom_mask,
                        qk_indptr_buf=self.cuda_graph_qk_indptr[i][: bs + 1],
                    )
                )
            seq_lens_sum = seq_lens.sum().item()
            self.indices_updater_prefill.update(
                req_pool_indices,
                seq_lens,
                seq_lens_sum,
                prefix_lens=None,
                use_ragged=False,
                encoder_lens=encoder_lens,
                forward_batch=forward_batch,
            )
            self.cuda_graph_metadata[num_token] = decode_wrappers
            self.forward_metadata = (False, False, decode_wrappers)

        else:
            for i in range(self.num_wrappers):
                decode_wrappers.append(
                    BatchDecodeWithPagedKVCacheWrapper(
                        self.workspace_buffer,
                        "NHD",
                        use_cuda_graph=True,
                        use_tensor_cores=self.decode_use_tensor_cores,
                        paged_kv_indptr_buffer=self.kv_indptr[i][: num_token + 1],
                        paged_kv_indices_buffer=self.cuda_graph_kv_indices[i],
                        paged_kv_last_page_len_buffer=self.kv_last_page_len[:num_token],
                    )
                )
            self.forward_metadata = (decode_wrappers,)

            seq_lens_sum = seq_lens.sum().item()
            self.indices_updater_decode.update(
                req_pool_indices,
                seq_lens,
                seq_lens_sum,
                decode_wrappers=decode_wrappers,
                encoder_lens=encoder_lens,
                forward_batch=forward_batch,
            )
            self.cuda_graph_metadata[num_token] = decode_wrappers

    def init_forward_metadata_replay_cuda_graph(
        self,
        bs: int,
        num_token: int,
        req_pool_indices: torch.Tensor,
        seq_lens: torch.Tensor,
        seq_lens_sum: int,
        encoder_lens=None,
        forward_batch=None,
    ):
        if forward_batch is not None and forward_batch.forward_mode.is_target_verify():
            updater = self.indices_updater_prefill
        else:
            updater = self.indices_updater_decode
        updater.update(
            req_pool_indices[:bs],
            seq_lens[:bs],
            seq_lens_sum,
            decode_wrappers=self.cuda_graph_metadata[num_token],
            encoder_lens=encoder_lens[:bs] if encoder_lens is not None else None,
            forward_batch=forward_batch,
        )

    def get_cuda_graph_seq_len_fill_value(self):
        return 0

    def forward_extend(
        self,
        q,
        k,
        v,
        layer: RadixAttention,
        forward_batch: ForwardBatch,
        save_kv_cache=True,
    ):
        if forward_batch.forward_mode.is_target_verify():
            prefill_wrapper_paged = self.prefill_wrappers_verify[
                self._get_wrapper_idx(layer)
            ]
        else:
            prefill_wrapper_paged = self.prefill_wrappers_paged[
                self._get_wrapper_idx(layer)
            ]

        use_ragged, extend_no_prefix, graph_wrapper = self.forward_metadata
        cache_loc = (
            forward_batch.out_cache_loc
            if not layer.is_cross_attention
            else forward_batch.encoder_out_cache_loc
        )

        if not use_ragged:
            if k is not None:
                assert v is not None
<<<<<<< HEAD
                forward_batch.token_to_kv_pool.set_kv_buffer(layer, cache_loc, k, v)
            if (
                graph_wrapper is not None
                and forward_batch.forward_mode.is_target_verify()
            ):
                o = graph_wrapper[self._get_wrapper_idx(layer)].forward(
                    q.contiguous().view(-1, layer.tp_q_head_num, layer.head_dim),
                    forward_batch.token_to_kv_pool.get_kv_buffer(layer.layer_id),
                    causal=False,
                    sm_scale=layer.scaling,
                    window_left=layer.sliding_window_size,
                    logits_soft_cap=layer.logit_cap,
                )
            else:
                o = prefill_wrapper_paged.forward(
                    q.contiguous().view(-1, layer.tp_q_head_num, layer.head_dim),
                    forward_batch.token_to_kv_pool.get_kv_buffer(layer.layer_id),
                    causal=not layer.is_cross_attention,
                    sm_scale=layer.scaling,
                    window_left=layer.sliding_window_size,
                    logits_soft_cap=layer.logit_cap,
                )
=======
                if save_kv_cache:
                    forward_batch.token_to_kv_pool.set_kv_buffer(layer, cache_loc, k, v)

            o = prefill_wrapper_paged.forward(
                q.contiguous().view(-1, layer.tp_q_head_num, layer.head_dim),
                forward_batch.token_to_kv_pool.get_kv_buffer(layer.layer_id),
                causal=not layer.is_cross_attention,
                sm_scale=layer.scaling,
                window_left=layer.sliding_window_size,
                logits_soft_cap=layer.logit_cap,
            )
>>>>>>> 2b0fc594
        else:
            o1, s1 = self.prefill_wrapper_ragged.forward_return_lse(
                q.contiguous().view(-1, layer.tp_q_head_num, layer.head_dim),
                k.contiguous().view(-1, layer.tp_k_head_num, layer.head_dim),
                v.contiguous().view(-1, layer.tp_v_head_num, layer.head_dim),
                causal=True,
                sm_scale=layer.scaling,
                logits_soft_cap=layer.logit_cap,
            )

            if extend_no_prefix:
                o = o1
            else:
                o2, s2 = prefill_wrapper_paged.forward_return_lse(
                    q.contiguous().view(-1, layer.tp_q_head_num, layer.head_dim),
                    forward_batch.token_to_kv_pool.get_kv_buffer(layer.layer_id),
                    causal=False,
                    sm_scale=layer.scaling,
                    logits_soft_cap=layer.logit_cap,
                )

                o, _ = merge_state(o1, s1, o2, s2)

            if save_kv_cache:
                forward_batch.token_to_kv_pool.set_kv_buffer(layer, cache_loc, k, v)

        return o.view(-1, layer.tp_q_head_num * layer.head_dim)

    def forward_decode(
        self,
        q,
        k,
        v,
        layer: RadixAttention,
        forward_batch: ForwardBatch,
        save_kv_cache=True,
    ):
        decode_wrapper = self.forward_metadata[0][self._get_wrapper_idx(layer)]
        cache_loc = (
            forward_batch.out_cache_loc
            if not layer.is_cross_attention
            else forward_batch.encoder_out_cache_loc
        )

        if k is not None:
            assert v is not None
            if save_kv_cache:
                forward_batch.token_to_kv_pool.set_kv_buffer(layer, cache_loc, k, v)

        o = decode_wrapper.forward(
            q.contiguous().view(-1, layer.tp_q_head_num, layer.head_dim),
            forward_batch.token_to_kv_pool.get_kv_buffer(layer.layer_id),
            sm_scale=layer.scaling,
            logits_soft_cap=layer.logit_cap,
        )

        return o.view(-1, layer.tp_q_head_num * layer.head_dim)

    def _get_wrapper_idx(self, layer: RadixAttention):
        if self.num_wrappers == 1:
            return 0

        if self.dispatch_reason == WrapperDispatch.SLIDING_WINDOW:
            return layer.sliding_window_size == -1
        if self.dispatch_reason == WrapperDispatch.CROSS_ATTENTION:
            return layer.is_cross_attention

        raise ValueError(f"Unknown dispatch reason: {self.dispatch_reason}")


class FlashInferIndicesUpdaterDecode:
    def __init__(self, model_runner: ModelRunner, attn_backend: AttentionBackend):
        # Constants
        self.num_qo_heads = (
            model_runner.model_config.num_attention_heads // model_runner.tp_size
        )
        self.num_kv_heads = model_runner.model_config.get_num_kv_heads(
            model_runner.tp_size
        )
        self.head_dim = model_runner.model_config.head_dim
        self.data_type = model_runner.kv_cache_dtype
        self.q_data_type = model_runner.dtype
        self.sliding_window_size = model_runner.sliding_window_size

        self.attn_backend = attn_backend

        # Buffers and wrappers
        self.kv_indptr = attn_backend.kv_indptr
        self.kv_last_page_len = attn_backend.kv_last_page_len
        self.req_to_token = model_runner.req_to_token_pool.req_to_token
        self.decode_wrappers = attn_backend.decode_wrappers

        # Dispatch
        if self.attn_backend.dispatch_reason == WrapperDispatch.SLIDING_WINDOW:
            self.update = self.update_sliding_window
        elif self.attn_backend.dispatch_reason == WrapperDispatch.CROSS_ATTENTION:
            self.update = self.update_cross_attention
        else:
            assert self.attn_backend.num_wrappers == 1
            self.update = self.update_single_wrapper

    def update(
        self,
        req_pool_indices: torch.Tensor,
        seq_lens: torch.Tensor,
        seq_lens_sum: int,
        decode_wrappers: List,
        encoder_lens: torch.Tensor,
        forward_batch: ForwardBatch,
    ):
        # Keep the signature for type checking. It will be assigned during runtime.
        raise NotImplementedError()

    def update_single_wrapper(
        self,
        req_pool_indices: torch.Tensor,
        seq_lens: torch.Tensor,
        seq_lens_sum: int,
        decode_wrappers: List,
        encoder_lens: torch.Tensor,
        forward_batch: ForwardBatch = None,
    ):
        decode_wrappers = decode_wrappers or self.decode_wrappers
        self.call_begin_forward(
            decode_wrappers[0],
            req_pool_indices,
            seq_lens,
            seq_lens_sum,
            self.kv_indptr[0],
            None,
            forward_batch,
        )

    def update_sliding_window(
        self,
        req_pool_indices: torch.Tensor,
        seq_lens: torch.Tensor,
        seq_lens_sum: int,
        decode_wrappers: List,
        encoder_lens: torch.Tensor,
        forward_batch: ForwardBatch,
    ):
        decode_wrappers = decode_wrappers or self.decode_wrappers

        for wrapper_id in range(2):
            if wrapper_id == 0:
                # Sliding window attention
                paged_kernel_lens_tmp = torch.minimum(  # TODO: replace this with clamp
                    seq_lens,
                    torch.tensor(self.sliding_window_size + 1),
                )
                paged_kernel_lens_sum_tmp = paged_kernel_lens_tmp.sum().item()
                kv_start_idx_tmp = seq_lens - paged_kernel_lens_tmp
            else:
                # Full attention
                paged_kernel_lens_tmp = seq_lens
                paged_kernel_lens_sum_tmp = seq_lens_sum
                kv_start_idx_tmp = None

            self.call_begin_forward(
                decode_wrappers[wrapper_id],
                req_pool_indices,
                paged_kernel_lens_tmp,
                paged_kernel_lens_sum_tmp,
                self.kv_indptr[wrapper_id],
                kv_start_idx_tmp,
            )

    def update_cross_attention(
        self,
        req_pool_indices: torch.Tensor,
        seq_lens: torch.Tensor,
        seq_lens_sum: int,
        decode_wrappers: List,
        encoder_lens: torch.Tensor,
        forward_batch: ForwardBatch = None,
    ):
        decode_wrappers = decode_wrappers or self.decode_wrappers

        for wrapper_id in range(2):
            if wrapper_id == 0:
                # Normal attention
                paged_kernel_lens = seq_lens
                kv_start_idx = encoder_lens
            else:
                # Cross attention
                paged_kernel_lens = encoder_lens
                kv_start_idx = torch.zeros_like(encoder_lens)
                seq_lens_sum = encoder_lens.sum().item()

            self.call_begin_forward(
                decode_wrappers[wrapper_id],
                req_pool_indices,
                paged_kernel_lens,
                seq_lens_sum,
                self.kv_indptr[wrapper_id],
                kv_start_idx,
            )

    def call_begin_forward(
        self,
        wrapper,
        req_pool_indices: torch.Tensor,
        paged_kernel_lens: torch.Tensor,
        paged_kernel_lens_sum: int,
        kv_indptr: torch.Tensor,
        kv_start_idx: torch.Tensor,
        forward_batch: ForwardBatch = None,
    ):

        if forward_batch is not None and forward_batch.spec_info is not None:
            bs = forward_batch.input_ids.numel()
            kv_indices, kv_indptr, kv_last_page_len, qo_indptr = (
                forward_batch.spec_info.generate_attn_arg(
                    req_pool_indices,
                    paged_kernel_lens,
                    self.req_to_token,
                )
            )
        else:
            bs = len(req_pool_indices)
            kv_indptr[1 : bs + 1] = torch.cumsum(paged_kernel_lens, dim=0)
            kv_indptr = kv_indptr[: bs + 1]
            kv_indices = torch.empty(
                paged_kernel_lens_sum, dtype=torch.int32, device="cuda"
            )
            create_flashinfer_kv_indices_triton[(bs,)](
                self.req_to_token,
                req_pool_indices,
                paged_kernel_lens,
                kv_indptr,
                kv_start_idx,
                kv_indices,
                self.req_to_token.shape[1],
            )

        wrapper.end_forward()
        wrapper.begin_forward(
            kv_indptr,
            kv_indices,
            self.kv_last_page_len[:bs],
            self.num_qo_heads,
            self.num_kv_heads,
            self.head_dim,
            1,
            data_type=self.data_type,
            q_data_type=self.q_data_type,
        )


class FlashInferIndicesUpdaterPrefill:
    def __init__(self, model_runner: ModelRunner, attn_backend: AttentionBackend):
        # Constants
        self.num_qo_heads = (
            model_runner.model_config.num_attention_heads // model_runner.tp_size
        )
        self.num_kv_heads = model_runner.model_config.get_num_kv_heads(
            model_runner.tp_size
        )
        self.head_dim = model_runner.model_config.head_dim
        self.data_type = model_runner.kv_cache_dtype
        self.q_data_type = model_runner.dtype
        self.sliding_window_size = model_runner.sliding_window_size

        self.attn_backend = attn_backend

        # Buffers and wrappers
        self.kv_indptr = attn_backend.kv_indptr
        self.kv_last_page_len = attn_backend.kv_last_page_len
        self.qo_indptr = attn_backend.qo_indptr
        self.req_to_token = model_runner.req_to_token_pool.req_to_token
        self.wrapper_ragged = attn_backend.prefill_wrapper_ragged
        self.wrappers_paged = attn_backend.prefill_wrappers_paged
        self.wrappers_verify = attn_backend.prefill_wrappers_verify

        # Dispatch
        if self.attn_backend.dispatch_reason == WrapperDispatch.SLIDING_WINDOW:
            self.update = self.update_sliding_window
        elif self.attn_backend.dispatch_reason == WrapperDispatch.CROSS_ATTENTION:
            self.update = self.update_cross_attention
        else:
            assert self.attn_backend.num_wrappers == 1
            self.update = self.update_single_wrapper

    def update(
        self,
        req_pool_indices: torch.Tnesor,
        seq_lens: torch.Tensor,
        seq_lens_sum: int,
        prefix_lens: torch.Tensor,
        use_ragged: bool,
        encoder_lens: torch.Tensor,
        forward_batch: ForwardBatch = None,
    ):
        # Keep the signature for type checking. It will be assigned during runtime.
        raise NotImplementedError()

    def update_single_wrapper(
        self,
        req_pool_indices: torch.Tnesor,
        seq_lens: torch.Tensor,
        seq_lens_sum: int,
        prefix_lens: torch.Tensor,
        use_ragged: bool,
        encoder_lens: torch.Tensor,
        forward_batch: ForwardBatch = None,
    ):
        if use_ragged:
            paged_kernel_lens = prefix_lens
            paged_kernel_lens_sum = paged_kernel_lens.sum().item()
        else:
            paged_kernel_lens = seq_lens
            paged_kernel_lens_sum = seq_lens_sum

        self.call_begin_forward(
            self.wrapper_ragged,
            self.wrappers_paged[0],
            req_pool_indices,
            paged_kernel_lens,
            paged_kernel_lens_sum,
            seq_lens,
            prefix_lens,
            None,
            self.kv_indptr[0],
            self.qo_indptr[0],
            use_ragged,
            forward_batch,
        )

    def update_sliding_window(
        self,
        req_pool_indices: torch.Tensor,
        seq_lens: torch.Tensor,
        seq_lens_sum: int,
        prefix_lens: torch.Tensor,
        use_ragged: bool,
        encoder_lens: torch.Tensor,
        forward_batch: ForwardBatch = None,
    ):
        for wrapper_id in range(2):
            if wrapper_id == 0:
                # window attention use paged only
                paged_kernel_lens = torch.minimum(
                    seq_lens,
                    torch.tensor(self.sliding_window_size) + seq_lens - prefix_lens,
                )
                paged_kernel_lens_sum = paged_kernel_lens.sum().item()
            else:
                # full attention
                paged_kernel_lens = seq_lens
                paged_kernel_lens_sum = seq_lens_sum

            kv_start_idx = seq_lens - paged_kernel_lens

            self.call_begin_forward(
                self.wrapper_ragged,
                self.wrappers_paged[wrapper_id],
                req_pool_indices,
                paged_kernel_lens,
                paged_kernel_lens_sum,
                seq_lens,
                prefix_lens,
                kv_start_idx,
                self.kv_indptr[wrapper_id],
                self.qo_indptr[wrapper_id],
                use_ragged,
                forward_batch,
            )

    def update_cross_attention(
        self,
        req_pool_indices: torch.Tensor,
        seq_lens: torch.Tensor,
        seq_lens_sum: int,
        prefix_lens: torch.Tensor,
        use_ragged: bool,
        encoder_lens: torch.Tensor,
        forward_batch: ForwardBatch = None,
    ):
        for wrapper_id in range(2):
            if wrapper_id == 0:
                # normal attention
                paged_kernel_lens = seq_lens
                kv_start_idx = encoder_lens
                paged_kernel_lens_sum = seq_lens_sum
            else:
                # cross attention
                paged_kernel_lens = encoder_lens
                kv_start_idx = torch.zeros_like(encoder_lens)
                paged_kernel_lens_sum = paged_kernel_lens.sum().item()

            self.call_begin_forward(
                self.wrapper_ragged,
                self.wrappers_paged[wrapper_id],
                req_pool_indices,
                paged_kernel_lens,
                paged_kernel_lens_sum,
                seq_lens,
                prefix_lens,
                kv_start_idx,
                self.kv_indptr[wrapper_id],
                self.qo_indptr[wrapper_id],
                use_ragged,
                forward_batch,
            )

    def call_begin_forward(
        self,
        wrapper_ragged,
        wrapper_paged,
        req_pool_indices: torch.Tensor,
        paged_kernel_lens: torch.Tensor,
        paged_kernel_lens_sum: int,
        seq_lens: torch.Tensor,
        prefix_lens: torch.Tensor,
        kv_start_idx: torch.Tensor,
        kv_indptr: torch.Tensor,
        qo_indptr: torch.Tensor,
        use_ragged: bool,
        forward_batch: ForwardBatch = None,
    ):
        bs = len(req_pool_indices)
        if forward_batch is not None and forward_batch.forward_mode.is_draft_extend():
            # spec extend update generate arg
            kv_indices, kv_indptr, kv_last_page_len, qo_indptr = (
                forward_batch.spec_info.generate_attn_arg_spec_extend(
                    req_pool_indices,
                    paged_kernel_lens,
                    self.req_to_token,
                )
            )
        elif (
            forward_batch is not None and forward_batch.forward_mode.is_target_verify()
        ):
            kv_indices, kv_indptr, kv_last_page_len, qo_indptr = (
                forward_batch.spec_info.generate_attn_arg(
                    req_pool_indices,
                    paged_kernel_lens,
                    self.req_to_token,
                )
            )
            custom_mask = getattr(forward_batch.spec_info, "custom_mask", None)
            self.wrappers_verify[0].end_forward()
            self.wrappers_verify[0].begin_forward(
                qo_indptr,
                kv_indptr,
                kv_indices,
                self.kv_last_page_len[:bs],
                self.num_qo_heads,
                self.num_kv_heads,
                self.head_dim,
                1,
                custom_mask=custom_mask,
            )
        else:
            kv_indptr[1 : bs + 1] = torch.cumsum(paged_kernel_lens, dim=0)
            kv_indptr = kv_indptr[: bs + 1]
            kv_indices = torch.empty(
                paged_kernel_lens_sum, dtype=torch.int32, device="cuda"
            )
            create_flashinfer_kv_indices_triton[(bs,)](
                self.req_to_token,
                req_pool_indices,
                paged_kernel_lens,
                kv_indptr,
                kv_start_idx,
                kv_indices,
                self.req_to_token.shape[1],
            )

            qo_indptr[1 : bs + 1] = torch.cumsum(seq_lens - prefix_lens, dim=0)
            qo_indptr = qo_indptr[: bs + 1]
            kv_last_page_len = self.kv_last_page_len[:bs]

        # extend part
        if use_ragged:
            wrapper_ragged.end_forward()
            wrapper_ragged.begin_forward(
                qo_indptr,
                qo_indptr,
                self.num_qo_heads,
                self.num_kv_heads,
                self.head_dim,
            )

        # cached part
        wrapper_paged.end_forward()
        wrapper_paged.begin_forward(
            qo_indptr,
            kv_indptr,
            kv_indices,
            kv_last_page_len[:bs],
            self.num_qo_heads,
            self.num_kv_heads,
            self.head_dim,
            1,
        )


@triton.jit
def create_flashinfer_kv_indices_triton(
    req_to_token_ptr,  # [max_batch, max_context_len]
    req_pool_indices_ptr,
    page_kernel_lens_ptr,
    kv_indptr,
    kv_start_idx,
    kv_indices_ptr,
    req_to_token_ptr_stride: tl.constexpr,
):
    BLOCK_SIZE: tl.constexpr = 512
    pid = tl.program_id(axis=0)

    req_pool_index = tl.load(req_pool_indices_ptr + pid)
    kv_indices_offset = tl.load(kv_indptr + pid)

    kv_start = 0
    kv_end = 0
    if kv_start_idx:
        kv_start = tl.load(kv_start_idx + pid).to(tl.int32)
        kv_end = kv_start
    kv_end += tl.load(page_kernel_lens_ptr + pid).to(tl.int32)

    num_loop = tl.cdiv(kv_end - kv_start, BLOCK_SIZE)
    for i in range(num_loop):
        offset = tl.arange(0, BLOCK_SIZE) + i * BLOCK_SIZE
        mask = offset < kv_end - kv_start
        data = tl.load(
            req_to_token_ptr
            + req_pool_index * req_to_token_ptr_stride
            + kv_start
            + offset,
            mask=mask,
        )
        tl.store(kv_indices_ptr + kv_indices_offset + offset, data, mask=mask)<|MERGE_RESOLUTION|>--- conflicted
+++ resolved
@@ -17,17 +17,12 @@
 
 from sglang.global_config import global_config
 from sglang.srt.layers.attention import AttentionBackend
-<<<<<<< HEAD
 from sglang.srt.model_executor.forward_batch_info import ForwardBatch, ForwardMode
-from sglang.srt.utils import is_flashinfer_available
-=======
-from sglang.srt.model_executor.forward_batch_info import ForwardBatch
 from sglang.srt.utils import (
     get_bool_env_var,
     is_flashinfer_available,
     should_use_tensor_core,
 )
->>>>>>> 2b0fc594
 
 if TYPE_CHECKING:
     from sglang.srt.layers.radix_attention import RadixAttention
@@ -338,8 +333,8 @@
         if not use_ragged:
             if k is not None:
                 assert v is not None
-<<<<<<< HEAD
-                forward_batch.token_to_kv_pool.set_kv_buffer(layer, cache_loc, k, v)
+                if save_kv_cache:
+                    forward_batch.token_to_kv_pool.set_kv_buffer(layer, cache_loc, k, v)
             if (
                 graph_wrapper is not None
                 and forward_batch.forward_mode.is_target_verify()
@@ -361,19 +356,6 @@
                     window_left=layer.sliding_window_size,
                     logits_soft_cap=layer.logit_cap,
                 )
-=======
-                if save_kv_cache:
-                    forward_batch.token_to_kv_pool.set_kv_buffer(layer, cache_loc, k, v)
-
-            o = prefill_wrapper_paged.forward(
-                q.contiguous().view(-1, layer.tp_q_head_num, layer.head_dim),
-                forward_batch.token_to_kv_pool.get_kv_buffer(layer.layer_id),
-                causal=not layer.is_cross_attention,
-                sm_scale=layer.scaling,
-                window_left=layer.sliding_window_size,
-                logits_soft_cap=layer.logit_cap,
-            )
->>>>>>> 2b0fc594
         else:
             o1, s1 = self.prefill_wrapper_ragged.forward_return_lse(
                 q.contiguous().view(-1, layer.tp_q_head_num, layer.head_dim),
