--- conflicted
+++ resolved
@@ -11,11 +11,7 @@
 from sglang.srt.layers.attention.utils import create_flashinfer_kv_indices_triton
 from sglang.srt.layers.dp_attention import get_attention_tp_size
 from sglang.srt.model_executor.forward_batch_info import ForwardBatch, ForwardMode
-<<<<<<< HEAD
-from sglang.srt.utils import get_bool_env_var, is_hip
-=======
-from sglang.srt.utils import get_bool_env_var, get_device_core_count
->>>>>>> 65c24c28
+from sglang.srt.utils import get_bool_env_var, get_device_core_count, is_hip
 
 if TYPE_CHECKING:
     from sglang.srt.layers.radix_attention import RadixAttention
@@ -317,23 +313,17 @@
             attn_logits = None
             attn_lse = None
             max_extend_len = torch.max(forward_batch.extend_seq_lens).item()
-<<<<<<< HEAD
             max_prefix_extend_len = torch.max(
                 forward_batch.extend_seq_lens + forward_batch.extend_prefix_lens
             ).item()
-=======
             num_kv_splits = None
->>>>>>> 65c24c28
 
         self.forward_metadata = ForwardMetadata(
             attn_logits,
             attn_lse,
             max_extend_len,
-<<<<<<< HEAD
             max_prefix_extend_len,
-=======
             num_kv_splits,
->>>>>>> 65c24c28
             kv_indptr,
             kv_indices,
             qo_indptr,
@@ -451,11 +441,8 @@
             attn_logits,
             attn_lse,
             max_extend_len,
-<<<<<<< HEAD
             max_prefix_extend_len,
-=======
             num_kv_splits,
->>>>>>> 65c24c28
             kv_indptr,
             kv_indices,
             qo_indptr,
@@ -554,11 +541,11 @@
                 layer, forward_batch.out_cache_loc, k, v
             )
 
-<<<<<<< HEAD
         (
             _,
             max_extend_len,
             max_prefix_extend_len,
+            num_kv_splits,
             kv_indptr,
             kv_indices,
             qo_indptr,
@@ -637,8 +624,6 @@
                 )
                 return o
 
-=======
->>>>>>> 65c24c28
         self.extend_attention_fwd(
             q.view(-1, layer.tp_q_head_num, layer.qk_head_dim),
             k.contiguous(),
@@ -676,11 +661,6 @@
         else:
             o = torch.empty_like(q)
 
-<<<<<<< HEAD
-        attn_logits, _, _, kv_indptr, kv_indices, _, _, _ = self.forward_metadata
-
-=======
->>>>>>> 65c24c28
         if save_kv_cache:
             forward_batch.token_to_kv_pool.set_kv_buffer(
                 layer, forward_batch.out_cache_loc, k, v
