--- conflicted
+++ resolved
@@ -346,11 +346,6 @@
         cache_loc = forward_batch.out_cache_loc
         logits_soft_cap = layer.logit_cap
         prefill_wrapper_paged = self.forward_metadata.prefill_wrapper
-<<<<<<< HEAD
-        qall = q.view(-1, layer.tp_q_head_num, layer.head_dim)
-=======
-        k_buf = forward_batch.token_to_kv_pool.get_key_buffer(layer.layer_id)
->>>>>>> e30c273b
 
         # Save kv cache
         if save_kv_cache and k is not None:
@@ -385,11 +380,9 @@
             )
         else:
             # mla paged prefill
-<<<<<<< HEAD
             k_buf = forward_batch.token_to_kv_pool.get_key_buffer(layer.layer_id).to(
                 q.dtype
             )
-=======
             if q_rope is None:
                 qall = q.view(-1, layer.tp_q_head_num, layer.head_dim)
                 q, q_rope = (
@@ -397,7 +390,6 @@
                     qall[:, :, layer.v_head_dim :],
                 )
             o = q.new_empty(q.shape)
->>>>>>> e30c273b
             o = prefill_wrapper_paged.run(
                 q,
                 q_rope,
@@ -442,12 +434,6 @@
                     )
 
         # Reshape inputs
-<<<<<<< HEAD
-        reshaped_q = q.view(-1, layer.tp_q_head_num, layer.head_dim)
-        k_buffer = forward_batch.token_to_kv_pool.get_key_buffer(layer.layer_id).to(
-            q.dtype
-        )
-=======
         if q_rope is not None:
             q_nope = q.view(-1, layer.tp_q_head_num, layer.v_head_dim)
             q_rope = q_rope.view(
@@ -458,10 +444,11 @@
             q_nope = reshaped_q[:, :, : layer.v_head_dim]
             q_rope = reshaped_q[:, :, layer.v_head_dim :]
 
-        k_buffer = forward_batch.token_to_kv_pool.get_key_buffer(layer.layer_id)
+        k_buffer = forward_batch.token_to_kv_pool.get_key_buffer(layer.layer_id).to(
+            q.dtype
+        )
 
         o = q_nope.new_empty(q_nope.shape)
->>>>>>> e30c273b
         # Direct call to run without the wrapper
         o = decode_wrapper.run(
             q_nope,
