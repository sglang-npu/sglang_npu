--- conflicted
+++ resolved
@@ -511,7 +511,6 @@
             )
             dp_scatter(logits, global_logits, logits_metadata)
 
-<<<<<<< HEAD
         if logits_metadata.next_token_logits_buffer is not None:
             logits_buffer = logits_metadata.next_token_logits_buffer
             assert logits_buffer.dtype == torch.float
@@ -519,10 +518,8 @@
             logits = logits_buffer
         else:
             logits = logits[:, : self.config.vocab_size].float()
-=======
         logits = context_model_parallel_broadcast(logits)
         logits = logits[:, : self.config.vocab_size].float()
->>>>>>> f8c18f00
 
         if self.final_logit_softcapping:
             fused_softcap(logits, self.final_logit_softcapping)
