--- conflicted
+++ resolved
@@ -5,30 +5,14 @@
 
 import torch
 
-<<<<<<< HEAD
+from sglang.srt.layers.quantization.fp8_kernel import scaled_fp8_quant
 from sglang.srt.utils import is_cuda, is_hip
-=======
-from sglang.srt.layers.quantization.fp8_kernel import scaled_fp8_quant
-from sglang.srt.utils import is_cuda
->>>>>>> 10d60cd4
 
 _is_cuda = is_cuda()
 _is_hip = is_hip()
 
-<<<<<<< HEAD
-if _is_cuda or _is_hip:
-    from sglang.srt.custom_op import scaled_fp8_quant as sgl_scaled_fp8_quant
-else:
-    from vllm import _custom_ops as vllm_ops
-
-
-def is_fp8_fnuz() -> bool:
-    # only device 0 is checked, this assumes MI300 platforms are homogeneous
-    return "gfx94" in torch.cuda.get_device_properties(0).gcnArchName
-=======
-if not _is_cuda:
+if not (_is_cuda or _is_hip):
     from vllm._custom_ops import scaled_fp8_quant
->>>>>>> 10d60cd4
 
 
 def is_layer_skipped(
@@ -127,16 +111,7 @@
         for idx, logical_width in enumerate(logical_widths):
             end = start + logical_width
             weight_dq = per_tensor_dequantize(weight[start:end, :], weight_scale[idx])
-<<<<<<< HEAD
-            if _is_cuda or _is_hip:
-                weight[start:end, :], _ = sgl_scaled_fp8_quant(weight_dq, max_w_scale)
-            else:
-                weight[start:end, :], _ = vllm_ops.scaled_fp8_quant(
-                    weight_dq, max_w_scale
-                )
-=======
             weight[start:end, :], _ = scaled_fp8_quant(weight_dq, max_w_scale)
->>>>>>> 10d60cd4
             start = end
 
     return max_w_scale, weight
