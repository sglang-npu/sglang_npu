# Adapted from https://github.com/vllm-project/vllm/blob/v0.6.4.post1/vllm/model_executor/layers/quantization/fp8.py

import logging
from typing import Any, Callable, Dict, List, Optional

import torch
import torch.nn.functional as F
from torch.nn import Module
from torch.nn.parameter import Parameter

try:
    from vllm.model_executor.layers.quantization.utils.marlin_utils_fp8 import (
        apply_fp8_marlin_linear,
        prepare_fp8_layer_for_marlin,
    )

    MARLIN_FP8_AVAILABLE = True
except ImportError:
    MARLIN_FP8_AVAILABLE = False

    def dummy_func(*args, **kwargs):
        raise ImportError(
            "marlin FP8 requires some operators from vllm. Please install vllm."
        )

    apply_fp8_marlin_linear = prepare_fp8_layer_for_marlin = dummy_func


from sglang.srt.distributed import get_tensor_model_parallel_world_size
from sglang.srt.layers.linear import (
    LinearBase,
    LinearMethodBase,
    UnquantizedLinearMethod,
)
from sglang.srt.layers.parameter import (
    BlockQuantScaleParameter,
    ModelWeightParameter,
    PerTensorScaleParameter,
)
from sglang.srt.layers.quantization.base_config import (
    QuantizationConfig,
    QuantizeMethodBase,
)
from sglang.srt.layers.quantization.fp8_kernel import (
    fp8_dtype,
    is_fp8_fnuz,
    per_token_group_quant_fp8,
    scaled_fp8_quant,
)
from sglang.srt.layers.quantization.fp8_utils import (
    apply_fp8_linear,
    cutlass_fp8_supported,
    dispatch_w8a8_block_fp8_linear,
    input_to_float8,
    normalize_e4m3fn_to_e4m3fnuz,
)
from sglang.srt.layers.quantization.kv_cache import BaseKVCacheMethod
from sglang.srt.layers.quantization.utils import (
    all_close_1d,
    convert_to_channelwise,
    is_layer_skipped,
    per_tensor_dequantize,
    requantize_with_max_scale,
)
from sglang.srt.layers.utils import is_sm100_supported
from sglang.srt.utils import (
    cpu_has_amx_support,
    get_bool_env_var,
    is_cpu,
    is_cuda,
    is_hip,
    is_npu,
    log_info_on_rank0,
    print_warning_once,
    set_weight_attrs,
)

_is_hip = is_hip()
_is_cuda = is_cuda()
_is_npu = is_npu()
_is_cpu_amx_available = cpu_has_amx_support()
_is_cpu = is_cpu()

_is_fp8_fnuz = is_fp8_fnuz()

_use_hip_int4 = get_bool_env_var("SGLANG_INT4_WEIGHT")
_use_aiter = get_bool_env_var("SGLANG_USE_AITER") and _is_hip

if _is_hip:
    from aiter import ActivationType, QuantType
    from aiter.fused_moe import fused_moe
    from aiter.fused_moe_bf16_asm import asm_moe, ck_moe_2stages
    from aiter.ops.shuffle import shuffle_weight

<<<<<<< HEAD
if not (_is_cuda or _is_hip):
=======
if not (_is_cuda or _is_npu or (_is_cpu and _is_cpu_amx_available)):
>>>>>>> fa42e419
    from vllm._custom_ops import scaled_fp8_quant


ACTIVATION_SCHEMES = ["static", "dynamic"]

logger = logging.getLogger(__name__)


class Fp8Config(QuantizationConfig):
    """Config class for FP8."""

    def __init__(
        self,
        is_checkpoint_fp8_serialized: bool = False,
        activation_scheme: str = "dynamic",
        ignored_layers: Optional[List[str]] = None,
        weight_block_size: List[int] = None,
    ) -> None:
        self.is_checkpoint_fp8_serialized = is_checkpoint_fp8_serialized
        if is_checkpoint_fp8_serialized:
            log_info_on_rank0(logger, "Detected fp8 checkpoint.")
        if activation_scheme not in ACTIVATION_SCHEMES:
            raise ValueError(f"Unsupported activation scheme {activation_scheme}")
        self.activation_scheme = activation_scheme
        self.ignored_layers = ignored_layers or []
        if weight_block_size is not None:
            if not is_checkpoint_fp8_serialized:
                raise ValueError(
                    f"The block-wise quantization only supports fp8-serialized checkpoint for now."
                )
            if len(weight_block_size) != 2:
                raise ValueError(
                    f"The quantization block size of weight must have 2 dimensions, but got {len(weight_block_size)} dimensions."
                )
            if activation_scheme != "dynamic":
                raise ValueError(
                    f"The block-wise quantization only supports dynamic activation scheme for now, but got {activation_scheme} activation scheme."
                )
        self.weight_block_size = weight_block_size

    @classmethod
    def get_name(cls) -> str:
        return "fp8"

    @classmethod
    def get_supported_act_dtypes(cls) -> List[torch.dtype]:
        return [torch.bfloat16, torch.half]

    @classmethod
    def get_min_capability(cls) -> int:
        return 80

    @classmethod
    def get_config_filenames(cls) -> List[str]:
        return []

    @classmethod
    def from_config(cls, config: Dict[str, Any]) -> "Fp8Config":
        quant_method = cls.get_from_keys(config, ["quant_method"])
        is_checkpoint_fp8_serialized = "fp8" in quant_method
        activation_scheme = cls.get_from_keys(config, ["activation_scheme"])
        ignored_layers = cls.get_from_keys_or(config, ["ignored_layers"], None)
        weight_block_size = cls.get_from_keys_or(config, ["weight_block_size"], None)
        return cls(
            is_checkpoint_fp8_serialized=is_checkpoint_fp8_serialized,
            activation_scheme=activation_scheme,
            ignored_layers=ignored_layers,
            weight_block_size=weight_block_size,
        )

    def get_quant_method(
        self, layer: torch.nn.Module, prefix: str
    ) -> Optional["QuantizeMethodBase"]:
        from sglang.srt.layers.moe.fused_moe_triton import FusedMoE

        if isinstance(layer, LinearBase):
            if is_layer_skipped(prefix, self.ignored_layers):
                return UnquantizedLinearMethod()
            return Fp8LinearMethod(self)
        elif isinstance(layer, FusedMoE):
            return Fp8MoEMethod(self)
        return None

    def get_scaled_act_names(self) -> List[str]:
        return []


class Fp8LinearMethod(LinearMethodBase):
    """Linear method for FP8.
    Supports loading FP8 checkpoints with static weight scale and
    dynamic/static activation scale.

    Also supports loading quantized FP16/BF16 model checkpoints with dynamic
    activation scaling. The weight scaling factor will be initialized after
    the model weights are loaded.

    Limitations:
    1. Only support per-tensor quantization due to torch._scaled_mm support.
    2. Only support float8_e4m3fn data type due to the limitation of
       torch._scaled_mm (https://github.com/pytorch/pytorch/blob/2e48b39603411a41c5025efbe52f89560b827825/aten/src/ATen/native/cuda/Blas.cpp#L854-L856)

    Args:
        quant_config: The quantization config.
    """

    def __init__(self, quant_config: Fp8Config):
        self.quant_config = quant_config
        self.cutlass_fp8_supported = cutlass_fp8_supported()

        # For GPUs that lack FP8 hardware support, we can leverage the Marlin
        # kernel for fast weight-only FP8 quantization
        self.use_marlin = (
            get_bool_env_var("SGLANG_FORCE_FP8_MARLIN") and MARLIN_FP8_AVAILABLE
        )
        # Disable marlin for ROCm
        if _is_hip:
            self.use_marlin = False

        self.block_quant = self.quant_config.weight_block_size is not None
        if self.block_quant:
            # Marlin doesn't support block-wise fp8
            self.use_marlin = False

        self.w8a8_block_fp8_linear = dispatch_w8a8_block_fp8_linear()

    def create_weights(
        self,
        layer: torch.nn.Module,
        input_size_per_partition: int,
        output_partition_sizes: List[int],
        input_size: int,
        output_size: int,
        params_dtype: torch.dtype,
        **extra_weight_attrs,
    ):
        output_size_per_partition = sum(output_partition_sizes)
        weight_loader = extra_weight_attrs.get("weight_loader")

        tp_size = get_tensor_model_parallel_world_size()
        if self.block_quant:
            block_n, block_k = (
                self.quant_config.weight_block_size[0],
                self.quant_config.weight_block_size[1],
            )
            # Required by row parallel
            if tp_size > 1 and input_size // input_size_per_partition == tp_size:
                if input_size_per_partition % block_k != 0:
                    raise ValueError(
                        f"Weight input_size_per_partition = "
                        f"{input_size_per_partition} is not divisible by "
                        f"weight quantization block_k = {block_k}."
                    )
            # Required by column parallel or enabling merged weights
            if (
                tp_size > 1 and output_size // output_size_per_partition == tp_size
            ) or len(output_partition_sizes) > 1:
                for output_partition_size in output_partition_sizes:
                    if output_partition_size % block_n != 0:
                        raise ValueError(
                            f"Weight output_partition_size = "
                            f"{output_partition_size} is not divisible by "
                            f"weight quantization block_n = {block_n}."
                        )

        layer.logical_widths = output_partition_sizes
        layer.input_size_per_partition = input_size_per_partition
        layer.output_size_per_partition = output_size_per_partition
        layer.orig_dtype = params_dtype

        # WEIGHT
        weight_dtype = (
            torch.float8_e4m3fn
            if self.quant_config.is_checkpoint_fp8_serialized
            else params_dtype
        )

        weight = ModelWeightParameter(
            data=torch.empty(
                output_size_per_partition, input_size_per_partition, dtype=weight_dtype
            ),
            input_dim=1,
            output_dim=0,
            weight_loader=weight_loader,
        )
        layer.register_parameter("weight", weight)

        # If checkpoint is serialized fp8, load them.
        # Otherwise, wait until process_weights_after_loading.
        if self.quant_config.is_checkpoint_fp8_serialized:
            # WEIGHT SCALE
            if self.block_quant:
                assert self.quant_config.activation_scheme == "dynamic"
                scale = BlockQuantScaleParameter(
                    data=torch.empty(
                        (output_size_per_partition + block_n - 1) // block_n,
                        (input_size_per_partition + block_k - 1) // block_k,
                        dtype=torch.float32,
                    ),
                    input_dim=1,
                    output_dim=0,
                    weight_loader=weight_loader,
                )
                scale[:] = torch.finfo(torch.float32).min
                layer.register_parameter("weight_scale_inv", scale)
            else:
                scale = PerTensorScaleParameter(
                    data=torch.empty(len(output_partition_sizes), dtype=torch.float32),
                    weight_loader=weight_loader,
                )
                scale[:] = torch.finfo(torch.float32).min
                layer.register_parameter("weight_scale", scale)

            # INPUT ACTIVATION SCALE
            if self.quant_config.activation_scheme == "static":
                scale = PerTensorScaleParameter(
                    data=torch.empty(len(output_partition_sizes), dtype=torch.float32),
                    weight_loader=weight_loader,
                )

                scale[:] = torch.finfo(torch.float32).min
                layer.register_parameter("input_scale", scale)
            else:
                layer.register_parameter("input_scale", None)

    def process_weights_after_loading(self, layer: Module) -> None:
        # Block quant doesn't need to process weights after loading
        if self.block_quant:
            # If ROCm, normalize the weights and scales to e4m3fnuz
            if _is_fp8_fnuz:
                # activation_scheme: dynamic
                weight, weight_scale, _ = normalize_e4m3fn_to_e4m3fnuz(
                    weight=layer.weight,
                    weight_scale=layer.weight_scale_inv,
                    input_scale=None,
                )

                layer.input_scale = None
            else:
                weight, weight_scale = layer.weight.data, layer.weight_scale_inv.data
            layer.weight = torch.nn.Parameter(weight, requires_grad=False)
            layer.weight_scale_inv = torch.nn.Parameter(
                weight_scale, requires_grad=False
            )
            return

        layer.weight = torch.nn.Parameter(layer.weight.data, requires_grad=False)

        # If checkpoint not serialized fp8, quantize the weights.
        if not self.quant_config.is_checkpoint_fp8_serialized:
            if self.cutlass_fp8_supported or self.use_marlin:
                # apply per-channel quantization default, as cutlass sgl-kernel and marlin only support per-channel scale
                qweight, weight_scale = per_token_group_quant_fp8(
                    layer.weight, layer.weight.shape[-1]
                )
                weight_scale = weight_scale.t().contiguous()
            else:
                # per-tensor quantization
                qweight, weight_scale = input_to_float8(layer.weight)

            # Update the layer with the new values.
            layer.weight = Parameter(qweight.t(), requires_grad=False)
            layer.weight_scale = Parameter(weight_scale, requires_grad=False)
            layer.input_scale = None

        # If checkpoint is fp8, handle that there are N scales for N
        # shards in a fused module
        else:
            layer.weight_scale = torch.nn.Parameter(
                layer.weight_scale.data, requires_grad=False
            )
            if self.quant_config.activation_scheme == "static":
                layer.input_scale = torch.nn.Parameter(
                    layer.input_scale.data, requires_grad=False
                )

            # cutlass sgl-kernel and marlin only support per-channel scale
            if self.cutlass_fp8_supported or self.use_marlin:
                weight = layer.weight
                weight_scale = convert_to_channelwise(
                    layer.weight_scale, layer.logical_widths
                )
            else:
                # Dequant -> Quant with max scale so we can run per tensor.
                weight = layer.weight
                weight_scale = layer.weight_scale
                # If ROCm, normalize the weights and scales to e4m3fnuz
                if _is_fp8_fnuz:
                    weight, weight_scale, input_scale = normalize_e4m3fn_to_e4m3fnuz(
                        weight=weight,
                        weight_scale=weight_scale,
                        input_scale=layer.input_scale,
                    )
                    if input_scale is not None:
                        layer.input_scale = Parameter(input_scale, requires_grad=False)

                weight_scale, weight = requantize_with_max_scale(
                    weight=weight,
                    weight_scale=weight_scale,
                    logical_widths=layer.logical_widths,
                )

            # Update layer with new values.
            layer.weight = Parameter(weight.t(), requires_grad=False)
            layer.weight_scale = Parameter(weight_scale, requires_grad=False)
            if self.quant_config.activation_scheme == "static":
                layer.input_scale = Parameter(
                    layer.input_scale.max(), requires_grad=False
                )

        if self.use_marlin:
            prepare_fp8_layer_for_marlin(layer)
            # Activations not quantized for marlin.
            del layer.input_scale

    def apply(
        self,
        layer: torch.nn.Module,
        x: torch.Tensor,
        bias: Optional[torch.Tensor] = None,
    ) -> torch.Tensor:

        if self.use_marlin:
            return apply_fp8_marlin_linear(
                input=x,
                weight=layer.weight,
                weight_scale=layer.weight_scale,
                workspace=layer.workspace,
                size_n=layer.output_size_per_partition,
                size_k=layer.input_size_per_partition,
                bias=bias,
            )

        if self.block_quant:
            return self.w8a8_block_fp8_linear(
                input=x,
                weight=layer.weight,
                block_size=self.quant_config.weight_block_size,
                weight_scale=layer.weight_scale_inv,
                input_scale=None,
                bias=bias,
            )

        return apply_fp8_linear(
            input=x,
            weight=layer.weight,
            weight_scale=layer.weight_scale,
            input_scale=layer.input_scale,
            bias=bias,
            cutlass_fp8_supported=self.cutlass_fp8_supported,
            use_per_token_if_dynamic=False,
        )


class Fp8MoEMethod:
    """MoE method for FP8.
    Supports loading FP8 checkpoints with static weight scale and
    dynamic/static activation scale.

    Also supports loading quantized FP16/BF16 model checkpoints with dynamic
    activation scaling. The weight scaling factor will be initialized after
    the model weights are loaded.

    Args:
        quant_config: The quantization config.
    """

    def __new__(cls, *args, **kwargs):
        from sglang.srt.layers.moe.fused_moe_triton import FusedMoEMethodBase

        if not hasattr(cls, "_initialized"):
            original_init = cls.__init__
            new_cls = type(
                cls.__name__,
                (FusedMoEMethodBase,),
                {
                    "__init__": original_init,
                    **{k: v for k, v in cls.__dict__.items() if k != "__dict__"},
                },
            )
            obj = super(new_cls, new_cls).__new__(new_cls)
            obj.__init__(*args, **kwargs)
            return obj
        return super().__new__(cls)

    def __init__(self, quant_config):
        self.quant_config = quant_config
        self.block_quant = self.quant_config.weight_block_size is not None
        self.cutlass_fp8_supported = cutlass_fp8_supported()

    def create_weights(
        self,
        layer: Module,
        num_experts: int,
        hidden_size: int,
        intermediate_size: int,
        params_dtype: torch.dtype,
        **extra_weight_attrs,
    ):
        from sglang.srt.layers.moe.fused_moe_triton import FusedMoeWeightScaleSupported

        if self.quant_config.is_checkpoint_fp8_serialized:
            params_dtype = torch.uint32 if _use_hip_int4 else torch.float8_e4m3fn
        tp_size = get_tensor_model_parallel_world_size()
        if self.block_quant:
            block_n, block_k = (
                self.quant_config.weight_block_size[0],
                self.quant_config.weight_block_size[1],
            )
            # NOTE(HandH1998): To ensure proper alignment of the block-wise quantization scales, the output_size of the weights for both the gate and up layers must be divisible by block_n.
            # Required by column parallel or enabling merged weights
            if intermediate_size % block_n != 0:
                raise ValueError(
                    f"The output_size of gate's and up's weight = "
                    f"{intermediate_size} is not divisible by "
                    f"weight quantization block_n = {block_n}."
                )
            if tp_size > 1:
                # Required by row parallel
                if intermediate_size % block_k != 0:
                    raise ValueError(
                        f"The input_size of down's weight = "
                        f"{intermediate_size} is not divisible by "
                        f"weight quantization block_k = {block_k}."
                    )

        # WEIGHTS
        if _is_hip and _use_hip_int4:
            # INT4 MoE weight - INT32 packed
            w13_weight = torch.nn.Parameter(
                torch.empty(
                    num_experts,
                    2 * intermediate_size,
                    hidden_size // 8,
                    dtype=params_dtype,
                ),
                requires_grad=False,
            )
            w2_weight = torch.nn.Parameter(
                torch.empty(
                    num_experts, hidden_size, intermediate_size // 8, dtype=params_dtype
                ),
                requires_grad=False,
            )
        else:
            w13_weight = torch.nn.Parameter(
                torch.empty(
                    num_experts, 2 * intermediate_size, hidden_size, dtype=params_dtype
                ),
                requires_grad=False,
            )
            w2_weight = torch.nn.Parameter(
                torch.empty(
                    num_experts, hidden_size, intermediate_size, dtype=params_dtype
                ),
                requires_grad=False,
            )

        layer.register_parameter("w13_weight", w13_weight)
        set_weight_attrs(w13_weight, extra_weight_attrs)

        layer.register_parameter("w2_weight", w2_weight)
        set_weight_attrs(w2_weight, extra_weight_attrs)

        # WEIGHT_SCALES
        if self.block_quant:
            w13_weight_scale = torch.nn.Parameter(
                torch.ones(
                    num_experts,
                    2 * ((intermediate_size + block_n - 1) // block_n),
                    (hidden_size + block_k - 1) // block_k,
                    dtype=torch.float32,
                ),
                requires_grad=False,
            )
            w2_weight_scale = torch.nn.Parameter(
                torch.ones(
                    num_experts,
                    (hidden_size + block_n - 1) // block_n,
                    (intermediate_size + block_k - 1) // block_k,
                    dtype=torch.float32,
                ),
                requires_grad=False,
            )
            layer.register_parameter("w13_weight_scale_inv", w13_weight_scale)
            layer.register_parameter("w2_weight_scale_inv", w2_weight_scale)
            assert self.quant_config.activation_scheme == "dynamic"
            if (
                get_bool_env_var("SGLANG_CUTLASS_MOE")
                and self.cutlass_fp8_supported
                and is_sm100_supported()
            ):
                self.ab_strides1 = torch.full(
                    (num_experts,),
                    hidden_size,
                    device=w13_weight.device,
                    dtype=torch.int64,
                )
                self.c_strides1 = torch.full(
                    (num_experts,),
                    2 * intermediate_size,
                    device=w13_weight.device,
                    dtype=torch.int64,
                )
                self.ab_strides2 = torch.full(
                    (num_experts,),
                    intermediate_size,
                    device=w2_weight.device,
                    dtype=torch.int64,
                )
                self.c_strides2 = torch.full(
                    (num_experts,),
                    hidden_size,
                    device=w2_weight.device,
                    dtype=torch.int64,
                )
                self.workspace = torch.empty(
                    90000, device=w13_weight.device, dtype=torch.uint8
                )
                self.a_ptr = torch.empty(
                    num_experts, device=w13_weight.device, dtype=torch.int64
                )
                self.b_ptr = torch.empty(
                    num_experts, device=w13_weight.device, dtype=torch.int64
                )
                self.out_ptr = torch.empty(
                    num_experts, device=w13_weight.device, dtype=torch.int64
                )
                self.a_scales_ptr = torch.empty(
                    num_experts, device=w13_weight.device, dtype=torch.int64
                )
                self.b_scales_ptr = torch.empty(
                    num_experts, device=w13_weight.device, dtype=torch.int64
                )
                self.expert_offsets = torch.empty(
                    num_experts + 1, device=w13_weight.device, dtype=torch.int32
                )
                self.problem_sizes1 = torch.empty(
                    num_experts, 3, device=w13_weight.device, dtype=torch.int32
                )
                self.problem_sizes2 = torch.empty(
                    num_experts, 3, device=w13_weight.device, dtype=torch.int32
                )

        else:
            # Allocate 2 scales for w1 and w3 respectively.
            # They will be combined to a single scale after weight loading.
            w13_weight_scale = torch.nn.Parameter(
                torch.ones(num_experts, 2, dtype=torch.float32), requires_grad=False
            )
            w2_weight_scale = torch.nn.Parameter(
                torch.ones(num_experts, dtype=torch.float32), requires_grad=False
            )
            layer.register_parameter("w13_weight_scale", w13_weight_scale)
            layer.register_parameter("w2_weight_scale", w2_weight_scale)

            if _is_hip:  # _use_aiter: TODO: add check back after triton kernel
                # ROCm - using column scaling, duplicate scaling numbers in case per tensor scaling
                w13_weight_scale1 = torch.nn.Parameter(
                    torch.ones(num_experts, 2 * intermediate_size, dtype=torch.float32),
                    requires_grad=False,
                )
                w2_weight_scale1 = torch.nn.Parameter(
                    torch.ones(num_experts, hidden_size, dtype=torch.float32),
                    requires_grad=False,
                )
                layer.register_parameter("w13_weight_scale1", w13_weight_scale1)
                layer.register_parameter("w2_weight_scale1", w2_weight_scale1)

        # Add the quantization method used (per tensor/grouped/channel)
        # to ensure the weight scales are loaded in properly
        extra_weight_attrs.update(
            {"quant_method": FusedMoeWeightScaleSupported.BLOCK.value}
            if self.block_quant
            else {"quant_method": FusedMoeWeightScaleSupported.TENSOR.value}
        )
        # If loading fp8 checkpoint, pass the weight loaders.
        # If loading an fp16 checkpoint, do not (we will quantize in
        #   process_weights_after_loading()
        if self.quant_config.is_checkpoint_fp8_serialized:
            set_weight_attrs(w13_weight_scale, extra_weight_attrs)
            set_weight_attrs(w2_weight_scale, extra_weight_attrs)

            if _is_hip and _use_hip_int4:
                extra_weight_attrs.update(
                    {"quant_method": FusedMoeWeightScaleSupported.CHANNEL.value}
                )
                set_weight_attrs(w13_weight_scale1, extra_weight_attrs)
                set_weight_attrs(w2_weight_scale1, extra_weight_attrs)

        # INPUT_SCALES
        if self.quant_config.activation_scheme == "static":
            if not self.quant_config.is_checkpoint_fp8_serialized:
                raise ValueError(
                    "Found static activation scheme for checkpoint that "
                    "was not serialized fp8."
                )

            w13_input_scale = torch.nn.Parameter(
                torch.ones(num_experts, dtype=torch.float32), requires_grad=False
            )
            layer.register_parameter("w13_input_scale", w13_input_scale)
            set_weight_attrs(w13_input_scale, extra_weight_attrs)

            w2_input_scale = torch.nn.Parameter(
                torch.ones(num_experts, dtype=torch.float32), requires_grad=False
            )
            layer.register_parameter("w2_input_scale", w2_input_scale)
            set_weight_attrs(w2_input_scale, extra_weight_attrs)

        else:
            layer.w13_input_scale = None
            layer.w2_input_scale = None

    def process_weights_after_loading(self, layer: Module) -> None:
        if _is_hip and _use_hip_int4:
            self.process_weights_hip_int4(layer)
            return

        # Block quant doesn't need to process weights after loading
        if self.block_quant:
            # If ROCm, normalize the weights and scales to e4m3fnuz
            if _is_fp8_fnuz:
                # activation_scheme: dynamic
                w13_weight, w13_weight_scale, _ = normalize_e4m3fn_to_e4m3fnuz(
                    weight=layer.w13_weight,
                    weight_scale=layer.w13_weight_scale_inv,
                    input_scale=None,
                )
                w2_weight, w2_weight_scale, _ = normalize_e4m3fn_to_e4m3fnuz(
                    weight=layer.w2_weight,
                    weight_scale=layer.w2_weight_scale_inv,
                    input_scale=None,
                )
                # Reset the parameter
                layer.w13_weight = torch.nn.Parameter(w13_weight, requires_grad=False)
                layer.w13_weight_scale_inv = torch.nn.Parameter(
                    w13_weight_scale, requires_grad=False
                )
                layer.w13_input_scale = None
                layer.w2_weight = torch.nn.Parameter(w2_weight, requires_grad=False)
                layer.w2_weight_scale_inv = torch.nn.Parameter(
                    w2_weight_scale, requires_grad=False
                )
                layer.w2_input_scale = None

            if _use_aiter:
                # Pre-shuffle weights
                layer.w13_weight.data = shuffle_weight(
                    layer.w13_weight.contiguous(), (16, 16)
                )
                layer.w2_weight.data = shuffle_weight(
                    layer.w2_weight.contiguous(), (16, 16)
                )
            return

        # If checkpoint is fp16 or bfloat16, quantize in place.
        if not self.quant_config.is_checkpoint_fp8_serialized:
            # If ROCm, fp8_dtype will be float8_e4m3fnuz (MI300x HW)
            w13_weight = torch.empty_like(layer.w13_weight.data, dtype=fp8_dtype)
            w2_weight = torch.empty_like(layer.w2_weight.data, dtype=fp8_dtype)

            # Re-initialize w13_scale because we directly quantize
            # merged w13 weights and generate a single scaling factor.
            layer.w13_weight_scale = torch.nn.Parameter(
                torch.ones(
                    layer.num_experts, dtype=torch.float32, device=w13_weight.device
                ),
                requires_grad=False,
            )
            for expert in range(layer.num_experts):
                w13_weight[expert, :, :], layer.w13_weight_scale[expert] = (
                    scaled_fp8_quant(layer.w13_weight.data[expert, :, :])
                )
                w2_weight[expert, :, :], layer.w2_weight_scale[expert] = (
                    scaled_fp8_quant(layer.w2_weight.data[expert, :, :])
                )
            layer.w13_weight = torch.nn.Parameter(w13_weight, requires_grad=False)
            layer.w2_weight = torch.nn.Parameter(w2_weight, requires_grad=False)

            if _is_hip:
                self.process_weights_hip_scale_padding(layer)
            return

        # If checkpoint is fp8, we need to handle that the
        # MoE kernels require single activation scale and single weight
        # scale for w13 per expert.
        else:
            # Fp8 moe kernels require a single activation scale.
            # We take the max of all the scales in case they differ.
            if self.quant_config.activation_scheme == "static":
                if layer.w13_input_scale is None or layer.w2_input_scale is None:
                    raise ValueError(
                        "QuantConfig has static quantization, but found "
                        "activation scales are None."
                    )
                if not all_close_1d(layer.w13_input_scale) or not all_close_1d(
                    layer.w2_input_scale
                ):
                    print_warning_once(
                        "Found input_scales that are not equal for "
                        "fp8 MoE layer. Using the maximum across experts "
                        "for each layer. "
                    )
                layer.w13_input_scale = torch.nn.Parameter(
                    layer.w13_input_scale.max(), requires_grad=False
                )
                layer.w2_input_scale = torch.nn.Parameter(
                    layer.w2_input_scale.max(), requires_grad=False
                )

            # If ROCm, normalize the weights and scales to e4m3fnuz
            if _is_fp8_fnuz:
                # Normalize the weights and scales
                w13_weight, w13_weight_scale, w13_input_scale = (
                    normalize_e4m3fn_to_e4m3fnuz(
                        layer.w13_weight, layer.w13_weight_scale, layer.w13_input_scale
                    )
                )
                w2_weight, w2_weight_scale, w2_input_scale = (
                    normalize_e4m3fn_to_e4m3fnuz(
                        layer.w2_weight, layer.w2_weight_scale, layer.w2_input_scale
                    )
                )
                # Reset the parameter
                layer.w13_weight = torch.nn.Parameter(w13_weight, requires_grad=False)
                layer.w13_weight_scale = torch.nn.Parameter(
                    w13_weight_scale, requires_grad=False
                )
                if w13_input_scale is not None:
                    layer.w13_input_scale = torch.nn.Parameter(
                        w13_input_scale, requires_grad=False
                    )
                layer.w2_weight = torch.nn.Parameter(w2_weight, requires_grad=False)
                layer.w2_weight_scale = torch.nn.Parameter(
                    w2_weight_scale, requires_grad=False
                )
                if w2_input_scale is not None:
                    layer.w2_input_scale = torch.nn.Parameter(
                        w2_input_scale, requires_grad=False
                    )
            # Fp8 moe kernel needs single weight scale for w13 per expert.
            # We take the max then dequant and requant each expert.
            assert layer.w13_weight_scale is not None
            shard_size = layer.intermediate_size_per_partition
            max_w13_scales = layer.w13_weight_scale.max(dim=1).values
            for expert_id in range(layer.num_experts):
                start = 0
                for shard_id in range(2):
                    dq_weight = per_tensor_dequantize(
                        layer.w13_weight[expert_id][start : start + shard_size, :],
                        layer.w13_weight_scale[expert_id][shard_id],
                    )
                    (
                        layer.w13_weight[expert_id][start : start + shard_size, :],
                        _,
                    ) = scaled_fp8_quant(dq_weight, max_w13_scales[expert_id])
                    start += shard_size

            layer.w13_weight_scale = torch.nn.Parameter(
                max_w13_scales, requires_grad=False
            )

            if _is_hip:
                self.process_weights_hip_scale_padding(layer)
            return

    def process_weights_hip_int4(self, layer: Module):
        # TODO: _use_aiter: add after triton kernel added
        # INT4-FP8 (INT4 MoE Weight, FP8 Compute)
        # Weight Permutation
        layer.w13_weight = torch.nn.Parameter(
            shuffle_weight(layer.w13_weight.data, (16, 16)),
            requires_grad=False,
        )
        torch.cuda.empty_cache()
        layer.w2_weight = torch.nn.Parameter(
            shuffle_weight(layer.w2_weight.data, (16, 16)),
            requires_grad=False,
        )
        torch.cuda.empty_cache()

        # INT4-FP8 : offset INT4 w13_weight_scale1 to single w13_weight_scale
        # Fp8 moe kernel needs single fp8 w13_weight_scale for w13 per expert.
        # We won't do requant each expert's fp8 weight (not direct available),
        # instead we adjust half of INT4 w13_weight_scale1 numbers
        assert layer.w13_weight_scale is not None
        shard_size = layer.intermediate_size_per_partition
        max_w13_scales = layer.w13_weight_scale.max(dim=1).values
        for expert_id in range(layer.num_experts):
            start = 0
            max_w13_scale_fp8 = max_w13_scales[expert_id]
            for shard_id in range(2):
                if layer.w13_weight_scale[expert_id][shard_id] != max_w13_scale_fp8:
                    int4_rescale = (
                        layer.w13_weight_scale[expert_id][shard_id] / max_w13_scale_fp8
                    )
                    layer.w13_weight_scale1[expert_id][
                        start : start + shard_size
                    ] *= int4_rescale
                start += shard_size

        layer.w13_weight_scale = torch.nn.Parameter(max_w13_scales, requires_grad=False)

        # special hack to asm_moe, which takes (weight_scale1 * weight_scale) as post GEMM scaling
        # optimal design - shall apply per-column weight_scale1 before GEMM, and weight_scale post
        for expert_id in range(layer.num_experts):
            layer.w13_weight_scale1[expert_id] *= max_w13_scales[expert_id]
            layer.w2_weight_scale1[expert_id] *= layer.w2_weight_scale[expert_id]

    def process_weights_hip_scale_padding(self, layer: Module):
        from sglang.srt.layers.moe.fused_moe_triton.fused_moe import (
            padding_size,  # Avoid circular import
        )

        if _use_aiter:
            layer.w13_weight = torch.nn.Parameter(
                shuffle_weight(layer.w13_weight.data, (16, 16)),
                requires_grad=False,
            )
            torch.cuda.empty_cache()
            layer.w2_weight = torch.nn.Parameter(
                shuffle_weight(layer.w2_weight.data, (16, 16)),
                requires_grad=False,
            )
            torch.cuda.empty_cache()
            # ROCm (_use_aiter): using column-wise scaling
            layer.w13_weight_scale1 *= layer.w13_weight_scale.unsqueeze(-1)
            layer.w2_weight_scale1 *= layer.w2_weight_scale.unsqueeze(-1)
        elif get_bool_env_var("SGLANG_MOE_PADDING"):
            # If ROCm, apply weight padding (min. Mem channel contention) only if set
            layer.w13_weight = torch.nn.Parameter(
                F.pad(layer.w13_weight.data, (0, padding_size), "constant", 0),
                requires_grad=False,
            )
            torch.cuda.empty_cache()
            layer.w2_weight = torch.nn.Parameter(
                F.pad(layer.w2_weight.data, (0, padding_size), "constant", 0),
                requires_grad=False,
            )
            torch.cuda.empty_cache()

    def apply(
        self,
        layer: torch.nn.Module,
        x: torch.Tensor,
        router_logits: torch.Tensor,
        top_k: int,
        renormalize: bool,
        use_grouped_topk: bool,
        topk_group: Optional[int] = None,
        num_expert_group: Optional[int] = None,
        num_fused_shared_experts: int = 0,
        custom_routing_function: Optional[Callable] = None,
        correction_bias: Optional[torch.Tensor] = None,
        activation: str = "silu",
        apply_router_weight_on_input: bool = False,
        inplace: bool = True,
        no_combine: bool = False,
        routed_scaling_factor: Optional[float] = None,
    ) -> torch.Tensor:
        from sglang.srt.layers.moe.fused_moe_triton.fused_moe import fused_experts
        from sglang.srt.layers.moe.topk import select_experts

        # Expert selection
        topk_weights, topk_ids = select_experts(
            hidden_states=x,
            router_logits=router_logits,
            use_grouped_topk=use_grouped_topk,
            top_k=top_k,
            renormalize=renormalize,
            topk_group=topk_group,
            num_expert_group=num_expert_group,
            num_fused_shared_experts=num_fused_shared_experts,
            custom_routing_function=custom_routing_function,
            correction_bias=correction_bias,
            routed_scaling_factor=routed_scaling_factor,
        )

        if _is_hip:
            ret = self.maybe_apply_hip_fused_experts(
                layer,
                x,
                topk_weights,
                topk_ids,
                activation,
                no_combine,
            )
            if ret is not None:
                return ret

        if (
            get_bool_env_var("SGLANG_CUTLASS_MOE")
            and self.cutlass_fp8_supported
            and self.block_quant
            and is_sm100_supported()
        ):
            from sglang.srt.layers.moe.cutlass_moe import cutlass_fused_experts_fp8

            return cutlass_fused_experts_fp8(
                x,
                layer.w13_weight.transpose(1, 2),
                layer.w2_weight.transpose(1, 2),
                layer.w13_weight_scale_inv.transpose(1, 2),
                layer.w2_weight_scale_inv.transpose(1, 2),
                topk_weights,
                topk_ids,
                self.ab_strides1,
                self.c_strides1,
                self.ab_strides2,
                self.c_strides2,
                self.workspace,
                self.a_ptr,
                self.b_ptr,
                self.out_ptr,
                self.a_scales_ptr,
                self.b_scales_ptr,
                self.expert_offsets,
                self.problem_sizes1,
                self.problem_sizes2,
                use_fp8_blockscale=True,
            )
        # Expert fusion with FP8 quantization
        return fused_experts(
            x,
            layer.w13_weight,
            layer.w2_weight,
            topk_weights=topk_weights,
            topk_ids=topk_ids,
            inplace=inplace and not no_combine,
            activation=activation,
            apply_router_weight_on_input=apply_router_weight_on_input,
            use_fp8_w8a8=True,
            w1_scale=(
                layer.w13_weight_scale_inv
                if self.block_quant
                else layer.w13_weight_scale
            ),
            w2_scale=(
                layer.w2_weight_scale_inv if self.block_quant else layer.w2_weight_scale
            ),
            a1_scale=layer.w13_input_scale,
            a2_scale=layer.w2_input_scale,
            block_shape=self.quant_config.weight_block_size,
            no_combine=no_combine,
            routed_scaling_factor=routed_scaling_factor,
        )

    def maybe_apply_hip_fused_experts(
        self,
        layer: torch.nn.Module,
        x: torch.Tensor,
        topk_weights: torch.Tensor,
        topk_ids: torch.Tensor,
        activation: str = "silu",
        no_combine: bool = False,
    ) -> Optional[torch.Tensor]:
        if _use_hip_int4:
            # TODO: add triton kernel and add check _use_aiter
            assert not no_combine, f"{no_combine=} is not supported."
            return fused_moe(
                x,
                layer.w13_weight,
                layer.w2_weight,
                topk_weights,
                topk_ids,
                quant_type=QuantType.per_Token,
                w1_scale=layer.w13_weight_scale1,
                w2_scale=layer.w2_weight_scale1,
                activation=(
                    ActivationType.Silu if activation == "silu" else ActivationType.Gelu
                ),
            )

        if _use_aiter:
            assert not no_combine, f"{no_combine=} is not supported."
            if self.block_quant:
                return fused_moe(
                    x,
                    layer.w13_weight,
                    layer.w2_weight,
                    topk_weights,
                    topk_ids,
                    w1_scale=layer.w13_weight_scale_inv,
                    w2_scale=layer.w2_weight_scale_inv,
                    quant_type=QuantType.per_128x128,
                    activation=(
                        ActivationType.Silu
                        if activation == "silu"
                        else ActivationType.Gelu
                    ),
                    expert_mask=None,
                )
            else:
                return fused_moe(
                    x,
                    layer.w13_weight,
                    layer.w2_weight,
                    topk_weights,
                    topk_ids,
                    quant_type=QuantType.per_Token,
                    w1_scale=layer.w13_weight_scale1,
                    w2_scale=layer.w2_weight_scale1,
                    activation=(
                        ActivationType.Silu
                        if activation == "silu"
                        else ActivationType.Gelu
                    ),
                )
        return None


class Fp8KVCacheMethod(BaseKVCacheMethod):
    """
    Supports loading kv-cache scaling factors from FP8 checkpoints.
    """

    def __init__(self, quant_config: Fp8Config):
        super().__init__(quant_config)<|MERGE_RESOLUTION|>--- conflicted
+++ resolved
@@ -92,11 +92,7 @@
     from aiter.fused_moe_bf16_asm import asm_moe, ck_moe_2stages
     from aiter.ops.shuffle import shuffle_weight
 
-<<<<<<< HEAD
-if not (_is_cuda or _is_hip):
-=======
-if not (_is_cuda or _is_npu or (_is_cpu and _is_cpu_amx_available)):
->>>>>>> fa42e419
+if not (_is_cuda or _is_npu or (_is_cpu and _is_cpu_amx_available) or _is_hip):
     from vllm._custom_ops import scaled_fp8_quant
 
 
