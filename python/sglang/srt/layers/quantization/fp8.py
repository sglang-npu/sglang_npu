# Adapted from https://github.com/vllm-project/vllm/blob/v0.6.4.post1/vllm/model_executor/layers/quantization/fp8.py

import logging
from typing import Any, Callable, Dict, List, Optional, Union

import torch
import torch.nn.functional as F
from torch.nn import Module
from torch.nn.parameter import Parameter

try:
    from vllm.model_executor.layers.quantization.utils.marlin_utils_fp8 import (
        apply_fp8_marlin_linear,
        prepare_fp8_layer_for_marlin,
    )

    MARLIN_FP8_AVAILABLE = True
except ImportError:
    MARLIN_FP8_AVAILABLE = False

    def dummy_func(*args, **kwargs):
        raise ImportError(
            "marlin FP8 requires some operators from vllm. Please install vllm."
        )

    apply_fp8_marlin_linear = prepare_fp8_layer_for_marlin = dummy_func


from sglang.srt.distributed import get_tensor_model_parallel_world_size
from sglang.srt.layers.amx_utils import _amx_process_weight_after_loading
from sglang.srt.layers.linear import (
    LinearBase,
    LinearMethodBase,
    UnquantizedLinearMethod,
)
from sglang.srt.layers.parameter import (
    BlockQuantScaleParameter,
    ModelWeightParameter,
    PerTensorScaleParameter,
)
from sglang.srt.layers.quantization.base_config import (
    QuantizationConfig,
    QuantizeMethodBase,
)
from sglang.srt.layers.quantization.fp8_kernel import (
    fp8_dtype,
    is_fp8_fnuz,
    per_token_group_quant_fp8,
    scaled_fp8_quant,
)
from sglang.srt.layers.quantization.fp8_utils import (
    apply_fp8_linear,
    cutlass_fp8_supported,
    dispatch_w8a8_block_fp8_linear,
    input_to_float8,
    normalize_e4m3fn_to_e4m3fnuz,
)
from sglang.srt.layers.quantization.kv_cache import BaseKVCacheMethod
from sglang.srt.layers.quantization.utils import (
    all_close_1d,
    convert_to_channelwise,
    is_layer_skipped,
    per_tensor_dequantize,
    requantize_with_max_scale,
)
from sglang.srt.layers.utils import is_sm100_supported
from sglang.srt.utils import (
    cpu_has_amx_support,
    get_bool_env_var,
    is_cpu,
    is_cuda,
    is_hip,
    is_npu,
    log_info_on_rank0,
    print_warning_once,
    set_weight_attrs,
    use_intel_amx_backend,
)

_is_hip = is_hip()
_is_cuda = is_cuda()
_is_npu = is_npu()
_is_cpu_amx_available = cpu_has_amx_support()
_is_cpu = is_cpu()

_is_fp8_fnuz = is_fp8_fnuz()

_use_hip_int4 = get_bool_env_var("SGLANG_INT4_WEIGHT")
_use_aiter = get_bool_env_var("SGLANG_USE_AITER") and _is_hip

<<<<<<< HEAD
if _is_hip:
    if _use_aiter:
        from aiter import ActivationType, QuantType
        from aiter.fused_moe import fused_moe

        from sglang.srt.layers.moe.rocm_aiter_fused_moe import (
            rocm_aiter_fused_experts,
            shuffle_weights,
        )
=======
if _is_hip and (_use_aiter or _use_hip_int4):
    from aiter import ActivationType, QuantType
    from aiter.fused_moe import fused_moe
    from aiter.fused_moe_bf16_asm import asm_moe, ck_moe_2stages
    from aiter.ops.shuffle import shuffle_weight
>>>>>>> 2e7ab862

if not (_is_cuda or _is_npu or (_is_cpu and _is_cpu_amx_available)):
    from vllm._custom_ops import scaled_fp8_quant


ACTIVATION_SCHEMES = ["static", "dynamic"]

logger = logging.getLogger(__name__)


class Fp8Config(QuantizationConfig):
    """Config class for FP8."""

    def __init__(
        self,
        is_checkpoint_fp8_serialized: bool = False,
        activation_scheme: str = "dynamic",
        ignored_layers: Optional[List[str]] = None,
        weight_block_size: List[int] = None,
    ) -> None:
        self.is_checkpoint_fp8_serialized = is_checkpoint_fp8_serialized
        if is_checkpoint_fp8_serialized:
            log_info_on_rank0(logger, "Detected fp8 checkpoint.")
        if activation_scheme not in ACTIVATION_SCHEMES:
            raise ValueError(f"Unsupported activation scheme {activation_scheme}")
        self.activation_scheme = activation_scheme
        self.ignored_layers = ignored_layers or []
        if weight_block_size is not None:
            if not is_checkpoint_fp8_serialized:
                raise ValueError(
                    f"The block-wise quantization only supports fp8-serialized checkpoint for now."
                )
            if len(weight_block_size) != 2:
                raise ValueError(
                    f"The quantization block size of weight must have 2 dimensions, but got {len(weight_block_size)} dimensions."
                )
            if activation_scheme != "dynamic":
                raise ValueError(
                    f"The block-wise quantization only supports dynamic activation scheme for now, but got {activation_scheme} activation scheme."
                )
        self.weight_block_size = weight_block_size

    @classmethod
    def get_name(cls) -> str:
        return "fp8"

    @classmethod
    def get_supported_act_dtypes(cls) -> List[torch.dtype]:
        return [torch.bfloat16, torch.half]

    @classmethod
    def get_min_capability(cls) -> int:
        return 80

    @classmethod
    def get_config_filenames(cls) -> List[str]:
        return []

    @classmethod
    def from_config(cls, config: Dict[str, Any]) -> "Fp8Config":
        quant_method = cls.get_from_keys(config, ["quant_method"])
        is_checkpoint_fp8_serialized = "fp8" in quant_method
        activation_scheme = cls.get_from_keys(config, ["activation_scheme"])
        ignored_layers = cls.get_from_keys_or(config, ["ignored_layers"], None)
        weight_block_size = cls.get_from_keys_or(config, ["weight_block_size"], None)
        return cls(
            is_checkpoint_fp8_serialized=is_checkpoint_fp8_serialized,
            activation_scheme=activation_scheme,
            ignored_layers=ignored_layers,
            weight_block_size=weight_block_size,
        )

    def get_quant_method(
        self, layer: torch.nn.Module, prefix: str
    ) -> Optional["QuantizeMethodBase"]:
        from sglang.srt.layers.moe.fused_moe_triton import FusedMoE

        if isinstance(layer, LinearBase):
            if is_layer_skipped(prefix, self.ignored_layers):
                return UnquantizedLinearMethod()
            return Fp8LinearMethod(self)
        elif isinstance(layer, FusedMoE):
            return Fp8MoEMethod(self)
        return None

    def get_scaled_act_names(self) -> List[str]:
        return []


class Fp8LinearMethod(LinearMethodBase):
    """Linear method for FP8.
    Supports loading FP8 checkpoints with static weight scale and
    dynamic/static activation scale.

    Also supports loading quantized FP16/BF16 model checkpoints with dynamic
    activation scaling. The weight scaling factor will be initialized after
    the model weights are loaded.

    Limitations:
    1. Only support per-tensor quantization due to torch._scaled_mm support.
    2. Only support float8_e4m3fn data type due to the limitation of
       torch._scaled_mm (https://github.com/pytorch/pytorch/blob/2e48b39603411a41c5025efbe52f89560b827825/aten/src/ATen/native/cuda/Blas.cpp#L854-L856)

    Args:
        quant_config: The quantization config.
    """

    def __init__(self, quant_config: Union["Fp8Config", "W4AFp8Config"]):
        self.quant_config = quant_config
        self.cutlass_fp8_supported = cutlass_fp8_supported()

        # For GPUs that lack FP8 hardware support, we can leverage the Marlin
        # kernel for fast weight-only FP8 quantization
        self.use_marlin = (
            get_bool_env_var("SGLANG_FORCE_FP8_MARLIN") and MARLIN_FP8_AVAILABLE
        )
        # Disable marlin for ROCm
        if _is_hip:
            self.use_marlin = False

        self.block_quant = self.quant_config.weight_block_size is not None
        if self.block_quant:
            # Marlin doesn't support block-wise fp8
            self.use_marlin = False

        self.w8a8_block_fp8_linear = dispatch_w8a8_block_fp8_linear()

    def create_weights(
        self,
        layer: torch.nn.Module,
        input_size_per_partition: int,
        output_partition_sizes: List[int],
        input_size: int,
        output_size: int,
        params_dtype: torch.dtype,
        **extra_weight_attrs,
    ):
        output_size_per_partition = sum(output_partition_sizes)
        weight_loader = extra_weight_attrs.get("weight_loader")

        tp_size = get_tensor_model_parallel_world_size()
        if self.block_quant:
            block_n, block_k = (
                self.quant_config.weight_block_size[0],
                self.quant_config.weight_block_size[1],
            )
            # Required by row parallel
            if tp_size > 1 and input_size // input_size_per_partition == tp_size:
                if input_size_per_partition % block_k != 0:
                    raise ValueError(
                        f"Weight input_size_per_partition = "
                        f"{input_size_per_partition} is not divisible by "
                        f"weight quantization block_k = {block_k}."
                    )
            # Required by column parallel or enabling merged weights
            if (
                tp_size > 1 and output_size // output_size_per_partition == tp_size
            ) or len(output_partition_sizes) > 1:
                for output_partition_size in output_partition_sizes:
                    if output_partition_size % block_n != 0:
                        raise ValueError(
                            f"Weight output_partition_size = "
                            f"{output_partition_size} is not divisible by "
                            f"weight quantization block_n = {block_n}."
                        )

        layer.logical_widths = output_partition_sizes
        layer.input_size_per_partition = input_size_per_partition
        layer.output_size_per_partition = output_size_per_partition
        layer.orig_dtype = params_dtype

        # WEIGHT
        weight_dtype = (
            torch.float8_e4m3fn
            if self.quant_config.is_checkpoint_fp8_serialized
            else params_dtype
        )

        weight = ModelWeightParameter(
            data=torch.empty(
                output_size_per_partition, input_size_per_partition, dtype=weight_dtype
            ),
            input_dim=1,
            output_dim=0,
            weight_loader=weight_loader,
        )
        layer.register_parameter("weight", weight)

        # If checkpoint is serialized fp8, load them.
        # Otherwise, wait until process_weights_after_loading.
        if self.quant_config.is_checkpoint_fp8_serialized:
            # WEIGHT SCALE
            if self.block_quant:
                if hasattr(self.quant_config, "activation_scheme"):
                    assert self.quant_config.activation_scheme == "dynamic"
                elif hasattr(self.quant_config, "linear_activation_scheme"):
                    assert self.quant_config.linear_activation_scheme == "dynamic"
                scale = BlockQuantScaleParameter(
                    data=torch.empty(
                        (output_size_per_partition + block_n - 1) // block_n,
                        (input_size_per_partition + block_k - 1) // block_k,
                        dtype=torch.float32,
                    ),
                    input_dim=1,
                    output_dim=0,
                    weight_loader=weight_loader,
                )
                scale[:] = torch.finfo(torch.float32).min
                layer.register_parameter("weight_scale_inv", scale)
            else:
                scale = PerTensorScaleParameter(
                    data=torch.empty(len(output_partition_sizes), dtype=torch.float32),
                    weight_loader=weight_loader,
                )
                scale[:] = torch.finfo(torch.float32).min
                layer.register_parameter("weight_scale", scale)

            # INPUT ACTIVATION SCALE
            if (
                hasattr(self.quant_config, "activation_scheme")
                and self.quant_config.activation_scheme == "static"
            ) or (
                hasattr(self.quant_config, "linear_activation_scheme")
                and self.quant_config.linear_activation_scheme == "static"
            ):
                scale = PerTensorScaleParameter(
                    data=torch.empty(len(output_partition_sizes), dtype=torch.float32),
                    weight_loader=weight_loader,
                )

                scale[:] = torch.finfo(torch.float32).min
                layer.register_parameter("input_scale", scale)
            else:
                layer.register_parameter("input_scale", None)

    def process_weights_after_loading(self, layer: Module) -> None:
        # Block quant doesn't need to process weights after loading
        if self.block_quant:
            # If ROCm, normalize the weights and scales to e4m3fnuz
            if _is_fp8_fnuz:
                # activation_scheme: dynamic
                weight, weight_scale, _ = normalize_e4m3fn_to_e4m3fnuz(
                    weight=layer.weight,
                    weight_scale=layer.weight_scale_inv,
                    input_scale=None,
                )

                layer.input_scale = None
            elif _is_cpu:
                assert (
                    _is_cpu_amx_available
                ), "Fp8LinearMethod on CPU requires that CPU has AMX support"
                _amx_process_weight_after_loading(layer, ["weight"])
                return
            else:
                weight, weight_scale = layer.weight.data, layer.weight_scale_inv.data
            layer.weight = torch.nn.Parameter(weight, requires_grad=False)
            layer.weight_scale_inv = torch.nn.Parameter(
                weight_scale, requires_grad=False
            )
            return

        layer.weight = torch.nn.Parameter(layer.weight.data, requires_grad=False)

        # If checkpoint not serialized fp8, quantize the weights.
        if not self.quant_config.is_checkpoint_fp8_serialized:
            if self.cutlass_fp8_supported or self.use_marlin:
                # apply per-channel quantization default, as cutlass sgl-kernel and marlin only support per-channel scale
                qweight, weight_scale = per_token_group_quant_fp8(
                    layer.weight, layer.weight.shape[-1]
                )
                weight_scale = weight_scale.t().contiguous()
            else:
                # per-tensor quantization
                qweight, weight_scale = input_to_float8(layer.weight)

            # Update the layer with the new values.
            layer.weight = Parameter(qweight.t(), requires_grad=False)
            layer.weight_scale = Parameter(weight_scale, requires_grad=False)
            layer.input_scale = None

        # If checkpoint is fp8, handle that there are N scales for N
        # shards in a fused module
        else:
            layer.weight_scale = torch.nn.Parameter(
                layer.weight_scale.data, requires_grad=False
            )
            if (
                hasattr(self.quant_config, "activation_scheme")
                and self.quant_config.activation_scheme == "static"
            ) or (
                hasattr(self.quant_config, "linear_activation_scheme")
                and self.quant_config.linear_activation_scheme == "static"
            ):
                layer.input_scale = torch.nn.Parameter(
                    layer.input_scale.data, requires_grad=False
                )

            # cutlass sgl-kernel and marlin only support per-channel scale
            if self.cutlass_fp8_supported or self.use_marlin:
                weight = layer.weight
                weight_scale = convert_to_channelwise(
                    layer.weight_scale, layer.logical_widths
                )
            else:
                # Dequant -> Quant with max scale so we can run per tensor.
                weight = layer.weight
                weight_scale = layer.weight_scale
                # If ROCm, normalize the weights and scales to e4m3fnuz
                if _is_fp8_fnuz:
                    weight, weight_scale, input_scale = normalize_e4m3fn_to_e4m3fnuz(
                        weight=weight,
                        weight_scale=weight_scale,
                        input_scale=layer.input_scale,
                    )
                    if input_scale is not None:
                        layer.input_scale = Parameter(input_scale, requires_grad=False)

                weight_scale, weight = requantize_with_max_scale(
                    weight=weight,
                    weight_scale=weight_scale,
                    logical_widths=layer.logical_widths,
                )

            # Update layer with new values.
            layer.weight = Parameter(weight.t(), requires_grad=False)
            layer.weight_scale = Parameter(weight_scale, requires_grad=False)
            if (
                hasattr(self.quant_config, "activation_scheme")
                and self.quant_config.activation_scheme == "static"
            ) or (
                hasattr(self.quant_config, "linear_activation_scheme")
                and self.quant_config.linear_activation_scheme == "static"
            ):
                layer.input_scale = Parameter(
                    layer.input_scale.max(), requires_grad=False
                )

        if self.use_marlin:
            prepare_fp8_layer_for_marlin(layer)
            # Activations not quantized for marlin.
            del layer.input_scale

    def apply(
        self,
        layer: torch.nn.Module,
        x: torch.Tensor,
        bias: Optional[torch.Tensor] = None,
    ) -> torch.Tensor:

        if self.use_marlin:
            return apply_fp8_marlin_linear(
                input=x,
                weight=layer.weight,
                weight_scale=layer.weight_scale,
                workspace=layer.workspace,
                size_n=layer.output_size_per_partition,
                size_k=layer.input_size_per_partition,
                bias=bias,
            )

        if self.block_quant:
            if use_intel_amx_backend(layer):
                return torch.ops.sgl_kernel.fp8_scaled_mm_cpu(
                    x,
                    layer.weight,
                    layer.weight_scale_inv,
                    self.quant_config.weight_block_size,
                    bias,
                    x.dtype,
                    True,  # is_vnni
                )

            return self.w8a8_block_fp8_linear(
                input=x,
                weight=layer.weight,
                block_size=self.quant_config.weight_block_size,
                weight_scale=layer.weight_scale_inv,
                input_scale=None,
                bias=bias,
            )

        return apply_fp8_linear(
            input=x,
            weight=layer.weight,
            weight_scale=layer.weight_scale,
            input_scale=layer.input_scale,
            bias=bias,
            cutlass_fp8_supported=self.cutlass_fp8_supported,
            use_per_token_if_dynamic=False,
        )


class Fp8MoEMethod:
    """MoE method for FP8.
    Supports loading FP8 checkpoints with static weight scale and
    dynamic/static activation scale.

    Also supports loading quantized FP16/BF16 model checkpoints with dynamic
    activation scaling. The weight scaling factor will be initialized after
    the model weights are loaded.

    Args:
        quant_config: The quantization config.
    """

    def __new__(cls, *args, **kwargs):
        from sglang.srt.layers.moe.fused_moe_triton import FusedMoEMethodBase

        if not hasattr(cls, "_initialized"):
            original_init = cls.__init__
            new_cls = type(
                cls.__name__,
                (FusedMoEMethodBase,),
                {
                    "__init__": original_init,
                    **{k: v for k, v in cls.__dict__.items() if k != "__dict__"},
                },
            )
            obj = super(new_cls, new_cls).__new__(new_cls)
            obj.__init__(*args, **kwargs)
            return obj
        return super().__new__(cls)

    def __init__(self, quant_config):
        self.quant_config = quant_config
        self.block_quant = self.quant_config.weight_block_size is not None
        self.cutlass_fp8_supported = cutlass_fp8_supported()

    def create_weights(
        self,
        layer: Module,
        num_experts: int,
        hidden_size: int,
        intermediate_size: int,
        params_dtype: torch.dtype,
        **extra_weight_attrs,
    ):
        from sglang.srt.layers.moe.fused_moe_triton import FusedMoeWeightScaleSupported

        if self.quant_config.is_checkpoint_fp8_serialized:
            params_dtype = torch.uint32 if _use_hip_int4 else torch.float8_e4m3fn
        tp_size = get_tensor_model_parallel_world_size()
        if self.block_quant:
            block_n, block_k = (
                self.quant_config.weight_block_size[0],
                self.quant_config.weight_block_size[1],
            )
            # NOTE(HandH1998): To ensure proper alignment of the block-wise quantization scales, the output_size of the weights for both the gate and up layers must be divisible by block_n.
            # Required by column parallel or enabling merged weights
            if intermediate_size % block_n != 0:
                raise ValueError(
                    f"The output_size of gate's and up's weight = "
                    f"{intermediate_size} is not divisible by "
                    f"weight quantization block_n = {block_n}."
                )
            if tp_size > 1:
                # Required by row parallel
                if intermediate_size % block_k != 0:
                    raise ValueError(
                        f"The input_size of down's weight = "
                        f"{intermediate_size} is not divisible by "
                        f"weight quantization block_k = {block_k}."
                    )

        # WEIGHTS
        if _is_hip and _use_hip_int4:
            # INT4 MoE weight - INT32 packed
            w13_weight = torch.nn.Parameter(
                torch.empty(
                    num_experts,
                    2 * intermediate_size,
                    hidden_size // 8,
                    dtype=params_dtype,
                ),
                requires_grad=False,
            )
            w2_weight = torch.nn.Parameter(
                torch.empty(
                    num_experts, hidden_size, intermediate_size // 8, dtype=params_dtype
                ),
                requires_grad=False,
            )
        else:
            w13_weight = torch.nn.Parameter(
                torch.empty(
                    num_experts, 2 * intermediate_size, hidden_size, dtype=params_dtype
                ),
                requires_grad=False,
            )
            w2_weight = torch.nn.Parameter(
                torch.empty(
                    num_experts, hidden_size, intermediate_size, dtype=params_dtype
                ),
                requires_grad=False,
            )

        layer.register_parameter("w13_weight", w13_weight)
        set_weight_attrs(w13_weight, extra_weight_attrs)

        layer.register_parameter("w2_weight", w2_weight)
        set_weight_attrs(w2_weight, extra_weight_attrs)

        # WEIGHT_SCALES
        if self.block_quant:
            w13_weight_scale = torch.nn.Parameter(
                torch.ones(
                    num_experts,
                    2 * ((intermediate_size + block_n - 1) // block_n),
                    (hidden_size + block_k - 1) // block_k,
                    dtype=torch.float32,
                ),
                requires_grad=False,
            )
            w2_weight_scale = torch.nn.Parameter(
                torch.ones(
                    num_experts,
                    (hidden_size + block_n - 1) // block_n,
                    (intermediate_size + block_k - 1) // block_k,
                    dtype=torch.float32,
                ),
                requires_grad=False,
            )
            layer.register_parameter("w13_weight_scale_inv", w13_weight_scale)
            layer.register_parameter("w2_weight_scale_inv", w2_weight_scale)
            assert self.quant_config.activation_scheme == "dynamic"
            if (
                get_bool_env_var("SGLANG_CUTLASS_MOE")
                and self.cutlass_fp8_supported
                and is_sm100_supported()
            ):
                self.ab_strides1 = torch.full(
                    (num_experts,),
                    hidden_size,
                    device=w13_weight.device,
                    dtype=torch.int64,
                )
                self.c_strides1 = torch.full(
                    (num_experts,),
                    2 * intermediate_size,
                    device=w13_weight.device,
                    dtype=torch.int64,
                )
                self.ab_strides2 = torch.full(
                    (num_experts,),
                    intermediate_size,
                    device=w2_weight.device,
                    dtype=torch.int64,
                )
                self.c_strides2 = torch.full(
                    (num_experts,),
                    hidden_size,
                    device=w2_weight.device,
                    dtype=torch.int64,
                )
                self.workspace = torch.empty(
                    90000, device=w13_weight.device, dtype=torch.uint8
                )
                self.a_ptr = torch.empty(
                    num_experts, device=w13_weight.device, dtype=torch.int64
                )
                self.b_ptr = torch.empty(
                    num_experts, device=w13_weight.device, dtype=torch.int64
                )
                self.out_ptr = torch.empty(
                    num_experts, device=w13_weight.device, dtype=torch.int64
                )
                self.a_scales_ptr = torch.empty(
                    num_experts, device=w13_weight.device, dtype=torch.int64
                )
                self.b_scales_ptr = torch.empty(
                    num_experts, device=w13_weight.device, dtype=torch.int64
                )
                self.expert_offsets = torch.empty(
                    num_experts + 1, device=w13_weight.device, dtype=torch.int32
                )
                self.problem_sizes1 = torch.empty(
                    num_experts, 3, device=w13_weight.device, dtype=torch.int32
                )
                self.problem_sizes2 = torch.empty(
                    num_experts, 3, device=w13_weight.device, dtype=torch.int32
                )

        else:
            # Allocate 2 scales for w1 and w3 respectively.
            # They will be combined to a single scale after weight loading.
            w13_weight_scale = torch.nn.Parameter(
                torch.ones(num_experts, 2, dtype=torch.float32), requires_grad=False
            )
            w2_weight_scale = torch.nn.Parameter(
                torch.ones(num_experts, dtype=torch.float32), requires_grad=False
            )
            layer.register_parameter("w13_weight_scale", w13_weight_scale)
            layer.register_parameter("w2_weight_scale", w2_weight_scale)

            if _is_hip:  # _use_aiter: TODO: add check back after triton kernel
                # ROCm - using column scaling, duplicate scaling numbers in case per tensor scaling
                w13_weight_scale1 = torch.nn.Parameter(
                    torch.ones(num_experts, 2 * intermediate_size, dtype=torch.float32),
                    requires_grad=False,
                )
                w2_weight_scale1 = torch.nn.Parameter(
                    torch.ones(num_experts, hidden_size, dtype=torch.float32),
                    requires_grad=False,
                )
                layer.register_parameter("w13_weight_scale1", w13_weight_scale1)
                layer.register_parameter("w2_weight_scale1", w2_weight_scale1)

        # Add the quantization method used (per tensor/grouped/channel)
        # to ensure the weight scales are loaded in properly
        extra_weight_attrs.update(
            {"quant_method": FusedMoeWeightScaleSupported.BLOCK.value}
            if self.block_quant
            else {"quant_method": FusedMoeWeightScaleSupported.TENSOR.value}
        )
        # If loading fp8 checkpoint, pass the weight loaders.
        # If loading an fp16 checkpoint, do not (we will quantize in
        #   process_weights_after_loading()
        if self.quant_config.is_checkpoint_fp8_serialized:
            set_weight_attrs(w13_weight_scale, extra_weight_attrs)
            set_weight_attrs(w2_weight_scale, extra_weight_attrs)

            if _is_hip and _use_hip_int4:
                extra_weight_attrs.update(
                    {"quant_method": FusedMoeWeightScaleSupported.CHANNEL.value}
                )
                set_weight_attrs(w13_weight_scale1, extra_weight_attrs)
                set_weight_attrs(w2_weight_scale1, extra_weight_attrs)

        # INPUT_SCALES
        if self.quant_config.activation_scheme == "static":
            if not self.quant_config.is_checkpoint_fp8_serialized:
                raise ValueError(
                    "Found static activation scheme for checkpoint that "
                    "was not serialized fp8."
                )

            w13_input_scale = torch.nn.Parameter(
                torch.ones(num_experts, dtype=torch.float32), requires_grad=False
            )
            layer.register_parameter("w13_input_scale", w13_input_scale)
            set_weight_attrs(w13_input_scale, extra_weight_attrs)

            w2_input_scale = torch.nn.Parameter(
                torch.ones(num_experts, dtype=torch.float32), requires_grad=False
            )
            layer.register_parameter("w2_input_scale", w2_input_scale)
            set_weight_attrs(w2_input_scale, extra_weight_attrs)

        else:
            layer.w13_input_scale = None
            layer.w2_input_scale = None

    def process_weights_after_loading(self, layer: Module) -> None:
        if _is_hip and _use_hip_int4:
            self.process_weights_hip_int4(layer)
            return

        # Block quant doesn't need to process weights after loading
        if self.block_quant:
            # If ROCm, normalize the weights and scales to e4m3fnuz
            if _is_fp8_fnuz:
                # activation_scheme: dynamic
                w13_weight, w13_weight_scale, _ = normalize_e4m3fn_to_e4m3fnuz(
                    weight=layer.w13_weight,
                    weight_scale=layer.w13_weight_scale_inv,
                    input_scale=None,
                )
                w2_weight, w2_weight_scale, _ = normalize_e4m3fn_to_e4m3fnuz(
                    weight=layer.w2_weight,
                    weight_scale=layer.w2_weight_scale_inv,
                    input_scale=None,
                )
                # Reset the parameter
                layer.w13_weight = torch.nn.Parameter(w13_weight, requires_grad=False)
                layer.w13_weight_scale_inv = torch.nn.Parameter(
                    w13_weight_scale, requires_grad=False
                )
                layer.w13_input_scale = None
                layer.w2_weight = torch.nn.Parameter(w2_weight, requires_grad=False)
                layer.w2_weight_scale_inv = torch.nn.Parameter(
                    w2_weight_scale, requires_grad=False
                )
                layer.w2_input_scale = None

            if _use_aiter:
                with torch.no_grad():
                    # Pre-shuffle weights for aiter fused_moe
                    shuffled_w13, shuffled_w2 = shuffle_weights(
                        layer.w13_weight.contiguous().data,
                        layer.w2_weight.contiguous().data,
                    )
                    layer.w13_weight = torch.nn.Parameter(
                        shuffled_w13, requires_grad=False
                    )
                    layer.w2_weight = torch.nn.Parameter(
                        shuffled_w2, requires_grad=False
                    )
                    torch.cuda.empty_cache()

            if _is_cpu:
                assert (
                    _is_cpu_amx_available
                ), "Fp8MoEMethod on CPU requires that CPU has AMX support"
                _amx_process_weight_after_loading(layer, ["w13_weight", "w2_weight"])

            return

        # If checkpoint is fp16 or bfloat16, quantize in place.
        if not self.quant_config.is_checkpoint_fp8_serialized:
            # If ROCm, fp8_dtype will be float8_e4m3fnuz (MI300x HW)
            w13_weight = torch.empty_like(layer.w13_weight.data, dtype=fp8_dtype)
            w2_weight = torch.empty_like(layer.w2_weight.data, dtype=fp8_dtype)

            # Re-initialize w13_scale because we directly quantize
            # merged w13 weights and generate a single scaling factor.
            layer.w13_weight_scale = torch.nn.Parameter(
                torch.ones(
                    layer.num_experts, dtype=torch.float32, device=w13_weight.device
                ),
                requires_grad=False,
            )
            for expert in range(layer.num_experts):
                w13_weight[expert, :, :], layer.w13_weight_scale[expert] = (
                    scaled_fp8_quant(layer.w13_weight.data[expert, :, :])
                )
                w2_weight[expert, :, :], layer.w2_weight_scale[expert] = (
                    scaled_fp8_quant(layer.w2_weight.data[expert, :, :])
                )
            layer.w13_weight = torch.nn.Parameter(w13_weight, requires_grad=False)
            layer.w2_weight = torch.nn.Parameter(w2_weight, requires_grad=False)

            if _is_hip:
                self.process_weights_hip_scale_padding(layer)
            return

        # If checkpoint is fp8, we need to handle that the
        # MoE kernels require single activation scale and single weight
        # scale for w13 per expert.
        else:
            # Fp8 moe kernels require a single activation scale.
            # We take the max of all the scales in case they differ.
            if self.quant_config.activation_scheme == "static":
                if layer.w13_input_scale is None or layer.w2_input_scale is None:
                    raise ValueError(
                        "QuantConfig has static quantization, but found "
                        "activation scales are None."
                    )
                if not all_close_1d(layer.w13_input_scale) or not all_close_1d(
                    layer.w2_input_scale
                ):
                    print_warning_once(
                        "Found input_scales that are not equal for "
                        "fp8 MoE layer. Using the maximum across experts "
                        "for each layer. "
                    )
                layer.w13_input_scale = torch.nn.Parameter(
                    layer.w13_input_scale.max(), requires_grad=False
                )
                layer.w2_input_scale = torch.nn.Parameter(
                    layer.w2_input_scale.max(), requires_grad=False
                )

            # If ROCm, normalize the weights and scales to e4m3fnuz
            if _is_fp8_fnuz:
                # Normalize the weights and scales
                w13_weight, w13_weight_scale, w13_input_scale = (
                    normalize_e4m3fn_to_e4m3fnuz(
                        layer.w13_weight, layer.w13_weight_scale, layer.w13_input_scale
                    )
                )
                w2_weight, w2_weight_scale, w2_input_scale = (
                    normalize_e4m3fn_to_e4m3fnuz(
                        layer.w2_weight, layer.w2_weight_scale, layer.w2_input_scale
                    )
                )
                # Reset the parameter
                layer.w13_weight = torch.nn.Parameter(w13_weight, requires_grad=False)
                layer.w13_weight_scale = torch.nn.Parameter(
                    w13_weight_scale, requires_grad=False
                )
                if w13_input_scale is not None:
                    layer.w13_input_scale = torch.nn.Parameter(
                        w13_input_scale, requires_grad=False
                    )
                layer.w2_weight = torch.nn.Parameter(w2_weight, requires_grad=False)
                layer.w2_weight_scale = torch.nn.Parameter(
                    w2_weight_scale, requires_grad=False
                )
                if w2_input_scale is not None:
                    layer.w2_input_scale = torch.nn.Parameter(
                        w2_input_scale, requires_grad=False
                    )
            # Fp8 moe kernel needs single weight scale for w13 per expert.
            # We take the max then dequant and requant each expert.
            assert layer.w13_weight_scale is not None
            shard_size = layer.intermediate_size_per_partition
            max_w13_scales = layer.w13_weight_scale.max(dim=1).values
            for expert_id in range(layer.num_experts):
                start = 0
                for shard_id in range(2):
                    dq_weight = per_tensor_dequantize(
                        layer.w13_weight[expert_id][start : start + shard_size, :],
                        layer.w13_weight_scale[expert_id][shard_id],
                    )
                    (
                        layer.w13_weight[expert_id][start : start + shard_size, :],
                        _,
                    ) = scaled_fp8_quant(dq_weight, max_w13_scales[expert_id])
                    start += shard_size

            layer.w13_weight_scale = torch.nn.Parameter(
                max_w13_scales, requires_grad=False
            )

            if _is_hip:
                self.process_weights_hip_scale_padding(layer)
            return

    def process_weights_hip_int4(self, layer: Module):
        # TODO: _use_aiter: add after triton kernel added
        # INT4-FP8 (INT4 MoE Weight, FP8 Compute)
        # Pre-shuffle weights for aiter fused_moe
        with torch.no_grad():
            shuffled_w13, shuffled_w2 = shuffle_weights(
                layer.w13_weight.data, layer.w2_weight.data
            )
            layer.w13_weight = torch.nn.Parameter(shuffled_w13, requires_grad=False)
            layer.w2_weight = torch.nn.Parameter(shuffled_w2, requires_grad=False)
            torch.cuda.empty_cache()

        # INT4-FP8 : offset INT4 w13_weight_scale1 to single w13_weight_scale
        # Fp8 moe kernel needs single fp8 w13_weight_scale for w13 per expert.
        # We won't do requant each expert's fp8 weight (not direct available),
        # instead we adjust half of INT4 w13_weight_scale1 numbers
        assert layer.w13_weight_scale is not None
        shard_size = layer.intermediate_size_per_partition
        max_w13_scales = layer.w13_weight_scale.max(dim=1).values
        for expert_id in range(layer.num_experts):
            start = 0
            max_w13_scale_fp8 = max_w13_scales[expert_id]
            for shard_id in range(2):
                if layer.w13_weight_scale[expert_id][shard_id] != max_w13_scale_fp8:
                    int4_rescale = (
                        layer.w13_weight_scale[expert_id][shard_id] / max_w13_scale_fp8
                    )
                    layer.w13_weight_scale1[expert_id][
                        start : start + shard_size
                    ] *= int4_rescale
                start += shard_size

        layer.w13_weight_scale = torch.nn.Parameter(max_w13_scales, requires_grad=False)

        # special hack to asm_moe, which takes (weight_scale1 * weight_scale) as post GEMM scaling
        # optimal design - shall apply per-column weight_scale1 before GEMM, and weight_scale post
        for expert_id in range(layer.num_experts):
            layer.w13_weight_scale1[expert_id] *= max_w13_scales[expert_id]
            layer.w2_weight_scale1[expert_id] *= layer.w2_weight_scale[expert_id]

    def process_weights_hip_scale_padding(self, layer: Module):
        from sglang.srt.layers.moe.fused_moe_triton.fused_moe import (
            padding_size,  # Avoid circular import
        )

        if _use_aiter:
            with torch.no_grad():
                # Pre-shuffle weights for aiter fused_moe
                shuffled_w13, shuffled_w2 = shuffle_weights(
                    layer.w13_weight.data, layer.w2_weight.data
                )
                layer.w13_weight = torch.nn.Parameter(shuffled_w13, requires_grad=False)
                layer.w2_weight = torch.nn.Parameter(shuffled_w2, requires_grad=False)
                torch.cuda.empty_cache()

            # ROCm (_use_aiter): using column-wise scaling
            layer.w13_weight_scale1 *= layer.w13_weight_scale.unsqueeze(-1)
            layer.w2_weight_scale1 *= layer.w2_weight_scale.unsqueeze(-1)
        elif get_bool_env_var("SGLANG_MOE_PADDING"):
            # If ROCm, apply weight padding (min. Mem channel contention) only if set
            layer.w13_weight = torch.nn.Parameter(
                F.pad(layer.w13_weight.data, (0, padding_size), "constant", 0),
                requires_grad=False,
            )
            torch.cuda.empty_cache()
            layer.w2_weight = torch.nn.Parameter(
                F.pad(layer.w2_weight.data, (0, padding_size), "constant", 0),
                requires_grad=False,
            )
            torch.cuda.empty_cache()

    def apply(
        self,
        layer: torch.nn.Module,
        x: torch.Tensor,
        router_logits: torch.Tensor,
        top_k: int,
        renormalize: bool,
        use_grouped_topk: bool,
        topk_group: Optional[int] = None,
        num_expert_group: Optional[int] = None,
        num_fused_shared_experts: int = 0,
        custom_routing_function: Optional[Callable] = None,
        correction_bias: Optional[torch.Tensor] = None,
        activation: str = "silu",
        apply_router_weight_on_input: bool = False,
        inplace: bool = True,
        no_combine: bool = False,
        routed_scaling_factor: Optional[float] = None,
    ) -> torch.Tensor:
        from sglang.srt.layers.moe.fused_moe_triton.fused_moe import fused_experts
        from sglang.srt.layers.moe.topk import select_experts

        # Expert selection
        topk_weights, topk_ids = select_experts(
            hidden_states=x,
            router_logits=router_logits,
            use_grouped_topk=use_grouped_topk,
            top_k=top_k,
            renormalize=renormalize,
            topk_group=topk_group,
            num_expert_group=num_expert_group,
            num_fused_shared_experts=num_fused_shared_experts,
            custom_routing_function=custom_routing_function,
            correction_bias=correction_bias,
            routed_scaling_factor=routed_scaling_factor,
        )

        if use_intel_amx_backend(layer):
            return torch.ops.sgl_kernel.fused_experts_cpu(
                x,
                layer.w13_weight,
                layer.w2_weight,
                topk_weights,
                topk_ids,
                False,  # inplace See [Note] inplace should be False in fused_experts.
                False,  # use_int8_w8a8
                True,  # use_fp8_w8a16
                layer.w13_weight_scale_inv,  # w1_scale
                layer.w2_weight_scale_inv,  # w2_scale
                self.quant_config.weight_block_size,  # block_size
                None,  # a1_scale
                None,  # a2_scale
                True,  # is_vnni
            )

        if _is_hip:
            ret = self.maybe_apply_hip_fused_experts(
                layer,
                x,
                topk_weights,
                topk_ids,
                activation,
                no_combine,
            )
            if ret is not None:
                return ret

        if (
            get_bool_env_var("SGLANG_CUTLASS_MOE")
            and self.cutlass_fp8_supported
            and self.block_quant
            and is_sm100_supported()
        ):
            from sglang.srt.layers.moe.cutlass_moe import cutlass_fused_experts_fp8

            return cutlass_fused_experts_fp8(
                x,
                layer.w13_weight.transpose(1, 2),
                layer.w2_weight.transpose(1, 2),
                layer.w13_weight_scale_inv.transpose(1, 2),
                layer.w2_weight_scale_inv.transpose(1, 2),
                topk_weights,
                topk_ids,
                self.ab_strides1,
                self.c_strides1,
                self.ab_strides2,
                self.c_strides2,
                self.workspace,
                self.a_ptr,
                self.b_ptr,
                self.out_ptr,
                self.a_scales_ptr,
                self.b_scales_ptr,
                self.expert_offsets,
                self.problem_sizes1,
                self.problem_sizes2,
                use_fp8_blockscale=True,
            )
        # Expert fusion with FP8 quantization
        return fused_experts(
            x,
            layer.w13_weight,
            layer.w2_weight,
            topk_weights=topk_weights,
            topk_ids=topk_ids,
            inplace=inplace and not no_combine,
            activation=activation,
            apply_router_weight_on_input=apply_router_weight_on_input,
            use_fp8_w8a8=True,
            w1_scale=(
                layer.w13_weight_scale_inv
                if self.block_quant
                else layer.w13_weight_scale
            ),
            w2_scale=(
                layer.w2_weight_scale_inv if self.block_quant else layer.w2_weight_scale
            ),
            a1_scale=layer.w13_input_scale,
            a2_scale=layer.w2_input_scale,
            block_shape=self.quant_config.weight_block_size,
            no_combine=no_combine,
            routed_scaling_factor=routed_scaling_factor,
        )

    def maybe_apply_hip_fused_experts(
        self,
        layer: torch.nn.Module,
        x: torch.Tensor,
        topk_weights: torch.Tensor,
        topk_ids: torch.Tensor,
        activation: str = "silu",
        no_combine: bool = False,
    ) -> Optional[torch.Tensor]:
        if _use_hip_int4:
            # TODO: add triton kernel and add check _use_aiter
            assert not no_combine, f"{no_combine=} is not supported."
            # TODO (Hubert): replace this with "rocm_aiter_fused_experts"
            return fused_moe(
                x,
                layer.w13_weight,
                layer.w2_weight,
                topk_weights,
                topk_ids,
                quant_type=QuantType.per_Token,
                w1_scale=layer.w13_weight_scale1,
                w2_scale=layer.w2_weight_scale1,
                activation=(
                    ActivationType.Silu if activation == "silu" else ActivationType.Gelu
                ),
            )

        if _use_aiter:
            assert not no_combine, f"{no_combine=} is not supported."
            if self.block_quant:
                # TODO (Hubert): replace this with "rocm_aiter_fused_experts"
                return fused_moe(
                    x,
                    layer.w13_weight,
                    layer.w2_weight,
                    topk_weights,
                    topk_ids,
                    w1_scale=layer.w13_weight_scale_inv,
                    w2_scale=layer.w2_weight_scale_inv,
                    quant_type=QuantType.per_128x128,
                    activation=(
                        ActivationType.Silu
                        if activation == "silu"
                        else ActivationType.Gelu
                    ),
                    expert_mask=None,
                )
            else:
                # TODO (Hubert): replace this with "rocm_aiter_fused_experts"
                return fused_moe(
                    x,
                    layer.w13_weight,
                    layer.w2_weight,
                    topk_weights,
                    topk_ids,
                    quant_type=QuantType.per_Token,
                    w1_scale=layer.w13_weight_scale1,
                    w2_scale=layer.w2_weight_scale1,
                    activation=(
                        ActivationType.Silu
                        if activation == "silu"
                        else ActivationType.Gelu
                    ),
                )
        return None


class Fp8KVCacheMethod(BaseKVCacheMethod):
    """
    Supports loading kv-cache scaling factors from FP8 checkpoints.
    """

    def __init__(self, quant_config: Fp8Config):
        super().__init__(quant_config)<|MERGE_RESOLUTION|>--- conflicted
+++ resolved
@@ -88,9 +88,7 @@
 _use_hip_int4 = get_bool_env_var("SGLANG_INT4_WEIGHT")
 _use_aiter = get_bool_env_var("SGLANG_USE_AITER") and _is_hip
 
-<<<<<<< HEAD
-if _is_hip:
-    if _use_aiter:
+if _is_hip and (_use_aiter or _use_hip_int4):
         from aiter import ActivationType, QuantType
         from aiter.fused_moe import fused_moe
 
@@ -98,13 +96,6 @@
             rocm_aiter_fused_experts,
             shuffle_weights,
         )
-=======
-if _is_hip and (_use_aiter or _use_hip_int4):
-    from aiter import ActivationType, QuantType
-    from aiter.fused_moe import fused_moe
-    from aiter.fused_moe_bf16_asm import asm_moe, ck_moe_2stages
-    from aiter.ops.shuffle import shuffle_weight
->>>>>>> 2e7ab862
 
 if not (_is_cuda or _is_npu or (_is_cpu and _is_cpu_amx_available)):
     from vllm._custom_ops import scaled_fp8_quant
