--- conflicted
+++ resolved
@@ -18,26 +18,19 @@
     per_tensor_dequantize,
     replace_parameter,
 )
-<<<<<<< HEAD
-from sglang.srt.utils import is_cuda, is_hip, set_weight_attrs
+from sglang.srt.utils import is_cpu, is_cuda, is_hip, is_npu, set_weight_attrs
 
 _is_cuda = is_cuda()
 _is_hip = is_hip()
-
-if not (_is_cuda or _is_hip):
-    from vllm._custom_ops import scaled_fp8_quant
-if not _is_cuda:
-=======
-from sglang.srt.utils import is_cpu, is_cuda, is_npu, set_weight_attrs
-
-_is_cuda = is_cuda()
 _is_npu = is_npu()
 _is_cpu_amx_available = cpu_has_amx_support()
 _is_cpu = is_cpu()
 
+# TODO: remove vllm dependency for _is_hip=True
 if not (_is_cuda or _is_npu or (_is_cpu and _is_cpu_amx_available)):
->>>>>>> fa42e419
     from vllm import _custom_ops as vllm_ops
+if not (_is_cuda or _is_npu or (_is_cpu and _is_cpu_amx_available) or _is_hip):
+    from vllm._custom_ops import scaled_fp8_quant
 
 try:
     import vllm
