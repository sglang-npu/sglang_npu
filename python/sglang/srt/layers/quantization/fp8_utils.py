--- conflicted
+++ resolved
@@ -165,7 +165,7 @@
     q_input, x_scale = sglang_per_token_group_quant_fp8(
         input_2d, block_size[1], column_major_scales=False
     )
-<<<<<<< HEAD
+
     x_scale_input = x_scale.T.contiguous()
     weight_scale_input = weight_scale.T.contiguous()
 
@@ -196,32 +196,6 @@
         # fallback to triton
         return triton_w8a8_block_fp8_linear(
             input, weight, block_size, weight_scale, input_scale, bias
-=======
-    if ENABLE_FLASHINFER_GEMM:
-        q_input, x_scale = sglang_per_token_group_quant_fp8(
-            input_2d, block_size[1], column_major_scales=False
-        )
-        x_scale_input = x_scale.T.contiguous()
-        weight_scale_input = weight_scale.T.contiguous()
-        output = gemm_fp8_nt_groupwise(
-            q_input, weight, x_scale_input, weight_scale_input, out_dtype=input.dtype
-        )
-    elif CUTLASS_BLOCK_FP8_SUPPORTED and shape_supported_by_cutlass:
-        q_input, x_scale = per_token_group_quant_fp8(
-            input_2d, block_size[1], column_major_scales=True
-        )
-        output = fp8_blockwise_scaled_mm(
-            q_input, weight.T, x_scale, weight_scale.T, out_dtype=input.dtype
-        )
-    elif _is_hip and use_aiter_moe:
-        q_input, x_scale = per_token_group_quant_fp8(
-            input_2d, block_size[1], column_major_scales=False
-        )
-        output = torch.zeros(
-            [q_input.shape[0], weight.shape[0]],
-            dtype=input.dtype,
-            device=q_input.device,
->>>>>>> 844a8f42
         )
 
     input_2d = input.view(-1, input.shape[-1])
