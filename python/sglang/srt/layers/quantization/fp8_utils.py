from typing import Callable, List, Optional, Tuple

import einops
import torch

from sglang.math_utils import align
from sglang.srt.layers.quantization import deep_gemm_wrapper
from sglang.srt.layers.quantization.fp8_kernel import sglang_per_token_group_quant_fp8
from sglang.srt.layers.utils import is_sm100_supported

try:
    from vllm import _custom_ops as ops

    VLLM_AVAILABLE = True
except ImportError:
    VLLM_AVAILABLE = False

from sglang.srt.layers.quantization.fp8_kernel import (
    fp8_dtype,
    fp8_max,
    is_fp8_fnuz,
    per_token_group_quant_fp8,
    scaled_fp8_quant,
    sglang_per_token_quant_fp8,
    static_quant_fp8,
    w8a8_block_fp8_matmul_deepgemm,
    w8a8_block_fp8_matmul_triton,
)
from sglang.srt.utils import (
    get_bool_env_var,
    get_cuda_version,
    get_device_capability,
    is_cuda,
    is_flashinfer_available,
    is_hip,
)

_is_hip = is_hip()
_is_cuda = is_cuda()
_is_fp8_fnuz = is_fp8_fnuz()

_use_aiter = get_bool_env_var("SGLANG_USE_AITER") and _is_hip

<<<<<<< HEAD
_is_hip = is_hip()
if _is_hip:
    from sglang.srt.custom_op import scaled_fp8_quant as sgl_scaled_fp8_quant

    if get_bool_env_var("CK_MOE"):
        from aiter import gemm_a8w8_blockscale
=======
if _use_aiter:
    from aiter import gemm_a8w8_blockscale_CK
>>>>>>> 10d60cd4

if _is_cuda:
    from sgl_kernel import fp8_blockwise_scaled_mm, fp8_scaled_mm

use_vllm_cutlass_w8a8_fp8_kernel = get_bool_env_var("USE_VLLM_CUTLASS_W8A8_FP8_KERNEL")

# Input scaling factors are no longer optional in _scaled_mm starting
# from pytorch 2.5. Allocating a dummy tensor to pass as input_scale
TORCH_DEVICE_IDENTITY = None


def use_rowwise_torch_scaled_mm():
    _TORCH_VERSION = torch.__version__.split("+")[0]
    try:
        _TORCH_VERSION_TUPLE = tuple(map(int, _TORCH_VERSION.split(".")[:3]))
    except ValueError:
        _TORCH_VERSION_TUPLE = (0, 0, 0)
    if _is_hip:
        # The condition to determine if it is on a platform that supports
        # torch._scaled_mm rowwise feature.
        # The condition is determined once as the operations
        # are time consuming.
        return get_device_capability() >= (9, 4) and _TORCH_VERSION_TUPLE >= (2, 7, 0)
    return False


USE_ROWWISE_TORCH_SCALED_MM = use_rowwise_torch_scaled_mm()


def cutlass_fp8_supported():
    if not _is_cuda:
        return False
    major, minor = get_device_capability()
    cuda_version = get_cuda_version()
    if major >= 9:
        return cuda_version >= (12, 0)
    elif major == 8 and minor == 9:
        return cuda_version >= (12, 4)
    return False


def normalize_e4m3fn_to_e4m3fnuz(
    weight: torch.Tensor,
    weight_scale: torch.Tensor,
    input_scale: Optional[torch.Tensor] = None,
) -> Tuple[torch.Tensor, torch.Tensor, Optional[torch.Tensor]]:
    assert weight.dtype == torch.float8_e4m3fn
    # The bits pattern 10000000(-128) represents zero in e4m3fn
    # but NaN in e4m3fnuz. So here we set it to 0.
    # https://onnx.ai/onnx/technical/float8.html
    weight_as_int8 = weight.view(torch.int8)
    ROCM_FP8_NAN_AS_INT = -128
    weight_as_int8[weight_as_int8 == ROCM_FP8_NAN_AS_INT] = 0
    weight = weight_as_int8.view(torch.float8_e4m3fnuz)

    # For the same bits representation, e4m3fnuz value is half of
    # the e4m3fn value, so we should double the scaling factor to
    # get the same dequantized value.
    # https://onnx.ai/onnx/technical/float8.html
    weight_scale = weight_scale * 2.0
    if input_scale is not None:
        input_scale = input_scale * 2.0
    return weight, weight_scale, input_scale


def cutlass_block_fp8_supported() -> bool:
    if not get_bool_env_var("SGLANG_SUPPORT_CUTLASS_BLOCK_FP8"):
        return False
    if _is_cuda:
        major, minor = torch.cuda.get_device_capability()
        sm_version = major * 10 + minor
        cuda_version = tuple(map(int, torch.version.cuda.split(".")))
        if cuda_version >= (12, 0) and sm_version >= 90:
            return True
    return False


CUTLASS_BLOCK_FP8_SUPPORTED = cutlass_block_fp8_supported()
ENABLE_FLASHINFER_GEMM = (
    get_bool_env_var("SGLANG_ENABLE_FLASHINFER_GEMM")
    and is_sm100_supported()
    and is_flashinfer_available()
)
if ENABLE_FLASHINFER_GEMM:
    from flashinfer.gemm import gemm_fp8_nt_groupwise


def dispatch_w8a8_block_fp8_linear() -> Callable:
    if ENABLE_FLASHINFER_GEMM:
        return flashinfer_gemm_w8a8_block_fp8_linear
    elif CUTLASS_BLOCK_FP8_SUPPORTED:
        return cutlass_w8a8_block_fp8_linear_with_fallback
    elif _use_aiter:
        return aiter_w8a8_block_fp8_linear
    elif deep_gemm_wrapper.ENABLE_JIT_DEEPGEMM:
        return deepgemm_w8a8_block_fp8_linear_with_fallback
    else:
        return triton_w8a8_block_fp8_linear


def flashinfer_gemm_w8a8_block_fp8_linear(
    input: torch.Tensor,
    weight: torch.Tensor,
    block_size: List[int],
    weight_scale: torch.Tensor,
    input_scale: Optional[torch.Tensor] = None,
    bias: Optional[torch.Tensor] = None,
) -> torch.Tensor:
    assert input_scale is None

    input_2d = input.view(-1, input.shape[-1])
    output_shape = [*input.shape[:-1], weight.shape[0]]

    q_input, x_scale = sglang_per_token_group_quant_fp8(
        input_2d, block_size[1], column_major_scales=False
    )

    output = gemm_fp8_nt_groupwise(
        q_input,
        weight,
        x_scale,
        weight_scale,
        scale_major_mode="K",
        out_dtype=input_2d.dtype,
    )

    if bias is not None:
        output += bias

    return output.to(dtype=input_2d.dtype).view(*output_shape)


def cutlass_w8a8_block_fp8_linear_with_fallback(
    input: torch.Tensor,
    weight: torch.Tensor,
    block_size: List[int],
    weight_scale: torch.Tensor,
    input_scale: Optional[torch.Tensor] = None,
    bias: Optional[torch.Tensor] = None,
) -> torch.Tensor:
    assert input_scale is None

    # TODO: add more robust shape check here
    shape_supported = weight.shape[0] % 128 == 0 and weight.shape[1] % 128 == 0

    if not shape_supported:
        # fallback to triton
        return triton_w8a8_block_fp8_linear(
            input, weight, block_size, weight_scale, input_scale, bias
        )

    input_2d = input.view(-1, input.shape[-1])
    output_shape = [*input.shape[:-1], weight.shape[0]]

    q_input, x_scale = per_token_group_quant_fp8(
        input_2d, block_size[1], column_major_scales=True
    )
    output = fp8_blockwise_scaled_mm(
        q_input, weight.T, x_scale, weight_scale.T, out_dtype=input_2d.dtype
    )
    if bias is not None:
        output += bias
    return output.to(dtype=input_2d.dtype).view(*output_shape)


def deepgemm_w8a8_block_fp8_linear_with_fallback(
    input: torch.Tensor,
    weight: torch.Tensor,
    block_size: List[int],
    weight_scale: torch.Tensor,
    input_scale: Optional[torch.Tensor] = None,
    bias: Optional[torch.Tensor] = None,
) -> torch.Tensor:
    assert input_scale is None

    output_dtype = input.dtype
    dtype_supported = output_dtype == torch.bfloat16

    # TODO: https://github.com/sgl-project/sglang/pull/6890#issuecomment-2943395737
    shape_supported = weight.shape[0] % 64 == 0 and weight.shape[1] % 128 == 0

    if not (shape_supported and dtype_supported):
        # fall back to triton
        return triton_w8a8_block_fp8_linear(
            input, weight, block_size, weight_scale, input_scale, bias
        )

    input_2d = input.view(-1, input.shape[-1])
    output_shape = [*input.shape[:-1], weight.shape[0]]

    q_input, x_scale = sglang_per_token_group_quant_fp8(
        input_2d,
        block_size[1],
        column_major_scales=True,
        scale_tma_aligned=True,
        scale_ue8m0=deep_gemm_wrapper.DEEPGEMM_SCALE_UE8M0,
    )

    # NOTE(alcanderian): Useless when scale is packed to int32
    # if get_bool_env_var("SGLANG_W8A8_DEEPGEMM_SANITY_CHECK_UE8M0"):
    #     _check_ue8m0("x_scale", x_scale)
    #     _check_ue8m0("weight_scale", ws)

    output = w8a8_block_fp8_matmul_deepgemm(
        q_input, weight, x_scale, weight_scale, block_size, output_dtype=output_dtype
    )
    if bias is not None:
        output += bias
    return output.to(dtype=output_dtype).view(*output_shape)


def _check_ue8m0(name, x):
    x_ceil = ceil_to_ue8m0(x)
    assert torch.all(x == x_ceil), f"{name=} {x=} {x_ceil=}"


def aiter_w8a8_block_fp8_linear(
    input: torch.Tensor,
    weight: torch.Tensor,
    block_size: List[int],
    weight_scale: torch.Tensor,
    input_scale: Optional[torch.Tensor] = None,
    bias: Optional[torch.Tensor] = None,
) -> torch.Tensor:
    assert input_scale is None
    input_2d = input.view(-1, input.shape[-1])
    output_shape = [*input.shape[:-1], weight.shape[0]]

    q_input, x_scale = per_token_group_quant_fp8(
        input_2d, block_size[1], column_major_scales=False
    )
    output = gemm_a8w8_blockscale_CK(
        q_input, weight, x_scale, weight_scale, dtype=input.dtype
    )

    if bias is not None:
        output += bias

    return output.to(dtype=input_2d.dtype).view(*output_shape)


def triton_w8a8_block_fp8_linear(
    input: torch.Tensor,
    weight: torch.Tensor,
    block_size: List[int],
    weight_scale: torch.Tensor,
    input_scale: Optional[torch.Tensor] = None,
    bias: Optional[torch.Tensor] = None,
) -> torch.Tensor:
    assert input_scale is None
    input_2d = input.view(-1, input.shape[-1])
    output_shape = [*input.shape[:-1], weight.shape[0]]

    q_input, x_scale = per_token_group_quant_fp8(
        input_2d, block_size[1], column_major_scales=False
    )
    output = w8a8_block_fp8_matmul_triton(
        q_input, weight, x_scale, weight_scale, block_size, output_dtype=input_2d.dtype
    )
    if bias is not None:
        output += bias
    return output.to(dtype=input_2d.dtype).view(*output_shape)


def input_to_float8(
    x: torch.Tensor, dtype: torch.dtype = fp8_dtype
) -> Tuple[torch.Tensor, torch.Tensor]:
    """This function quantizes input values to float8 values with tensor-wise quantization."""
    min_val, max_val = x.aminmax()
    amax = torch.maximum(min_val.abs(), max_val.abs()).float().clamp(min=1e-12)

    if _is_fp8_fnuz:
        dtype = fp8_dtype
        fp_max = fp8_max
    else:
        finfo = torch.finfo(dtype)
        fp_max = finfo.max

    scale = fp_max / amax
    x_scl_sat = (x.float() * scale).clamp(min=-fp_max, max=fp_max)
    return x_scl_sat.to(dtype).contiguous(), scale.float().reciprocal()


def block_quant_to_tensor_quant(
    x_q_block: torch.Tensor,
    x_s: torch.Tensor,
    block_size: List[int],
) -> Tuple[torch.Tensor, torch.Tensor]:
    """This function converts block-wise quantization to tensor-wise quantization.
    The inputs are block-wise quantization tensor `x_q_block`, block-wise quantization scale
    and the block size.
    The outputs are tensor-wise quantization tensor and tensor-wise quantization scale.
    Note only float8 is supported for now.
    """
    block_n, block_k = block_size[0], block_size[1]
    n, k = x_q_block.shape
    n_tiles = (n + block_n - 1) // block_n
    k_tiles = (k + block_k - 1) // block_k
    assert n_tiles == x_s.shape[0]
    assert k_tiles == x_s.shape[1]

    x_dq_block = x_q_block.to(torch.float32)

    x_dq_block_tiles = [
        [
            x_dq_block[
                j * block_n : min((j + 1) * block_n, n),
                i * block_k : min((i + 1) * block_k, k),
            ]
            for i in range(k_tiles)
        ]
        for j in range(n_tiles)
    ]

    for i in range(k_tiles):
        for j in range(n_tiles):
            x_dq_block_tiles[j][i][:, :] = x_dq_block_tiles[j][i] * x_s[j][i]

    x_q_tensor, scale = (
        scaled_fp8_quant(x_dq_block)
        if _is_cuda
        else input_to_float8(x_dq_block, dtype=x_q_block.dtype)
    )
    return x_q_tensor, scale


def block_quant_dequant(
    x_q_block: torch.Tensor,
    x_s: torch.Tensor,
    block_size: List[int],
    dtype: torch.dtype,
) -> torch.Tensor:
    """This function converts block-wise quantization to unquantized.
    The inputs are block-wise quantization tensor `x_q_block`, block-wise quantization scale
    and the block size.
    The output is an unquantized tensor with dtype.
    """
    block_n, block_k = block_size[0], block_size[1]
    *_, n, k = x_q_block.shape

    # ... n_scale k_scale -> ... (n_scale block_n) (k_scale block_k)
    x_scale_repeat = x_s.repeat_interleave(block_n, dim=-2).repeat_interleave(
        block_k, dim=-1
    )
    x_scale_repeat = x_scale_repeat[..., :n, :k]

    return (x_q_block.to(torch.float32) * x_scale_repeat).to(dtype)


def requant_weight_ue8m0_inplace(weight, weight_scale_inv, weight_block_size):
    assert isinstance(weight, torch.nn.Parameter)
    assert isinstance(weight_scale_inv, torch.nn.Parameter)
    weight.data, weight_scale_inv.data = _requant_weight_ue8m0(
        weight, weight_scale_inv, weight_block_size
    )


def _requant_weight_ue8m0(
    weight: torch.Tensor,
    weight_scale_inv: torch.Tensor,
    weight_block_size: List[int],
):
    assert weight_block_size == [128, 128]

    *_, n, k = weight.shape

    weight_dequant = block_quant_dequant(
        weight,
        weight_scale_inv,
        weight_block_size,
        torch.bfloat16,
    )

    weight_dequant_flat = weight_dequant.view((-1, k))
    out_w_flat, out_s_flat = per_block_cast_to_fp8(weight_dequant_flat)

    out_w = out_w_flat.view(weight.shape)
    out_s = out_s_flat.view(weight_scale_inv.shape)

    # NOTE copy and modified from DeepGEMM
    def _transform_scale(sf, mn: int):
        import deep_gemm.utils.layout

        sf = sf.index_select(-2, torch.arange(mn, device=sf.device) // 128)
        sf = deep_gemm.utils.layout.get_col_major_tma_aligned_packed_tensor(sf)
        return sf

    out_s = _transform_scale(out_s, mn=out_w.shape[-2])

    return out_w, out_s


# COPIED FROM DeepGEMM
def per_block_cast_to_fp8(x: torch.Tensor) -> Tuple[torch.Tensor, torch.Tensor]:
    assert x.dim() == 2
    m, n = x.shape
    x_padded = torch.zeros(
        (align(m, 128), align(n, 128)), dtype=x.dtype, device=x.device
    )
    x_padded[:m, :n] = x
    x_view = x_padded.view(-1, 128, x_padded.size(1) // 128, 128)
    x_amax = x_view.abs().float().amax(dim=(1, 3), keepdim=True).clamp(1e-4)
    sf = ceil_to_ue8m0(x_amax / 448.0)
    x_scaled = (x_view * (1.0 / sf)).to(torch.float8_e4m3fn)
    return x_scaled.view_as(x_padded)[:m, :n].contiguous(), sf.view(
        x_view.size(0), x_view.size(2)
    )


# COPIED FROM DeepGEMM
def ceil_to_ue8m0(x: torch.Tensor):
    return torch.pow(2.0, torch.ceil(torch.log2(x.abs())))


def channel_quant_to_tensor_quant(
    x_q_channel: torch.Tensor,
    x_s: torch.Tensor,
) -> Tuple[torch.Tensor, torch.Tensor]:
    x_dq_channel = x_q_channel.to(torch.float32) * x_s
    x_q_tensor, scale = (
        scaled_fp8_quant(x_dq_channel)
        if _is_cuda
        else input_to_float8(x_dq_channel, dtype=x_q_channel.dtype)
    )
    return x_q_tensor, scale


def _process_scaled_mm_output(output, input_2d_shape, output_shape):
    if type(output) is tuple and len(output) == 2:
        output = output[0]
    return torch.narrow(output, 0, 0, input_2d_shape[0]).view(*output_shape)


def _apply_fallback_scaled_mm(
    qinput,
    weight,
    x_scale,
    weight_scale,
    input_2d_shape,
    output_shape,
    bias,
    input_dtype,
):
    global TORCH_DEVICE_IDENTITY
    if TORCH_DEVICE_IDENTITY is None:
        TORCH_DEVICE_IDENTITY = torch.ones(1, dtype=torch.float32, device=weight.device)

    output = torch._scaled_mm(
        qinput,
        weight,
        scale_a=TORCH_DEVICE_IDENTITY,
        scale_b=TORCH_DEVICE_IDENTITY,
        out_dtype=torch.float32,
    )

    output = _process_scaled_mm_output(output, input_2d_shape, output_shape)
    x_scale = torch.narrow(x_scale, 0, 0, input_2d_shape[0])

    output = output * x_scale * weight_scale.t()
    if bias is not None:
        output = output + bias
    return output.to(dtype=input_dtype)


def apply_fp8_linear(
    input: torch.Tensor,
    weight: torch.Tensor,
    weight_scale: torch.Tensor,
    input_scale: Optional[torch.Tensor] = None,
    input_scale_ub: Optional[torch.Tensor] = None,
    bias: Optional[torch.Tensor] = None,
    cutlass_fp8_supported: bool = cutlass_fp8_supported(),
    use_per_token_if_dynamic: bool = False,
    pad_output: Optional[bool] = None,
    compressed_tensor_quant: bool = False,
) -> torch.Tensor:
    # Note: we pad the input because torch._scaled_mm is more performant
    # for matrices with batch dimension > 16.
    # This could change in the future.
    # We also don't pad when using torch.compile,
    # as it breaks with dynamic shapes.
    if pad_output is None:
        pad_output = not get_bool_env_var("SGLANG_ENABLE_TORCH_COMPILE")
    output_padding = 17 if pad_output else None

    # View input as 2D matrix for fp8 methods
    input_2d = input.view(-1, input.shape[-1])
    output_shape = [*input.shape[:-1], weight.shape[1]]

    if compressed_tensor_quant:
        # cutlass_scaled_mm supports per tensor/channel W and per tensor/token A
        # for sgl-kernel fp8_scaled_mm, it support per channel W now
        if cutlass_fp8_supported and weight_scale.numel() == weight.shape[1]:
            qinput, x_scale = scaled_fp8_quant(
                input_2d,
                input_scale,
                use_per_token_if_dynamic=use_per_token_if_dynamic,
            )

            # Fused GEMM_DQ
            if VLLM_AVAILABLE and use_vllm_cutlass_w8a8_fp8_kernel:
                # Fall back to vllm cutlass w8a8 fp8 kernel
                output = ops.cutlass_scaled_mm(
                    qinput,
                    weight,
                    out_dtype=input.dtype,
                    scale_a=x_scale,
                    scale_b=weight_scale,
                    bias=bias,
                )
            else:
                assert (
                    weight_scale.numel() == weight.shape[1]
                ), "cutlass w8a8 fp8 sgl-kernel only supports per-channel scale"
                output = fp8_scaled_mm(
                    qinput,
                    weight,
                    x_scale,
                    weight_scale,
                    out_dtype=input.dtype,
                    bias=bias,
                )
            return output.view(*output_shape)

        # torch.scaled_mm supports per tensor weights + activations only
        # so fallback to naive if per channel or per token
        else:
            # Maybe apply padding to output, see comment in __init__
<<<<<<< HEAD
            if _is_cuda or is_hip:
                qinput, x_scale = sgl_scaled_fp8_quant(
=======
            qinput, x_scale = (
                scaled_fp8_quant(
>>>>>>> 10d60cd4
                    input_2d,
                    input_scale,
                    num_token_padding=output_padding,
                    use_per_token_if_dynamic=use_per_token_if_dynamic,
                )
                if _is_cuda
                else ops.scaled_fp8_quant(
                    input_2d,
                    input_scale,
                    num_token_padding=output_padding,
                    use_per_token_if_dynamic=use_per_token_if_dynamic,
                )
            )

            per_tensor_weights = weight_scale.numel() == 1
            per_tensor_activations = x_scale.numel() == 1

            if per_tensor_weights and per_tensor_activations:
                # Fused GEMM_DQ
                output = torch._scaled_mm(
                    qinput,
                    weight,
                    out_dtype=input.dtype,
                    scale_a=x_scale,
                    scale_b=weight_scale,
                    bias=bias,
                )
                return _process_scaled_mm_output(output, input_2d.shape, output_shape)

            elif (
                use_per_token_if_dynamic
                and not per_tensor_weights
                and not per_tensor_activations
                and USE_ROWWISE_TORCH_SCALED_MM
            ):
                # For now validated on ROCm platform
                # fp8 rowwise scaling in torch._scaled_mm is introduced in
                # https://github.com/pytorch/pytorch/pull/144432 using hipBLASLt
                # and ROCm 6.3, which only exists in torch 2.7 and above.
                # For CUDA platform please validate if the
                # torch._scaled_mm support rowwise scaled GEMM
                # Fused GEMM_DQ Rowwise GEMM
                output = torch._scaled_mm(
                    qinput,
                    weight,
                    out_dtype=input.dtype,
                    scale_a=x_scale,
                    scale_b=weight_scale.t(),
                    bias=bias,
                )
                return _process_scaled_mm_output(output, input_2d.shape, output_shape)

            else:
                # Fallback for channelwise case, where we use unfused DQ
                # due to limitations with scaled_mm

                # Symmetric quantized GEMM by definition computes the following:
                #   C = (s_x * X) (s_w * W) + bias
                # This is equivalent to dequantizing the weights and activations
                # before applying a GEMM.
                #
                # In order to compute quantized operands, a quantized kernel
                # will rewrite the above like so:
                #   C = s_w * s_x * (X * W) + bias
                #
                # For the scaled_mm fallback case, we break this down, since it
                # does not support s_w being a vector.
                return _apply_fallback_scaled_mm(
                    qinput,
                    weight,
                    x_scale,
                    weight_scale,
                    input_2d.shape,
                    output_shape,
                    bias,
                    input.dtype,
                )
    else:
        # cutlass w8a8 fp8 sgl-kernel only supports per-token scale
        if input_scale is not None:
            assert input_scale.numel() == 1
            # broadcast per-tensor scale to per-token scale when supporting cutlass
            qinput, x_scale = static_quant_fp8(
                input_2d, input_scale, repeat_scale=cutlass_fp8_supported
            )
        else:
            # default use per-token quantization if dynamic
            if _is_cuda:
                qinput, x_scale = sglang_per_token_quant_fp8(input_2d)
            else:
                # TODO(kkhuang): temporarily enforce per-tensor activation scaling if weight is per-tensor scaling
                # final solution should be: 1. add support to per-tensor activation scaling.
                # 2. solve the torch.compile error from weight_scale.numel() == 1 and x_scale.numel() > 1 (below line#308)
                if _is_hip and weight_scale.numel() == 1:
                    qinput, x_scale = ops.scaled_fp8_quant(
                        input_2d,
                        input_scale,
                        use_per_token_if_dynamic=use_per_token_if_dynamic,
                    )
                else:
                    qinput, x_scale = per_token_group_quant_fp8(
                        input_2d, group_size=input_2d.shape[1]
                    )

        if cutlass_fp8_supported:
            try:
                if VLLM_AVAILABLE and use_vllm_cutlass_w8a8_fp8_kernel:
                    # Fall back to vllm cutlass w8a8 fp8 kernel
                    output = ops.cutlass_scaled_mm(
                        qinput,
                        weight,
                        out_dtype=input.dtype,
                        scale_a=x_scale,
                        scale_b=weight_scale,
                        bias=bias,
                    )
                else:
                    assert (
                        weight_scale.numel() == weight.shape[1]
                    ), "cutlass w8a8 fp8 sgl-kernel only supports per-channel scale"
                    output = fp8_scaled_mm(
                        qinput,
                        weight,
                        x_scale,
                        weight_scale,
                        out_dtype=input.dtype,
                        bias=bias,
                    )
                return output.view(*output_shape)
            except (ImportError, NameError, AttributeError):
                pass

        # torch.scaled_mm supports per tensor weights + activations only
        # so fallback to naive if per channel or per token
        per_tensor_weights = weight_scale.numel() == 1
        per_tensor_activations = x_scale.numel() == 1

        if per_tensor_weights and per_tensor_activations:
            # Fused GEMM_DQ
            output = torch._scaled_mm(
                qinput,
                weight,
                out_dtype=input.dtype,
                scale_a=x_scale,
                scale_b=weight_scale,
                bias=bias,
            )
            return _process_scaled_mm_output(output, input_2d.shape, output_shape)

        else:
            # Fallback for channelwise case, where we use unfused DQ
            # due to limitations with scaled_mm

            # Symmetric quantized GEMM by definition computes the following:
            #   C = (s_x * X) (s_w * W) + bias
            # This is equivalent to dequantizing the weights and activations
            # before applying a GEMM.
            #
            # In order to compute quantized operands, a quantized kernel
            # will rewrite the above like so:
            #   C = s_w * s_x * (X * W) + bias
            #
            # For the scaled_mm fallback case, we break this down, since it
            # does not support s_w being a vector.
            return _apply_fallback_scaled_mm(
                qinput,
                weight,
                x_scale,
                weight_scale,
                input_2d.shape,
                output_shape,
                bias,
                input.dtype,
            )<|MERGE_RESOLUTION|>--- conflicted
+++ resolved
@@ -41,17 +41,8 @@
 
 _use_aiter = get_bool_env_var("SGLANG_USE_AITER") and _is_hip
 
-<<<<<<< HEAD
-_is_hip = is_hip()
-if _is_hip:
-    from sglang.srt.custom_op import scaled_fp8_quant as sgl_scaled_fp8_quant
-
-    if get_bool_env_var("CK_MOE"):
-        from aiter import gemm_a8w8_blockscale
-=======
 if _use_aiter:
     from aiter import gemm_a8w8_blockscale_CK
->>>>>>> 10d60cd4
 
 if _is_cuda:
     from sgl_kernel import fp8_blockwise_scaled_mm, fp8_scaled_mm
@@ -580,13 +571,8 @@
         # so fallback to naive if per channel or per token
         else:
             # Maybe apply padding to output, see comment in __init__
-<<<<<<< HEAD
-            if _is_cuda or is_hip:
-                qinput, x_scale = sgl_scaled_fp8_quant(
-=======
             qinput, x_scale = (
                 scaled_fp8_quant(
->>>>>>> 10d60cd4
                     input_2d,
                     input_scale,
                     num_token_padding=output_padding,
