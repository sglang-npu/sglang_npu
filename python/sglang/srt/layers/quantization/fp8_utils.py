--- conflicted
+++ resolved
@@ -421,15 +421,8 @@
     out_w = out_w_flat.view(weight.shape)
     out_s = out_s_flat.view(weight_scale_inv.shape)
 
-<<<<<<< HEAD
-    # TODO rename?
     # NOTE copy and modified from DeepGEMM
     def _transform_scale(sf, mn: int):
-        # TODO move import
-=======
-    # NOTE copy and modified from DeepGEMM
-    def _transform_scale(sf, mn: int):
->>>>>>> 50876abc
         import deep_gemm.utils.layout
 
         sf = sf.index_select(-2, torch.arange(mn, device=sf.device) // 128)
