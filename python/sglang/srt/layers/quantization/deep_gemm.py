import logging
import os
from contextlib import contextmanager
from dataclasses import dataclass
from enum import IntEnum, auto
from typing import Callable, Dict, List, Optional, Tuple

import torch
from tqdm.contrib.concurrent import thread_map

from sglang.srt.server_args import ServerArgs
from sglang.srt.utils import get_bool_env_var, get_device_sm, get_int_env_var, is_cuda

_ENABLE_JIT_DEEPGEMM = False
if is_cuda():
    import deep_gemm
    from deep_gemm import get_num_sms
    from deep_gemm.jit_kernels.gemm import get_best_configs
    from deep_gemm.jit_kernels.gemm import includes as deep_gemm_includes
    from deep_gemm.jit_kernels.gemm import template as deep_gemm_gemm_template
    from deep_gemm.jit_kernels.m_grouped_gemm import (
        template as deep_gemm_grouped_gemm_template,
    )
    from deep_gemm.jit_kernels.tuner import jit_tuner

    sm_version = get_device_sm()
    if sm_version == 90:
        if get_bool_env_var("SGL_ENABLE_JIT_DEEPGEMM", default="true"):
            _ENABLE_JIT_DEEPGEMM = True


def get_enable_jit_deepgemm():
    return _ENABLE_JIT_DEEPGEMM


logger = logging.getLogger(__name__)

_BUILTIN_M_LIST = range(1, 1024 * 16 + 1)
_ENABLE_JIT_DEEPGEMM_PRECOMPILE = get_bool_env_var(
    "SGL_JIT_DEEPGEMM_PRECOMPILE", "true"
)
_DO_COMPILE_ALL = True
_IS_FIRST_RANK_ON_NODE = get_bool_env_var("SGL_IS_FIRST_RANK_ON_NODE", "true")
_COMPILE_WORKERS = get_int_env_var("SGL_JIT_DEEPGEMM_COMPILE_WORKERS", 4)
_IN_PRECOMPILE_STAGE = get_bool_env_var("SGL_IN_DEEPGEMM_PRECOMPILE_STAGE", "false")

# Force redirect deep_gemm cache_dir
os.environ["DG_CACHE_DIR"] = os.getenv(
    "SGL_DG_CACHE_DIR", os.path.expanduser("~") + "/.cache/deep_gemm"
)


def generate_m_range(server_args: ServerArgs):
    m_max = 1024 * 16
    if server_args.chunked_prefill_size < 1:
        m_max = 1024 * 64
    elif server_args.chunked_prefill_size > 8192:
        m_max = server_args.chunked_prefill_size * 2
    m_max = min(1024 * 128, m_max)
    return m_max


def update_deep_gemm_config(gpu_id: int, server_args: ServerArgs):
    global _BUILTIN_M_LIST
    global _DO_COMPILE_ALL
    global _IS_FIRST_RANK_ON_NODE

    # Generate m_max
    m_range = generate_m_range(server_args)
    _BUILTIN_M_LIST = range(1, m_range + 1)

    _IS_FIRST_RANK_ON_NODE = ServerArgs.base_gpu_id == gpu_id

    # Check if is the first rank on node.
    # Default each rank will try compile all Ms to
    # load all symbols at the launch stages.
    # Avoid loading symbols at the serving stages.
    _DO_COMPILE_ALL = _IS_FIRST_RANK_ON_NODE or not _IN_PRECOMPILE_STAGE


class DeepGemmKernelType(IntEnum):
    GROUPED_GEMM_NT_F8F8BF16_MASKED = auto()
    GROUPED_GEMM_NT_F8F8BF16_CONTIG = auto()
    GEMM_NT_F8F8BF16 = auto()


@dataclass
class DeepGemmKernelHelper:
    name: str
    compile_func: Callable[
        [
            int,
            int,
            int,
            Tuple[int, int, int, int, Tuple[int, bool], Tuple[int, int, int]],
        ],
        None,
    ]
    configure_func: Callable[
        [int, int, int, int, int],
        Tuple[int, int, int, int, Tuple[int, bool], Tuple[int, int, int]],
    ]


_INITIALIZATION_DICT: Dict[Tuple[DeepGemmKernelType, int, int, int], bool] = dict()

_HAS_WARN_1 = False


def _compile_warning_1():
    global _HAS_WARN_1
    if not _HAS_WARN_1 and not _IN_PRECOMPILE_STAGE and _IS_FIRST_RANK_ON_NODE:
        _HAS_WARN_1 = True
        logger.warning(
            "Entering DeepGEMM JIT Pre-Compile session. "
            "And it may takes a long time(Typically 10-20 mins) "
            "if you have not run `sglang.compile_deep_gemm`. "
            "It is recommended to run `sglang.compile_deep_gemm` with same args as `sglang.launch_server`"
            " for pre-compilation to reduce the overhead if you have not run it before. "
            "For example: "
            "`python3 -m sglang.compile_deep_gemm --model deepseek-ai/DeepSeek-V3 --tp 8 --trust-remote-code`"
        )


def _compile_warning_2():
    logger.warning(
        "Entering DeepGEMM JIT Single Kernel Compile session. "
        "And it will makes inference throughput becomes flaky. "
        "Please run `sglang.compile_deep_gemm` with same args as `sglang.launch_server`"
        " for pre-compilation to solve this issue. "
        "For example: "
        "`python3 -m sglang.compile_deep_gemm --model deepseek-ai/DeepSeek-V3 --tp 8 --trust-remote-code`"
    )


def _compile_grouped_gemm_nt_f8f8bf16_masked_one(
    n: int,
    k: int,
    num_groups: int,
    config: Tuple[int, int, int, int, Tuple[int, bool], Tuple[int, int, int]],
) -> None:
    # Auto-tuning with compilation
    global deep_gemm_includes, deep_gemm_grouped_gemm_template
    _, block_m, block_n, num_stages, tma_multicast_config, smem_config = config
    _ = jit_tuner.compile_and_tune(
        name="m_grouped_gemm_fp8_fp8_bf16_nt",
        keys={
            "N": n,
            "K": k,
            "BLOCK_M": block_m,
            "BLOCK_N": block_n,
            "SWIZZLE_D_MODE": smem_config[1],
            "BLOCK_N_PADDING": smem_config[2],
            "NUM_GROUPS": num_groups,
            "NUM_STAGES": num_stages,
            "NUM_TMA_MULTICAST": tma_multicast_config[0],
            "IS_TMA_MULTICAST_ON_A": tma_multicast_config[1],
            "GEMM_TYPE": "GroupedMasked",
        },
        space=(),
        includes=deep_gemm_includes,
        arg_defs=(
            ("lhs", torch.float8_e4m3fn),
            ("lhs_scales", torch.float),
            ("rhs", torch.float8_e4m3fn),
            ("rhs_scales", torch.float),
            ("out", torch.bfloat16),
            ("grouped_layout", torch.int32),
            ("m", int),
            ("stream", torch.cuda.Stream),
            ("num_sms", int),
            ("smem_size", int),
        ),
        template=deep_gemm_grouped_gemm_template,
        args=[],
    )


def _compile_grouped_gemm_nt_f8f8bf16_contig_one(
    n: int,
    k: int,
    num_groups: int,
    config: Tuple[int, int, int, int, Tuple[int, bool], Tuple[int, int, int]],
) -> None:
    global deep_gemm_includes, deep_gemm_grouped_gemm_template
    _, block_m, block_n, num_stages, tma_multicast_config, smem_config = config
    _ = jit_tuner.compile_and_tune(
        name="m_grouped_gemm_fp8_fp8_bf16_nt",
        keys={
            "N": n,
            "K": k,
            "BLOCK_M": block_m,
            "BLOCK_N": block_n,
            "SWIZZLE_D_MODE": smem_config[1],
            "BLOCK_N_PADDING": smem_config[2],
            "NUM_GROUPS": num_groups,
            "NUM_STAGES": num_stages,
            "NUM_TMA_MULTICAST": tma_multicast_config[0],
            "IS_TMA_MULTICAST_ON_A": tma_multicast_config[1],
            "GEMM_TYPE": "GroupedContiguous",
        },
        space=(),
        includes=deep_gemm_includes,
        arg_defs=(
            ("lhs", torch.float8_e4m3fn),
            ("lhs_scales", torch.float),
            ("rhs", torch.float8_e4m3fn),
            ("rhs_scales", torch.float),
            ("out", torch.bfloat16),
            ("grouped_layout", torch.int32),
            ("m", int),
            ("num_groups", int),
            ("stream", torch.cuda.Stream),
            ("num_sms", int),
            ("smem_size", int),
        ),
        template=deep_gemm_grouped_gemm_template,
        args=[],
    )


def _compile_gemm_nt_f8f8bf16_one(
    n: int,
    k: int,
    _: int,  # _ is a dummy parameter to align with other interfaces
    config: Tuple[int, int, int, int, Tuple[int, bool], Tuple[int, int, int]],
) -> None:
    global deep_gemm_includes, deep_gemm_gemm_template
    _, block_m, block_n, num_stages, tma_multicast_config, smem_config = config
    _ = jit_tuner.compile_and_tune(
        name="gemm_fp8_fp8_bf16_nt",
        keys={
            "N": n,
            "K": k,
            "BLOCK_M": block_m,
            "BLOCK_N": block_n,
            "SWIZZLE_D_MODE": smem_config[1],
            "BLOCK_N_PADDING": smem_config[2],
            "NUM_STAGES": num_stages,
            "NUM_TMA_MULTICAST": tma_multicast_config[0],
            "IS_TMA_MULTICAST_ON_A": tma_multicast_config[1],
        },
        space=(),
        includes=deep_gemm_includes,
        arg_defs=(
            ("lhs", torch.float8_e4m3fn),
            ("lhs_scales", torch.float),
            ("rhs", torch.float8_e4m3fn),
            ("rhs_scales", torch.float),
            ("out", torch.bfloat16),
            ("m", int),
            ("stream", torch.cuda.Stream),
            ("num_sms", int),
            ("smem_size", int),
        ),
        template=deep_gemm_gemm_template,
        args=[],
    )


_KERNEL_HELPER_DICT: Dict[DeepGemmKernelType, DeepGemmKernelHelper] = {
    DeepGemmKernelType.GROUPED_GEMM_NT_F8F8BF16_MASKED: DeepGemmKernelHelper(
        name="m_grouped_gemm_fp8_fp8_bf16_nt_masked",
        compile_func=_compile_grouped_gemm_nt_f8f8bf16_masked_one,
        configure_func=lambda m, n, k, num_groups, num_sms: get_best_configs(
            m, n, k, num_groups, num_sms, is_grouped_masked=True
        ),
    ),
    DeepGemmKernelType.GROUPED_GEMM_NT_F8F8BF16_CONTIG: DeepGemmKernelHelper(
        name="m_grouped_gemm_fp8_fp8_bf16_nt_contiguous",
        compile_func=_compile_grouped_gemm_nt_f8f8bf16_contig_one,
        configure_func=lambda m, n, k, _, num_sms: get_best_configs(
            m, n, k, 1, num_sms, is_grouped_contiguous=True
        ),
    ),
    DeepGemmKernelType.GEMM_NT_F8F8BF16: DeepGemmKernelHelper(
        name="gemm_fp8_fp8_bf16_nt",
        compile_func=_compile_gemm_nt_f8f8bf16_one,
        configure_func=lambda m, n, k, _, num_sms: get_best_configs(
            m, n, k, 1, num_sms
        ),
    ),
}


def _maybe_compile_deep_gemm_one_type_all(
    kernel_type: DeepGemmKernelType,
    n: int,
    k: int,
    num_groups: int,
    m_list: Optional[List[int]] = None,
) -> None:

    global _INITIALIZATION_DICT
    global _BUILTIN_M_LIST

    query_key = (kernel_type, n, k, num_groups)
    if (
        _ENABLE_JIT_DEEPGEMM_PRECOMPILE
        and _DO_COMPILE_ALL
        and _INITIALIZATION_DICT.get(query_key) is None
    ):
        _INITIALIZATION_DICT[query_key] = True

        kernel_helper = _KERNEL_HELPER_DICT[kernel_type]
        num_sms = get_num_sms()

        _compile_warning_1()
        logger.info(
<<<<<<< HEAD
            f"DeepGEMM Loading/Compiling libs for "
            f"<{kernel_helper.name}> N={n}, K={k}, num_groups={num_groups}, num_sms={num_sms}."
            f"{' It only takes a litte time (typically 1 sec) if you have run `python3 -m sglang.compile_deep_gemm`. ' if not _IN_PRECOMPILE_STAGE else ''}"
=======
            f"Try DeepGEMM JIT Compiling for "
            f"<{kernel_helper.name}> N={n}, K={k}, num_groups={num_groups} with all Ms."
            f"{' It only takes a little time (typically 1 sec) if you have run `python3 -m sglang.compile_deep_gemm`. ' if not _IN_PRECOMPILE_STAGE else ''}"
>>>>>>> 45b4dcf0
        )

        collected_configs = set()
        for m in m_list if m_list is not None else _BUILTIN_M_LIST:
            # Put config into set to get unique configs and reduce cases to be compiled
            collected_configs.add(
                kernel_helper.configure_func(m, n, k, num_groups, num_sms)
            )
        compile_func = lambda config: kernel_helper.compile_func(
            n, k, num_groups, config
        )
        thread_map(compile_func, collected_configs, max_workers=_COMPILE_WORKERS)


def grouped_gemm_nt_f8f8bf16_masked(
    lhs: Tuple[torch.Tensor, torch.Tensor],
    rhs: Tuple[torch.Tensor, torch.Tensor],
    out: torch.Tensor,
    masked_m: torch.Tensor,
    expected_m: int,
):
    num_groups, _, k = lhs[0].shape
    _, n, _ = rhs[0].shape

    kernel_type = DeepGemmKernelType.GROUPED_GEMM_NT_F8F8BF16_MASKED
    _maybe_compile_deep_gemm_one_type_all(kernel_type, n, k, num_groups)

    with _log_jit_build(expected_m, n, k, kernel_type):
        deep_gemm.m_grouped_gemm_fp8_fp8_bf16_nt_masked(
            lhs, rhs, out, masked_m, expected_m
        )


def grouped_gemm_nt_f8f8bf16_contig(
    lhs: Tuple[torch.Tensor, torch.Tensor],
    rhs: Tuple[torch.Tensor, torch.Tensor],
    out: torch.Tensor,
    m_indices: torch.Tensor,
):
    m, k = lhs[0].shape
    num_groups, n, _ = rhs[0].shape

    kernel_type = DeepGemmKernelType.GROUPED_GEMM_NT_F8F8BF16_CONTIG
    _maybe_compile_deep_gemm_one_type_all(kernel_type, n, k, num_groups)

    with _log_jit_build(m, n, k, kernel_type):
        deep_gemm.m_grouped_gemm_fp8_fp8_bf16_nt_contiguous(lhs, rhs, out, m_indices)


def gemm_nt_f8f8bf16(
    lhs: Tuple[torch.Tensor, torch.Tensor],
    rhs: Tuple[torch.Tensor, torch.Tensor],
    out: torch.Tensor,
):
    m, k = lhs[0].shape
    n, _ = rhs[0].shape

    kernel_type = DeepGemmKernelType.GEMM_NT_F8F8BF16
    _maybe_compile_deep_gemm_one_type_all(kernel_type, n, k, 1)

    with _log_jit_build(m, n, k, kernel_type):
        deep_gemm.gemm_fp8_fp8_bf16_nt(lhs, rhs, out)


@contextmanager
def _log_jit_build(M: int, N: int, K: int, kernel_type: DeepGemmKernelType):
    if _IN_PRECOMPILE_STAGE:
        yield
        return

    from deep_gemm.jit.runtime import RuntimeCache

    origin_func = RuntimeCache.__getitem__

    def __patched_func(self, *args, **kwargs):
        ret = origin_func(self, *args, **kwargs)
        if ret is None:
            kernel_helper = _KERNEL_HELPER_DICT[kernel_type]
            _compile_warning_2()
            logger.warning(
                f"DeepGEMM JIT Compiling for <{kernel_helper.name}> M={M}, N={N}, K={K}. Please wait."
            )
        return ret

    RuntimeCache.__getitem__ = __patched_func
    yield
    RuntimeCache.__getitem__ = origin_func<|MERGE_RESOLUTION|>--- conflicted
+++ resolved
@@ -307,15 +307,9 @@
 
         _compile_warning_1()
         logger.info(
-<<<<<<< HEAD
             f"DeepGEMM Loading/Compiling libs for "
             f"<{kernel_helper.name}> N={n}, K={k}, num_groups={num_groups}, num_sms={num_sms}."
             f"{' It only takes a litte time (typically 1 sec) if you have run `python3 -m sglang.compile_deep_gemm`. ' if not _IN_PRECOMPILE_STAGE else ''}"
-=======
-            f"Try DeepGEMM JIT Compiling for "
-            f"<{kernel_helper.name}> N={n}, K={k}, num_groups={num_groups} with all Ms."
-            f"{' It only takes a little time (typically 1 sec) if you have run `python3 -m sglang.compile_deep_gemm`. ' if not _IN_PRECOMPILE_STAGE else ''}"
->>>>>>> 45b4dcf0
         )
 
         collected_configs = set()
