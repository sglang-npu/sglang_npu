--- conflicted
+++ resolved
@@ -34,13 +34,9 @@
     return _ENABLE_JIT_DEEPGEMM
 
 
-<<<<<<< HEAD
 logger = logging.getLogger(__name__)
 
 _BUILTIN_M_LIST = range(1, 1024 * 16 + 1)
-=======
-_BUILTIN_M_LIST = list(range(1, 1024 * 16 + 1))
->>>>>>> 30ca18f4
 _ENABLE_JIT_DEEPGEMM_PRECOMPILE = get_bool_env_var(
     "SGL_JIT_DEEPGEMM_PRECOMPILE", "true"
 )
