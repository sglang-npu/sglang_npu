--- conflicted
+++ resolved
@@ -46,10 +46,10 @@
 from sglang.srt.layers.quantization.blockwise_int8 import BlockInt8Config
 from sglang.srt.layers.quantization.fp8 import Fp8Config
 from sglang.srt.layers.quantization.gptq import GPTQConfig, GPTQMarlinConfig
+from sglang.srt.layers.quantization.vptq import VPTQConfig
 from sglang.srt.layers.quantization.modelopt_quant import ModelOptFp8Config
 from sglang.srt.layers.quantization.w8a8_fp8 import W8A8Fp8Config
 from sglang.srt.layers.quantization.w8a8_int8 import W8A8Int8Config
-from sglang.srt.layers.quantization.vptq import VPTQConfig
 
 # Base quantization methods that don't depend on vllm
 BASE_QUANTIZATION_METHODS: Dict[str, Type[QuantizationConfig]] = {
@@ -59,11 +59,7 @@
     "gptq_marlin": GPTQMarlinConfig,
     "gptq": GPTQConfig,
     "w8a8_int8": W8A8Int8Config,
-<<<<<<< HEAD
-    "vptq": VPTQConfig,
-=======
     "w8a8_fp8": W8A8Fp8Config,
->>>>>>> f9c53cbb
 }
 
 # Add vllm-dependent methods if available
@@ -83,7 +79,8 @@
         "bitsandbytes": BitsAndBytesConfig,
         "qqq": QQQConfig,
         "experts_int8": ExpertsInt8Config,
-    }
+        "vptq": VPTQConfig,
+}
     QUANTIZATION_METHODS.update(VLLM_QUANTIZATION_METHODS)
 
 
