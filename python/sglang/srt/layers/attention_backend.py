from __future__ import annotations

"""
Support different attention backends.
Now there are two backends: FlashInfer and Triton.
FlashInfer is faster and Triton is easier to customize.
Each backend supports two operators: extend (i.e. prefill with cached prefix) and decode.
"""

from abc import ABC, abstractmethod
from typing import TYPE_CHECKING

import torch
import torch.nn as nn

from sglang.global_config import global_config
from sglang.srt.layers.flashinfer_utils import update_flashinfer_indices
from sglang.srt.managers.schedule_batch import global_server_args_dict
from sglang.srt.model_executor.forward_batch_info import ForwardMode, InputMetadata
from sglang.srt.utils import flashinfer_is_available

if TYPE_CHECKING:
    from sglang.srt.model_executor.model_runner import ModelRunner

# ROCm: flashinfer available later
if flashinfer_is_available():
    from flashinfer import (
        BatchDecodeWithPagedKVCacheWrapper,
        BatchPrefillWithPagedKVCacheWrapper,
        BatchPrefillWithRaggedKVCacheWrapper,
    )
    from flashinfer.cascade import merge_state
    from flashinfer.decode import _grouped_size_compiled_for_decode_kernels


class AttentionBackend(ABC):
    """The base class of attention backends"""

    @abstractmethod
    def init_forward_metadata(self, input_metadata: InputMetadata):
        """Init the metadata for a forward pass."""
        raise NotImplementedError()

    def init_cuda_graph_state(self, max_bs: int):
        """Init the global shared states for cuda graph."""
        raise NotImplementedError()

    def init_forward_metadata_capture_cuda_graph(
        self, bs: int, req_pool_indices, seq_lens
    ):
        """Init the metadata for a forward pass for capturing a cuda graph."""
        raise NotImplementedError()

    def init_forward_metadata_replay_cuda_graph(
        self, bs: int, req_pool_indices, seq_lens
    ):
        """Init the metadata for a forward pass for replying a cuda graph."""
        raise NotImplementedError()

    def get_cuda_graph_seq_len_fill_value(self):
        """Get the fill value for padded seq lens. Typically, it is 0 or 1."""
        raise NotImplementedError()

    def forward(self, q, k, v, layer: nn.Module, input_metadata: InputMetadata):
        """Run forward on an attention layer."""
        if input_metadata.forward_mode.is_decode():
            return self.forward_decode(q, k, v, layer, input_metadata)
        else:
            return self.forward_extend(q, k, v, layer, input_metadata)

    def forward_decode(self, q, k, v, layer: nn.Module, input_metadata: InputMetadata):
        """Run a forward for decode."""
        raise NotImplementedError()

    def forward_extend(self, q, k, v, layer: nn.Module, input_metadata: InputMetadata):
        """Run a forward for extend."""
        raise NotImplementedError()


class FlashInferAttnBackend(AttentionBackend):
    """Flashinfer attention kernels."""

    def __init__(self, model_runner: ModelRunner):
        super().__init__()
        self.model_runner = model_runner

        if not _grouped_size_compiled_for_decode_kernels(
            model_runner.model_config.num_attention_heads // model_runner.tp_size,
            model_runner.model_config.get_num_kv_heads(model_runner.tp_size),
        ):
            self.decode_use_tensor_cores = True
        else:
            self.decode_use_tensor_cores = False

        self.workspace_buffer = torch.empty(
            global_config.flashinfer_workspace_size,
            dtype=torch.uint8,
            device=self.model_runner.device_config.device_type,
        )

        if model_runner.sliding_window_size is None:
            self.prefill_wrapper_ragged = BatchPrefillWithRaggedKVCacheWrapper(
                self.workspace_buffer, "NHD"
            )
            self.prefill_wrapper_paged = BatchPrefillWithPagedKVCacheWrapper(
                self.workspace_buffer, "NHD"
            )
            self.decode_wrapper = BatchDecodeWithPagedKVCacheWrapper(
                self.workspace_buffer,
                "NHD",
                use_tensor_cores=self.decode_use_tensor_cores,
            )
        else:
            # Two wrappers: one for sliding window attention and one for full attention.
            # Using two wrappers is unnecessary in the current PR, but are prepared for future PRs
            self.prefill_wrapper_ragged = None
            self.prefill_wrapper_paged = []
            self.decode_wrapper = []
            for _ in range(2):
                self.prefill_wrapper_paged.append(
                    BatchPrefillWithPagedKVCacheWrapper(self.workspace_buffer, "NHD")
                )
                self.decode_wrapper.append(
                    BatchDecodeWithPagedKVCacheWrapper(
                        self.workspace_buffer,
                        "NHD",
                        use_tensor_cores=self.decode_use_tensor_cores,
                    )
                )

        self.forward_metadata = None
        self.cuda_graph_metadata = {}

    def init_forward_metadata(self, input_metadata: InputMetadata):
        if input_metadata.forward_mode.is_decode():
            prefix_lens = None
            use_ragged = False
            extend_no_prefix = False
            total_num_tokens = None
        else:
            prefix_lens = input_metadata.extend_prefix_lens

            # Some heuristics to check whether to use ragged forward
            use_ragged = False
            if (
                torch.sum(input_metadata.seq_lens).item() >= 4096
                and self.model_runner.sliding_window_size is None
            ):
                use_ragged = True

            total_num_tokens = torch.sum(input_metadata.seq_lens).item()
            extend_no_prefix = not torch.any(input_metadata.extend_prefix_lens).item()

        update_flashinfer_indices(
            input_metadata.forward_mode,
            self.model_runner,
            input_metadata.req_pool_indices,
            input_metadata.seq_lens,
            prefix_lens,
            use_ragged=use_ragged,
        )

        self.forward_metadata = (
            use_ragged,
            extend_no_prefix,
            total_num_tokens,
            self.decode_wrapper,
        )

    def init_cuda_graph_state(self, max_bs: int):
        self.cuda_graph_kv_indptr = torch.zeros(
            (max_bs + 1,), dtype=torch.int32, device="cuda"
        )
        self.cuda_graph_kv_indices = torch.zeros(
            (max_bs * self.model_runner.model_config.context_len,),
            dtype=torch.int32,
            device="cuda",
        )
        self.cuda_graph_kv_last_page_len = torch.ones(
            (max_bs,), dtype=torch.int32, device="cuda"
        )

        if self.model_runner.sliding_window_size is not None:
            self.cuda_graph_kv_indptr = [
                self.cuda_graph_kv_indptr,
                self.cuda_graph_kv_indptr.clone(),
            ]
            self.cuda_graph_kv_indices = [
                self.cuda_graph_kv_indices,
                self.cuda_graph_kv_indices.clone(),
            ]

    def init_forward_metadata_capture_cuda_graph(
        self, bs: int, req_pool_indices, seq_lens
    ):
        if self.model_runner.sliding_window_size is None:
            decode_wrapper = BatchDecodeWithPagedKVCacheWrapper(
                self.workspace_buffer,
                "NHD",
                use_cuda_graph=True,
                use_tensor_cores=self.decode_use_tensor_cores,
                paged_kv_indptr_buffer=self.cuda_graph_kv_indptr[: bs + 1],
                paged_kv_indices_buffer=self.cuda_graph_kv_indices,
                paged_kv_last_page_len_buffer=self.cuda_graph_kv_last_page_len[:bs],
            )
        else:
            decode_wrapper = []
            for i in range(2):
                decode_wrapper.append(
                    BatchDecodeWithPagedKVCacheWrapper(
                        self.workspace_buffer,
                        "NHD",
                        use_cuda_graph=True,
                        use_tensor_cores=self.decode_use_tensor_cores,
                        paged_kv_indptr_buffer=self.cuda_graph_kv_indptr[i][: bs + 1],
                        paged_kv_indices_buffer=self.cuda_graph_kv_indices[i],
                        paged_kv_last_page_len_buffer=self.cuda_graph_kv_last_page_len[
                            :bs
                        ],
                    )
                )

        update_flashinfer_indices(
            ForwardMode.DECODE,
            self.model_runner,
            req_pool_indices,
            seq_lens,
            None,
            decode_wrapper,
        )

        self.cuda_graph_metadata[bs] = decode_wrapper

        self.forward_metadata = (False, False, None, decode_wrapper)

    def init_forward_metadata_replay_cuda_graph(
        self, bs: int, req_pool_indices, seq_lens
    ):
        update_flashinfer_indices(
            ForwardMode.DECODE,
            self.model_runner,
            req_pool_indices[:bs],
            seq_lens[:bs],
            None,
            self.cuda_graph_metadata[bs],
        )

    def get_cuda_graph_seq_len_fill_value(self):
        return 0

    def forward_extend(self, q, k, v, layer: nn.Module, input_metadata: InputMetadata):
        if not isinstance(self.prefill_wrapper_paged, list):
            prefill_wrapper_paged = self.prefill_wrapper_paged
        else:
            if layer.sliding_window_size != -1:
                prefill_wrapper_paged = self.prefill_wrapper_paged[0]
            else:
                prefill_wrapper_paged = self.prefill_wrapper_paged[1]

        use_ragged, extend_no_prefix, total_num_tokens, decode_wrapper = (
            self.forward_metadata
        )

        if not use_ragged:
            if k is not None:
                assert v is not None
                input_metadata.token_to_kv_pool.set_kv_buffer(
                    layer.layer_id, input_metadata.out_cache_loc, k, v
                )
            o = prefill_wrapper_paged.forward(
                q.contiguous().view(-1, layer.tp_q_head_num, layer.head_dim),
                input_metadata.token_to_kv_pool.get_kv_buffer(layer.layer_id),
                causal=True,
                sm_scale=layer.scaling,
                window_left=layer.sliding_window_size,
                logits_soft_cap=layer.logit_cap,
            )
        else:
            o1, s1 = self.prefill_wrapper_ragged.forward_return_lse(
                q.contiguous().view(-1, layer.tp_q_head_num, layer.head_dim),
                k.contiguous().view(-1, layer.tp_k_head_num, layer.head_dim),
                v.contiguous().view(-1, layer.tp_v_head_num, layer.head_dim),
                causal=True,
                sm_scale=layer.scaling,
                logits_soft_cap=layer.logit_cap,
            )

            if extend_no_prefix:
                o = o1
            else:
                o2, s2 = prefill_wrapper_paged.forward_return_lse(
                    q.contiguous().view(-1, layer.tp_q_head_num, layer.head_dim),
                    input_metadata.token_to_kv_pool.get_kv_buffer(layer.layer_id),
                    causal=False,
                    sm_scale=layer.scaling,
                    logits_soft_cap=layer.logit_cap,
                )

                o, _ = merge_state(o1, s1, o2, s2)

            input_metadata.token_to_kv_pool.set_kv_buffer(
                layer.layer_id, input_metadata.out_cache_loc, k, v
            )

        return o.view(-1, layer.tp_q_head_num * layer.head_dim)

    def forward_decode(self, q, k, v, layer: nn.Module, input_metadata: InputMetadata):
        use_ragged, extend_no_prefix, total_num_tokens, decode_wrapper = (
            self.forward_metadata
        )

        if isinstance(decode_wrapper, list):
            if layer.sliding_window_size != -1:
                decode_wrapper = decode_wrapper[0]
            else:
                decode_wrapper = decode_wrapper[1]

        if k is not None:
            assert v is not None
            input_metadata.token_to_kv_pool.set_kv_buffer(
                layer.layer_id, input_metadata.out_cache_loc, k, v
            )

        o = decode_wrapper.forward(
            q.contiguous().view(-1, layer.tp_q_head_num, layer.head_dim),
            input_metadata.token_to_kv_pool.get_kv_buffer(layer.layer_id),
            sm_scale=layer.scaling,
            logits_soft_cap=layer.logit_cap,
        )

        return o.view(-1, layer.tp_q_head_num * layer.head_dim)


class TritonAttnBackend(AttentionBackend):
    def __init__(self, model_runner: ModelRunner):
        # Lazy import to avoid the initialization of cuda context
        from sglang.srt.layers.triton_attention.decode_attention import (
            decode_attention_fwd,
        )
        from sglang.srt.layers.triton_attention.extend_attention import (
            extend_attention_fwd,
        )

        super().__init__()

        self.decode_attention_fwd = decode_attention_fwd
        self.extend_attention_fwd = extend_attention_fwd
        self.num_head = (
            model_runner.model_config.num_attention_heads // model_runner.tp_size
        )
        self.device = model_runner.device_config.device_type

        if global_server_args_dict.get("triton_attention_reduce_in_fp32", False):
            self.reduce_dtype = torch.float32
        else:
            self.reduce_dtype = torch.float16

        self.forward_metadata = None

        self.cuda_graph_max_seq_len = model_runner.model_config.context_len

    def init_forward_metadata(self, input_metadata: InputMetadata):
        """Init auxiliary variables for triton attention backend."""

        if input_metadata.forward_mode.is_decode():
            start_loc = torch.zeros_like(input_metadata.seq_lens, dtype=torch.int32)
            start_loc[1:] = torch.cumsum(input_metadata.seq_lens[:-1], dim=0)

            total_num_tokens = torch.sum(input_metadata.seq_lens).item()
            attn_logits = torch.empty(
                (self.num_head, total_num_tokens),
                dtype=self.reduce_dtype,
                device=self.device,
            )

            max_seq_len = torch.max(input_metadata.seq_lens).item()
            max_extend_len = None
        else:
            start_loc = attn_logits = max_seq_len = None
<<<<<<< HEAD
            prefix_lens = torch.tensor(batch.prefix_lens_cpu, device=self.device)
=======
            prefix_lens = input_metadata.extend_prefix_lens
>>>>>>> 3f0fe08d
            max_extend_len = torch.max(input_metadata.seq_lens - prefix_lens).item()

        self.forward_metadata = start_loc, attn_logits, max_seq_len, max_extend_len

    def init_cuda_graph_state(self, max_bs: int):
        self.cuda_graph_max_total_num_tokens = max_bs * self.cuda_graph_max_seq_len

        self.cuda_graph_start_loc = torch.zeros(
            (max_bs,), dtype=torch.int32, device="cuda"
        )
        self.cuda_graph_attn_logits = torch.empty(
            (
                self.num_head,
                self.cuda_graph_max_total_num_tokens,
            ),
            dtype=self.reduce_dtype,
            device="cuda",
        )

    def init_forward_metadata_capture_cuda_graph(
        self, bs: int, req_pool_indices, seq_lens
    ):
        self.forward_metadata = (
            self.cuda_graph_start_loc,
            self.cuda_graph_attn_logits,
            self.cuda_graph_max_seq_len,
            None,
        )

    def init_forward_metadata_replay_cuda_graph(
        self, bs: int, req_pool_indices, seq_lens
    ):
        self.cuda_graph_start_loc.zero_()
        self.cuda_graph_start_loc[1:bs] = torch.cumsum(seq_lens[: bs - 1], dim=0)

    def get_cuda_graph_seq_len_fill_value(self):
        return 1

    def forward_extend(self, q, k, v, layer: nn.Module, input_metadata: InputMetadata):
        # TODO: reuse the buffer across layers
        if layer.qk_head_dim != layer.v_head_dim:
            o = q.new_empty((q.shape[0], layer.tp_q_head_num * layer.v_head_dim))
        else:
            o = torch.empty_like(q)

        input_metadata.token_to_kv_pool.set_kv_buffer(
            layer.layer_id, input_metadata.out_cache_loc, k, v
        )

        start_loc, attn_logits, max_seq_len, max_extend_len = self.forward_metadata
        self.extend_attention_fwd(
            q.view(-1, layer.tp_q_head_num, layer.qk_head_dim),
            k.contiguous(),
            v.contiguous(),
            o.view(-1, layer.tp_q_head_num, layer.v_head_dim),
            input_metadata.token_to_kv_pool.get_key_buffer(layer.layer_id),
            input_metadata.token_to_kv_pool.get_value_buffer(layer.layer_id),
            input_metadata.req_to_token_pool.req_to_token,
            input_metadata.req_pool_indices,
            input_metadata.seq_lens,
            input_metadata.extend_seq_lens,
            input_metadata.extend_start_loc,
            max_extend_len,
            layer.scaling,
            layer.logit_cap,
        )
        return o

    def forward_decode(self, q, k, v, layer: nn.Module, input_metadata: InputMetadata):
        # During torch.compile, there is a bug in rotary_emb that causes the
        # output value to have a 3D tensor shape. This reshapes the output correctly.
        q = q.reshape(-1, layer.tp_q_head_num * layer.qk_head_dim)

        # TODO: reuse the buffer across layers
        if layer.qk_head_dim != layer.v_head_dim:
            o = q.new_empty((q.shape[0], layer.tp_q_head_num * layer.v_head_dim))
        else:
            o = torch.empty_like(q)

        start_loc, attn_logits, max_seq_len, max_extend_len = self.forward_metadata

        input_metadata.token_to_kv_pool.set_kv_buffer(
            layer.layer_id, input_metadata.out_cache_loc, k, v
        )

        self.decode_attention_fwd(
            q.view(-1, layer.tp_q_head_num, layer.qk_head_dim),
            input_metadata.token_to_kv_pool.get_key_buffer(layer.layer_id),
            input_metadata.token_to_kv_pool.get_value_buffer(layer.layer_id),
            o.view(-1, layer.tp_q_head_num, layer.v_head_dim),
            input_metadata.req_to_token_pool.req_to_token,
            input_metadata.req_pool_indices,
            start_loc,
            input_metadata.seq_lens,
            attn_logits,
            max_seq_len,
            layer.scaling,
            layer.logit_cap,
        )
        return o<|MERGE_RESOLUTION|>--- conflicted
+++ resolved
@@ -377,11 +377,7 @@
             max_extend_len = None
         else:
             start_loc = attn_logits = max_seq_len = None
-<<<<<<< HEAD
             prefix_lens = torch.tensor(batch.prefix_lens_cpu, device=self.device)
-=======
-            prefix_lens = input_metadata.extend_prefix_lens
->>>>>>> 3f0fe08d
             max_extend_len = torch.max(input_metadata.seq_lens - prefix_lens).item()
 
         self.forward_metadata = start_loc, attn_logits, max_seq_len, max_extend_len
