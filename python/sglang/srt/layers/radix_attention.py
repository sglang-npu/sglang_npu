"""Radix attention."""

import torch
from flashinfer.cascade import merge_state
from torch import nn

from sglang.global_config import global_config
from sglang.srt.layers.extend_attention import extend_attention_fwd
from sglang.srt.layers.token_attention import token_attention_fwd
from sglang.srt.managers.controller.infer_batch import global_server_args_dict
from sglang.srt.managers.controller.model_runner import ForwardMode, InputMetadata


class RadixAttention(nn.Module):
    def __init__(
        self,
        num_heads: int,
        head_dim: int,
        scaling: float,
        num_kv_heads: int,
        layer_id: int,
        logit_cap: int = -1,
    ):
        super().__init__()
        self.tp_q_head_num = num_heads
        self.tp_k_head_num = num_kv_heads
        self.tp_v_head_num = num_kv_heads
        self.head_dim = head_dim
        self.scaling = scaling
        self.layer_id = layer_id

        if not global_server_args_dict.get("disable_flashinfer", False):
            self.extend_forward = self.extend_forward_flashinfer
            self.decode_forward = self.decode_forward_flashinfer
        else:
            self.extend_forward = self.extend_forward_triton
            self.decode_forward = self.decode_forward_triton

        self.logit_cap = logit_cap if logit_cap is not None and logit_cap > 0 else 0

    def extend_forward_triton(self, q, k, v, input_metadata: InputMetadata):
        o = torch.empty_like(q)
        self.store_kv_cache(k, v, input_metadata)
        extend_attention_fwd(
            q.view(-1, self.tp_q_head_num, self.head_dim),
            k.contiguous(),
            v.contiguous(),
            o.view(-1, self.tp_q_head_num, self.head_dim),
            input_metadata.token_to_kv_pool.get_key_buffer(self.layer_id),
            input_metadata.token_to_kv_pool.get_value_buffer(self.layer_id),
            input_metadata.req_to_token_pool.req_to_token,
            input_metadata.req_pool_indices,
            input_metadata.triton_start_loc,
            input_metadata.seq_lens,
            input_metadata.triton_prefix_lens,
            input_metadata.extend_start_loc,
            input_metadata.extend_seq_lens,
            input_metadata.triton_max_seq_len,
            input_metadata.triton_max_extend_len,
            sm_scale=self.scaling,
            logit_cap=self.logit_cap,
        )

        return o

    def decode_forward_triton(self, q, k, v, input_metadata: InputMetadata):
        o = torch.empty_like(q)
        self.store_kv_cache(k, v, input_metadata)

        token_attention_fwd(
            q.view(-1, self.tp_q_head_num, self.head_dim),
            input_metadata.token_to_kv_pool.get_key_buffer(self.layer_id),
            input_metadata.token_to_kv_pool.get_value_buffer(self.layer_id),
            o.view(-1, self.tp_q_head_num, self.head_dim),
            input_metadata.req_to_token_pool.req_to_token,
            input_metadata.req_pool_indices,
            input_metadata.triton_start_loc,
            input_metadata.seq_lens,
            input_metadata.triton_max_seq_len,
            input_metadata.total_num_tokens,
            sm_scale=self.scaling,
            logit_cap=self.logit_cap,
        )

        return o

    def extend_forward_flashinfer(self, q, k, v, input_metadata: InputMetadata):
        o1, s1 = input_metadata.flashinfer_prefill_wrapper_ragged.forward_return_lse(
            q.contiguous().view(-1, self.tp_q_head_num, self.head_dim),
            k.contiguous().view(-1, self.tp_k_head_num, self.head_dim),
            v.contiguous().view(-1, self.tp_v_head_num, self.head_dim),
            causal=True,
            sm_scale=self.scaling,
            logits_soft_cap=self.logit_cap,
        )

        if input_metadata.extend_no_prefix:
            o = o1
        else:
            o2, s2 = input_metadata.flashinfer_prefill_wrapper_paged.forward_return_lse(
                q.contiguous().view(-1, self.tp_q_head_num, self.head_dim),
                input_metadata.token_to_kv_pool.kv_data[self.layer_id],
                causal=False,
                sm_scale=self.scaling,
                logits_soft_cap=self.logit_cap,
            )

            o, _ = merge_state(o1, s1, o2, s2)

        self.store_kv_cache(k, v, input_metadata)

        if input_metadata.total_num_tokens >= global_config.layer_sync_threshold:
            torch.cuda.synchronize()

        return o.view(-1, self.tp_q_head_num * self.head_dim)

    def decode_forward_flashinfer(self, q, k, v, input_metadata: InputMetadata):
        self.store_kv_cache(k, v, input_metadata)

        o = input_metadata.flashinfer_decode_wrapper.forward(
            q.contiguous().view(-1, self.tp_q_head_num, self.head_dim),
            input_metadata.token_to_kv_pool.kv_data[self.layer_id],
            sm_scale=self.scaling,
            logits_soft_cap=self.logit_cap,
        )

        return o.view(-1, self.tp_q_head_num * self.head_dim)

    def forward(self, q, k, v, input_metadata: InputMetadata):
        k = k.view(-1, self.tp_k_head_num, self.head_dim)
        v = v.view(-1, self.tp_v_head_num, self.head_dim)

        if input_metadata.forward_mode == ForwardMode.EXTEND:
            return self.extend_forward(q, k, v, input_metadata)
        elif input_metadata.forward_mode == ForwardMode.DECODE:
            return self.decode_forward(q, k, v, input_metadata)

    def store_kv_cache(self, cache_k, cache_v, input_metadata: InputMetadata):
        key_buffer = input_metadata.token_to_kv_pool.get_key_buffer(self.layer_id)
        key_buffer[input_metadata.out_cache_loc] = cache_k
        value_buffer = input_metadata.token_to_kv_pool.get_value_buffer(self.layer_id)
<<<<<<< HEAD
        key_buffer[input_metadata.out_cache_loc] = cache_k
=======
>>>>>>> 5949b1ca
        value_buffer[input_metadata.out_cache_loc] = cache_v<|MERGE_RESOLUTION|>--- conflicted
+++ resolved
@@ -139,8 +139,4 @@
         key_buffer = input_metadata.token_to_kv_pool.get_key_buffer(self.layer_id)
         key_buffer[input_metadata.out_cache_loc] = cache_k
         value_buffer = input_metadata.token_to_kv_pool.get_value_buffer(self.layer_id)
-<<<<<<< HEAD
-        key_buffer[input_metadata.out_cache_loc] = cache_k
-=======
->>>>>>> 5949b1ca
         value_buffer[input_metadata.out_cache_loc] = cache_v