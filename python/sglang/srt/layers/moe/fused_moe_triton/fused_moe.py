--- conflicted
+++ resolved
@@ -879,7 +879,6 @@
     block_shape: Optional[List[int]] = None,
     expert_mask: torch.Tensor = None,
 ):
-<<<<<<< HEAD
     if is_hip_flag and os.getenv("SGLANG_ROCM_AITER_BLOCK_MOE") == "1":
         import aiter
         from aiter.fused_moe_bf16_asm import moe_sorting_ck
@@ -900,24 +899,6 @@
             out_asm,
         ) = moe_sorting_ck(
             topk_ids, topk_weights, E, model_dim, dtype, expert_mask=expert_mask
-=======
-    if inplace:
-        torch.ops.sglang.inplace_fused_experts(
-            hidden_states,
-            w1,
-            w2,
-            topk_weights,
-            topk_ids,
-            activation,
-            use_fp8_w8a8,
-            use_int8_w8a8,
-            use_int8_w8a16,
-            w1_scale,
-            w2_scale,
-            a1_scale,
-            a2_scale,
-            block_shape,
->>>>>>> 3758d209
         )
 
         a1, a1_scale = per_token_group_quant_fp8(hidden_states, scale_blk_k)
@@ -926,7 +907,6 @@
             a1,
             w1,
             w2,
-<<<<<<< HEAD
             sorted_token_ids,
             sorted_weight_buf,
             sorted_expert_ids,
@@ -938,19 +918,6 @@
             block_shape[0],
             block_shape[1],
             None,
-=======
-            topk_weights,
-            topk_ids,
-            activation,
-            use_fp8_w8a8,
-            use_int8_w8a8,
-            use_int8_w8a16,
-            w1_scale,
-            w2_scale,
-            a1_scale,
-            a2_scale,
-            block_shape,
->>>>>>> 3758d209
         )
         return out_asm
     else:
@@ -963,6 +930,7 @@
                 topk_ids,
                 activation,
                 use_fp8_w8a8,
+                use_int8_w8a8,
                 use_int8_w8a16,
                 w1_scale,
                 w2_scale,
@@ -980,6 +948,7 @@
                 topk_ids,
                 activation,
                 use_fp8_w8a8,
+                use_int8_w8a8,
                 use_int8_w8a16,
                 w1_scale,
                 w2_scale,
