# Adapted from https://github.com/vllm-project/vllm/blob/a6221a144af772fd1a68fe7e627935dc53e81738/vllm/model_executor/layers/fused_moe/fused_moe.py

"""Fused MoE kernel."""

import functools
import json
import logging
import os
from typing import Any, Callable, Dict, List, Optional, Tuple

import torch
import triton
import triton.language as tl

from sglang.srt.layers.moe.topk import select_experts
from sglang.srt.utils import (
    direct_register_custom_op,
    get_bool_env_var,
    get_device_name,
    is_cuda,
    is_hip,
)

_is_hip = is_hip()


logger = logging.getLogger(__name__)
padding_size = 128 if bool(int(os.getenv("MOE_PADDING", "0"))) else 0

enable_moe_align_block_size_triton = bool(
    int(os.getenv("ENABLE_MOE_ALIGN_BLOCK_SIZE_TRITON", "0"))
)

_is_cuda = is_cuda()

if _is_cuda:
    from sgl_kernel import gelu_and_mul, silu_and_mul

    from sglang.srt.custom_op import scaled_fp8_quant as sgl_scaled_fp8_quant
else:
    from vllm import _custom_ops as vllm_ops

if _is_cuda or _is_hip:
    from sgl_kernel import moe_align_block_size as sgl_moe_align_block_size


@triton.jit
def write_zeros_to_output(
    c_ptr,
    stride_cm,
    stride_cn,
    pid_n,
    N,
    offs_token,
    token_mask,
    BLOCK_SIZE_M,
    BLOCK_SIZE_N,
    compute_type,
):
    accumulator = tl.zeros((BLOCK_SIZE_M, BLOCK_SIZE_N), dtype=compute_type)
    offs_cn = pid_n * BLOCK_SIZE_N + tl.arange(0, BLOCK_SIZE_N)
    c_ptrs = c_ptr + stride_cm * offs_token[:, None] + stride_cn * offs_cn[None, :]
    c_mask = token_mask[:, None] & (offs_cn[None, :] < N)
    tl.store(c_ptrs, accumulator, mask=c_mask)


@triton.jit
def fused_moe_kernel_gptq_awq(
    # Pointers to matrices
    a_ptr,
    b_ptr,
    c_ptr,
    b_scale_ptr,
    b_zp_ptr,
    topk_weights_ptr,
    sorted_token_ids_ptr,
    expert_ids_ptr,
    num_tokens_post_padded_ptr,
    # Matrix dimensions
    N: tl.constexpr,
    K: tl.constexpr,
    EM,
    num_valid_tokens,
    # The stride variables represent how much to increase the ptr by when
    # moving by 1 element in a particular dimension. E.g. `stride_am` is
    # how much to increase `a_ptr` by to get the element one row down
    # (A has M rows).
    stride_am,
    stride_ak,
    stride_be,
    stride_bk,
    stride_bn,
    stride_cm,
    stride_cn,
    stride_bse,
    stride_bsk,
    stride_bsn,
    stride_bze,
    stride_bzk,
    stride_bzn,
    group_size: tl.constexpr,
    # Meta-parameters
    BLOCK_SIZE_M: tl.constexpr,
    BLOCK_SIZE_N: tl.constexpr,
    BLOCK_SIZE_K: tl.constexpr,
    GROUP_SIZE_M: tl.constexpr,
    MUL_ROUTED_WEIGHT: tl.constexpr,
    top_k: tl.constexpr,
    compute_type: tl.constexpr,
    has_zp: tl.constexpr,
    use_int4_w4a16: tl.constexpr,
    use_int8_w8a16: tl.constexpr,
    even_Ks: tl.constexpr,
):
    """
    Implements the fused computation for a Mixture of Experts (MOE) using
    token and expert matrices.
    Key Parameters:
    - A: The input tensor representing tokens with shape (*, K), where '*' can
        be any shape representing batches and K is the feature dimension of
        each token.
    - B: The stacked MOE weight tensor with shape (E, N, K), where E is
        the number of experts, K is the input feature dimension, and N is
        the output feature dimension.
    - C: The output cache tensor with shape (M, topk, N), where M is the
        total number of tokens post padding, topk is the number of times
        each token is repeated, and N is the output feature dimension.
    - sorted_token_ids: A tensor containing the sorted indices of tokens,
        repeated topk times and arranged by the expert index they are
        assigned to.
    - expert_ids: A tensor containing the indices of the expert for each
        block. It determines which expert matrix from B should be used for
        each block in A.
    This kernel performs the multiplication of a token by its corresponding
    expert matrix as determined by `expert_ids`. The sorting of
    `sorted_token_ids` by expert index and padding ensures divisibility by
    BLOCK_SIZE_M, which is necessary to maintain consistency in block matrix
    multiplication across different blocks processed by the same expert.
    """
    # -----------------------------------------------------------
    # Map program ids `pid` to the block of C it should compute.
    # This is done in a grouped ordering to promote L2 data reuse.
    pid = tl.program_id(axis=0)
    num_pid_m = tl.cdiv(EM, BLOCK_SIZE_M)
    num_pid_n = tl.cdiv(N, BLOCK_SIZE_N)
    num_pid_in_group = GROUP_SIZE_M * num_pid_n
    group_id = pid // num_pid_in_group
    first_pid_m = group_id * GROUP_SIZE_M
    group_size_m = min(num_pid_m - first_pid_m, GROUP_SIZE_M)
    pid_m = first_pid_m + ((pid % num_pid_in_group) % group_size_m)
    pid_n = (pid % num_pid_in_group) // group_size_m

    # ----------------------------------------------------------
    # Create pointers for the first blocks of A and B.
    # We will advance this pointer as we move in the K direction
    # and accumulate
    # `a_ptrs` is a block of [BLOCK_SIZE_M, BLOCK_SIZE_K] pointers
    # `b_ptrs` is a block of [BLOCK_SIZE_K, BLOCK_SIZE_N] pointers
    num_tokens_post_padded = tl.load(num_tokens_post_padded_ptr)
    if pid_m * BLOCK_SIZE_M >= num_tokens_post_padded:
        return
    offs_token_id = pid_m * BLOCK_SIZE_M + tl.arange(0, BLOCK_SIZE_M).to(tl.int64)
    offs_token = tl.load(sorted_token_ids_ptr + offs_token_id)
    token_mask = offs_token < num_valid_tokens

    off_experts = tl.load(expert_ids_ptr + pid_m).to(tl.int64)
    if off_experts == -1:
        # -----------------------------------------------------------
        # Write back zeros to the output when the expert is not
        # in the current expert parallel rank.
        write_zeros_to_output(
            c_ptr,
            stride_cm,
            stride_cn,
            pid_n,
            N,
            offs_token,
            token_mask,
            BLOCK_SIZE_M,
            BLOCK_SIZE_N,
            compute_type,
        )
        return

    offs_bn = (pid_n * BLOCK_SIZE_N + tl.arange(0, BLOCK_SIZE_N).to(tl.int64)) % N
    offs_k = tl.arange(0, BLOCK_SIZE_K)
    a_ptrs = a_ptr + (
        offs_token[:, None] // top_k * stride_am + offs_k[None, :] * stride_ak
    )

    if use_int4_w4a16:
        b_ptrs = (
            b_ptr
            + off_experts * stride_be
            + (offs_k[:, None] // 2) * stride_bk
            + offs_bn[None, :] * stride_bn
        )
        b_shifter = (offs_k[:, None] % 2) * 4
    elif use_int8_w8a16:
        b_ptrs = (
            b_ptr
            + off_experts * stride_be
            + offs_k[:, None] * stride_bk
            + offs_bn[None, :] * stride_bn
        )

    if not has_zp and use_int4_w4a16:
        b_zp_num = 8
    if not has_zp and use_int8_w8a16:
        b_zp_num = 128
    elif has_zp and use_int4_w4a16:
        b_zp_shifter = (offs_bn[None, :] % 2) * 4

    # -----------------------------------------------------------
    # Iterate to compute a block of the C matrix.
    # We accumulate into a `[BLOCK_SIZE_M, BLOCK_SIZE_N]` block
    # of fp32 values for higher accuracy.
    # `accumulator` will be converted back to fp16 after the loop.
    accumulator = tl.zeros((BLOCK_SIZE_M, BLOCK_SIZE_N), dtype=tl.float32)
    for k in range(0, tl.cdiv(K, BLOCK_SIZE_K)):
        # Load the next block of A and B, generate a mask by checking the
        # K dimension.

        if not even_Ks:
            k_mask = offs_k[:, None] < K - k * BLOCK_SIZE_K
            k_other = 0.0
        else:
            k_mask = None
            k_other = None

        a = tl.load(
            a_ptrs,
            mask=token_mask[:, None] & (offs_k[None, :] < K - k * BLOCK_SIZE_K),
            other=0.0,
        )
        b = tl.load(b_ptrs)
        if use_int4_w4a16:
            b = (b >> b_shifter) & 0xF

        b_scale_ptrs = (
            b_scale_ptr
            + off_experts * stride_bse
            + offs_bn[None, :] * stride_bsn
            + ((offs_k[:, None] + BLOCK_SIZE_K * k) // group_size) * stride_bsk
        )
        b_scale = tl.load(b_scale_ptrs, mask=k_mask, other=k_other)
        b_scale = b_scale.to(tl.float32)

        if has_zp and use_int4_w4a16:
            offs_k_true = (offs_k[:, None] + BLOCK_SIZE_K * k) // group_size
            b_zp_ptrs = (
                b_zp_ptr
                + off_experts * stride_bze
                + (offs_bn[None, :] // 2) * stride_bzn
                + offs_k_true * stride_bzk
            )
            b_zp = tl.load(b_zp_ptrs, mask=k_mask, other=k_other)
            b_zp = (b_zp >> b_zp_shifter) & 0xF
            b_zp = b_zp.to(tl.float32)
        elif has_zp and use_int8_w8a16:
            offs_k_true = (offs_k[:, None] + BLOCK_SIZE_K * k) // group_size
            b_zp_ptrs = (
                b_zp_ptr
                + off_experts * stride_bze
                + offs_bn[None, :] * stride_bzn
                + offs_k_true * stride_bzk
            )
            b_zp = tl.load(b_zp_ptrs, mask=k_mask, other=k_other)
            b_zp = b_zp.to(tl.float32)

        # We accumulate along the K dimension.
        if has_zp:
            b = ((b.to(tl.float32) - b_zp) * b_scale).to(compute_type)
        else:
            b = ((b.to(tl.float32) - b_zp_num) * b_scale).to(compute_type)
        accumulator = tl.dot(a, b, acc=accumulator)

        # Advance the ptrs to the next K block.
        a_ptrs += BLOCK_SIZE_K * stride_ak
        if use_int4_w4a16:
            b_ptrs += (BLOCK_SIZE_K // 2) * stride_bk
        else:
            b_ptrs += BLOCK_SIZE_K * stride_bk

    if MUL_ROUTED_WEIGHT:
        moe_weight = tl.load(topk_weights_ptr + offs_token, mask=token_mask, other=0)
        accumulator = accumulator * moe_weight[:, None]

    accumulator = accumulator.to(compute_type)
    # -----------------------------------------------------------
    # Write back the block of the output
    offs_cn = pid_n * BLOCK_SIZE_N + tl.arange(0, BLOCK_SIZE_N)
    c_ptrs = c_ptr + stride_cm * offs_token[:, None] + stride_cn * offs_cn[None, :]
    c_mask = token_mask[:, None] & (offs_cn[None, :] < N)
    tl.store(c_ptrs, accumulator, mask=c_mask)


@triton.jit
def fused_moe_kernel(
    # Pointers to matrices
    a_ptr,
    b_ptr,
    c_ptr,
    a_scale_ptr,
    b_scale_ptr,
    topk_weights_ptr,
    sorted_token_ids_ptr,
    expert_ids_ptr,
    num_tokens_post_padded_ptr,
    # Matrix dimensions
    N,
    K,
    EM,
    num_valid_tokens,
    # The stride variables represent how much to increase the ptr by when
    # moving by 1 element in a particular dimension. E.g. `stride_am` is
    # how much to increase `a_ptr` by to get the element one row down
    # (A has M rows).
    stride_am,
    stride_ak,
    stride_be,
    stride_bk,
    stride_bn,
    stride_cm,
    stride_cn,
    stride_asm,
    stride_ask,
    stride_bse,
    stride_bsk,
    stride_bsn,
    # Block size for block-wise quantization
    group_n: tl.constexpr,
    group_k: tl.constexpr,
    # Meta-parameters
    BLOCK_SIZE_M: tl.constexpr,
    BLOCK_SIZE_N: tl.constexpr,
    BLOCK_SIZE_K: tl.constexpr,
    GROUP_SIZE_M: tl.constexpr,
    MUL_ROUTED_WEIGHT: tl.constexpr,
    top_k: tl.constexpr,
    compute_type: tl.constexpr,
    use_fp8_w8a8: tl.constexpr,
    use_int8_w8a8: tl.constexpr,
    use_int8_w8a16: tl.constexpr,
    even_Ks: tl.constexpr,
):
    """
    Implements the fused computation for a Mixture of Experts (MOE) using
    token and expert matrices.

    Key Parameters:
    - A: The input tensor representing tokens with shape (*, K), where '*' can
        be any shape representing batches and K is the feature dimension of
        each token.
    - B: The stacked MOE weight tensor with shape (E, N, K), where E is
        the number of experts, K is the input feature dimension, and N is
        the output feature dimension.
    - C: The output cache tensor with shape (M, topk, N), where M is the
        total number of tokens post padding, topk is the number of times
        each token is repeated, and N is the output feature dimension.
    - sorted_token_ids: A tensor containing the sorted indices of tokens,
        repeated topk times and arranged by the expert index they are
        assigned to.
    - expert_ids: A tensor containing the indices of the expert for each
        block. It determines which expert matrix from B should be used for
        each block in A.

    This kernel performs the multiplication of a token by its corresponding
    expert matrix as determined by `expert_ids`. The sorting of
    `sorted_token_ids` by expert index and padding ensures divisibility by
    BLOCK_SIZE_M, which is necessary to maintain consistency in block matrix
    multiplication across different blocks processed by the same expert.
    """
    # -----------------------------------------------------------
    # Map program ids `pid` to the block of C it should compute.
    # This is done in a grouped ordering to promote L2 data reuse.
    pid = tl.program_id(axis=0)
    num_pid_m = tl.cdiv(EM, BLOCK_SIZE_M)
    num_pid_n = tl.cdiv(N, BLOCK_SIZE_N)
    num_pid_in_group = GROUP_SIZE_M * num_pid_n
    group_id = pid // num_pid_in_group
    first_pid_m = group_id * GROUP_SIZE_M
    group_size_m = min(num_pid_m - first_pid_m, GROUP_SIZE_M)
    pid_m = first_pid_m + ((pid % num_pid_in_group) % group_size_m)
    pid_n = (pid % num_pid_in_group) // group_size_m

    # ----------------------------------------------------------
    # Create pointers for the first blocks of A and B.
    # We will advance this pointer as we move in the K direction
    # and accumulate
    # `a_ptrs` is a block of [BLOCK_SIZE_M, BLOCK_SIZE_K] pointers
    # `b_ptrs` is a block of [BLOCK_SIZE_K, BLOCK_SIZE_N] pointers
    num_tokens_post_padded = tl.load(num_tokens_post_padded_ptr)
    if pid_m * BLOCK_SIZE_M >= num_tokens_post_padded:
        return
    offs_token_id = pid_m * BLOCK_SIZE_M + tl.arange(0, BLOCK_SIZE_M)
    offs_token = tl.load(sorted_token_ids_ptr + offs_token_id)
    offs_token = offs_token.to(tl.int64)
    token_mask = offs_token < num_valid_tokens

    offs_bn = (pid_n * BLOCK_SIZE_N + tl.arange(0, BLOCK_SIZE_N)) % N
    offs_k = tl.arange(0, BLOCK_SIZE_K)
    a_ptrs = a_ptr + (
        offs_token[:, None] // top_k * stride_am + offs_k[None, :] * stride_ak
    )

    off_experts = tl.load(expert_ids_ptr + pid_m)
    b_ptrs = (
        b_ptr
        + off_experts * stride_be
        + (offs_k[:, None] * stride_bk + offs_bn[None, :] * stride_bn)
    )
    if use_int8_w8a16:
        b_scale_ptrs = (
            b_scale_ptr + off_experts * stride_bse + offs_bn[None, :] * stride_bsn
        )
        b_scale = tl.load(b_scale_ptrs)

    if use_fp8_w8a8:
        # block-wise
        if group_k > 0 and group_n > 0:
            a_scale_ptrs = a_scale_ptr + (offs_token // top_k) * stride_asm
            offs_bsn = offs_bn // group_n
            b_scale_ptrs = (
                b_scale_ptr + off_experts * stride_bse + offs_bsn * stride_bsn
            )
        # tensor-wise
        else:
            a_scale = tl.load(a_scale_ptr)
            b_scale = tl.load(b_scale_ptr + off_experts)

    if use_int8_w8a8:
        # block-wise
        if group_k > 0 and group_n > 0:
            a_scale_ptrs = a_scale_ptr + (offs_token // top_k) * stride_asm
            offs_bsn = offs_bn // group_n
            b_scale_ptrs = (
                b_scale_ptr + off_experts * stride_bse + offs_bsn * stride_bsn
            )
        # channel-wise
        else:
            # Load per-column scale for weights
            b_scale_ptrs = (
                b_scale_ptr + off_experts * stride_bse + offs_bn[None, :] * stride_bsn
            )
            b_scale = tl.load(b_scale_ptrs)
            # Load per-token scale for activations
            a_scale_ptrs = a_scale_ptr + (offs_token // top_k) * stride_asm
            a_scale = tl.load(a_scale_ptrs, mask=token_mask, other=0.0)[:, None]

    # -----------------------------------------------------------
    # Iterate to compute a block of the C matrix.
    # We accumulate into a `[BLOCK_SIZE_M, BLOCK_SIZE_N]` block
    # of fp32 values for higher accuracy.
    # `accumulator` will be converted back to fp16 after the loop.
    accumulator = tl.zeros((BLOCK_SIZE_M, BLOCK_SIZE_N), dtype=tl.float32)

    for k in range(0, tl.cdiv(K, BLOCK_SIZE_K)):
        # Load the next block of A and B, generate a mask by checking the
        # K dimension.
        if even_Ks:
            a = tl.load(
                a_ptrs,
                mask=token_mask[:, None],
                other=0.0,
            )
            b = tl.load(b_ptrs)
        else:
            a = tl.load(
                a_ptrs,
                mask=token_mask[:, None] & (offs_k[None, :] < K - k * BLOCK_SIZE_K),
                other=0.0,
            )
            b = tl.load(b_ptrs, mask=offs_k[:, None] < K - k * BLOCK_SIZE_K, other=0.0)

        # We accumulate along the K dimension.
        if use_int8_w8a16:
            accumulator = tl.dot(a, b.to(compute_type), acc=accumulator)
        elif use_fp8_w8a8 or use_int8_w8a8:
            if group_k > 0 and group_n > 0:
                k_start = k * BLOCK_SIZE_K
                offs_ks = k_start // group_k
                a_scale = tl.load(
                    a_scale_ptrs + offs_ks * stride_ask, mask=token_mask, other=0.0
                )
                b_scale = tl.load(b_scale_ptrs + offs_ks * stride_bsk)

                accumulator += tl.dot(a, b) * a_scale[:, None] * b_scale[None, :]
            else:
                # fix out of shared memory issue
                if use_fp8_w8a8:
                    accumulator = tl.dot(a, b, acc=accumulator)
                else:
                    accumulator += tl.dot(a, b)
        else:
            accumulator += tl.dot(a, b)
        # Advance the ptrs to the next K block.
        a_ptrs += BLOCK_SIZE_K * stride_ak
        b_ptrs += BLOCK_SIZE_K * stride_bk

    if MUL_ROUTED_WEIGHT:
        moe_weight = tl.load(topk_weights_ptr + offs_token, mask=token_mask, other=0)
        accumulator = accumulator * moe_weight[:, None]
    if use_int8_w8a16:
        accumulator = (accumulator * b_scale).to(compute_type)
    elif use_fp8_w8a8 or use_int8_w8a8:
        if group_k > 0 and group_n > 0:
            accumulator = accumulator.to(compute_type)
        else:
            accumulator = (accumulator * a_scale * b_scale).to(compute_type)
    else:
        accumulator = accumulator.to(compute_type)
    # -----------------------------------------------------------
    # Write back the block of the output
    offs_cn = pid_n * BLOCK_SIZE_N + tl.arange(0, BLOCK_SIZE_N)
    c_ptrs = c_ptr + stride_cm * offs_token[:, None] + stride_cn * offs_cn[None, :]
    c_mask = token_mask[:, None] & (offs_cn[None, :] < N)
    tl.store(c_ptrs, accumulator, mask=c_mask)


def ceil_div(a, b):
    return (a + b - 1) // b


@triton.jit
def moe_align_block_size_stage1(
    topk_ids_ptr,
    tokens_cnts_ptr,
    num_experts: tl.constexpr,
    numel: tl.constexpr,
    tokens_per_thread: tl.constexpr,
):
    pid = tl.program_id(0)

    start_idx = pid * tokens_per_thread

    off_c = (pid + 1) * num_experts

    for i in range(tokens_per_thread):
        if start_idx + i < numel:
            idx = tl.load(topk_ids_ptr + start_idx + i)
            token_cnt = tl.load(tokens_cnts_ptr + off_c + idx)
            tl.store(tokens_cnts_ptr + off_c + idx, token_cnt + 1)


@triton.jit
def moe_align_block_size_stage2(
    tokens_cnts_ptr,
    num_experts: tl.constexpr,
):
    pid = tl.program_id(0)

    last_cnt = 0
    for i in range(1, num_experts + 1):
        token_cnt = tl.load(tokens_cnts_ptr + i * num_experts + pid)
        last_cnt = last_cnt + token_cnt
        tl.store(tokens_cnts_ptr + i * num_experts + pid, last_cnt)


@triton.jit
def moe_align_block_size_stage3(
    total_tokens_post_pad_ptr,
    tokens_cnts_ptr,
    cumsum_ptr,
    num_experts: tl.constexpr,
    block_size: tl.constexpr,
):
    last_cumsum = 0
    off_cnt = num_experts * num_experts
    for i in range(1, num_experts + 1):
        token_cnt = tl.load(tokens_cnts_ptr + off_cnt + i - 1)
        last_cumsum = last_cumsum + tl.cdiv(token_cnt, block_size) * block_size
        tl.store(cumsum_ptr + i, last_cumsum)
    tl.store(total_tokens_post_pad_ptr, last_cumsum)


@triton.jit
def moe_align_block_size_stage4(
    topk_ids_ptr,
    sorted_token_ids_ptr,
    expert_ids_ptr,
    tokens_cnts_ptr,
    cumsum_ptr,
    num_experts: tl.constexpr,
    block_size: tl.constexpr,
    numel: tl.constexpr,
    tokens_per_thread: tl.constexpr,
):
    pid = tl.program_id(0)
    start_idx = tl.load(cumsum_ptr + pid)
    end_idx = tl.load(cumsum_ptr + pid + 1)

    for i in range(start_idx, end_idx, block_size):
        tl.store(expert_ids_ptr + i // block_size, pid)

    start_idx = pid * tokens_per_thread
    off_t = pid * num_experts

    for i in range(start_idx, tl.minimum(start_idx + tokens_per_thread, numel)):
        expert_id = tl.load(topk_ids_ptr + i)
        token_cnt = tl.load(tokens_cnts_ptr + off_t + expert_id)
        rank_post_pad = token_cnt + tl.load(cumsum_ptr + expert_id)
        tl.store(sorted_token_ids_ptr + rank_post_pad, i)
        tl.store(tokens_cnts_ptr + off_t + expert_id, token_cnt + 1)


def moe_align_block_size_triton(
    topk_ids: torch.Tensor,
    num_experts: int,
    block_size: int,
    sorted_token_ids: torch.Tensor,
    expert_ids: torch.Tensor,
    num_tokens_post_pad: torch.Tensor,
) -> None:
    numel = topk_ids.numel()
    grid = (num_experts,)
    tokens_cnts = torch.zeros(
        (num_experts + 1, num_experts), dtype=torch.int32, device=topk_ids.device
    )
    cumsum = torch.zeros((num_experts + 1,), dtype=torch.int32, device=topk_ids.device)
    tokens_per_thread = ceil_div(numel, num_experts)

    moe_align_block_size_stage1[grid](
        topk_ids,
        tokens_cnts,
        num_experts,
        numel,
        tokens_per_thread,
    )
    moe_align_block_size_stage2[grid](
        tokens_cnts,
        num_experts,
    )
    moe_align_block_size_stage3[(1,)](
        num_tokens_post_pad,
        tokens_cnts,
        cumsum,
        num_experts,
        block_size,
    )
    moe_align_block_size_stage4[grid](
        topk_ids,
        sorted_token_ids,
        expert_ids,
        tokens_cnts,
        cumsum,
        num_experts,
        block_size,
        numel,
        tokens_per_thread,
    )


def moe_align_block_size(
    topk_ids: torch.Tensor, block_size: int, num_experts: int
) -> Tuple[torch.Tensor, torch.Tensor, torch.Tensor]:
    """
    Aligns the token distribution across experts to be compatible with block
    size for matrix multiplication.

    Parameters:
    - topk_ids: A tensor of shape [total_tokens, top_k] representing the
        top-k expert indices for each token.
    - block_size: The block size used in block matrix multiplication.
    - num_experts: The total number of experts.

    Returns:
    - sorted_token_ids: A tensor containing the sorted token indices according
        to their allocated expert.
    - expert_ids: A tensor indicating the assigned expert index for each block.
    - num_tokens_post_padded: The total number of tokens after padding,
        ensuring divisibility by block_size.

    This function pads the number of tokens that each expert needs to process
    so that it is divisible by block_size.
    Padding ensures that during block matrix multiplication, the dimensions
    align correctly.

    Example:
    Given topk_ids = [[2, 3, 4], [1, 2, 4], [1, 3, 4], [1, 2, 3]],
    block_size = 4, and num_experts = 4:
    - We initially have 12 tokens (after repeating 'top_k' times) and 4 experts,
        with each expert needing to process 3 tokens.
    - As block_size is 4, we pad 1 token for each expert.
    - First, flatten topk_ids to [2, 3, 4, 1, 2, 4, 1, 3, 4, 1, 2, 3].
    - Then append padding tokens [12, 12, 12, 12] for each block.
    - After sorting by expert index, we obtain token_ids
        [3, 6, 9, 12, 0, 4, 10, 12, 1, 7, 11, 12, 2, 5, 8, 12].
        Tokens 12 are non-existent (padding) and are ignored in
        the subsequent matrix multiplication.
    - The padding ensures that the total number of tokens is now divisible
        by block_size for proper block matrix operations.
    """
    max_num_tokens_padded = topk_ids.numel() + num_experts * (block_size - 1)
    sorted_ids = torch.empty(
        (max_num_tokens_padded,), dtype=torch.int32, device=topk_ids.device
    )
    sorted_ids.fill_(topk_ids.numel())
    max_num_m_blocks = triton.cdiv(max_num_tokens_padded, block_size)
    expert_ids = torch.empty(
        (max_num_m_blocks,), dtype=torch.int32, device=topk_ids.device
    )
    num_tokens_post_pad = torch.empty((1), dtype=torch.int32, device=topk_ids.device)
    if enable_moe_align_block_size_triton:
        moe_align_block_size_triton(
            topk_ids,
            num_experts,
            block_size,
            sorted_ids,
            expert_ids,
            num_tokens_post_pad,
        )
    else:
        token_cnts_buffer = torch.zeros(
            (num_experts + 1) * num_experts,
            dtype=torch.int32,
            device=topk_ids.device,
        )
        cumsum_buffer = torch.zeros(
            num_experts + 1, dtype=torch.int32, device=topk_ids.device
        )

        sgl_moe_align_block_size(
            topk_ids,
            num_experts,
            block_size,
            sorted_ids,
            expert_ids,
            num_tokens_post_pad,
            token_cnts_buffer,
            cumsum_buffer,
        )
    return sorted_ids, expert_ids, num_tokens_post_pad


def invoke_fused_moe_kernel(
    A: torch.Tensor,
    B: torch.Tensor,
    C: torch.Tensor,
    A_scale: Optional[torch.Tensor],
    B_scale: Optional[torch.Tensor],
    B_zp: Optional[torch.Tensor],
    topk_weights: torch.Tensor,
    topk_ids: torch.Tensor,
    sorted_token_ids: torch.Tensor,
    expert_ids: torch.Tensor,
    num_tokens_post_padded: torch.Tensor,
    mul_routed_weight: bool,
    top_k: int,
    config: Dict[str, Any],
    compute_type: tl.dtype,
    use_fp8_w8a8: bool,
    use_int8_w8a8: bool,
    use_int8_w8a16: bool,
    use_int4_w4a16: bool,
    block_shape: Optional[List[int]] = None,
    no_combine: bool = False,
) -> None:
    from sglang.srt.layers.quantization.int8_kernel import (
        per_token_group_quant_int8,
        per_token_quant_int8,
    )

    if _is_cuda:
        from sglang.srt.layers.quantization.fp8_kernel import (
            sglang_per_token_group_quant_fp8,
        )
<<<<<<< HEAD
        from sglang.srt.layers.quantization.int8_kernel import (
            sglang_per_token_group_quant_int8,
        )
=======
    else:
        from sglang.srt.layers.quantization.fp8_kernel import per_token_group_quant_fp8
>>>>>>> cc88d98a

    assert topk_weights.stride(1) == 1
    assert sorted_token_ids.stride(0) == 1

    padded_size = 0
    if use_fp8_w8a8:
        assert B_scale is not None
        if block_shape is None:
            # activation tensor-wise fp8 quantization, dynamic or static
            padded_size = padding_size
            if _is_cuda:
                A, A_scale = sgl_scaled_fp8_quant(A, A_scale)
            else:
                A, A_scale = vllm_ops.scaled_fp8_quant(A, A_scale)
        else:
            # activation block-wise fp8 quantization
            assert len(block_shape) == 2
            block_n, block_k = block_shape[0], block_shape[1]
            if _is_cuda:
                A, A_scale = sglang_per_token_group_quant_fp8(A, block_k)
            else:
                A, A_scale = per_token_group_quant_fp8(A, block_k)
            assert triton.cdiv(A.shape[-1], block_k) == A_scale.shape[-1]
            assert triton.cdiv(B.shape[-2], block_n) == B_scale.shape[-2]
            assert triton.cdiv(B.shape[-1], block_k) == B_scale.shape[-1]
    elif use_int8_w8a8:
        assert B_scale is not None
        if block_shape is None:
            # activation channel-wise int8 quantization
            A, A_scale = per_token_quant_int8(A)
        else:
            # activation block-wise int8 quantization
            assert len(block_shape) == 2
            block_n, block_k = block_shape[0], block_shape[1]
            if _is_cuda:
                A, A_scale = sglang_per_token_group_quant_int8(A, block_k)
            else:
                A, A_scale = per_token_group_quant_int8(A, block_k)
            assert triton.cdiv(A.shape[-1], block_k) == A_scale.shape[-1]
            assert triton.cdiv(B.shape[-2], block_n) == B_scale.shape[-2]
            assert triton.cdiv(B.shape[-1], block_k) == B_scale.shape[-1]
    elif use_int8_w8a16 or use_int4_w4a16:
        assert B_scale is not None
        assert block_shape is None or block_shape[0] == 0
    else:
        assert A_scale is None
        assert B_scale is None

    grid = lambda META: (
        triton.cdiv(sorted_token_ids.shape[0], META["BLOCK_SIZE_M"])
        * triton.cdiv(B.shape[1], META["BLOCK_SIZE_N"]),
    )

    K = B.shape[2] - padded_size
    if K % config["BLOCK_SIZE_K"] == 0:
        even_Ks = True
    else:
        even_Ks = False

    if (
        (use_int8_w8a16 or use_int4_w4a16)
        and block_shape is not None
        and block_shape[1] > 0
    ):
        assert B_scale is not None and B_scale.ndim == 3
        assert B_zp is None or B_zp.ndim == 3
        fused_moe_kernel_gptq_awq[grid](
            A,
            B,
            C,
            B_scale,
            B_zp,
            topk_weights,
            sorted_token_ids,
            expert_ids,
            num_tokens_post_padded,
            B.shape[1],
            A.shape[1],
            sorted_token_ids.shape[0],
            topk_ids.numel(),
            A.stride(0),
            A.stride(1),
            B.stride(0),
            B.stride(2),
            B.stride(1),
            C.stride(1),
            C.stride(2),
            B_scale.stride(0),
            B_scale.stride(2),
            B_scale.stride(1),
            B_zp.stride(0) if B_zp is not None else 0,
            B_zp.stride(2) if B_zp is not None else 0,
            B_zp.stride(1) if B_zp is not None else 0,
            group_size=block_shape[1],
            MUL_ROUTED_WEIGHT=mul_routed_weight,
            top_k=top_k,
            compute_type=compute_type,
            has_zp=B_zp is not None,
            use_int4_w4a16=use_int4_w4a16,
            use_int8_w8a16=use_int8_w8a16,
            even_Ks=even_Ks,
            **config,
        )

    else:

        fused_moe_kernel[grid](
            A,
            B,
            C,
            A_scale,
            B_scale,
            topk_weights,
            sorted_token_ids,
            expert_ids,
            num_tokens_post_padded,
            B.shape[1],
            B.shape[2] - padded_size,
            sorted_token_ids.shape[0],
            topk_ids.numel(),
            A.stride(0),
            A.stride(1),
            B.stride(0),
            B.stride(2),
            B.stride(1),
            C.stride(1),
            C.stride(2),
            A_scale.stride(0) if A_scale is not None and A_scale.ndim == 2 else 0,
            A_scale.stride(1) if A_scale is not None and A_scale.ndim == 2 else 0,
            B_scale.stride(0) if B_scale is not None and B_scale.ndim >= 2 else 0,
            B_scale.stride(2) if B_scale is not None and B_scale.ndim == 3 else 0,
            B_scale.stride(1) if B_scale is not None and B_scale.ndim >= 2 else 0,
            0 if block_shape is None else block_shape[0],
            0 if block_shape is None else block_shape[1],
            MUL_ROUTED_WEIGHT=mul_routed_weight,
            top_k=top_k,
            compute_type=compute_type,
            use_fp8_w8a8=use_fp8_w8a8,
            use_int8_w8a8=use_int8_w8a8,
            use_int8_w8a16=use_int8_w8a16,
            even_Ks=even_Ks,
            **config,
        )


def get_config_file_name(
    E: int, N: int, dtype: Optional[str], block_shape: Optional[int] = None
) -> str:
    device_name = get_device_name().replace(" ", "_")
    dtype_selector = "" if not dtype else f",dtype={dtype}"
    block_shape_selector = (
        "" if not block_shape or not all(block_shape) else f",block_shape={block_shape}"
    )
    return f"E={E},N={N},device_name={device_name}{dtype_selector}{block_shape_selector}.json"


@functools.lru_cache
def get_moe_configs(
    E: int,
    N: int,
    dtype: Optional[str],
    block_n: Optional[int] = 0,
    block_k: Optional[int] = 0,
) -> Optional[Dict[int, Any]]:
    """
    Return optimized configurations for the fused MoE kernel.

    The return value will be a dictionary that maps an irregular grid of
    batch sizes to configurations of the fused_moe kernel. To evaluate the
    kernel on a given batch size bs, the closest batch size in the grid should
    be picked and the associated configuration chosen to invoke the kernel.
    """

    # First look up if an optimized configuration is available in the configs
    # directory
    json_file_name = get_config_file_name(E, N, dtype, [block_n, block_k])

    config_file_path = os.path.join(
        os.path.dirname(os.path.realpath(__file__)), "configs", json_file_name
    )
    if os.path.exists(config_file_path):
        with open(config_file_path) as f:
            logger.info("Using configuration from %s for MoE layer.", config_file_path)
            # If a configuration has been found, return it
            return {int(key): val for key, val in json.load(f).items()}

    # If no optimized configuration is available, we will use the default
    # configuration
    logger.warning(
        (
            "Using default MoE config. Performance might be sub-optimal! "
            "Config file not found at %s"
        ),
        config_file_path,
    )
    return None


def get_default_config(
    M: int,
    E: int,
    N: int,
    K: int,
    topk: int,
    dtype: Optional[str],
    is_marlin: bool,
    block_shape: Optional[List[int]] = None,
) -> Dict[str, int]:
    if dtype == "fp8_w8a8":
        if block_shape is None:
            config = {
                "BLOCK_SIZE_M": 128,
                "BLOCK_SIZE_N": 256,
                "BLOCK_SIZE_K": 128,
                "GROUP_SIZE_M": 32,
                "num_warps": 8,
                "num_stages": 2 if _is_hip else 4,
            }
            if M <= E:
                config = {
                    "BLOCK_SIZE_M": 64,
                    "BLOCK_SIZE_N": 128,
                    "BLOCK_SIZE_K": 128,
                    "GROUP_SIZE_M": 1,
                    "num_warps": 4,
                    "num_stages": 2 if _is_hip else 4,
                }
        else:
            # Block-wise quant: BLOCK_SIZE_K must be divisable by block_shape[1]
            config = {
                "BLOCK_SIZE_M": 64,
                "BLOCK_SIZE_N": block_shape[0],
                "BLOCK_SIZE_K": block_shape[1],
                "GROUP_SIZE_M": 32,
                "num_warps": 4,
                "num_stages": 2 if _is_hip else 3,
            }
    else:
        config = {
            "BLOCK_SIZE_M": 64,
            "BLOCK_SIZE_N": 64,
            "BLOCK_SIZE_K": 32,
            "GROUP_SIZE_M": 8,
        }
        # A heuristic: fused marlin works faster with this config for small M
        if M <= E or (is_marlin and M <= 32):
            config = {
                "BLOCK_SIZE_M": 16,
                "BLOCK_SIZE_N": 32,
                "BLOCK_SIZE_K": 64,
                "GROUP_SIZE_M": 1,
            }
    return config


def try_get_optimal_moe_config(
    w1_shape: Tuple[int, ...],
    w2_shape: Tuple[int, ...],
    top_k: int,
    dtype: Optional[str],
    M: int,
    is_marlin: bool = False,
    block_shape: Optional[List[int]] = None,
):
    from sglang.srt.layers.moe.fused_moe_triton import get_config

    override_config = get_config()
    if override_config:
        config = override_config
    else:
        # First try to load optimal config from the file
        E, _, N = w2_shape
        block_n = block_shape[0] if block_shape else 0
        block_k = block_shape[1] if block_shape else 0
        configs = get_moe_configs(E, N, dtype, block_n, block_k)

        if configs:
            # If an optimal configuration map has been found, look up the
            # optimal config
            config = configs[min(configs.keys(), key=lambda x: abs(x - M))]
        else:
            # Else use the default config
            config = get_default_config(
                M, E, N, w1_shape[2], top_k, dtype, is_marlin, block_shape
            )
    return config


def get_config_dtype_str(
    dtype: torch.dtype,
    use_int8_w8a16: Optional[bool] = False,
    use_int4_w4a16: Optional[bool] = False,
    use_fp8_w8a8: Optional[bool] = False,
    use_int8_w8a8: Optional[bool] = False,
):
    if use_fp8_w8a8:
        return "fp8_w8a8"
    elif use_int8_w8a8:
        return "int8_w8a8"
    elif use_int4_w4a16:
        return "int4_w4a16"
    elif use_int8_w8a16:
        return "int8_w8a16"
    elif dtype == torch.float:
        # avoiding cases where kernel fails when float32 MoE
        # use fp16/bfloat16 configs
        return "float32"
    return None


def inplace_fused_experts(
    hidden_states: torch.Tensor,
    w1: torch.Tensor,
    w2: torch.Tensor,
    topk_weights: torch.Tensor,
    topk_ids: torch.Tensor,
    activation: str = "silu",
    apply_router_weight_on_input: bool = False,
    use_fp8_w8a8: bool = False,
    use_int8_w8a8: bool = False,
    use_int8_w8a16: bool = False,
    use_int4_w4a16: bool = False,
    w1_scale: Optional[torch.Tensor] = None,
    w2_scale: Optional[torch.Tensor] = None,
    w1_zp: Optional[torch.Tensor] = None,
    w2_zp: Optional[torch.Tensor] = None,
    a1_scale: Optional[torch.Tensor] = None,
    a2_scale: Optional[torch.Tensor] = None,
    block_shape: Optional[List[int]] = None,
) -> None:
    fused_experts_impl(
        hidden_states,
        w1,
        w2,
        topk_weights,
        topk_ids,
        True,
        activation,
        apply_router_weight_on_input,
        use_fp8_w8a8,
        use_int8_w8a8,
        use_int8_w8a16,
        use_int4_w4a16,
        w1_scale,
        w2_scale,
        w1_zp,
        w2_zp,
        a1_scale,
        a2_scale,
        block_shape,
    )


def inplace_fused_experts_fake(
    hidden_states: torch.Tensor,
    w1: torch.Tensor,
    w2: torch.Tensor,
    topk_weights: torch.Tensor,
    topk_ids: torch.Tensor,
    activation: str = "silu",
    apply_router_weight_on_input: bool = False,
    use_fp8_w8a8: bool = False,
    use_int8_w8a8: bool = False,
    use_int8_w8a16: bool = False,
    use_int4_w4a16: bool = False,
    w1_scale: Optional[torch.Tensor] = None,
    w2_scale: Optional[torch.Tensor] = None,
    w1_zp: Optional[torch.Tensor] = None,
    w2_zp: Optional[torch.Tensor] = None,
    a1_scale: Optional[torch.Tensor] = None,
    a2_scale: Optional[torch.Tensor] = None,
    block_shape: Optional[List[int]] = None,
) -> None:
    pass


direct_register_custom_op(
    op_name="inplace_fused_experts",
    op_func=inplace_fused_experts,
    mutates_args=["hidden_states"],
    fake_impl=inplace_fused_experts_fake,
)


def outplace_fused_experts(
    hidden_states: torch.Tensor,
    w1: torch.Tensor,
    w2: torch.Tensor,
    topk_weights: torch.Tensor,
    topk_ids: torch.Tensor,
    activation: str = "silu",
    apply_router_weight_on_input: bool = False,
    use_fp8_w8a8: bool = False,
    use_int8_w8a8: bool = False,
    use_int8_w8a16: bool = False,
    use_int4_w4a16: bool = False,
    w1_scale: Optional[torch.Tensor] = None,
    w2_scale: Optional[torch.Tensor] = None,
    w1_zp: Optional[torch.Tensor] = None,
    w2_zp: Optional[torch.Tensor] = None,
    a1_scale: Optional[torch.Tensor] = None,
    a2_scale: Optional[torch.Tensor] = None,
    block_shape: Optional[List[int]] = None,
    no_combine: bool = False,
) -> torch.Tensor:
    return fused_experts_impl(
        hidden_states,
        w1,
        w2,
        topk_weights,
        topk_ids,
        False,
        activation,
        apply_router_weight_on_input,
        use_fp8_w8a8,
        use_int8_w8a8,
        use_int8_w8a16,
        use_int4_w4a16,
        w1_scale,
        w2_scale,
        w1_zp,
        w2_zp,
        a1_scale,
        a2_scale,
        block_shape,
        no_combine=no_combine,
    )


def outplace_fused_experts_fake(
    hidden_states: torch.Tensor,
    w1: torch.Tensor,
    w2: torch.Tensor,
    topk_weights: torch.Tensor,
    topk_ids: torch.Tensor,
    activation: str = "silu",
    apply_router_weight_on_input: bool = False,
    use_fp8_w8a8: bool = False,
    use_int8_w8a8: bool = False,
    use_int8_w8a16: bool = False,
    use_int4_w4a16: bool = False,
    w1_scale: Optional[torch.Tensor] = None,
    w2_scale: Optional[torch.Tensor] = None,
    w1_zp: Optional[torch.Tensor] = None,
    w2_zp: Optional[torch.Tensor] = None,
    a1_scale: Optional[torch.Tensor] = None,
    a2_scale: Optional[torch.Tensor] = None,
    block_shape: Optional[List[int]] = None,
    no_combine: bool = False,
) -> torch.Tensor:
    return torch.empty_like(hidden_states)


direct_register_custom_op(
    op_name="outplace_fused_experts",
    op_func=outplace_fused_experts,
    mutates_args=[],
    fake_impl=outplace_fused_experts_fake,
)


def fused_experts(
    hidden_states: torch.Tensor,
    w1: torch.Tensor,
    w2: torch.Tensor,
    topk_weights: torch.Tensor,
    topk_ids: torch.Tensor,
    inplace: bool = False,
    activation: str = "silu",
    apply_router_weight_on_input: bool = False,
    use_fp8_w8a8: bool = False,
    use_int8_w8a8: bool = False,
    use_int8_w8a16: bool = False,
    use_int4_w4a16: bool = False,
    w1_scale: Optional[torch.Tensor] = None,
    w2_scale: Optional[torch.Tensor] = None,
    w1_zp: Optional[torch.Tensor] = None,
    w2_zp: Optional[torch.Tensor] = None,
    a1_scale: Optional[torch.Tensor] = None,
    a2_scale: Optional[torch.Tensor] = None,
    block_shape: Optional[List[int]] = None,
    no_combine: bool = False,
):
    if inplace:
        assert not no_combine, "no combine + inplace makes no sense"
        torch.ops.sglang.inplace_fused_experts(
            hidden_states,
            w1,
            w2,
            topk_weights,
            topk_ids,
            activation,
            apply_router_weight_on_input,
            use_fp8_w8a8,
            use_int8_w8a8,
            use_int8_w8a16,
            use_int4_w4a16,
            w1_scale,
            w2_scale,
            w1_zp,
            w2_zp,
            a1_scale,
            a2_scale,
            block_shape,
        )
        return hidden_states
    else:
        return torch.ops.sglang.outplace_fused_experts(
            hidden_states,
            w1,
            w2,
            topk_weights,
            topk_ids,
            activation,
            apply_router_weight_on_input,
            use_fp8_w8a8,
            use_int8_w8a8,
            use_int8_w8a16,
            use_int4_w4a16,
            w1_scale,
            w2_scale,
            w1_zp,
            w2_zp,
            a1_scale,
            a2_scale,
            block_shape,
            no_combine=no_combine,
        )


def fused_experts_impl(
    hidden_states: torch.Tensor,
    w1: torch.Tensor,
    w2: torch.Tensor,
    topk_weights: torch.Tensor,
    topk_ids: torch.Tensor,
    inplace: bool = False,
    activation: str = "silu",
    apply_router_weight_on_input: bool = False,
    use_fp8_w8a8: bool = False,
    use_int8_w8a8: bool = False,
    use_int8_w8a16: bool = False,
    use_int4_w4a16: bool = False,
    w1_scale: Optional[torch.Tensor] = None,
    w2_scale: Optional[torch.Tensor] = None,
    w1_zp: Optional[torch.Tensor] = None,
    w2_zp: Optional[torch.Tensor] = None,
    a1_scale: Optional[torch.Tensor] = None,
    a2_scale: Optional[torch.Tensor] = None,
    block_shape: Optional[List[int]] = None,
    no_combine: bool = False,
):
    padded_size = padding_size
    if (
        not (use_fp8_w8a8 or use_int8_w8a8)
        or block_shape is not None
        or (_is_hip and get_bool_env_var("CK_MOE"))
    ):
        padded_size = 0

    # Check constraints.
    if use_int4_w4a16:
        assert hidden_states.shape[1] // 2 == w1.shape[2], "Hidden size mismatch"
    else:
        assert (
            hidden_states.shape[1] == w1.shape[2] - padded_size
        ), "Hidden size mismatch"
    assert topk_weights.shape == topk_ids.shape, "topk shape mismatch"
    assert hidden_states.is_contiguous(), "Hidden_states must be contiguous"
    assert w1.is_contiguous(), "Expert weights1 must be contiguous"
    assert w2.is_contiguous(), "Expert weights2 must be contiguous"
    assert hidden_states.dtype in [torch.float32, torch.float16, torch.bfloat16]

    num_tokens, _ = hidden_states.shape
    E, N, _ = w1.shape
    # We execute the fused_moe kernel in chunks to circumvent this issue:
    # https://github.com/vllm-project/vllm/issues/5938
    CHUNK_SIZE = 64 * 1024
    M = min(num_tokens, CHUNK_SIZE)
    config_dtype = get_config_dtype_str(
        use_fp8_w8a8=use_fp8_w8a8,
        use_int8_w8a8=use_int8_w8a8,
        use_int8_w8a16=use_int8_w8a16,
        use_int4_w4a16=use_int4_w4a16,
        dtype=hidden_states.dtype,
    )

    get_config_func = functools.partial(
        try_get_optimal_moe_config,
        w1.shape,
        (w2.shape[0], w2.shape[1], w2.shape[2] - padded_size),
        topk_ids.shape[1],
        config_dtype,
        block_shape=block_shape,
    )

    config = get_config_func(M)

    cache = torch.empty(
        M * topk_ids.shape[1] * max(N, w2.shape[1]),
        device=hidden_states.device,
        dtype=hidden_states.dtype,
    )
    intermediate_cache1 = cache[: M * topk_ids.shape[1] * N].view(
        (M, topk_ids.shape[1], N),
    )
    intermediate_cache2 = torch.empty(
        (M * topk_ids.shape[1], N // 2),
        device=hidden_states.device,
        dtype=hidden_states.dtype,
    )
    intermediate_cache3 = cache[: M * topk_ids.shape[1] * w2.shape[1]].view(
        (M, topk_ids.shape[1], w2.shape[1]),
    )

    compute_type = tl.bfloat16 if hidden_states.dtype == torch.bfloat16 else tl.float16

    if no_combine:
        assert not inplace
        out_hidden_states = torch.empty(
            (num_tokens, topk_ids.shape[1], w2.shape[1]),
            device=hidden_states.device,
            dtype=hidden_states.dtype,
        )
    elif inplace:
        out_hidden_states = hidden_states
    else:
        out_hidden_states = torch.empty_like(hidden_states)

    for chunk in range((num_tokens // CHUNK_SIZE) + 1):
        begin_chunk_idx, end_chunk_idx = (
            chunk * CHUNK_SIZE,
            min((chunk + 1) * CHUNK_SIZE, num_tokens),
        )
        curr_hidden_states = hidden_states[begin_chunk_idx:end_chunk_idx]
        tokens_in_chunk, _ = curr_hidden_states.shape

        if tokens_in_chunk == 0:
            break

        if tokens_in_chunk < CHUNK_SIZE and chunk > 0:
            # Adjust the intermediate cache size and config for the last
            # chunk. Note that in most cases we only have one chunk
            # so the cache size and config are already set correctly and
            # do not need to be adjusted.
            intermediate_cache1 = intermediate_cache1[:tokens_in_chunk]
            intermediate_cache2 = intermediate_cache2[
                : tokens_in_chunk * topk_ids.shape[1]
            ]
            intermediate_cache3 = intermediate_cache3[:tokens_in_chunk]
            config = get_config_func(tokens_in_chunk)

        curr_topk_ids = topk_ids[begin_chunk_idx:end_chunk_idx]
        curr_topk_weights = topk_weights[begin_chunk_idx:end_chunk_idx]

        sorted_token_ids, expert_ids, num_tokens_post_padded = moe_align_block_size(
            curr_topk_ids, config["BLOCK_SIZE_M"], E
        )

        invoke_fused_moe_kernel(
            curr_hidden_states,
            w1,
            intermediate_cache1,
            a1_scale,
            w1_scale,
            w1_zp,
            curr_topk_weights,
            curr_topk_ids,
            sorted_token_ids,
            expert_ids,
            num_tokens_post_padded,
            apply_router_weight_on_input,
            topk_ids.shape[1],
            config,
            compute_type=compute_type,
            use_fp8_w8a8=use_fp8_w8a8,
            use_int8_w8a8=use_int8_w8a8,
            use_int8_w8a16=use_int8_w8a16,
            use_int4_w4a16=use_int4_w4a16,
            block_shape=block_shape,
        )
        if activation == "silu":
            if _is_cuda:
                silu_and_mul(intermediate_cache1.view(-1, N), intermediate_cache2)
            else:
                vllm_ops.silu_and_mul(
                    intermediate_cache2, intermediate_cache1.view(-1, N)
                )
        elif activation == "gelu":
            if _is_cuda:
                gelu_and_mul(intermediate_cache1.view(-1, N), intermediate_cache2)
            else:
                vllm_ops.gelu_and_mul(
                    intermediate_cache2, intermediate_cache1.view(-1, N)
                )
        else:
            raise ValueError(f"Unsupported activation: {activation=}")

        invoke_fused_moe_kernel(
            intermediate_cache2,
            w2,
            (
                intermediate_cache3
                if not no_combine and topk_ids.shape[1] != 1
                else out_hidden_states[begin_chunk_idx:end_chunk_idx].unsqueeze(0)
            ),
            a2_scale,
            w2_scale,
            w2_zp,
            curr_topk_weights,
            curr_topk_ids,
            sorted_token_ids,
            expert_ids,
            num_tokens_post_padded,
            not apply_router_weight_on_input,
            1,
            config,
            compute_type=compute_type,
            use_fp8_w8a8=use_fp8_w8a8,
            use_int8_w8a8=use_int8_w8a8,
            use_int8_w8a16=use_int8_w8a16,
            use_int4_w4a16=use_int4_w4a16,
            block_shape=block_shape,
        )

        if no_combine:
            pass
        elif _is_hip:
            vllm_ops.moe_sum(
                intermediate_cache3.view(*intermediate_cache3.shape),
                out_hidden_states[begin_chunk_idx:end_chunk_idx],
            )
        else:
            if topk_ids.shape[1] == 1:
                pass  # we write directly into out_hidden_states
            elif topk_ids.shape[1] == 2:
                torch.add(
                    intermediate_cache3[:, 0],
                    intermediate_cache3[:, 1],
                    out=out_hidden_states[begin_chunk_idx:end_chunk_idx],
                ).squeeze(dim=1)
            elif topk_ids.shape[1] > 2:
                torch.sum(
                    intermediate_cache3.view(*intermediate_cache3.shape),
                    dim=1,
                    out=out_hidden_states[begin_chunk_idx:end_chunk_idx],
                )

    return out_hidden_states


def fused_moe(
    hidden_states: torch.Tensor,
    w1: torch.Tensor,
    w2: torch.Tensor,
    gating_output: torch.Tensor,
    topk: int,
    renormalize: bool,
    inplace: bool = False,
    activation: str = "silu",
    use_grouped_topk: bool = False,
    num_expert_group: Optional[int] = None,
    topk_group: Optional[int] = None,
    custom_routing_function: Optional[Callable] = None,
    use_fp8_w8a8: bool = False,
    use_int8_w8a8: bool = False,
    use_int8_w8a16: bool = False,
    use_int4_w4a16: bool = False,
    w1_scale: Optional[torch.Tensor] = None,
    w2_scale: Optional[torch.Tensor] = None,
    w1_zp: Optional[torch.Tensor] = None,
    w2_zp: Optional[torch.Tensor] = None,
    a1_scale: Optional[torch.Tensor] = None,
    a2_scale: Optional[torch.Tensor] = None,
    block_shape: Optional[List[int]] = None,
    no_combine: bool = False,
) -> torch.Tensor:
    """
    This function computes a Mixture of Experts (MoE) layer using two sets of
    weights, w1 and w2, and top-k gating mechanism.

    Parameters:
    - hidden_states (torch.Tensor): The input tensor to the MoE layer.
    - w1 (torch.Tensor): The first set of expert weights.
    - w2 (torch.Tensor): The second set of expert weights.
    - gating_output (torch.Tensor): The output of the gating operation
        (before softmax).
    - topk (int): The number of top-k experts to select.
    - renormalize (bool): If True, renormalize the top-k weights to sum to 1.
    - inplace (bool): If True, perform the operation in-place.
        Defaults to False.
    - num_expert_group: Optional[int]: additional parameter for grouped_topk
    - topk_group: Optional[int]: additional parameter for grouped_topk
    - use_grouped_topk: If True, use grouped_topk instead of fused_topk
        note: Deepseek V2/V3/R1 series models use grouped_topk
    - use_fp8_w8a8 (bool): If True, use fp8 arithmetic to compute the inner
        products for w1 and w2. Defaults to False.
    - use_int8_w8a8 (bool): If True, use int8 arithmetic to compute the inner
        products for w1 and w2. Defaults to False.
    - use_int8_w8a16 (bool): If True, use fp8 arithmetic to compute the inner
        products for w1 and w2. Defaults to False.
    - use_int4_w4a16 (bool): If True, use matmul of int4 weight and bf16/fp16
        activation to compute the inner products for w1 and w2.
        Defaults to False.
    - w1_scale (Optional[torch.Tensor]): Optional scale to be used for
        w1.
    - w2_scale (Optional[torch.Tensor]): Optional scale to be used for
        w2.
    - a1_scale (Optional[torch.Tensor]): Optional scale to be used for
        a1.
    - a2_scale (Optional[torch.Tensor]): Optional scale to be used for
        a2.
    - block_shape: (Optional[List[int]]): Optional block size for block-wise
        quantization.

    Returns:
    - torch.Tensor: The output tensor after applying the MoE layer.
    """
    # Check constraints.
    assert gating_output.shape[1] == w1.shape[0], "Number of experts mismatch"

    topk_weights, topk_ids = select_experts(
        hidden_states=hidden_states,
        router_logits=gating_output,
        use_grouped_topk=use_grouped_topk,
        top_k=topk,
        renormalize=renormalize,
        topk_group=topk_group,
        num_expert_group=num_expert_group,
        custom_routing_function=custom_routing_function,
    )

    return fused_experts(
        hidden_states,
        w1,
        w2,
        topk_weights,
        topk_ids,
        inplace=inplace,
        activation=activation,
        use_fp8_w8a8=use_fp8_w8a8,
        use_int8_w8a8=use_int8_w8a8,
        use_int8_w8a16=use_int8_w8a16,
        use_int4_w4a16=use_int4_w4a16,
        w1_scale=w1_scale,
        w2_scale=w2_scale,
        w1_zp=w1_zp,
        w2_zp=w2_zp,
        a1_scale=a1_scale,
        a2_scale=a2_scale,
        block_shape=block_shape,
        no_combine=no_combine,
    )<|MERGE_RESOLUTION|>--- conflicted
+++ resolved
@@ -765,14 +765,11 @@
         from sglang.srt.layers.quantization.fp8_kernel import (
             sglang_per_token_group_quant_fp8,
         )
-<<<<<<< HEAD
         from sglang.srt.layers.quantization.int8_kernel import (
             sglang_per_token_group_quant_int8,
         )
-=======
     else:
         from sglang.srt.layers.quantization.fp8_kernel import per_token_group_quant_fp8
->>>>>>> cc88d98a
 
     assert topk_weights.stride(1) == 1
     assert sorted_token_ids.stride(0) == 1
