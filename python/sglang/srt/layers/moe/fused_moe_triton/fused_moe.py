--- conflicted
+++ resolved
@@ -15,21 +15,9 @@
 
 from sglang.srt.layers.moe.topk import select_experts
 from sglang.srt.layers.quantization.fp8_kernel import per_token_group_quant_fp8
-from sglang.srt.utils import direct_register_custom_op, get_device_name, is_hip
-
-<<<<<<< HEAD
-is_hip_ = is_hip()
+from sglang.srt.utils import direct_register_custom_op, get_device_name
 
 from sgl_kernel import moe_align_block_size as sgl_moe_align_block_size
-
-
-=======
-not_hip = False
-if not is_hip():
-    from sgl_kernel import moe_align_block_size as sgl_moe_align_block_size
-
-    not_hip = True
->>>>>>> 70dc2fbe
 
 logger = logging.getLogger(__name__)
 padding_size = 128 if bool(int(os.getenv("MOE_PADDING", "0"))) else 0
