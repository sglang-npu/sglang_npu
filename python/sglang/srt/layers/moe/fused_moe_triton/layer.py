--- conflicted
+++ resolved
@@ -506,14 +506,11 @@
         self.use_presharded_weights = use_presharded_weights
         self.inplace = inplace
         self.no_combine = no_combine
-<<<<<<< HEAD
-=======
 
         self.use_triton_kernels = (
             not _is_cpu and global_server_args_dict["enable_triton_kernel_moe"]
         )
 
->>>>>>> 2b0e1d1c
         if quant_config is None:
             self.quant_method: Optional[QuantizeMethodBase] = UnquantizedFusedMoEMethod(
                 self.use_triton_kernels
