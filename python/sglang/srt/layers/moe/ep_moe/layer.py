--- conflicted
+++ resolved
@@ -48,10 +48,6 @@
     DeepEPMode,
     dispose_tensor,
     get_bool_env_var,
-<<<<<<< HEAD
-    is_cuda,
-=======
->>>>>>> 21615cc3
     is_hip,
     set_weight_attrs,
 )
