import logging
from typing import Callable, List, Optional, Tuple

import einops
import torch
from torch.nn import Module

from sglang.srt.custom_op import CustomOp
from sglang.srt.distributed import (
    get_tensor_model_parallel_rank,
    get_tensor_model_parallel_world_size,
)
from sglang.srt.eplb.expert_location import get_global_expert_location_metadata
from sglang.srt.eplb.expert_location_dispatch import ExpertLocationDispatchInfo
from sglang.srt.layers.moe.ep_moe.kernels import (
    ep_gather,
    ep_scatter,
    gelu_and_mul_triton_kernel,
    grouped_gemm_triton,
    moe_ep_deepgemm_preprocess,
    post_reorder_triton_kernel,
    pre_reorder_triton_kernel,
    run_moe_ep_preproess,
    silu_and_mul_masked_post_quant_fwd,
    silu_and_mul_triton_kernel,
    tma_align_input_scale,
)
from sglang.srt.layers.moe.fused_moe_triton import FusedMoeWeightScaleSupported
from sglang.srt.layers.moe.fused_moe_triton.layer import FusedMoE, FusedMoEMethodBase
from sglang.srt.layers.moe.topk import select_experts
from sglang.srt.layers.quantization import deep_gemm_wrapper
from sglang.srt.layers.quantization.base_config import (
    QuantizationConfig,
    QuantizeMethodBase,
)
from sglang.srt.layers.quantization.fp8 import Fp8Config, Fp8MoEMethod
from sglang.srt.layers.quantization.fp8_kernel import (
    is_fp8_fnuz,
    scaled_fp8_quant,
    sglang_per_token_group_quant_fp8,
    sglang_per_token_quant_fp8,
)
from sglang.srt.layers.quantization.fp8_utils import normalize_e4m3fn_to_e4m3fnuz
from sglang.srt.managers.schedule_batch import global_server_args_dict
from sglang.srt.model_executor.forward_batch_info import ForwardBatch
from sglang.srt.utils import (
    DeepEPMode,
    ceil_div,
    dispose_tensor,
    get_bool_env_var,
    is_hip,
    is_npu,
    set_weight_attrs,
)

_is_hip = is_hip()
_is_npu = is_npu()
_is_fp8_fnuz = is_fp8_fnuz()
_use_aiter = get_bool_env_var("SGLANG_USE_AITER") and _is_hip

<<<<<<< HEAD
=======
if not _is_npu:
    from sgl_kernel import silu_and_mul

if _is_hip:
    from vllm._custom_ops import scaled_fp8_quant

>>>>>>> 9abe1163
if _use_aiter:
    from aiter import ActivationType, QuantType
    from aiter.fused_moe import fused_moe
    from aiter.ops.shuffle import shuffle_weight

logger = logging.getLogger(__name__)


class GroupedGemmRunner(torch.nn.Module):
    flashinfer_gemm_warpper = None

    def __init__(
        self,
        device,
        use_flashinfer: bool = False,
        use_per_token_if_dynamic: bool = True,
    ):
        super().__init__()
        self.device = device
        self.use_flashinfer = use_flashinfer
        self.use_per_token_if_dynamic = use_per_token_if_dynamic
        if self.use_flashinfer and GroupedGemmRunner.flashinfer_gemm_warpper is None:
            GroupedGemmRunner._init_flashinfer_wrapper(device)

    @classmethod
    def _init_flashinfer_wrapper(cls, device):
        from flashinfer import SegmentGEMMWrapper

        workspace_buffer = torch.empty(
            128 * 1024 * 1024, dtype=torch.int8, device=device
        )
        cls.flashinfer_gemm_warpper = SegmentGEMMWrapper(workspace_buffer)

    # c = a * b
    def forward(
        self,
        a: torch.Tensor,
        b: torch.Tensor,
        c: torch.Tensor,
        batch_size: int,
        weight_column_major: bool,
        seg_indptr: Optional[torch.Tensor] = None,
        weight_indices: Optional[torch.Tensor] = None,
        use_fp8_w8a8: bool = False,
        scale_a: torch.Tensor = None,
        scale_b: torch.Tensor = None,
        block_shape: Optional[List[int]] = None,
        c_dtype=None,
    ):
        if self.use_flashinfer:
            # TODO: flashinfer
            assert False
            assert GroupedGemmRunner.flashinfer_gemm_warpper is not None
            c = GroupedGemmRunner.flashinfer_gemm_warpper.run(
                x=a,
                weights=b,
                batch_size=batch_size,
                weight_column_major=weight_column_major,
                seg_indptr=seg_indptr,
                weight_indices=weight_indices,
            )
        else:
            assert weight_column_major == True
            c = grouped_gemm_triton(
                a,
                b,
                c,
                batch_size,
                weight_column_major,
                seg_indptr,
                weight_indices,
                use_fp8_w8a8,
                scale_a,
                scale_b,
                block_shape=block_shape,
                c_dtype=c_dtype,
                use_per_token_if_dynamic=self.use_per_token_if_dynamic,
            )
        return c


class EPMoE(torch.nn.Module):
    """
    MoE Expert Parallel Impl


    """

    def __init__(
        self,
        num_experts: int,
        top_k: int,
        hidden_size: int,
        intermediate_size: int,
        layer_id: int,
        params_dtype: Optional[torch.dtype] = None,
        renormalize: bool = True,
        use_grouped_topk: bool = False,
        num_expert_group: Optional[int] = None,
        num_fused_shared_experts: int = 0,
        topk_group: Optional[int] = None,
        quant_config: Optional[QuantizationConfig] = None,
        tp_size: Optional[int] = None,
        prefix: str = "",
        correction_bias: Optional[torch.Tensor] = None,
        custom_routing_function: Optional[Callable] = None,
        activation: str = "silu",
        routed_scaling_factor: Optional[float] = None,
        use_per_token_if_dynamic: bool = True,
    ):
        super().__init__()

        if params_dtype is None:
            params_dtype = torch.get_default_dtype()

        self.tp_size = (
            tp_size if tp_size is not None else get_tensor_model_parallel_world_size()
        )
        self.tp_rank = get_tensor_model_parallel_rank()

        self.layer_id = layer_id
        self.num_experts = num_experts
        assert self.num_experts % self.tp_size == 0
        assert (
            num_fused_shared_experts == 0
        ), "num_fused_shared_experts is not supported in EP"
        self.num_fused_shared_experts = num_fused_shared_experts
        self.num_experts_per_partition = self.num_experts // self.tp_size
        self.start_expert_id = self.tp_rank * self.num_experts_per_partition
        self.end_expert_id = self.start_expert_id + self.num_experts_per_partition - 1

        self.top_k = top_k
        self.intermediate_size = intermediate_size
        self.renormalize = renormalize
        self.use_grouped_topk = use_grouped_topk
        if self.use_grouped_topk:
            assert num_expert_group is not None and topk_group is not None
        self.num_expert_group = num_expert_group
        self.topk_group = topk_group
        self.correction_bias = correction_bias
        self.custom_routing_function = custom_routing_function
        self.activation = activation
        self.routed_scaling_factor = routed_scaling_factor
        self.use_per_token_if_dynamic = use_per_token_if_dynamic

        if quant_config is None:
            self.quant_method: Optional[QuantizeMethodBase] = UnquantizedEPMoEMethod()
            self.use_fp8_w8a8 = False
            self.use_block_quant = False
            self.block_shape = None
            self.activation_scheme = None
        else:
            self.quant_method: Optional[QuantizeMethodBase] = Fp8EPMoEMethod(
                quant_config
            )
            self.use_fp8_w8a8 = True
            self.use_block_quant = getattr(self.quant_method, "block_quant", False)
            self.block_shape = (
                self.quant_method.quant_config.weight_block_size
                if self.use_block_quant
                else None
            )
            self.fp8_dtype = torch.float8_e4m3fn
            self.activation_scheme = quant_config.activation_scheme

        self.quant_method.create_weights(
            layer=self,
            num_experts_per_partition=self.num_experts_per_partition,
            hidden_size=hidden_size,
            intermediate_size=self.intermediate_size,
            params_dtype=params_dtype,
            weight_loader=self.weight_loader,
        )

        self.grouped_gemm_runner = None

        self.w13_weight_fp8 = (
            self.w13_weight,
            (
                self.w13_weight_scale_inv
                if self.use_block_quant
                else self.w13_weight_scale
            ),
        )
        self.w2_weight_fp8 = (
            self.w2_weight,
            self.w2_weight_scale_inv if self.use_block_quant else self.w2_weight_scale,
        )

    def forward(self, hidden_states: torch.Tensor, router_logits: torch.Tensor):
        if deep_gemm_wrapper.ENABLE_JIT_DEEPGEMM and self.use_fp8_w8a8:
            return self.forward_deepgemm(hidden_states, router_logits)
        else:
            return self.forward_normal(hidden_states, router_logits)

    def forward_deepgemm(
        self, hidden_states: torch.Tensor, router_logits: torch.Tensor
    ):
        assert self.quant_method is not None
        assert self.activation == "silu"
        hidden_states_shape = hidden_states.shape
        hidden_states_dtype = hidden_states.dtype
        hidden_states_device = hidden_states.device
        topk_weights, topk_ids = select_experts(
            hidden_states=hidden_states,
            router_logits=router_logits,
            top_k=self.top_k,
            use_grouped_topk=self.use_grouped_topk,
            renormalize=self.renormalize,
            topk_group=self.topk_group,
            num_expert_group=self.num_expert_group,
            num_fused_shared_experts=self.num_fused_shared_experts,
            correction_bias=self.correction_bias,
            custom_routing_function=self.custom_routing_function,
            routed_scaling_factor=self.routed_scaling_factor,
        )

        if not self.use_block_quant:
            # Convert per-tensor quant to per-block quant by repeating scales for forward_deepgemm
            scale_block_size = 128
            w13_weight_scale_n = 2 * (
                (self.intermediate_size + scale_block_size - 1) // scale_block_size
            )
            w13_weight_scale_k = (
                hidden_states_shape[-1] + scale_block_size - 1
            ) // scale_block_size
            w13_weight_scale = (
                self.w13_weight_scale.unsqueeze(1)
                .repeat_interleave(w13_weight_scale_n, dim=1)
                .unsqueeze(2)
                .repeat_interleave(w13_weight_scale_k, dim=2)
            )
            self.w13_weight_fp8 = (
                self.w13_weight,
                w13_weight_scale,
            )
            w2_weight_scale_n = (
                hidden_states_shape[-1] + scale_block_size - 1
            ) // scale_block_size
            w2_weight_scale_k = (
                self.intermediate_size + scale_block_size - 1
            ) // scale_block_size
            w2_weight_scale = (
                self.w2_weight_scale.unsqueeze(1)
                .repeat_interleave(w2_weight_scale_n, dim=1)
                .unsqueeze(2)
                .repeat_interleave(w2_weight_scale_k, dim=2)
            )
            self.w2_weight_fp8 = (
                self.w2_weight,
                w2_weight_scale,
            )

        # PreReorder
        m_max, masked_m, expected_m, src2dst, gateup_input, gateup_input_scale = (
            moe_ep_deepgemm_preprocess(
                topk_ids,
                self.num_experts,
                hidden_states,
                self.top_k,
                self.start_expert_id,
                self.end_expert_id,
                self.block_shape,
            )
        )

        dispose_tensor(hidden_states)

        # GroupGemm-0
        gateup_input_fp8 = (
            gateup_input,
            deep_gemm_wrapper.get_col_major_tma_aligned_tensor(gateup_input_scale),
        )
        num_groups, m, k = gateup_input_fp8[0].size()
        n = self.w13_weight.size(1)
        gateup_output = torch.empty(
            (num_groups, m, n), device=hidden_states_device, dtype=torch.bfloat16
        )
        deep_gemm_wrapper.grouped_gemm_nt_f8f8bf16_masked(
            gateup_input_fp8, self.w13_weight_fp8, gateup_output, masked_m, expected_m
        )
        del gateup_input
        del gateup_input_fp8

        # Act
        down_input = torch.empty(
            (
                gateup_output.shape[0],
                gateup_output.shape[1],
                gateup_output.shape[2] // 2,
            ),
            device=hidden_states_device,
            dtype=self.fp8_dtype,
        )
        scale_block_size = 128
        down_input_scale = torch.empty(
            (
                gateup_output.shape[0],
                gateup_output.shape[1],
                gateup_output.shape[2] // 2 // scale_block_size,
            ),
            device=hidden_states_device,
            dtype=torch.float32,
        )
        silu_and_mul_masked_post_quant_fwd(
            gateup_output,
            down_input,
            down_input_scale,
            scale_block_size,
            masked_m,
        )
        del gateup_output

        # GroupGemm-1
        n = self.w2_weight.size(1)
        down_input_fp8 = (
            down_input,
            deep_gemm_wrapper.get_col_major_tma_aligned_tensor(down_input_scale),
        )
        down_output = torch.empty(
            (num_groups, m, n), device=hidden_states_device, dtype=torch.bfloat16
        )
        deep_gemm_wrapper.grouped_gemm_nt_f8f8bf16_masked(
            down_input_fp8, self.w2_weight_fp8, down_output, masked_m, expected_m
        )
        del down_input
        del down_input_fp8

        # PostReorder
        output = torch.empty(
            hidden_states_shape, dtype=hidden_states_dtype, device=hidden_states_device
        )
        post_reorder_triton_kernel[(hidden_states_shape[0],)](
            down_output,
            output,
            src2dst,
            topk_ids,
            topk_weights,
            self.start_expert_id,
            self.end_expert_id,
            self.top_k,
            hidden_states_shape[1],
            m_max * self.start_expert_id,
            BLOCK_SIZE=512,
        )
        return output

    def forward_normal(self, hidden_states: torch.Tensor, router_logits: torch.Tensor):
        assert self.quant_method is not None
        hidden_states_shape = hidden_states.shape
        hidden_states_dtype = hidden_states.dtype
        hidden_states_device = hidden_states.device
        if self.grouped_gemm_runner is None:
            self.grouped_gemm_runner = GroupedGemmRunner(
                hidden_states.device,
                use_flashinfer=False,  # TODO: use flashinfer
                use_per_token_if_dynamic=self.use_per_token_if_dynamic,
            )

        topk_weights, topk_ids = select_experts(
            hidden_states=hidden_states,
            router_logits=router_logits,
            top_k=self.top_k,
            use_grouped_topk=self.use_grouped_topk,
            renormalize=self.renormalize,
            topk_group=self.topk_group,
            num_expert_group=self.num_expert_group,
            num_fused_shared_experts=self.num_fused_shared_experts,
            correction_bias=self.correction_bias,
            custom_routing_function=self.custom_routing_function,
            routed_scaling_factor=self.routed_scaling_factor,
            expert_location_dispatch_info=ExpertLocationDispatchInfo.init_new(
                layer_id=self.layer_id,
            ),
        )

        reorder_topk_ids, src2dst, seg_indptr = run_moe_ep_preproess(
            topk_ids, self.num_experts
        )

        gateup_input = torch.empty(
            (int(hidden_states.shape[0] * self.top_k), hidden_states.shape[1]),
            device=hidden_states.device,
            dtype=(
                self.fp8_dtype
                if (self.use_fp8_w8a8 and not self.use_block_quant)
                else hidden_states.dtype
            ),
        )
        if self.activation_scheme == "dynamic" and not self.use_block_quant:
            if self.use_per_token_if_dynamic:
                max_value = torch.max(hidden_states, dim=1).values.to(torch.float32)
                self.w13_input_scale = max_value / torch.finfo(self.fp8_dtype).max
            else:
                max_value = (
                    torch.max(hidden_states)
                    .repeat(self.num_experts_per_partition)
                    .to(torch.float32)
                )
                self.w13_input_scale = max_value / torch.finfo(self.fp8_dtype).max

        # PreReorder
        pre_reorder_triton_kernel[(hidden_states.shape[0],)](
            hidden_states,
            gateup_input,
            src2dst,
            topk_ids,
            self.w13_input_scale,
            self.start_expert_id,
            self.end_expert_id,
            self.top_k,
            hidden_states.shape[1],
            BLOCK_SIZE=512,
            use_per_token_if_dynamic=self.use_per_token_if_dynamic,
        )
        dispose_tensor(hidden_states)

        if (
            self.activation_scheme == "dynamic"
            and not self.use_block_quant
            and self.use_per_token_if_dynamic
        ):
            scale = torch.empty(
                hidden_states_shape[0] * self.top_k,
                device=hidden_states_device,
                dtype=torch.float32,
            )
            scale[src2dst] = (
                self.w13_input_scale.unsqueeze(1)
                .expand(hidden_states_shape[0], self.top_k)
                .reshape(-1)
            )
            self.w13_input_scale = scale

        seg_indptr_cur_rank = seg_indptr[self.start_expert_id : self.end_expert_id + 2]
        weight_indices_cur_rank = torch.arange(
            0,
            self.num_experts_per_partition,
            device=hidden_states_device,
            dtype=torch.int64,
        )
        # GroupGemm-0
        gateup_output = self.grouped_gemm_runner(
            a=gateup_input,
            b=self.w13_weight,
            c=None,
            c_dtype=hidden_states_dtype,
            batch_size=self.num_experts_per_partition,
            weight_column_major=True,
            seg_indptr=seg_indptr_cur_rank,
            weight_indices=weight_indices_cur_rank,
            use_fp8_w8a8=self.use_fp8_w8a8,
            scale_a=self.w13_input_scale,
            scale_b=(
                self.w13_weight_scale_inv
                if self.use_block_quant
                else self.w13_weight_scale
            ),
            block_shape=self.block_shape,
        )
        del gateup_input

        # Act
        if self.activation_scheme == "dynamic" and not self.use_block_quant:
            self.w2_input_scale = None
            down_input = torch.empty(
                gateup_output.shape[0],
                gateup_output.shape[1] // 2,
                device=gateup_output.device,
                dtype=hidden_states_dtype,
            )
        else:
            down_input = torch.empty(
                gateup_output.shape[0],
                gateup_output.shape[1] // 2,
                device=gateup_output.device,
                dtype=(
                    self.fp8_dtype
                    if (self.use_fp8_w8a8 and not self.use_block_quant)
                    else hidden_states_dtype
                ),
            )

        if self.activation == "silu":
            silu_and_mul_triton_kernel[(gateup_output.shape[0],)](
                gateup_output,
                down_input,
                gateup_output.shape[1],
                reorder_topk_ids,
                self.w2_input_scale,
                self.start_expert_id,
                self.end_expert_id,
                BLOCK_SIZE=512,
            )
        elif self.activation == "gelu":
            gelu_and_mul_triton_kernel[(gateup_output.shape[0],)](
                gateup_output,
                down_input,
                gateup_output.shape[1],
                reorder_topk_ids,
                self.w2_input_scale,
                self.start_expert_id,
                self.end_expert_id,
                BLOCK_SIZE=512,
            )
        else:
            raise ValueError(f"Unsupported activation: {self.activation=}")
        del gateup_output

        if self.activation_scheme == "dynamic" and not self.use_block_quant:
            if self.use_per_token_if_dynamic:
                down_input, self.w2_input_scale = sglang_per_token_quant_fp8(down_input)
            else:
                self.w2_input_scale = torch.ones(
                    self.num_experts_per_partition,
                    dtype=torch.float32,
                    device=hidden_states_device,
                )

        # GroupGemm-1
        down_output = torch.empty(
            down_input.shape[0],
            self.w2_weight.shape[1],
            device=hidden_states_device,
            dtype=hidden_states_dtype,
        )
        down_output = self.grouped_gemm_runner(
            a=down_input,
            b=self.w2_weight,
            c=down_output,
            batch_size=self.num_experts_per_partition,
            weight_column_major=True,
            seg_indptr=seg_indptr_cur_rank,
            weight_indices=weight_indices_cur_rank,
            use_fp8_w8a8=self.use_fp8_w8a8,
            scale_a=self.w2_input_scale,
            scale_b=(
                self.w2_weight_scale_inv
                if self.use_block_quant
                else self.w2_weight_scale
            ),
            block_shape=self.block_shape,
        )
        del down_input

        # PostReorder
        output = torch.empty(
            hidden_states_shape, dtype=hidden_states_dtype, device=hidden_states_device
        )
        post_reorder_triton_kernel[(hidden_states_shape[0],)](
            down_output,
            output,
            src2dst,
            topk_ids,
            topk_weights,
            self.start_expert_id,
            self.end_expert_id,
            self.top_k,
            hidden_states_shape[1],
            0,
            BLOCK_SIZE=512,
        )
        return output

    @classmethod
    def make_expert_params_mapping(
        cls,
        ckpt_gate_proj_name: str,
        ckpt_down_proj_name: str,
        ckpt_up_proj_name: str,
        num_experts: int,
    ) -> List[Tuple[str, str, int, str]]:
        return [
            # (param_name, weight_name, expert_id, shard_id)
            (
                (
                    "experts.w13_"
                    if weight_name in [ckpt_gate_proj_name, ckpt_up_proj_name]
                    else "experts.w2_"
                ),
                f"experts.{expert_id}.{weight_name}.",
                expert_id,
                shard_id,
            )
            for expert_id in range(num_experts)
            for shard_id, weight_name in [
                ("w1", ckpt_gate_proj_name),
                ("w2", ckpt_down_proj_name),
                ("w3", ckpt_up_proj_name),
            ]
        ]

    def weight_loader(
        self,
        param: torch.nn.Parameter,
        loaded_weight: torch.Tensor,
        weight_name: str,
        shard_id: str,
        expert_id: int,
    ) -> None:
        physical_expert_ids = (
            get_global_expert_location_metadata().logical_to_all_physical(
                self.layer_id, expert_id
            )
        )
        for physical_expert_id in physical_expert_ids:
            self._weight_loader_physical(
                param=param,
                loaded_weight=loaded_weight,
                weight_name=weight_name,
                shard_id=shard_id,
                expert_id=physical_expert_id,
            )

    def _weight_loader_physical(
        self,
        param: torch.nn.Parameter,
        loaded_weight: torch.Tensor,
        weight_name: str,
        shard_id: str,
        expert_id: int,
    ) -> None:
        if expert_id < self.start_expert_id or expert_id > self.end_expert_id:
            return
        expert_id = expert_id - self.start_expert_id

        if shard_id not in ("w1", "w2", "w3"):
            raise ValueError(
                f"shard_id must be ['w1','w2','w3'] but " f"got {shard_id}."
            )

        # Special case for fp8 scales.
        if "scale" in weight_name:
            self._load_fp8_scale(
                param.data,
                loaded_weight,
                weight_name,
                shard_id,
                expert_id,
            )
            return

        if shard_id == "w2":
            param.data[expert_id] = loaded_weight
        elif shard_id == "w1":
            param.data[expert_id][: self.intermediate_size, :] = loaded_weight
        elif shard_id == "w3":
            param.data[expert_id][self.intermediate_size :, :] = loaded_weight
        else:
            raise ValueError(f"Expected shard_id w1,w2 or w3 but got {shard_id}")

    def _load_fp8_scale(
        self,
        param: torch.nn.Parameter,
        loaded_weight: torch.Tensor,
        weight_name: str,
        shard_id: str,
        expert_id: int,
    ) -> None:
        param_data = param.data

        # Input scales can be loaded directly and should be equal.
        if "input_scale" in weight_name:
            if (
                (shard_id == "w1" or shard_id == "w3")
                and param_data[expert_id] != 1
                and (param_data[expert_id] - loaded_weight).abs() > 1e-5
            ):
                raise ValueError(
                    "input_scales of w1 and w3 of a layer "
                    f"must be equal. But got {param_data[expert_id]} "
                    f"vs. {loaded_weight}"
                )
            param_data[expert_id] = loaded_weight
        # Weight scales
        elif "weight_scale" in weight_name:
            if self.use_block_quant:
                block_n, block_k = self.block_shape[0], self.block_shape[1]
                if shard_id == "w1":
                    param_data[expert_id][
                        : (self.intermediate_size + block_n - 1) // block_n, :
                    ] = loaded_weight
                elif shard_id == "w3":
                    param_data[expert_id][
                        (self.intermediate_size + block_n - 1) // block_n :, :
                    ] = loaded_weight
                else:  # w2
                    param_data[expert_id] = loaded_weight
            # If we are in merged column case (gate_up_proj)
            else:
                if shard_id in ("w1", "w3"):
                    # We have to keep the weight scales of w1 and w3 because
                    # we need to re-quantize w1/w3 weights after weight loading.
                    idx = 0 if shard_id == "w1" else 1
                    param_data[expert_id][idx] = loaded_weight

                # If we are in the row parallel case (down_proj)
                else:
                    param_data[expert_id] = loaded_weight


class UnquantizedEPMoEMethod(FusedMoEMethodBase, CustomOp):

    def create_weights(
        self,
        layer: torch.nn.Module,
        num_experts_per_partition: int,
        hidden_size: int,
        intermediate_size: int,
        params_dtype: torch.dtype,
        **extra_weight_attrs,
    ):
        # Fused gate_up_proj (column parallel)
        w13_weight = torch.nn.Parameter(
            torch.empty(
                num_experts_per_partition,
                2 * intermediate_size,
                hidden_size,
                dtype=params_dtype,
            ),
            requires_grad=False,
        )
        layer.register_parameter("w13_weight", w13_weight)
        set_weight_attrs(w13_weight, extra_weight_attrs)

        # down_proj (row parallel)
        w2_weight = torch.nn.Parameter(
            torch.empty(
                num_experts_per_partition,
                hidden_size,
                intermediate_size,
                dtype=params_dtype,
            ),
            requires_grad=False,
        )
        layer.register_parameter("w2_weight", w2_weight)
        set_weight_attrs(w2_weight, extra_weight_attrs)

        # scale
        layer.register_parameter("w13_input_scale", None)
        layer.register_parameter("w13_weight_scale", None)

        ones_tensor = torch.ones(num_experts_per_partition, dtype=torch.float32)

        w2_input_scale = torch.nn.Parameter(
            ones_tensor,
            requires_grad=False,
        )
        layer.register_parameter("w2_input_scale", w2_input_scale)
        set_weight_attrs(w2_input_scale, extra_weight_attrs)

        w2_weight_scale = torch.nn.Parameter(
            ones_tensor,
            requires_grad=False,
        )
        layer.register_parameter("w2_weight_scale", w2_weight_scale)
        set_weight_attrs(w2_weight_scale, extra_weight_attrs)

    def apply(
        self,
        layer: torch.nn.Module,
        x: torch.Tensor,
        router_logits: torch.Tensor,
        top_k: int,
        renormalize: bool,
        use_grouped_topk: bool,
        topk_group: Optional[int] = None,
        num_expert_group: Optional[int] = None,
        custom_routing_function: Optional[Callable] = None,
    ) -> torch.Tensor:
        raise NotImplementedError


class Fp8EPMoEMethod(Fp8MoEMethod):
    """MoE method for FP8.
    Supports loading FP8 checkpoints with static weight scale and
    dynamic/static activation scale.

    Args:
        quant_config: The quantization config.
    """

    def __init__(self, quant_config: Fp8Config):
        self.quant_config = quant_config
        self.block_quant = self.quant_config.weight_block_size is not None

    def create_weights(
        self,
        layer: Module,
        num_experts_per_partition: int,
        hidden_size: int,
        intermediate_size: int,
        params_dtype: torch.dtype,
        **extra_weight_attrs,
    ):
        if self.quant_config.is_checkpoint_fp8_serialized:
            params_dtype = torch.float8_e4m3fn

        tp_size = get_tensor_model_parallel_world_size()
        if self.block_quant:
            block_n, block_k = (
                self.quant_config.weight_block_size[0],
                self.quant_config.weight_block_size[1],
            )
            # NOTE(HandH1998): To ensure proper alignment of the block-wise quantization scales, the output_size of the weights for both the gate and up layers must be divisible by block_n.
            # Required by column parallel or enabling merged weights
            if intermediate_size % block_n != 0:
                raise ValueError(
                    f"The output_size of gate's and up's weight = "
                    f"{intermediate_size} is not divisible by "
                    f"weight quantization block_n = {block_n}."
                )
            if tp_size > 1:
                # Required by row parallel
                if intermediate_size % block_k != 0:
                    raise ValueError(
                        f"The input_size of down's weight = "
                        f"{intermediate_size} is not divisible by "
                        f"weight quantization block_k = {block_k}."
                    )

        # WEIGHTS
        w13_weight = torch.nn.Parameter(
            torch.empty(
                num_experts_per_partition,
                2 * intermediate_size,
                hidden_size,
                dtype=params_dtype,
            ),
            requires_grad=False,
        )
        layer.register_parameter("w13_weight", w13_weight)
        set_weight_attrs(w13_weight, extra_weight_attrs)

        w2_weight = torch.nn.Parameter(
            torch.empty(
                num_experts_per_partition,
                hidden_size,
                intermediate_size,
                dtype=params_dtype,
            ),
            requires_grad=False,
        )
        layer.register_parameter("w2_weight", w2_weight)
        set_weight_attrs(w2_weight, extra_weight_attrs)

        # WEIGHT_SCALES
        if self.block_quant:
            w13_weight_scale = torch.nn.Parameter(
                torch.ones(
                    num_experts_per_partition,
                    2 * ((intermediate_size + block_n - 1) // block_n),
                    (hidden_size + block_k - 1) // block_k,
                    dtype=torch.float32,
                ),
                requires_grad=False,
            )
            w2_weight_scale = torch.nn.Parameter(
                torch.ones(
                    num_experts_per_partition,
                    (hidden_size + block_n - 1) // block_n,
                    (intermediate_size + block_k - 1) // block_k,
                    dtype=torch.float32,
                ),
                requires_grad=False,
            )
            layer.register_parameter("w13_weight_scale_inv", w13_weight_scale)
            layer.register_parameter("w2_weight_scale_inv", w2_weight_scale)
            assert self.quant_config.activation_scheme == "dynamic"
        else:
            # WEIGHT_SCALES
            # Allocate 2 scales for w1 and w3 respectively.
            w13_weight_scale = torch.nn.Parameter(
                torch.ones(num_experts_per_partition, 2, dtype=torch.float32),
                requires_grad=False,
            )
            layer.register_parameter("w13_weight_scale", w13_weight_scale)

            w2_weight_scale = torch.nn.Parameter(
                torch.ones(num_experts_per_partition, dtype=torch.float32),
                requires_grad=False,
            )
            layer.register_parameter("w2_weight_scale", w2_weight_scale)
        # Add the quantization method used (per tensor/grouped/channel)
        # to ensure the weight scales are loaded in properly
        extra_weight_attrs.update(
            {"quant_method": FusedMoeWeightScaleSupported.BLOCK.value}
            if self.block_quant
            else {"quant_method": FusedMoeWeightScaleSupported.TENSOR.value}
        )
        # If loading fp8 checkpoint, pass the weight loaders.
        # If loading an fp16 checkpoint, do not (we will quantize in
        #   process_weights_after_loading()
        if self.quant_config.is_checkpoint_fp8_serialized:
            set_weight_attrs(w13_weight_scale, extra_weight_attrs)
            set_weight_attrs(w2_weight_scale, extra_weight_attrs)

        # INPUT_SCALES
        if self.quant_config.activation_scheme == "static":
            if not self.quant_config.is_checkpoint_fp8_serialized:
                raise ValueError(
                    "Found static activation scheme for checkpoint that "
                    "was not serialized fp8."
                )

            w13_input_scale = torch.nn.Parameter(
                torch.ones(num_experts_per_partition, dtype=torch.float32),
                requires_grad=False,
            )
            layer.register_parameter("w13_input_scale", w13_input_scale)
            set_weight_attrs(w13_input_scale, extra_weight_attrs)

            w2_input_scale = torch.nn.Parameter(
                torch.ones(num_experts_per_partition, dtype=torch.float32),
                requires_grad=False,
            )
            layer.register_parameter("w2_input_scale", w2_input_scale)
            set_weight_attrs(w2_input_scale, extra_weight_attrs)

        else:
            layer.w13_input_scale = None
            layer.w2_input_scale = None

    def process_weights_after_loading(self, layer: Module) -> None:

        # If checkpoint is fp16, quantize in place.
        if not self.quant_config.is_checkpoint_fp8_serialized:
            # If rocm, use float8_e4m3fnuz as dtype
            fp8_dtype = torch.float8_e4m3fnuz if _is_hip else torch.float8_e4m3fn
            w13_weight = torch.empty_like(layer.w13_weight.data, dtype=fp8_dtype)
            w2_weight = torch.empty_like(layer.w2_weight.data, dtype=fp8_dtype)

            layer.w13_weight_scale = torch.nn.Parameter(
                torch.ones(
                    layer.num_experts_per_partition,
                    dtype=torch.float32,
                    device=w13_weight.device,
                ),
                requires_grad=False,
            )

            for expert in range(layer.num_experts_per_partition):
                w13_weight[expert, :, :], layer.w13_weight_scale[expert] = (
                    scaled_fp8_quant(layer.w13_weight.data[expert, :, :])
                )
                w2_weight[expert, :, :], layer.w2_weight_scale[expert] = (
                    scaled_fp8_quant(layer.w2_weight.data[expert, :, :])
                )
            layer.w13_weight = torch.nn.Parameter(w13_weight, requires_grad=False)
            layer.w2_weight = torch.nn.Parameter(w2_weight, requires_grad=False)
            return

        # If checkpoint is fp8, we need to handle that the
        # MoE kernels require single activation scale and single weight
        # scale for w13 per expert.
        else:
            if self.quant_config.activation_scheme == "static":
                if layer.w13_input_scale is None or layer.w2_input_scale is None:
                    raise ValueError(
                        "QuantConfig has static quantization, but found "
                        "activation scales are None."
                    )
                layer.w13_weight_scale = torch.nn.Parameter(
                    torch.max(layer.w13_weight_scale, dim=1).values,
                    requires_grad=False,
                )
            if self.block_quant:
                # If ROCm, normalize the weights and scales to e4m3fnuz
                if _is_fp8_fnuz:
                    # activation_scheme: dynamic
                    w13_weight, w13_weight_scale, _ = normalize_e4m3fn_to_e4m3fnuz(
                        weight=layer.w13_weight,
                        weight_scale=layer.w13_weight_scale_inv,
                        input_scale=None,
                    )
                    w2_weight, w2_weight_scale, _ = normalize_e4m3fn_to_e4m3fnuz(
                        weight=layer.w2_weight,
                        weight_scale=layer.w2_weight_scale_inv,
                        input_scale=None,
                    )
                    # Reset the parameter
                    layer.w13_weight = torch.nn.Parameter(
                        w13_weight, requires_grad=False
                    )
                    layer.w13_weight_scale_inv = torch.nn.Parameter(
                        w13_weight_scale, requires_grad=False
                    )
                    layer.w13_input_scale = None
                    layer.w2_weight = torch.nn.Parameter(w2_weight, requires_grad=False)
                    layer.w2_weight_scale_inv = torch.nn.Parameter(
                        w2_weight_scale, requires_grad=False
                    )
                    layer.w2_input_scale = None
                if _use_aiter:
                    layer.w13_weight = torch.nn.Parameter(
                        shuffle_weight(layer.w13_weight.data, (16, 16)),
                        requires_grad=False,
                    )
                    layer.w2_weight = torch.nn.Parameter(
                        shuffle_weight(layer.w2_weight.data, (16, 16)),
                        requires_grad=False,
                    )
            return

    def apply(
        self,
        layer: torch.nn.Module,
        x: torch.Tensor,
        router_logits: torch.Tensor,
        top_k: int,
        renormalize: bool,
        use_grouped_topk: bool,
        topk_group: Optional[int] = None,
        num_expert_group: Optional[int] = None,
        custom_routing_function: Optional[Callable] = None,
    ) -> torch.Tensor:
        raise NotImplementedError


class DeepEPMoE(EPMoE):
    """
    MoE Expert Parallel Impl based on DeepEP (https://github.com/deepseek-ai/DeepEP/tree/main)
    """

    _has_printed = False

    def __init__(
        self,
        num_experts: int,
        top_k: int,
        hidden_size: int,
        intermediate_size: int,
        layer_id: int,
        params_dtype: Optional[torch.dtype] = None,
        renormalize: bool = True,
        use_grouped_topk: bool = False,
        num_expert_group: Optional[int] = None,
        num_fused_shared_experts: int = 0,
        topk_group: Optional[int] = None,
        quant_config: Optional[QuantizationConfig] = None,
        tp_size: Optional[int] = None,
        prefix: str = "",
        correction_bias: Optional[torch.Tensor] = None,
        custom_routing_function: Optional[Callable] = None,
        activation: str = "silu",
        routed_scaling_factor: Optional[float] = None,
        deepep_mode: DeepEPMode = DeepEPMode.auto,
    ):
        super().__init__(
            num_experts=num_experts,
            top_k=top_k,
            hidden_size=hidden_size,
            intermediate_size=intermediate_size,
            layer_id=layer_id,
            params_dtype=params_dtype,
            renormalize=renormalize,
            use_grouped_topk=use_grouped_topk,
            num_expert_group=num_expert_group,
            num_fused_shared_experts=num_fused_shared_experts,
            topk_group=topk_group,
            quant_config=quant_config,
            tp_size=tp_size,
            prefix=prefix,
            correction_bias=correction_bias,
            custom_routing_function=custom_routing_function,
            activation=activation,
            routed_scaling_factor=routed_scaling_factor,
        )
        self.deepep_mode = deepep_mode
        if self.deepep_mode.enable_low_latency():
            assert (
                deep_gemm_wrapper.ENABLE_JIT_DEEPGEMM
            ), f"DeepEP {self.deepep_mode} mode requires deep_gemm"
        if _use_aiter:
            # expert_mask is of size (self.num_experts_per_partition + 1),
            # the extra 1 is for invalid rank_id (in original deepep, the invalid rank_id is -1, but aiter does not allow -1, we use a mask to make those ids invalid)
            # for instance, if we have 4 experts on this rank, we would have a expert_mask like:
            #     self.expert_mask = [1, 1, 1, 1, 0]
            # idx from 0-3 is valid and will be processed, while idx == 4 will be masked out
            self.expert_mask = torch.zeros(
                (self.num_experts_per_partition + 1),
                device=torch.cuda.current_device(),
                dtype=torch.int,
            )
            # the last one is invalid rank_id
            self.expert_mask[:-1] = 1
        else:
            self.w13_weight_fp8 = (
                self.w13_weight,
                (
                    self.w13_weight_scale_inv
                    if self.use_block_quant
                    else self.w13_weight_scale
                ),
            )
            self.w2_weight_fp8 = (
                self.w2_weight,
                (
                    self.w2_weight_scale_inv
                    if self.use_block_quant
                    else self.w2_weight_scale
                ),
            )

    def forward(
        self,
        hidden_states: torch.Tensor,
        topk_idx: torch.Tensor,
        topk_weights: torch.Tensor,
        reorder_topk_ids: torch.Tensor,
        seg_indptr: torch.Tensor,
        masked_m: torch.Tensor,
        expected_m: int,
        num_recv_tokens_per_expert: List[int],
        forward_batch: ForwardBatch,
    ):
        if _use_aiter:
            # in forward_aiter, we skip token permutation and unpermutation, which have been fused inside aiter kernel
            return self.forward_aiter(hidden_states, topk_idx, topk_weights)
        resolved_deepep_mode = self.deepep_mode.resolve(
            forward_batch.is_extend_in_batch
        )
        if resolved_deepep_mode == DeepEPMode.normal:
            if deep_gemm_wrapper.ENABLE_JIT_DEEPGEMM:
                return self.forward_deepgemm_contiguous(
                    hidden_states, topk_idx, topk_weights, num_recv_tokens_per_expert
                )
            else:
                return self.forward_normal(hidden_states, reorder_topk_ids, seg_indptr)
        elif resolved_deepep_mode == DeepEPMode.low_latency:
            return self.forward_deepgemm_masked(hidden_states, masked_m, expected_m)
        else:
            raise ValueError(f"Invalid deepep_mode: {self.deepep_mode}")

    def forward_normal(
        self,
        hidden_states: torch.Tensor,
        reorder_topk_ids: torch.Tensor,
        seg_indptr: torch.Tensor,
    ):
        hidden_states_dtype = hidden_states.dtype
        hidden_states_device = hidden_states.device

        assert self.quant_method is not None
        assert self.activation == "silu"
        if self.grouped_gemm_runner is None:
            self.grouped_gemm_runner = GroupedGemmRunner(
                hidden_states.device, use_flashinfer=False  # TODO: use flashinfer
            )

        if self.activation_scheme == "dynamic" and not self.use_block_quant:
            max_value = (
                torch.max(hidden_states)
                .repeat(self.num_experts_per_partition)
                .to(torch.float32)
            )
            self.w13_input_scale = max_value / torch.finfo(self.fp8_dtype).max
        weight_indices_cur_rank = torch.arange(
            0,
            self.num_experts_per_partition,
            device=hidden_states.device,
            dtype=torch.int64,
        )

        # GroupGemm-0
        if hidden_states.shape[0] > 0:
            gateup_output = self.grouped_gemm_runner(
                a=hidden_states,
                b=self.w13_weight,
                c=None,
                c_dtype=hidden_states.dtype,
                batch_size=self.num_experts_per_partition,
                weight_column_major=True,
                seg_indptr=seg_indptr,
                weight_indices=weight_indices_cur_rank,
                use_fp8_w8a8=self.use_fp8_w8a8,
                scale_a=self.w13_input_scale,
                scale_b=(
                    self.w13_weight_scale_inv
                    if self.use_block_quant
                    else self.w13_weight_scale
                ),
                block_shape=self.block_shape,
            )
        else:
            gateup_output = torch.empty(
                hidden_states.shape[0],
                self.w13_weight.shape[1],
                device=hidden_states.device,
                dtype=hidden_states.dtype,
            )

        # Act
        down_input = torch.empty(
            gateup_output.shape[0],
            gateup_output.shape[1] // 2,
            device=gateup_output.device,
            dtype=(
                self.fp8_dtype
                if (self.use_fp8_w8a8 and not self.use_block_quant)
                else hidden_states_dtype
            ),
        )
        if self.w2_input_scale is None and not self.use_block_quant:
            self.w2_input_scale = torch.ones(
                self.num_experts_per_partition,
                dtype=torch.float32,
                device=hidden_states_device,
            )

        if self.activation == "silu":
            silu_and_mul_triton_kernel[(gateup_output.shape[0],)](
                gateup_output,
                down_input,
                gateup_output.shape[1],
                reorder_topk_ids,
                self.w2_input_scale,
                0,
                self.num_experts_per_partition - 1,
                BLOCK_SIZE=512,
            )
        else:
            raise ValueError(f"Unsupported activation: {self.activation=}")

        del gateup_output

        # GroupGemm-1
        down_output = torch.empty(
            down_input.shape[0],
            self.w2_weight.shape[1],
            device=hidden_states_device,
            dtype=hidden_states_dtype,
        )
        if down_input.shape[0] > 0:
            down_output = self.grouped_gemm_runner(
                a=down_input,
                b=self.w2_weight,
                c=down_output,
                batch_size=self.num_experts_per_partition,
                weight_column_major=True,
                seg_indptr=seg_indptr,
                weight_indices=weight_indices_cur_rank,
                use_fp8_w8a8=self.use_fp8_w8a8,
                scale_a=self.w2_input_scale,
                scale_b=(
                    self.w2_weight_scale_inv
                    if self.use_block_quant
                    else self.w2_weight_scale
                ),
                block_shape=self.block_shape,
            )
        return down_output

    def forward_aiter(
        self,
        hidden_states: torch.Tensor,
        topk_idx: torch.Tensor,
        topk_weights: torch.Tensor,
    ):
        if hidden_states.shape[0] == 0:
            return hidden_states
        # in original deepep, idx == -1 meaning invalid and will not be processed.
        # aiter does not accept -1, we use a expert mask to make these idx invalid
        # (idx == num_experts_per_partition) meaning not used in aiter fused_moe
        topk_idx_copy = topk_idx.to(torch.int32)
        topk_idx_copy[topk_idx_copy == -1] = self.num_experts_per_partition

        return fused_moe(
            hidden_states,
            self.w13_weight,
            self.w2_weight,
            topk_weights,
            topk_idx_copy,
            w1_scale=self.w13_weight_scale_inv,
            w2_scale=self.w2_weight_scale_inv,
            quant_type=QuantType.per_128x128,
            activation=(
                ActivationType.Silu
                if self.activation == "silu"
                else ActivationType.Gelu
            ),
            expert_mask=self.expert_mask,
        )

    def forward_deepgemm_contiguous(
        self,
        hidden_states_fp8: Tuple[torch.Tensor, torch.Tensor],
        topk_idx,
        topk_weights,
        num_recv_tokens_per_expert: List[int],
    ):
        hidden_states_fp8, hidden_states_scale = hidden_states_fp8
        assert self.quant_method is not None
        assert self.activation == "silu"
        if num_recv_tokens_per_expert is None:
            return hidden_states_fp8.bfloat16()
        all_tokens = sum(num_recv_tokens_per_expert)
        if all_tokens <= 0:
            return hidden_states_fp8.bfloat16()
        M, K = hidden_states_fp8.size()
        N = self.w13_weight.size(1)
        scale_block_size = 128

        hidden_states_fp8_shape = hidden_states_fp8.shape
        hidden_states_fp8_device = hidden_states_fp8.device
        hidden_states_fp8_dtype = hidden_states_fp8.dtype

        input_tensor = [
            torch.empty(
                (all_tokens, K),
                device=hidden_states_fp8.device,
                dtype=hidden_states_fp8.dtype,
            ),
            (
                # TODO check whether need `zeros`
                torch.zeros(
                    (ceil_div(K // 128, 4), all_tokens),
                    device=hidden_states_fp8.device,
                    dtype=torch.int,
                ).transpose(0, 1)
                if deep_gemm_wrapper.DEEPGEMM_SCALE_UE8M0
                else torch.empty(
                    (all_tokens, K // 128),
                    device=hidden_states_fp8.device,
                    dtype=torch.float32,
                )
            ),
        ]
        m_indices = torch.empty(
            all_tokens, device=hidden_states_fp8.device, dtype=torch.int32
        )
        output_index = torch.empty_like(topk_idx)

        num_recv_tokens_per_expert_gpu = torch.tensor(
            num_recv_tokens_per_expert,
            dtype=torch.int32,
            pin_memory=True,
            device="cpu",
        ).cuda(non_blocking=True)
        expert_start_loc = torch.empty_like(num_recv_tokens_per_expert_gpu)

        ep_scatter(
            hidden_states_fp8,
            hidden_states_scale,
            topk_idx,
            num_recv_tokens_per_expert_gpu,
            expert_start_loc,
            input_tensor[0],
            input_tensor[1],
            m_indices,
            output_index,
            scale_ue8m0=deep_gemm_wrapper.DEEPGEMM_SCALE_UE8M0,
        )
        dispose_tensor(hidden_states_fp8)

        gateup_output = torch.empty(
            (all_tokens, N),
            device=hidden_states_fp8_device,
            dtype=torch.bfloat16,
        )
        if not deep_gemm_wrapper.DEEPGEMM_SCALE_UE8M0:
            input_tensor[1] = tma_align_input_scale(input_tensor[1])
        deep_gemm_wrapper.grouped_gemm_nt_f8f8bf16_contig(
            input_tensor, self.w13_weight_fp8, gateup_output, m_indices
        )
        del input_tensor
        down_input = torch.empty(
            (
                all_tokens,
                N // 2,
            ),
            device=gateup_output.device,
            dtype=torch.bfloat16,
        )
        silu_and_mul(gateup_output.view(-1, N), down_input)
        del gateup_output
        down_output = torch.empty(
            (all_tokens, K),
            device=hidden_states_fp8_device,
            dtype=torch.bfloat16,
        )
        down_input_fp8, down_input_scale = sglang_per_token_group_quant_fp8(
            down_input,
            scale_block_size,
            column_major_scales=deep_gemm_wrapper.DEEPGEMM_SCALE_UE8M0,
            scale_tma_aligned=deep_gemm_wrapper.DEEPGEMM_SCALE_UE8M0,
            scale_ue8m0=deep_gemm_wrapper.DEEPGEMM_SCALE_UE8M0,
        )
        del down_input
        if not deep_gemm_wrapper.DEEPGEMM_SCALE_UE8M0:
            down_input_scale = tma_align_input_scale(down_input_scale)
        deep_gemm_wrapper.grouped_gemm_nt_f8f8bf16_contig(
            (down_input_fp8, down_input_scale),
            self.w2_weight_fp8,
            down_output,
            m_indices,
        )
        del down_input_fp8, down_input_scale

        gather_out = torch.empty(
            hidden_states_fp8_shape,
            device=hidden_states_fp8_device,
            dtype=torch.bfloat16,
        )
        ep_gather(down_output, topk_idx, topk_weights, output_index, gather_out)

        return gather_out

    def forward_deepgemm_masked(
        self,
        hidden_states_fp8: Tuple[torch.Tensor, torch.Tensor],
        masked_m: torch.Tensor,
        expected_m: int,
    ):
        assert self.quant_method is not None
        assert self.activation == "silu"

        # GroupGemm-0
        num_groups, m, k = hidden_states_fp8[0].size()
        n = self.w13_weight.size(1)
        expected_m = min(expected_m, m)
        gateup_output = torch.empty(
            (num_groups, m, n), device=hidden_states_fp8[0].device, dtype=torch.bfloat16
        )
        deep_gemm_wrapper.grouped_gemm_nt_f8f8bf16_masked(
            hidden_states_fp8,
            self.w13_weight_fp8,
            gateup_output,
            masked_m,
            expected_m,
            recipe=(1, 128, 128) if deep_gemm_wrapper.DEEPGEMM_BLACKWELL else None,
        )
        dispose_tensor(hidden_states_fp8[0])

        # Act
        down_input = torch.empty(
            (
                gateup_output.shape[0],
                gateup_output.shape[1],
                gateup_output.shape[2] // 2,
            ),
            device=gateup_output.device,
            dtype=self.fp8_dtype,
        )
        scale_block_size = 128
        down_input_scale = torch.empty(
            (
                gateup_output.shape[0],
                gateup_output.shape[1],
                gateup_output.shape[2] // 2 // scale_block_size,
            ),
            device=gateup_output.device,
            dtype=torch.float32,
        )
        silu_and_mul_masked_post_quant_fwd(
            gateup_output,
            down_input,
            down_input_scale,
            scale_block_size,
            masked_m,
            scale_ue8m0=deep_gemm_wrapper.DEEPGEMM_SCALE_UE8M0,
        )
        del gateup_output

        # GroupGemm-1
        n = self.w2_weight.size(1)
        down_input_fp8 = (
            down_input,
            (
                down_input_scale
                if deep_gemm_wrapper.DEEPGEMM_SCALE_UE8M0
                else deep_gemm_wrapper.get_col_major_tma_aligned_tensor(
                    down_input_scale
                )
            ),
        )
        down_output = torch.empty(
            (num_groups, m, n), device=down_input.device, dtype=torch.bfloat16
        )
        deep_gemm_wrapper.grouped_gemm_nt_f8f8bf16_masked(
            down_input_fp8,
            self.w2_weight_fp8,
            down_output,
            masked_m,
            expected_m,
            recipe=(1, 128, 128) if deep_gemm_wrapper.DEEPGEMM_BLACKWELL else None,
        )

        return down_output


def get_moe_impl_class():
    if global_server_args_dict["enable_deepep_moe"]:
        return DeepEPMoE
    if global_server_args_dict["enable_flashinfer_moe"]:
        # Must come before EPMoE because FusedMoE also supports enable_ep_moe
        return FusedMoE
    if global_server_args_dict["enable_ep_moe"]:
        return EPMoE
    return FusedMoE<|MERGE_RESOLUTION|>--- conflicted
+++ resolved
@@ -58,15 +58,9 @@
 _is_fp8_fnuz = is_fp8_fnuz()
 _use_aiter = get_bool_env_var("SGLANG_USE_AITER") and _is_hip
 
-<<<<<<< HEAD
-=======
 if not _is_npu:
     from sgl_kernel import silu_and_mul
 
-if _is_hip:
-    from vllm._custom_ops import scaled_fp8_quant
-
->>>>>>> 9abe1163
 if _use_aiter:
     from aiter import ActivationType, QuantType
     from aiter.fused_moe import fused_moe
