from __future__ import annotations

import logging
from typing import TYPE_CHECKING, Optional

import torch

from sglang.srt.distributed.parallel_state import get_moe_expert_parallel_world_size
from sglang.srt.layers.moe.ep_moe.kernels import (
    ep_gather,
    ep_scatter,
    moe_ep_deepgemm_preprocess,
    post_reorder_triton_kernel,
    silu_and_mul_masked_post_quant_fwd,
    tma_align_input_scale,
)
from sglang.srt.layers.moe.fused_moe_triton.layer import (
    FlashInferFusedMoE,
    FusedMoE,
    should_use_flashinfer_trtllm_moe,
)
from sglang.srt.layers.moe.topk import TopKOutput
from sglang.srt.layers.moe.utils import DeepEPMode
from sglang.srt.layers.quantization import deep_gemm_wrapper
from sglang.srt.layers.quantization.base_config import QuantizationConfig
from sglang.srt.layers.quantization.fp8 import (
    Fp8Config,
    Fp8MoEMethod,
    get_tile_tokens_dim,
)
from sglang.srt.layers.quantization.fp8_kernel import (
    is_fp8_fnuz,
    sglang_per_token_group_quant_fp8,
)
from sglang.srt.managers.schedule_batch import global_server_args_dict
from sglang.srt.model_executor.forward_batch_info import ForwardBatch
from sglang.srt.utils import ceil_div, dispose_tensor, get_bool_env_var, is_hip, is_npu

if TYPE_CHECKING:
    from sglang.srt.layers.moe.token_dispatcher import (
        AscendDeepEPLLOutput,
        DeepEPLLOutput,
        DeepEPNormalOutput,
        DispatchOutput,
    )

_is_hip = is_hip()
_is_npu = is_npu()
_is_fp8_fnuz = is_fp8_fnuz()
_use_aiter = get_bool_env_var("SGLANG_USE_AITER") and _is_hip


if not (_is_npu or _is_hip):
    from sgl_kernel import silu_and_mul

if _use_aiter:
    from aiter import ActivationType, QuantType
    from aiter.fused_moe import fused_moe
    from aiter.ops.shuffle import shuffle_weight

logger = logging.getLogger(__name__)


class EPMoE(FusedMoE):
    """
    MoE Expert Parallel Impl


    """

    def __init__(
        self,
        num_experts: int,
        top_k: int,
        hidden_size: int,
        intermediate_size: int,
        layer_id: int,
        num_fused_shared_experts: int = 0,
        params_dtype: Optional[torch.dtype] = None,
        quant_config: Optional[QuantizationConfig] = None,
        tp_size: Optional[int] = None,
        prefix: str = "",
        activation: str = "silu",
        routed_scaling_factor: Optional[float] = None,
    ):
        super().__init__(
            num_experts=num_experts,
            hidden_size=hidden_size,
            intermediate_size=intermediate_size,
            num_fused_shared_experts=num_fused_shared_experts,
            layer_id=layer_id,
            top_k=top_k,
            params_dtype=params_dtype,
            quant_config=quant_config,
            tp_size=tp_size,
            prefix=prefix,
            activation=activation,
            # apply_router_weight_on_input=apply_router_weight_on_input,
            routed_scaling_factor=routed_scaling_factor,
        )

        self.start_expert_id = self.moe_ep_rank * self.num_local_experts
        self.end_expert_id = self.start_expert_id + self.num_local_experts - 1

        self.intermediate_size = intermediate_size

        if isinstance(quant_config, Fp8Config):
            self.use_block_quant = getattr(self.quant_method, "block_quant", False)
            self.block_shape = (
                self.quant_method.quant_config.weight_block_size
                if self.use_block_quant
                else None
            )
            self.use_fp8_w8a8 = True
            self.fp8_dtype = torch.float8_e4m3fn
            self.activation_scheme = quant_config.activation_scheme
        else:
            self.use_fp8_w8a8 = False
            self.use_block_quant = False
            self.block_shape = None
            self.activation_scheme = None

    def forward(self, hidden_states: torch.Tensor, topk_output: TopKOutput):
        if deep_gemm_wrapper.ENABLE_JIT_DEEPGEMM and self.use_fp8_w8a8:
            return self.forward_deepgemm(hidden_states, topk_output)
        elif _is_npu:
            return self.forward_npu(hidden_states, topk_output)
        else:
            return super().forward(hidden_states, topk_output)

    def forward_deepgemm(
        self,
        hidden_states: torch.Tensor,
        topk_output: TopKOutput,
    ):

        self.w13_weight_fp8 = (
            self.w13_weight,
            (
                self.w13_weight_scale_inv
                if self.use_block_quant
                else self.w13_weight_scale
            ),
        )
        self.w2_weight_fp8 = (
            self.w2_weight,
            self.w2_weight_scale_inv if self.use_block_quant else self.w2_weight_scale,
        )

        assert self.quant_method is not None
        assert self.activation == "silu"
        hidden_states_shape = hidden_states.shape
        hidden_states_dtype = hidden_states.dtype
        hidden_states_device = hidden_states.device

        topk_weights, topk_ids, _ = topk_output

        if not self.use_block_quant:
            # Convert per-tensor quant to per-block quant by repeating scales for forward_deepgemm
            scale_block_size = 128
            w13_weight_scale_n = 2 * (
                (self.intermediate_size + scale_block_size - 1) // scale_block_size
            )
            w13_weight_scale_k = (
                hidden_states_shape[-1] + scale_block_size - 1
            ) // scale_block_size
            w13_weight_scale = (
                self.w13_weight_scale.unsqueeze(1)
                .repeat_interleave(w13_weight_scale_n, dim=1)
                .unsqueeze(2)
                .repeat_interleave(w13_weight_scale_k, dim=2)
            )
            self.w13_weight_fp8 = (
                self.w13_weight,
                w13_weight_scale,
            )
            w2_weight_scale_n = (
                hidden_states_shape[-1] + scale_block_size - 1
            ) // scale_block_size
            w2_weight_scale_k = (
                self.intermediate_size + scale_block_size - 1
            ) // scale_block_size
            w2_weight_scale = (
                self.w2_weight_scale.unsqueeze(1)
                .repeat_interleave(w2_weight_scale_n, dim=1)
                .unsqueeze(2)
                .repeat_interleave(w2_weight_scale_k, dim=2)
            )
            self.w2_weight_fp8 = (
                self.w2_weight,
                w2_weight_scale,
            )

        # PreReorder
        m_max, masked_m, expected_m, src2dst, gateup_input, gateup_input_scale = (
            moe_ep_deepgemm_preprocess(
                topk_ids,
                self.num_experts,
                hidden_states,
                self.top_k,
                self.start_expert_id,
                self.end_expert_id,
                self.block_shape,
            )
        )

        dispose_tensor(hidden_states)

        # GroupGemm-0
        gateup_input_fp8 = (
            gateup_input,
            deep_gemm_wrapper.get_col_major_tma_aligned_tensor(gateup_input_scale),
        )
        num_groups, m, k = gateup_input_fp8[0].size()
        n = self.w13_weight.size(1)
        gateup_output = torch.empty(
            (num_groups, m, n), device=hidden_states_device, dtype=torch.bfloat16
        )
        deep_gemm_wrapper.grouped_gemm_nt_f8f8bf16_masked(
            gateup_input_fp8, self.w13_weight_fp8, gateup_output, masked_m, expected_m
        )
        del gateup_input
        del gateup_input_fp8

        # Act
        down_input = torch.empty(
            (
                gateup_output.shape[0],
                gateup_output.shape[1],
                gateup_output.shape[2] // 2,
            ),
            device=hidden_states_device,
            dtype=self.fp8_dtype,
        )
        scale_block_size = 128
        down_input_scale = torch.empty(
            (
                gateup_output.shape[0],
                gateup_output.shape[1],
                gateup_output.shape[2] // 2 // scale_block_size,
            ),
            device=hidden_states_device,
            dtype=torch.float32,
        )
        silu_and_mul_masked_post_quant_fwd(
            gateup_output,
            down_input,
            down_input_scale,
            scale_block_size,
            masked_m,
        )
        del gateup_output

        # GroupGemm-1
        n = self.w2_weight.size(1)
        down_input_fp8 = (
            down_input,
            deep_gemm_wrapper.get_col_major_tma_aligned_tensor(down_input_scale),
        )
        down_output = torch.empty(
            (num_groups, m, n), device=hidden_states_device, dtype=torch.bfloat16
        )
        deep_gemm_wrapper.grouped_gemm_nt_f8f8bf16_masked(
            down_input_fp8, self.w2_weight_fp8, down_output, masked_m, expected_m
        )
        del down_input
        del down_input_fp8

        # PostReorder
        output = torch.empty(
            hidden_states_shape, dtype=hidden_states_dtype, device=hidden_states_device
        )
        post_reorder_triton_kernel[(hidden_states_shape[0],)](
            down_output,
            output,
            src2dst,
            topk_ids,
            topk_weights,
            self.start_expert_id,
            self.end_expert_id,
            self.top_k,
            hidden_states_shape[1],
            m_max * self.start_expert_id,
            BLOCK_SIZE=512,
        )
        if self.routed_scaling_factor is not None:
            output *= self.routed_scaling_factor
        return output

<<<<<<< HEAD
=======
    def forward_normal(self, hidden_states: torch.Tensor, topk_output: TopKOutput):
        return self.quant_method.apply(self, hidden_states, topk_output)

    def forward_npu(self, hidden_states: torch.Tensor, topk_output: TopKOutput):
        topk_weights, topk_ids, _ = topk_output
        original_shape = hidden_states.shape
        if len(original_shape) == 3:
            hidden_states = hidden_states.view(-1, hidden_states.shape[-1])
        num_tokens, hidden_size = hidden_states.shape
        topk_weights = topk_weights.to(hidden_states.dtype)
        ep_rank = self.ep_rank
        ep_size = self.ep_size
        local_num_experts = self.num_experts // ep_size

        import torch_npu

        hidden_states, pertoken_scale = torch_npu.npu_dynamic_quant(hidden_states)
        hidden_states, expanded_x_idx, expert_tokens, pertoken_scale = (
            torch_npu.npu_moe_init_routing_v2(
                hidden_states,
                topk_ids,
                scale=pertoken_scale,
                offset=None,
                active_num=num_tokens * self.top_k,
                expert_num=self.num_experts,
                expert_tokens_num_type=1,
                expert_tokens_num_flag=True,
                active_expert_range=[
                    ep_rank * local_num_experts,
                    (ep_rank + 1) * local_num_experts,
                ],
                quant_mode=-1,
                row_idx_type=1,
            )
        )
        group_list_type = 1
        # sorted_topk_weight = torch.index_select(
        #     topk_weights.view(-1), 0, expanded_x_idx
        # )
        sorted_topk_weight = topk_weights.view(-1)[expanded_x_idx]
        row_index = expanded_x_idx // topk_ids.shape[-1]
        row_index = row_index.to(torch.int64)
        share_input = torch.zeros(
            (num_tokens, hidden_size), dtype=torch.bfloat16, device=hidden_states.device
        )
        # gmm1: gate_up_proj
        hidden_states = torch_npu.npu_grouped_matmul(
            x=[hidden_states],
            weight=[self.w13_weight],
            split_item=3,
            group_list_type=group_list_type,
            group_type=0,
            group_list=expert_tokens,
            output_dtype=torch.int32,
        )[0]
        # atc_fn: swiglu
        hidden_states, pertoken_scale = torch_npu.npu_dequant_swiglu_quant(
            x=hidden_states,
            weight_scale=self.w13_weight_scale.to(torch.float32),
            activation_scale=pertoken_scale,
            bias=None,
            quant_scale=None,
            quant_offset=None,
            group_index=expert_tokens,
            activate_left=True,
            quant_mode=1,
        )
        # gmm2: down_proj
        final_hidden_states = torch_npu.npu_grouped_matmul_finalize_routing(
            hidden_states,
            self.w2_weight,
            scale=self.w2_weight_scale.to(torch.float32),
            bias=None,
            pertoken_scale=pertoken_scale.view(-1),
            group_list=expert_tokens,
            shared_input=share_input,
            logit=sorted_topk_weight.to(torch.float32),
            row_index=row_index,
            output_bs=num_tokens,
        ).to(torch.bfloat16)

        if len(original_shape) == 3:
            final_hidden_states = final_hidden_states.view(original_shape)
        return final_hidden_states

    def run_moe(self, hidden_states: torch.Tensor, topk_output: TopKOutput):

        topk_weights, topk_ids, _ = topk_output

        hidden_states_shape = hidden_states.shape
        hidden_states_dtype = hidden_states.dtype
        hidden_states_device = hidden_states.device
        if self.grouped_gemm_runner is None:
            self.grouped_gemm_runner = GroupedGemmRunner(
                hidden_states.device,
                use_flashinfer=False,  # TODO: use flashinfer
                use_per_token_if_dynamic=self.use_per_token_if_dynamic,
            )

        num_experts = self.num_experts

        reorder_topk_ids, src2dst, seg_indptr = run_moe_ep_preproess(
            topk_ids,
            num_experts,
        )

        gateup_input = torch.empty(
            (int(hidden_states.shape[0] * self.top_k), hidden_states.shape[1]),
            device=hidden_states.device,
            dtype=(
                self.fp8_dtype
                if self.use_fp8_w8a8 and not self.use_block_quant
                else hidden_states.dtype
            ),
        )
        if self.activation_scheme == "dynamic" and not self.use_block_quant:
            if self.use_per_token_if_dynamic:
                max_value = torch.max(hidden_states, dim=1).values.to(torch.float32)
                self.w13_input_scale = max_value / torch.finfo(self.fp8_dtype).max
            else:
                max_value = (
                    torch.max(hidden_states)
                    .repeat(self.num_local_experts)
                    .to(torch.float32)
                )
                self.w13_input_scale = max_value / torch.finfo(self.fp8_dtype).max

        # PreReorder
        pre_reorder_triton_kernel[(hidden_states.shape[0],)](
            hidden_states,
            gateup_input,
            src2dst,
            topk_ids,
            self.w13_input_scale,
            self.start_expert_id,
            self.end_expert_id,
            self.top_k,
            hidden_states.shape[1],
            BLOCK_SIZE=512,
            use_per_token_if_dynamic=self.use_per_token_if_dynamic,
        )
        dispose_tensor(hidden_states)

        if (
            self.activation_scheme == "dynamic"
            and not self.use_block_quant
            and self.use_per_token_if_dynamic
        ):
            scale = torch.empty(
                hidden_states_shape[0] * self.top_k,
                device=hidden_states_device,
                dtype=torch.float32,
            )
            scale[src2dst] = (
                self.w13_input_scale.unsqueeze(1)
                .expand(hidden_states_shape[0], self.top_k)
                .reshape(-1)
            )
            self.w13_input_scale = scale

        seg_indptr_cur_rank = seg_indptr[self.start_expert_id : self.end_expert_id + 2]
        weight_indices_cur_rank = torch.arange(
            0,
            self.num_local_experts,
            device=hidden_states_device,
            dtype=torch.int64,
        )
        # GroupGemm-0
        gateup_output = self.grouped_gemm_runner(
            a=gateup_input,
            b=self.w13_weight,
            c=None,
            c_dtype=hidden_states_dtype,
            batch_size=self.num_local_experts,
            weight_column_major=True,
            seg_indptr=seg_indptr_cur_rank,
            weight_indices=weight_indices_cur_rank,
            use_fp8_w8a8=self.use_fp8_w8a8,
            scale_a=self.w13_input_scale,
            scale_b=self.w13_weight_scale,
            block_shape=self.block_shape,
        )
        del gateup_input

        # Act
        if self.activation_scheme == "dynamic" and not self.use_block_quant:
            self.w2_input_scale = None
            down_input = torch.empty(
                gateup_output.shape[0],
                gateup_output.shape[1] // 2,
                device=gateup_output.device,
                dtype=hidden_states_dtype,
            )
        else:
            down_input = torch.empty(
                gateup_output.shape[0],
                gateup_output.shape[1] // 2,
                device=gateup_output.device,
                dtype=(
                    self.fp8_dtype
                    if (self.use_fp8_w8a8 and not self.use_block_quant)
                    else hidden_states_dtype
                ),
            )

        if self.activation == "silu":
            silu_and_mul_triton_kernel[(gateup_output.shape[0],)](
                gateup_output,
                down_input,
                gateup_output.shape[1],
                reorder_topk_ids,
                self.w2_input_scale,
                self.start_expert_id,
                self.end_expert_id,
                BLOCK_SIZE=512,
            )
        elif self.activation == "gelu":
            gelu_and_mul_triton_kernel[(gateup_output.shape[0],)](
                gateup_output,
                down_input,
                gateup_output.shape[1],
                reorder_topk_ids,
                self.w2_input_scale,
                self.start_expert_id,
                self.end_expert_id,
                BLOCK_SIZE=512,
            )
        else:
            raise ValueError(f"Unsupported activation: {self.activation=}")
        del gateup_output

        if self.activation_scheme == "dynamic" and not self.use_block_quant:
            if self.use_per_token_if_dynamic:
                down_input, self.w2_input_scale = sglang_per_token_quant_fp8(down_input)
            else:
                self.w2_input_scale = torch.ones(
                    self.num_local_experts,
                    dtype=torch.float32,
                    device=hidden_states_device,
                )

        # GroupGemm-1
        down_output = torch.empty(
            down_input.shape[0],
            self.w2_weight.shape[1],
            device=hidden_states_device,
            dtype=hidden_states_dtype,
        )
        down_output = self.grouped_gemm_runner(
            a=down_input,
            b=self.w2_weight,
            c=down_output,
            batch_size=self.num_local_experts,
            weight_column_major=True,
            seg_indptr=seg_indptr_cur_rank,
            weight_indices=weight_indices_cur_rank,
            use_fp8_w8a8=self.use_fp8_w8a8,
            scale_a=self.w2_input_scale,
            scale_b=self.w2_weight_scale,
            block_shape=self.block_shape,
        )
        del down_input

        # PostReorder
        output = torch.empty(
            hidden_states_shape, dtype=hidden_states_dtype, device=hidden_states_device
        )
        post_reorder_triton_kernel[(hidden_states_shape[0],)](
            down_output,
            output,
            src2dst,
            topk_ids,
            topk_weights,
            self.start_expert_id,
            self.end_expert_id,
            self.top_k,
            hidden_states_shape[1],
            0,
            BLOCK_SIZE=512,
        )
        return output

    @classmethod
    def make_expert_params_mapping(
        cls,
        ckpt_gate_proj_name: str,
        ckpt_down_proj_name: str,
        ckpt_up_proj_name: str,
        num_experts: int,
    ) -> List[Tuple[str, str, int, str]]:
        return [
            # (param_name, weight_name, expert_id, shard_id)
            (
                (
                    "experts.w13_"
                    if weight_name in [ckpt_gate_proj_name, ckpt_up_proj_name]
                    else "experts.w2_"
                ),
                f"experts.{expert_id}.{weight_name}.",
                expert_id,
                shard_id,
            )
            for expert_id in range(num_experts)
            for shard_id, weight_name in [
                ("w1", ckpt_gate_proj_name),
                ("w2", ckpt_down_proj_name),
                ("w3", ckpt_up_proj_name),
            ]
        ]

    @classmethod
    def make_expert_input_scale_params_mapping(
        cls,
        num_experts: int,
    ) -> List[Tuple[str, str, int, str]]:
        # (param_name, weight_name, expert_id, shard_id)
        return [
            (
                "experts.w13_" if shard_id in ["w1", "w3"] else "experts.w2_",
                f"experts.{expert_id}.{shard_id}.",
                expert_id,
                shard_id,
            )
            for expert_id in range(num_experts)
            for shard_id in ["w1", "w2", "w3"]
        ]

    def weight_loader(
        self,
        param: torch.nn.Parameter,
        loaded_weight: torch.Tensor,
        weight_name: str,
        shard_id: str,
        expert_id: int,
    ) -> None:
        physical_expert_ids = (
            get_global_expert_location_metadata().logical_to_all_physical(
                self.layer_id, expert_id
            )
        )
        for physical_expert_id in physical_expert_ids:
            self._weight_loader_physical(
                param=param,
                loaded_weight=loaded_weight,
                weight_name=weight_name,
                shard_id=shard_id,
                expert_id=physical_expert_id,
            )

    def _weight_loader_physical(
        self,
        param: torch.nn.Parameter,
        loaded_weight: torch.Tensor,
        weight_name: str,
        shard_id: str,
        expert_id: int,
    ) -> None:
        if expert_id < self.start_expert_id or expert_id > self.end_expert_id:
            return
        expert_id = expert_id - self.start_expert_id

        self._weight_loader_impl(
            param=param,
            loaded_weight=loaded_weight,
            weight_name=weight_name,
            shard_id=shard_id,
            expert_id=expert_id,
        )
        return

>>>>>>> dde23b21

class DeepEPMoE(EPMoE):
    """
    MoE Expert Parallel Impl based on DeepEP (https://github.com/deepseek-ai/DeepEP/tree/main)
    """

    _has_printed = False

    def __init__(
        self,
        num_experts: int,
        top_k: int,
        hidden_size: int,
        intermediate_size: int,
        layer_id: int,
        num_fused_shared_experts: int = 0,
        params_dtype: Optional[torch.dtype] = None,
        quant_config: Optional[QuantizationConfig] = None,
        tp_size: Optional[int] = None,
        prefix: str = "",
        activation: str = "silu",
        routed_scaling_factor: Optional[float] = None,
        deepep_mode: DeepEPMode = DeepEPMode.AUTO,
    ):
        super().__init__(
            num_experts=num_experts,
            top_k=top_k,
            hidden_size=hidden_size,
            intermediate_size=intermediate_size,
            layer_id=layer_id,
            num_fused_shared_experts=num_fused_shared_experts,
            params_dtype=params_dtype,
            quant_config=quant_config,
            tp_size=tp_size,
            prefix=prefix,
            activation=activation,
            routed_scaling_factor=routed_scaling_factor,
        )
        self.deepep_mode = deepep_mode

        # TODO: move to the beginning of the file
        from sglang.srt.distributed.parallel_state import get_tp_group
        from sglang.srt.two_batch_overlap import MaybeTboDeepEPDispatcher

        self.deepep_dispatcher = MaybeTboDeepEPDispatcher(
            group=get_tp_group().device_group,
            router_topk=self.top_k,
            permute_fusion=True,
            num_experts=self.num_experts,
            num_local_experts=self.num_local_experts,
            hidden_size=hidden_size,
            params_dtype=params_dtype,
            deepep_mode=deepep_mode,
            async_finish=True,  # TODO
            return_recv_hook=True,
        )

        if self.deepep_mode.enable_low_latency() and not _is_npu:
            # NPU supports low_latency deepep without deepgemm
            assert (
                deep_gemm_wrapper.ENABLE_JIT_DEEPGEMM
            ), f"DeepEP {self.deepep_mode} mode requires deep_gemm"
        if _use_aiter:
            # expert_mask is of size (self.num_local_experts + 1),
            # the extra 1 is for invalid rank_id (in original deepep, the invalid rank_id is -1, but aiter does not allow -1, we use a mask to make those ids invalid)
            # for instance, if we have 4 experts on this rank, we would have a expert_mask like:
            #     self.expert_mask = [1, 1, 1, 1, 0]
            # idx from 0-3 is valid and will be processed, while idx == 4 will be masked out
            self.expert_mask = torch.zeros(
                (self.num_local_experts + 1),
                device=torch.cuda.current_device(),
                dtype=torch.int,
            )
            # the last one is invalid rank_id
            self.expert_mask[:-1] = 1
        elif not _is_npu:
            self.w13_weight_fp8 = (
                self.w13_weight,
                (
                    self.w13_weight_scale_inv
                    if self.use_block_quant
                    else self.w13_weight_scale
                ),
            )
            self.w2_weight_fp8 = (
                self.w2_weight,
                (
                    self.w2_weight_scale_inv
                    if self.use_block_quant
                    else self.w2_weight_scale
                ),
            )

    def forward(
        self,
        hidden_states: torch.Tensor,
        topk_idx: torch.Tensor,
        topk_weights: torch.Tensor,
        forward_batch: ForwardBatch,
    ):
        dispatch_output = self.dispatch(
            hidden_states, topk_idx, topk_weights, forward_batch
        )
        hidden_states = self.moe_impl(dispatch_output)
        hidden_states = self.combine(
            hidden_states,
            dispatch_output.topk_idx,
            dispatch_output.topk_weights,
            forward_batch,
        )
        return hidden_states

    def dispatch(
        self,
        hidden_states: torch.Tensor,
        topk_idx: torch.Tensor,
        topk_weights: torch.Tensor,
        forward_batch: ForwardBatch,
    ):
        return self.deepep_dispatcher.dispatch(
            hidden_states=hidden_states,
            topk_idx=topk_idx,
            topk_weights=topk_weights,
            forward_batch=forward_batch,
        )

    def moe_impl(self, dispatch_output: DispatchOutput):
        if _use_aiter:
            # in forward_aiter, we skip token permutation and unpermutation, which have been fused inside aiter kernel
            return self.forward_aiter(dispatch_output)
        if _is_npu:
            return self.forward_npu(dispatch_output)
        if dispatch_output.format.is_deepep_normal():
            assert deep_gemm_wrapper.ENABLE_JIT_DEEPGEMM and self.use_fp8_w8a8
            return self.forward_deepgemm_contiguous(dispatch_output)
        elif dispatch_output.format.is_deepep_ll():
            assert deep_gemm_wrapper.ENABLE_JIT_DEEPGEMM and self.use_fp8_w8a8
            return self.forward_deepgemm_masked(dispatch_output)
        else:
            raise ValueError(
                f"Dispatch output format {dispatch_output.format} is not supported"
            )

    def combine(
        self,
        hidden_states: torch.Tensor,
        topk_idx: torch.Tensor,
        topk_weights: torch.Tensor,
        forward_batch: ForwardBatch,
    ):
        return self.deepep_dispatcher.combine(
            hidden_states=hidden_states,
            topk_idx=topk_idx,
            topk_weights=topk_weights,
            forward_batch=forward_batch,
        )

    def forward_aiter(
        self,
        dispatch_output: DeepEPNormalOutput,
    ):
        hidden_states, topk_idx, topk_weights = (
            dispatch_output.hidden_states,
            dispatch_output.topk_idx,
            dispatch_output.topk_weights,
        )
        if hidden_states.shape[0] == 0:
            return hidden_states
        # in original deepep, idx == -1 meaning invalid and will not be processed.
        # aiter does not accept -1, we use a expert mask to make these idx invalid
        # (idx == num_local_experts) meaning not used in aiter fused_moe
        topk_idx_copy = topk_idx.to(torch.int32)
        topk_idx_copy[topk_idx_copy == -1] = self.num_local_experts

        return fused_moe(
            hidden_states,
            self.w13_weight,
            self.w2_weight,
            topk_weights,
            topk_idx_copy,
            w1_scale=self.w13_weight_scale_inv,
            w2_scale=self.w2_weight_scale_inv,
            quant_type=QuantType.per_128x128,
            activation=(
                ActivationType.Silu
                if self.activation == "silu"
                else ActivationType.Gelu
            ),
            expert_mask=self.expert_mask,
        )

    def forward_deepgemm_contiguous(
        self,
        dispatch_output: DeepEPNormalOutput,
    ):
        hidden_states_fp8, topk_idx, topk_weights, num_recv_tokens_per_expert = (
            dispatch_output
        )
        hidden_states_fp8, hidden_states_scale = hidden_states_fp8
        assert self.quant_method is not None
        assert self.activation == "silu"
        if num_recv_tokens_per_expert is None:
            return hidden_states_fp8.bfloat16()
        all_tokens = sum(num_recv_tokens_per_expert)
        if all_tokens <= 0:
            return hidden_states_fp8.bfloat16()
        M, K = hidden_states_fp8.size()
        N = self.w13_weight.size(1)
        scale_block_size = 128

        hidden_states_fp8_shape = hidden_states_fp8.shape
        hidden_states_fp8_device = hidden_states_fp8.device
        hidden_states_fp8_dtype = hidden_states_fp8.dtype

        input_tensor = [
            torch.empty(
                (all_tokens, K),
                device=hidden_states_fp8.device,
                dtype=hidden_states_fp8.dtype,
            ),
            (
                # TODO check whether need `zeros`
                torch.zeros(
                    (ceil_div(K // 128, 4), all_tokens),
                    device=hidden_states_fp8.device,
                    dtype=torch.int,
                ).transpose(0, 1)
                if deep_gemm_wrapper.DEEPGEMM_SCALE_UE8M0
                else torch.empty(
                    (all_tokens, K // 128),
                    device=hidden_states_fp8.device,
                    dtype=torch.float32,
                )
            ),
        ]
        m_indices = torch.empty(
            all_tokens, device=hidden_states_fp8.device, dtype=torch.int32
        )
        output_index = torch.empty_like(topk_idx)

        num_recv_tokens_per_expert_gpu = torch.tensor(
            num_recv_tokens_per_expert,
            dtype=torch.int32,
            pin_memory=True,
            device="cpu",
        ).cuda(non_blocking=True)
        expert_start_loc = torch.empty_like(num_recv_tokens_per_expert_gpu)

        ep_scatter(
            hidden_states_fp8,
            hidden_states_scale,
            topk_idx,
            num_recv_tokens_per_expert_gpu,
            expert_start_loc,
            input_tensor[0],
            input_tensor[1],
            m_indices,
            output_index,
            scale_ue8m0=deep_gemm_wrapper.DEEPGEMM_SCALE_UE8M0,
        )
        dispose_tensor(hidden_states_fp8)

        gateup_output = torch.empty(
            (all_tokens, N),
            device=hidden_states_fp8_device,
            dtype=torch.bfloat16,
        )
        if not deep_gemm_wrapper.DEEPGEMM_SCALE_UE8M0:
            input_tensor[1] = tma_align_input_scale(input_tensor[1])
        deep_gemm_wrapper.grouped_gemm_nt_f8f8bf16_contig(
            input_tensor, self.w13_weight_fp8, gateup_output, m_indices
        )
        del input_tensor
        down_input = torch.empty(
            (
                all_tokens,
                N // 2,
            ),
            device=gateup_output.device,
            dtype=torch.bfloat16,
        )
        silu_and_mul(gateup_output.view(-1, N), down_input)
        del gateup_output
        down_output = torch.empty(
            (all_tokens, K),
            device=hidden_states_fp8_device,
            dtype=torch.bfloat16,
        )
        down_input_fp8, down_input_scale = sglang_per_token_group_quant_fp8(
            down_input,
            scale_block_size,
            column_major_scales=deep_gemm_wrapper.DEEPGEMM_SCALE_UE8M0,
            scale_tma_aligned=deep_gemm_wrapper.DEEPGEMM_SCALE_UE8M0,
            scale_ue8m0=deep_gemm_wrapper.DEEPGEMM_SCALE_UE8M0,
        )
        del down_input
        if not deep_gemm_wrapper.DEEPGEMM_SCALE_UE8M0:
            down_input_scale = tma_align_input_scale(down_input_scale)
        deep_gemm_wrapper.grouped_gemm_nt_f8f8bf16_contig(
            (down_input_fp8, down_input_scale),
            self.w2_weight_fp8,
            down_output,
            m_indices,
        )
        del down_input_fp8, down_input_scale

        gather_out = torch.empty(
            hidden_states_fp8_shape,
            device=hidden_states_fp8_device,
            dtype=torch.bfloat16,
        )
        ep_gather(down_output, topk_idx, topk_weights, output_index, gather_out)

        return gather_out

    def forward_deepgemm_masked(
        self,
        dispatch_output: DeepEPLLOutput,
    ):
        hidden_states_fp8, _, _, masked_m, expected_m = dispatch_output
        assert self.quant_method is not None
        assert self.activation == "silu"

        # GroupGemm-0
        num_groups, m, k = hidden_states_fp8[0].size()
        n = self.w13_weight.size(1)
        expected_m = min(expected_m, m)
        gateup_output = torch.empty(
            (num_groups, m, n), device=hidden_states_fp8[0].device, dtype=torch.bfloat16
        )
        deep_gemm_wrapper.grouped_gemm_nt_f8f8bf16_masked(
            hidden_states_fp8,
            self.w13_weight_fp8,
            gateup_output,
            masked_m,
            expected_m,
            recipe=(1, 128, 128) if deep_gemm_wrapper.DEEPGEMM_BLACKWELL else None,
        )
        dispose_tensor(hidden_states_fp8[0])

        # Act
        down_input = torch.empty(
            (
                gateup_output.shape[0],
                gateup_output.shape[1],
                gateup_output.shape[2] // 2,
            ),
            device=gateup_output.device,
            dtype=self.fp8_dtype,
        )
        scale_block_size = 128
        down_input_scale = torch.empty(
            (
                gateup_output.shape[0],
                gateup_output.shape[1],
                gateup_output.shape[2] // 2 // scale_block_size,
            ),
            device=gateup_output.device,
            dtype=torch.float32,
        )
        silu_and_mul_masked_post_quant_fwd(
            gateup_output,
            down_input,
            down_input_scale,
            scale_block_size,
            masked_m,
            scale_ue8m0=deep_gemm_wrapper.DEEPGEMM_SCALE_UE8M0,
        )
        del gateup_output

        # GroupGemm-1
        n = self.w2_weight.size(1)
        down_input_fp8 = (
            down_input,
            (
                down_input_scale
                if deep_gemm_wrapper.DEEPGEMM_SCALE_UE8M0
                else deep_gemm_wrapper.get_col_major_tma_aligned_tensor(
                    down_input_scale
                )
            ),
        )
        down_output = torch.empty(
            (num_groups, m, n), device=down_input.device, dtype=torch.bfloat16
        )
        deep_gemm_wrapper.grouped_gemm_nt_f8f8bf16_masked(
            down_input_fp8,
            self.w2_weight_fp8,
            down_output,
            masked_m,
            expected_m,
            recipe=(1, 128, 128) if deep_gemm_wrapper.DEEPGEMM_BLACKWELL else None,
        )

        return down_output

    def forward_npu(
        self,
        dispatch_output: DeepEPLLOutput,
    ):
        if TYPE_CHECKING:
            assert isinstance(dispatch_output, AscendDeepEPLLOutput)
        hidden_states, topk_idx, topk_weights, _, seg_indptr, _ = dispatch_output
        assert self.quant_method is not None
        assert self.activation == "silu"

        # NOTE: Ascend's Dispatch & Combine does not support FP16
        output_dtype = torch.bfloat16

        pertoken_scale = hidden_states[1]
        hidden_states = hidden_states[0]

        group_list_type = 1
        seg_indptr = seg_indptr.to(torch.int64)

        import torch_npu

        # gmm1: gate_up_proj
        hidden_states = torch_npu.npu_grouped_matmul(
            x=[hidden_states],
            weight=[self.w13_weight],
            scale=[self.w13_weight_scale.to(output_dtype)],
            per_token_scale=[pertoken_scale],
            split_item=2,
            group_list_type=group_list_type,
            group_type=0,
            group_list=seg_indptr,
            output_dtype=output_dtype,
        )[0]

        # act_fn: swiglu
        hidden_states = torch_npu.npu_swiglu(hidden_states)

        hidden_states, swiglu_out_scale = torch_npu.npu_dynamic_quant(hidden_states)

        # gmm2: down_proj
        hidden_states = torch_npu.npu_grouped_matmul(
            x=[hidden_states],
            weight=[self.w2_weight],
            scale=[self.w2_weight_scale.to(output_dtype)],
            per_token_scale=[swiglu_out_scale],
            split_item=2,
            group_list_type=group_list_type,
            group_type=0,
            group_list=seg_indptr,
            output_dtype=output_dtype,
        )[0]

        return hidden_states


class FlashInferEPMoE(EPMoE):
    def __init__(self, *args, **kwargs):
        renormalize = kwargs.pop("renormalize", True)
        num_fused_shared_experts = kwargs.pop("num_fused_shared_experts", 0)
        use_grouped_topk = kwargs.pop("use_grouped_topk", False)
        num_expert_group = kwargs.pop("num_expert_group", None)
        topk_group = kwargs.pop("topk_group", None)
        correction_bias = kwargs.pop("correction_bias", None)
        super().__init__(*args, **kwargs)
        self.renormalize = renormalize
        self.num_fused_shared_experts = num_fused_shared_experts
        self.use_grouped_topk = use_grouped_topk
        if self.use_grouped_topk:
            assert num_expert_group is not None and topk_group is not None
        self.num_expert_group = num_expert_group
        self.topk_group = topk_group
        self.correction_bias = correction_bias
        self.use_flashinfer_trtllm_moe = should_use_flashinfer_trtllm_moe()

    def forward(self, hidden_states: torch.Tensor, router_logits: torch.Tensor):
        assert self.use_flashinfer_trtllm_moe
        assert (
            self.activation == "silu"
        ), "Only silu is supported for flashinfer blockscale fp8 moe"
        assert (
            self.renormalize
        ), "Renormalize is required for flashinfer blockscale fp8 moe"
        assert (
            self.num_fused_shared_experts == 0
        ), "Fused shared experts are not supported for flashinfer blockscale fp8 moe"
        a_q, a_sf = sglang_per_token_group_quant_fp8(hidden_states, self.block_shape[1])
        # NOTE: scales of hidden states have to be transposed!
        a_sf_t = a_sf.t().contiguous()
        from flashinfer.fused_moe import trtllm_fp8_block_scale_moe

        return trtllm_fp8_block_scale_moe(
            routing_logits=router_logits.to(torch.float32),
            routing_bias=self.correction_bias.to(hidden_states.dtype),
            hidden_states=a_q,
            hidden_states_scale=a_sf_t,
            gemm1_weights=self.w13_weight,
            gemm1_weights_scale=self.w13_weight_scale_inv,
            gemm2_weights=self.w2_weight,
            gemm2_weights_scale=self.w2_weight_scale_inv,
            num_experts=self.num_experts,
            top_k=self.top_k,
            n_group=self.num_expert_group,
            topk_group=self.topk_group,
            intermediate_size=self.w2_weight.shape[2],
            local_expert_offset=self.start_expert_id,
            local_num_experts=self.num_local_experts,
            routed_scaling_factor=self.routed_scaling_factor,
            tile_tokens_dim=get_tile_tokens_dim(
                hidden_states.shape[0], self.top_k, self.num_experts
            ),
            routing_method_type=2,  # DeepSeek-styled routing method
            use_shuffled_weight=False,
        )


<<<<<<< HEAD
=======
class AscendDeepEPMoE(EPMoE):
    _has_printed = False

    def __init__(
        self,
        num_experts: int,
        top_k: int,
        hidden_size: int,
        intermediate_size: int,
        layer_id: int,
        params_dtype: Optional[torch.dtype] = None,
        quant_config: Optional[QuantizationConfig] = None,
        tp_size: Optional[int] = None,
        prefix: str = "",
        correction_bias: Optional[torch.Tensor] = None,
        custom_routing_function: Optional[Callable] = None,
        activation: str = "silu",
        routed_scaling_factor: Optional[float] = None,
        deepep_mode: DeepEPMode = DeepEPMode.auto,
    ):
        super().__init__(
            num_experts=num_experts,
            top_k=top_k,
            hidden_size=hidden_size,
            intermediate_size=intermediate_size,
            layer_id=layer_id,
            params_dtype=params_dtype,
            quant_config=quant_config,
            tp_size=tp_size,
            prefix=prefix,
            activation=activation,
            routed_scaling_factor=routed_scaling_factor,
        )
        self.deepep_mode = deepep_mode

    def weight_loader(
        self,
        param: torch.nn.Parameter,
        loaded_weight: torch.Tensor,
        weight_name: str,
        shard_id: str,
        expert_id: int,
    ) -> None:
        physical_expert_ids = (
            get_global_expert_location_metadata().logical_to_all_physical(
                self.layer_id, expert_id
            )
        )
        for physical_expert_id in physical_expert_ids:
            self._weight_loader_physical(
                param=param,
                loaded_weight=loaded_weight,
                weight_name=weight_name,
                shard_id=shard_id,
                expert_id=physical_expert_id,
            )

    def _weight_loader_physical(
        self,
        param: torch.nn.Parameter,
        loaded_weight: torch.Tensor,
        weight_name: str,
        shard_id: str,
        expert_id: int,
    ) -> None:
        if expert_id < self.start_expert_id or expert_id > self.end_expert_id:
            return
        expert_id = expert_id - self.start_expert_id

        if shard_id not in ("w1", "w2", "w3"):
            raise ValueError(
                f"shard_id must be ['w1','w2','w3'] but " f"got {shard_id}."
            )

        # Special case for w8a8 scales.
        if "scale" in weight_name or "offset" in weight_name:
            self._load_w8a8_scale(
                param.data,
                loaded_weight,
                shard_id,
                expert_id,
            )
            return

        if shard_id == "w2":
            param.data[expert_id] = loaded_weight
        elif shard_id == "w1":
            param.data[expert_id][: self.intermediate_size, :] = loaded_weight
        elif shard_id == "w3":
            param.data[expert_id][self.intermediate_size :, :] = loaded_weight
        else:
            raise ValueError(f"Expected shard_id w1,w2 or w3 but got {shard_id}")

    def _load_w8a8_scale(
        self,
        param: torch.nn.Parameter,
        loaded_weight: torch.Tensor,
        shard_id: str,
        expert_id: int,
    ) -> None:
        expert_data = param.data[expert_id]
        SHARD_ID_TO_SHARDED_DIM = {"w1": 0, "w2": 1, "w3": 0}
        shard_dim = SHARD_ID_TO_SHARDED_DIM[shard_id]
        if shard_id == "w2":
            expert_data.copy_(loaded_weight)
        elif shard_id in ("w1", "w3"):
            # Index the loaded weight for tp sharding.
            # gate_up_proj: "MergedColumnParallel", so tp sharding on output_dim
            shard_size = expert_data.shape[shard_dim] // 2

            if shard_id == "w1":
                expert_data = expert_data.narrow(shard_dim, 0, shard_size)
            # w3, up_proj: Load into second logical weight of w13.
            else:
                assert shard_id == "w3"
                expert_data = expert_data.narrow(shard_dim, shard_size, shard_size)
            expert_data.copy_(loaded_weight)

    def forward(
        self,
        hidden_states: torch.Tensor,
        topk_idx: torch.Tensor,
        topk_weights: torch.Tensor,
        reorder_topk_ids: torch.Tensor,
        seg_indptr: torch.Tensor,
        masked_m: torch.Tensor,
        expected_m: int,
        num_recv_tokens_per_expert: List[int],
        forward_batch: ForwardBatch,
    ):
        assert self.quant_method is not None
        assert self.activation == "silu"

        pertoken_scale = hidden_states[1]
        hidden_states = hidden_states[0]
        output_dtype = torch.bfloat16

        group_list_type = 1
        seg_indptr = seg_indptr.to(torch.int64)

        import torch_npu

        # gmm1: gate_up_proj
        hidden_states = torch_npu.npu_grouped_matmul(
            x=[hidden_states],
            weight=[self.w13_weight],
            split_item=2,
            group_list_type=group_list_type,
            group_type=0,
            group_list=seg_indptr,
            output_dtype=torch.int32,
        )[0]

        # act_fn: swiglu
        hidden_states, swiglu_out_scale = torch_npu.npu_dequant_swiglu_quant(
            x=hidden_states,
            weight_scale=self.w13_weight_scale.to(torch.float32),
            activation_scale=pertoken_scale,
            bias=None,
            quant_scale=None,
            quant_offset=None,
            group_index=seg_indptr,
            activate_left=True,
            quant_mode=1,
        )

        # gmm2: down_proj
        hidden_states = torch_npu.npu_grouped_matmul(
            x=[hidden_states],
            weight=[self.w2_weight],
            scale=[self.w2_weight_scale.to(output_dtype)],
            per_token_scale=[swiglu_out_scale],
            split_item=2,
            group_list_type=group_list_type,
            group_type=0,
            group_list=seg_indptr,
            output_dtype=output_dtype,
        )[0]

        return hidden_states


>>>>>>> dde23b21
def get_moe_impl_class():
    if global_server_args_dict["moe_a2a_backend"].is_deepep():
        return DeepEPMoE
    if global_server_args_dict["enable_flashinfer_cutlass_moe"]:
        return FusedMoE
    if get_moe_expert_parallel_world_size() > 1:
        return FlashInferEPMoE if should_use_flashinfer_trtllm_moe() else EPMoE
    return FlashInferFusedMoE if should_use_flashinfer_trtllm_moe() else FusedMoE<|MERGE_RESOLUTION|>--- conflicted
+++ resolved
@@ -287,11 +287,6 @@
             output *= self.routed_scaling_factor
         return output
 
-<<<<<<< HEAD
-=======
-    def forward_normal(self, hidden_states: torch.Tensor, topk_output: TopKOutput):
-        return self.quant_method.apply(self, hidden_states, topk_output)
-
     def forward_npu(self, hidden_states: torch.Tensor, topk_output: TopKOutput):
         topk_weights, topk_ids, _ = topk_output
         original_shape = hidden_states.shape
@@ -374,292 +369,6 @@
             final_hidden_states = final_hidden_states.view(original_shape)
         return final_hidden_states
 
-    def run_moe(self, hidden_states: torch.Tensor, topk_output: TopKOutput):
-
-        topk_weights, topk_ids, _ = topk_output
-
-        hidden_states_shape = hidden_states.shape
-        hidden_states_dtype = hidden_states.dtype
-        hidden_states_device = hidden_states.device
-        if self.grouped_gemm_runner is None:
-            self.grouped_gemm_runner = GroupedGemmRunner(
-                hidden_states.device,
-                use_flashinfer=False,  # TODO: use flashinfer
-                use_per_token_if_dynamic=self.use_per_token_if_dynamic,
-            )
-
-        num_experts = self.num_experts
-
-        reorder_topk_ids, src2dst, seg_indptr = run_moe_ep_preproess(
-            topk_ids,
-            num_experts,
-        )
-
-        gateup_input = torch.empty(
-            (int(hidden_states.shape[0] * self.top_k), hidden_states.shape[1]),
-            device=hidden_states.device,
-            dtype=(
-                self.fp8_dtype
-                if self.use_fp8_w8a8 and not self.use_block_quant
-                else hidden_states.dtype
-            ),
-        )
-        if self.activation_scheme == "dynamic" and not self.use_block_quant:
-            if self.use_per_token_if_dynamic:
-                max_value = torch.max(hidden_states, dim=1).values.to(torch.float32)
-                self.w13_input_scale = max_value / torch.finfo(self.fp8_dtype).max
-            else:
-                max_value = (
-                    torch.max(hidden_states)
-                    .repeat(self.num_local_experts)
-                    .to(torch.float32)
-                )
-                self.w13_input_scale = max_value / torch.finfo(self.fp8_dtype).max
-
-        # PreReorder
-        pre_reorder_triton_kernel[(hidden_states.shape[0],)](
-            hidden_states,
-            gateup_input,
-            src2dst,
-            topk_ids,
-            self.w13_input_scale,
-            self.start_expert_id,
-            self.end_expert_id,
-            self.top_k,
-            hidden_states.shape[1],
-            BLOCK_SIZE=512,
-            use_per_token_if_dynamic=self.use_per_token_if_dynamic,
-        )
-        dispose_tensor(hidden_states)
-
-        if (
-            self.activation_scheme == "dynamic"
-            and not self.use_block_quant
-            and self.use_per_token_if_dynamic
-        ):
-            scale = torch.empty(
-                hidden_states_shape[0] * self.top_k,
-                device=hidden_states_device,
-                dtype=torch.float32,
-            )
-            scale[src2dst] = (
-                self.w13_input_scale.unsqueeze(1)
-                .expand(hidden_states_shape[0], self.top_k)
-                .reshape(-1)
-            )
-            self.w13_input_scale = scale
-
-        seg_indptr_cur_rank = seg_indptr[self.start_expert_id : self.end_expert_id + 2]
-        weight_indices_cur_rank = torch.arange(
-            0,
-            self.num_local_experts,
-            device=hidden_states_device,
-            dtype=torch.int64,
-        )
-        # GroupGemm-0
-        gateup_output = self.grouped_gemm_runner(
-            a=gateup_input,
-            b=self.w13_weight,
-            c=None,
-            c_dtype=hidden_states_dtype,
-            batch_size=self.num_local_experts,
-            weight_column_major=True,
-            seg_indptr=seg_indptr_cur_rank,
-            weight_indices=weight_indices_cur_rank,
-            use_fp8_w8a8=self.use_fp8_w8a8,
-            scale_a=self.w13_input_scale,
-            scale_b=self.w13_weight_scale,
-            block_shape=self.block_shape,
-        )
-        del gateup_input
-
-        # Act
-        if self.activation_scheme == "dynamic" and not self.use_block_quant:
-            self.w2_input_scale = None
-            down_input = torch.empty(
-                gateup_output.shape[0],
-                gateup_output.shape[1] // 2,
-                device=gateup_output.device,
-                dtype=hidden_states_dtype,
-            )
-        else:
-            down_input = torch.empty(
-                gateup_output.shape[0],
-                gateup_output.shape[1] // 2,
-                device=gateup_output.device,
-                dtype=(
-                    self.fp8_dtype
-                    if (self.use_fp8_w8a8 and not self.use_block_quant)
-                    else hidden_states_dtype
-                ),
-            )
-
-        if self.activation == "silu":
-            silu_and_mul_triton_kernel[(gateup_output.shape[0],)](
-                gateup_output,
-                down_input,
-                gateup_output.shape[1],
-                reorder_topk_ids,
-                self.w2_input_scale,
-                self.start_expert_id,
-                self.end_expert_id,
-                BLOCK_SIZE=512,
-            )
-        elif self.activation == "gelu":
-            gelu_and_mul_triton_kernel[(gateup_output.shape[0],)](
-                gateup_output,
-                down_input,
-                gateup_output.shape[1],
-                reorder_topk_ids,
-                self.w2_input_scale,
-                self.start_expert_id,
-                self.end_expert_id,
-                BLOCK_SIZE=512,
-            )
-        else:
-            raise ValueError(f"Unsupported activation: {self.activation=}")
-        del gateup_output
-
-        if self.activation_scheme == "dynamic" and not self.use_block_quant:
-            if self.use_per_token_if_dynamic:
-                down_input, self.w2_input_scale = sglang_per_token_quant_fp8(down_input)
-            else:
-                self.w2_input_scale = torch.ones(
-                    self.num_local_experts,
-                    dtype=torch.float32,
-                    device=hidden_states_device,
-                )
-
-        # GroupGemm-1
-        down_output = torch.empty(
-            down_input.shape[0],
-            self.w2_weight.shape[1],
-            device=hidden_states_device,
-            dtype=hidden_states_dtype,
-        )
-        down_output = self.grouped_gemm_runner(
-            a=down_input,
-            b=self.w2_weight,
-            c=down_output,
-            batch_size=self.num_local_experts,
-            weight_column_major=True,
-            seg_indptr=seg_indptr_cur_rank,
-            weight_indices=weight_indices_cur_rank,
-            use_fp8_w8a8=self.use_fp8_w8a8,
-            scale_a=self.w2_input_scale,
-            scale_b=self.w2_weight_scale,
-            block_shape=self.block_shape,
-        )
-        del down_input
-
-        # PostReorder
-        output = torch.empty(
-            hidden_states_shape, dtype=hidden_states_dtype, device=hidden_states_device
-        )
-        post_reorder_triton_kernel[(hidden_states_shape[0],)](
-            down_output,
-            output,
-            src2dst,
-            topk_ids,
-            topk_weights,
-            self.start_expert_id,
-            self.end_expert_id,
-            self.top_k,
-            hidden_states_shape[1],
-            0,
-            BLOCK_SIZE=512,
-        )
-        return output
-
-    @classmethod
-    def make_expert_params_mapping(
-        cls,
-        ckpt_gate_proj_name: str,
-        ckpt_down_proj_name: str,
-        ckpt_up_proj_name: str,
-        num_experts: int,
-    ) -> List[Tuple[str, str, int, str]]:
-        return [
-            # (param_name, weight_name, expert_id, shard_id)
-            (
-                (
-                    "experts.w13_"
-                    if weight_name in [ckpt_gate_proj_name, ckpt_up_proj_name]
-                    else "experts.w2_"
-                ),
-                f"experts.{expert_id}.{weight_name}.",
-                expert_id,
-                shard_id,
-            )
-            for expert_id in range(num_experts)
-            for shard_id, weight_name in [
-                ("w1", ckpt_gate_proj_name),
-                ("w2", ckpt_down_proj_name),
-                ("w3", ckpt_up_proj_name),
-            ]
-        ]
-
-    @classmethod
-    def make_expert_input_scale_params_mapping(
-        cls,
-        num_experts: int,
-    ) -> List[Tuple[str, str, int, str]]:
-        # (param_name, weight_name, expert_id, shard_id)
-        return [
-            (
-                "experts.w13_" if shard_id in ["w1", "w3"] else "experts.w2_",
-                f"experts.{expert_id}.{shard_id}.",
-                expert_id,
-                shard_id,
-            )
-            for expert_id in range(num_experts)
-            for shard_id in ["w1", "w2", "w3"]
-        ]
-
-    def weight_loader(
-        self,
-        param: torch.nn.Parameter,
-        loaded_weight: torch.Tensor,
-        weight_name: str,
-        shard_id: str,
-        expert_id: int,
-    ) -> None:
-        physical_expert_ids = (
-            get_global_expert_location_metadata().logical_to_all_physical(
-                self.layer_id, expert_id
-            )
-        )
-        for physical_expert_id in physical_expert_ids:
-            self._weight_loader_physical(
-                param=param,
-                loaded_weight=loaded_weight,
-                weight_name=weight_name,
-                shard_id=shard_id,
-                expert_id=physical_expert_id,
-            )
-
-    def _weight_loader_physical(
-        self,
-        param: torch.nn.Parameter,
-        loaded_weight: torch.Tensor,
-        weight_name: str,
-        shard_id: str,
-        expert_id: int,
-    ) -> None:
-        if expert_id < self.start_expert_id or expert_id > self.end_expert_id:
-            return
-        expert_id = expert_id - self.start_expert_id
-
-        self._weight_loader_impl(
-            param=param,
-            loaded_weight=loaded_weight,
-            weight_name=weight_name,
-            shard_id=shard_id,
-            expert_id=expert_id,
-        )
-        return
-
->>>>>>> dde23b21
 
 class DeepEPMoE(EPMoE):
     """
@@ -1081,19 +790,25 @@
         hidden_states = torch_npu.npu_grouped_matmul(
             x=[hidden_states],
             weight=[self.w13_weight],
-            scale=[self.w13_weight_scale.to(output_dtype)],
-            per_token_scale=[pertoken_scale],
             split_item=2,
             group_list_type=group_list_type,
             group_type=0,
             group_list=seg_indptr,
-            output_dtype=output_dtype,
+            output_dtype=torch.int32,
         )[0]
 
         # act_fn: swiglu
-        hidden_states = torch_npu.npu_swiglu(hidden_states)
-
-        hidden_states, swiglu_out_scale = torch_npu.npu_dynamic_quant(hidden_states)
+        hidden_states, swiglu_out_scale = torch_npu.npu_dequant_swiglu_quant(
+            x=hidden_states,
+            weight_scale=self.w13_weight_scale.to(torch.float32),
+            activation_scale=pertoken_scale,
+            bias=None,
+            quant_scale=None,
+            quant_offset=None,
+            group_index=seg_indptr,
+            activate_left=True,
+            quant_mode=1,
+        )
 
         # gmm2: down_proj
         hidden_states = torch_npu.npu_grouped_matmul(
@@ -1171,191 +886,6 @@
         )
 
 
-<<<<<<< HEAD
-=======
-class AscendDeepEPMoE(EPMoE):
-    _has_printed = False
-
-    def __init__(
-        self,
-        num_experts: int,
-        top_k: int,
-        hidden_size: int,
-        intermediate_size: int,
-        layer_id: int,
-        params_dtype: Optional[torch.dtype] = None,
-        quant_config: Optional[QuantizationConfig] = None,
-        tp_size: Optional[int] = None,
-        prefix: str = "",
-        correction_bias: Optional[torch.Tensor] = None,
-        custom_routing_function: Optional[Callable] = None,
-        activation: str = "silu",
-        routed_scaling_factor: Optional[float] = None,
-        deepep_mode: DeepEPMode = DeepEPMode.auto,
-    ):
-        super().__init__(
-            num_experts=num_experts,
-            top_k=top_k,
-            hidden_size=hidden_size,
-            intermediate_size=intermediate_size,
-            layer_id=layer_id,
-            params_dtype=params_dtype,
-            quant_config=quant_config,
-            tp_size=tp_size,
-            prefix=prefix,
-            activation=activation,
-            routed_scaling_factor=routed_scaling_factor,
-        )
-        self.deepep_mode = deepep_mode
-
-    def weight_loader(
-        self,
-        param: torch.nn.Parameter,
-        loaded_weight: torch.Tensor,
-        weight_name: str,
-        shard_id: str,
-        expert_id: int,
-    ) -> None:
-        physical_expert_ids = (
-            get_global_expert_location_metadata().logical_to_all_physical(
-                self.layer_id, expert_id
-            )
-        )
-        for physical_expert_id in physical_expert_ids:
-            self._weight_loader_physical(
-                param=param,
-                loaded_weight=loaded_weight,
-                weight_name=weight_name,
-                shard_id=shard_id,
-                expert_id=physical_expert_id,
-            )
-
-    def _weight_loader_physical(
-        self,
-        param: torch.nn.Parameter,
-        loaded_weight: torch.Tensor,
-        weight_name: str,
-        shard_id: str,
-        expert_id: int,
-    ) -> None:
-        if expert_id < self.start_expert_id or expert_id > self.end_expert_id:
-            return
-        expert_id = expert_id - self.start_expert_id
-
-        if shard_id not in ("w1", "w2", "w3"):
-            raise ValueError(
-                f"shard_id must be ['w1','w2','w3'] but " f"got {shard_id}."
-            )
-
-        # Special case for w8a8 scales.
-        if "scale" in weight_name or "offset" in weight_name:
-            self._load_w8a8_scale(
-                param.data,
-                loaded_weight,
-                shard_id,
-                expert_id,
-            )
-            return
-
-        if shard_id == "w2":
-            param.data[expert_id] = loaded_weight
-        elif shard_id == "w1":
-            param.data[expert_id][: self.intermediate_size, :] = loaded_weight
-        elif shard_id == "w3":
-            param.data[expert_id][self.intermediate_size :, :] = loaded_weight
-        else:
-            raise ValueError(f"Expected shard_id w1,w2 or w3 but got {shard_id}")
-
-    def _load_w8a8_scale(
-        self,
-        param: torch.nn.Parameter,
-        loaded_weight: torch.Tensor,
-        shard_id: str,
-        expert_id: int,
-    ) -> None:
-        expert_data = param.data[expert_id]
-        SHARD_ID_TO_SHARDED_DIM = {"w1": 0, "w2": 1, "w3": 0}
-        shard_dim = SHARD_ID_TO_SHARDED_DIM[shard_id]
-        if shard_id == "w2":
-            expert_data.copy_(loaded_weight)
-        elif shard_id in ("w1", "w3"):
-            # Index the loaded weight for tp sharding.
-            # gate_up_proj: "MergedColumnParallel", so tp sharding on output_dim
-            shard_size = expert_data.shape[shard_dim] // 2
-
-            if shard_id == "w1":
-                expert_data = expert_data.narrow(shard_dim, 0, shard_size)
-            # w3, up_proj: Load into second logical weight of w13.
-            else:
-                assert shard_id == "w3"
-                expert_data = expert_data.narrow(shard_dim, shard_size, shard_size)
-            expert_data.copy_(loaded_weight)
-
-    def forward(
-        self,
-        hidden_states: torch.Tensor,
-        topk_idx: torch.Tensor,
-        topk_weights: torch.Tensor,
-        reorder_topk_ids: torch.Tensor,
-        seg_indptr: torch.Tensor,
-        masked_m: torch.Tensor,
-        expected_m: int,
-        num_recv_tokens_per_expert: List[int],
-        forward_batch: ForwardBatch,
-    ):
-        assert self.quant_method is not None
-        assert self.activation == "silu"
-
-        pertoken_scale = hidden_states[1]
-        hidden_states = hidden_states[0]
-        output_dtype = torch.bfloat16
-
-        group_list_type = 1
-        seg_indptr = seg_indptr.to(torch.int64)
-
-        import torch_npu
-
-        # gmm1: gate_up_proj
-        hidden_states = torch_npu.npu_grouped_matmul(
-            x=[hidden_states],
-            weight=[self.w13_weight],
-            split_item=2,
-            group_list_type=group_list_type,
-            group_type=0,
-            group_list=seg_indptr,
-            output_dtype=torch.int32,
-        )[0]
-
-        # act_fn: swiglu
-        hidden_states, swiglu_out_scale = torch_npu.npu_dequant_swiglu_quant(
-            x=hidden_states,
-            weight_scale=self.w13_weight_scale.to(torch.float32),
-            activation_scale=pertoken_scale,
-            bias=None,
-            quant_scale=None,
-            quant_offset=None,
-            group_index=seg_indptr,
-            activate_left=True,
-            quant_mode=1,
-        )
-
-        # gmm2: down_proj
-        hidden_states = torch_npu.npu_grouped_matmul(
-            x=[hidden_states],
-            weight=[self.w2_weight],
-            scale=[self.w2_weight_scale.to(output_dtype)],
-            per_token_scale=[swiglu_out_scale],
-            split_item=2,
-            group_list_type=group_list_type,
-            group_type=0,
-            group_list=seg_indptr,
-            output_dtype=output_dtype,
-        )[0]
-
-        return hidden_states
-
-
->>>>>>> dde23b21
 def get_moe_impl_class():
     if global_server_args_dict["moe_a2a_backend"].is_deepep():
         return DeepEPMoE
