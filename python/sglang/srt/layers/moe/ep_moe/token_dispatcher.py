import logging

from sglang.srt.layers.quantization.deep_gemm import _ENABLE_JIT_DEEPGEMM
<<<<<<< HEAD
from sglang.srt.managers.expert_distribution import (
    get_global_expert_distribution_recorder,
)
from sglang.srt.utils import DeepEPMode
=======
from sglang.srt.managers.schedule_batch import global_server_args_dict
from sglang.srt.utils import DeepEPMode, load_json_config
>>>>>>> 73187152

try:
    from deep_ep import Buffer, Config

    from sglang.srt.layers.quantization.fp8_kernel import (
        sglang_per_token_group_quant_fp8,
    )

    use_deepep = True
except ImportError:
    use_deepep = False

from enum import IntEnum, auto
from typing import Optional, Tuple, Union

import torch
import torch.distributed as dist

from sglang.srt.layers.moe.ep_moe.kernels import (
    deepep_permute_triton_kernel,
    deepep_post_reorder_triton_kernel,
    deepep_run_moe_deep_preprocess,
)
from sglang.srt.model_executor.forward_batch_info import ForwardMode

logger = logging.getLogger(__name__)


class DeepEPDispatchMode(IntEnum):
    NORMAL = auto()
    LOW_LATENCY = auto()


class DeepEPBuffer:
    _buffer = None
    _dispatch_mode: Optional[DeepEPDispatchMode] = None
    _hidden_size: Optional[int] = None
    _num_max_dispatch_tokens_per_rank: Optional[int] = None
    _num_experts: Optional[int] = None

    @classmethod
    def get_deepep_buffer(
        cls,
        group: dist.ProcessGroup,
        hidden_size: int,
        param_bytes: int,
        deepep_mode: DeepEPMode,
        num_max_dispatch_tokens_per_rank: int = None,
        num_experts: int = None,
    ):
        if cls._buffer is not None:
            return cls._buffer

        cls._hidden_size = hidden_size
        cls._num_max_dispatch_tokens_per_rank = num_max_dispatch_tokens_per_rank
        cls._num_experts = num_experts

        num_nvl_bytes, num_rdma_bytes = 0, 0
        if deepep_mode.enable_normal():
            hidden_bytes = hidden_size * param_bytes
            for config in (
                _DeepEPConfig.get_instance().normal_dispatch_config
                or Buffer.get_dispatch_config(group.size()),
                _DeepEPConfig.get_instance().normal_combine_config
                or Buffer.get_combine_config(group.size()),
            ):
                num_nvl_bytes = max(
                    config.get_nvl_buffer_size_hint(hidden_bytes, group.size()),
                    num_nvl_bytes,
                )
                num_rdma_bytes = max(
                    config.get_rdma_buffer_size_hint(hidden_bytes, group.size()),
                    num_rdma_bytes,
                )
        if deepep_mode.enable_low_latency():
            assert num_max_dispatch_tokens_per_rank is not None
            assert num_experts is not None and num_experts % group.size() == 0
            num_rdma_bytes = max(
                Buffer.get_low_latency_rdma_size_hint(
                    num_max_dispatch_tokens_per_rank,
                    hidden_size,
                    group.size(),
                    num_experts,
                ),
                num_rdma_bytes,
            )
        cls._buffer = Buffer(
            group,
            num_nvl_bytes,
            num_rdma_bytes,
            low_latency_mode=deepep_mode.enable_low_latency(),
            num_qps_per_rank=(max(num_experts // group.size(), Buffer.num_sms // 2)),
        )
        return cls._buffer

    @classmethod
    def clean_buffer(cls):
        if not cls._buffer.low_latency_mode:
            return
        cls._buffer.clean_low_latency_buffer(
            cls._num_max_dispatch_tokens_per_rank,
            cls._hidden_size,
            cls._num_experts,
        )

    @classmethod
    def set_dispatch_mode_as_normal(cls):
        cls._dispatch_mode = DeepEPDispatchMode.NORMAL

    @classmethod
    def set_dispatch_mode_as_low_latency(cls):
        if cls._dispatch_mode == DeepEPDispatchMode.NORMAL:
            cls.clean_buffer()
        cls._dispatch_mode = DeepEPDispatchMode.LOW_LATENCY


class _DeepEPConfig:
    _instance = None

    def __init__(self):
        config_str = global_server_args_dict["deepep_config"]
        if config_str:
            config_parsed = load_json_config(config_str)
            if torch.distributed.get_rank() == 0:
                logger.info(f"Use DeepEP Config: {config_parsed}")
            self.normal_dispatch_config = Config(**config_parsed["normal_dispatch"])
            self.normal_combine_config = Config(**config_parsed["normal_combine"])
        else:
            self.normal_dispatch_config = None
            self.normal_combine_config = None

    @classmethod
    def get_instance(cls):
        if cls._instance is None:
            cls._instance = _DeepEPConfig()
        return cls._instance


class _DeepEPDispatcherImplBase:
    def __init__(
        self,
        group: torch.distributed.ProcessGroup,
        router_topk: int,
        permute_fusion: bool,
        num_experts: int,
        num_local_experts: int,
        hidden_size: int,
        params_dtype: torch.dtype,
        deepep_mode: DeepEPMode,
    ):
        if not use_deepep:
            raise ImportError(
                "DeepEP is not installed. Please install DeepEP package from "
                "https://github.com/deepseek-ai/deepep."
            )

        self.group = group
        self.router_topk = router_topk
        self.permute_fusion = permute_fusion
        self.num_experts = num_experts
        self.num_local_experts = num_local_experts
        self.hidden_size = hidden_size
        self.params_dtype = params_dtype
        self.deepep_mode = deepep_mode

        self.params_bytes = 2
        self.num_max_dispatch_tokens_per_rank = 128

        self.handle = None

    def dispatch_a(
        self,
        hidden_states: torch.Tensor,
        topk_idx: torch.Tensor,
        topk_weights: torch.Tensor,
    ):
        raise NotImplementedError

    def dispatch_b(self, *args, **kwargs):
        raise NotImplementedError

    def combine_a(
        self,
        hidden_states: torch.Tensor,
        topk_idx: torch.Tensor,
        topk_weights: torch.Tensor,
    ):
        raise NotImplementedError

    def combine_b(self, *args, **kwargs):
        raise NotImplementedError

    def _get_buffer(self):
        raise NotImplementedError


class _DeepEPDispatcherImplNormal(_DeepEPDispatcherImplBase):
    def __init__(self, async_finish: bool, **kwargs):
        super().__init__(**kwargs)

        self.async_finish = async_finish
        self.src2dst = None

    def dispatch_a(
        self,
        hidden_states: torch.Tensor,
        topk_idx: torch.Tensor,
        topk_weights: torch.Tensor,
    ):
        topk_idx = topk_idx.to(torch.int64)
        if _ENABLE_JIT_DEEPGEMM:
            # TODO hard code 128 block quant,use fp8 communication
            hidden_states = sglang_per_token_group_quant_fp8(hidden_states, 128)
        previous_event = Buffer.capture() if self.async_finish else None
        return hidden_states, topk_idx, topk_weights, previous_event

    def dispatch_b(self, hidden_states, topk_idx, topk_weights, previous_event):
        if _ENABLE_JIT_DEEPGEMM:
            (
                hidden_states,
                topk_idx,
                topk_weights,
                num_recv_tokens_per_expert_list,
                event,
            ) = self._dispatch_core(
                hidden_states, topk_idx, topk_weights, previous_event
            )
            event.current_stream_wait() if self.async_finish else ()
            return (
                hidden_states,
                topk_idx,
                topk_weights,
                None,
                num_recv_tokens_per_expert_list,
                None,
                None,
                None,
            )
        else:
            (
                hidden_states,
                topk_idx,
                topk_weights,
                num_recv_tokens_per_expert_list,
                event,
            ) = self._dispatch_core(
                hidden_states, topk_idx, topk_weights, previous_event
            )
            event.current_stream_wait() if self.async_finish else ()
            if hidden_states.shape[0] > 0:
                reorder_topk_ids, seg_indptr, hidden_states = self._deepep_permute(
                    hidden_states, topk_idx, fp8_dtype=hidden_states.dtype
                )
            else:
                reorder_topk_ids = torch.empty(
                    (0,), device=hidden_states.device, dtype=torch.int64
                )
                seg_indptr = torch.zeros(
                    (self.num_experts + 1,),
                    device=hidden_states.device,
                    dtype=torch.int64,
                )

            masked_m = expected_m = None
            return (
                hidden_states,
                topk_idx,
                topk_weights,
                reorder_topk_ids,
                None,
                seg_indptr,
                masked_m,
                expected_m,
            )

    def _dispatch_core(
        self,
        x: Union[torch.Tensor, Tuple[torch.Tensor, torch.Tensor]],
        topk_idx: torch.Tensor,
        topk_weights: torch.Tensor,
        previous_event,
    ):
        buffer = self._get_buffer()
        (
            num_tokens_per_rank,
            num_tokens_per_rdma_rank,
            num_tokens_per_expert,
            is_token_in_rank,
            previous_event,
        ) = buffer.get_dispatch_layout(
            topk_idx,
            self.num_experts,
            previous_event=previous_event,
            async_finish=self.async_finish,
            allocate_on_comm_stream=previous_event is not None,
        )

        # FIXME: `handle` should be transmitted with tokens from dispatch to combine.
        # However, doing this would incur an unknown synchronization error, but keeping
        # `handle` as a member variable works.

        (
            recv_x,
            recv_topk_idx,
            recv_topk_weights,
            num_recv_tokens_per_expert_list,
            self.handle,
            event,
        ) = buffer.dispatch(
            x,
            topk_idx=topk_idx,
            topk_weights=topk_weights,
            num_tokens_per_rank=num_tokens_per_rank,
            num_tokens_per_rdma_rank=num_tokens_per_rdma_rank,
            is_token_in_rank=is_token_in_rank,
            num_tokens_per_expert=num_tokens_per_expert,
            previous_event=previous_event,
            async_finish=self.async_finish,
            allocate_on_comm_stream=(previous_event is not None) and self.async_finish,
            expert_alignment=128 if _ENABLE_JIT_DEEPGEMM else 1,
            config=_DeepEPConfig.get_instance().normal_dispatch_config,
        )

        get_global_expert_distribution_recorder().on_deepep_dispatch_normal(
            num_recv_tokens_per_expert_list,
            num_tokens_per_rank=num_tokens_per_rank,
            num_tokens_per_rdma_rank=num_tokens_per_rdma_rank,
            num_tokens_per_expert=num_tokens_per_expert,
        )

        return (
            recv_x,
            recv_topk_idx,
            recv_topk_weights,
            num_recv_tokens_per_expert_list,
            event,
        )

    def _deepep_permute(
        self,
        hidden_states: torch.Tensor,
        topk_idx: torch.Tensor,
        fp8_dtype: Optional[torch.dtype] = None,
        use_fp8_w8a8: bool = False,
        use_block_quant: bool = False,
    ):
        """
        Copy from Megatron-Core token_dispatcher MoEFlexTokenDispatcher
        https://github.com/NVIDIA/Megatron-LM/blob/main/megatron/core/transformer/moe/token_dispatcher.py
        """

        reorder_topk_ids, self.src2dst, seg_indptr = deepep_run_moe_deep_preprocess(
            topk_idx, self.num_experts
        )
        num_total_tokens = reorder_topk_ids.numel()
        gateup_input = torch.empty(
            (int(num_total_tokens), hidden_states.shape[1]),
            device=hidden_states.device,
            dtype=(
                fp8_dtype
                if (use_fp8_w8a8 and not use_block_quant)
                else hidden_states.dtype
            ),
        )
        # PreReorder
        deepep_permute_triton_kernel[(hidden_states.shape[0],)](
            hidden_states,
            gateup_input,
            self.src2dst,
            topk_idx,
            None,
            self.router_topk,
            hidden_states.shape[1],
            BLOCK_SIZE=512,
        )
        return reorder_topk_ids, seg_indptr, gateup_input

    def combine_a(
        self,
        hidden_states: torch.Tensor,
        topk_idx: torch.Tensor,
        topk_weights: torch.Tensor,
    ):
        if _ENABLE_JIT_DEEPGEMM:
            output = hidden_states
        else:
            if hidden_states.shape[0] > 0:
                num_tokens = self.src2dst.shape[0] // self.router_topk
                output = torch.empty(
                    (num_tokens, hidden_states.shape[1]),
                    device=hidden_states.device,
                    dtype=hidden_states.dtype,
                )
                deepep_post_reorder_triton_kernel[(num_tokens,)](
                    hidden_states,
                    output,
                    self.src2dst,
                    topk_idx,
                    topk_weights,
                    self.router_topk,
                    hidden_states.shape[1],
                    BLOCK_SIZE=512,
                )
            else:
                output = torch.zeros(
                    (0, hidden_states.shape[1]),
                    device=hidden_states.device,
                    dtype=hidden_states.dtype,
                )
        previous_event = Buffer.capture() if self.async_finish else None
        return output, previous_event

    def combine_b(self, output, previous_event):
        hidden_states, event = self._combine_core(output, previous_event)
        event.current_stream_wait() if self.async_finish else ()
        self.handle = None
        self.src2dst = None
        return hidden_states

    def _combine_core(self, x: torch.Tensor, previous_event):
        buffer = self._get_buffer()
        combined_x, _, event = buffer.combine(
            x,
            self.handle,
            async_finish=self.async_finish,
            previous_event=previous_event,
            allocate_on_comm_stream=previous_event is not None,
            config=_DeepEPConfig.get_instance().normal_combine_config,
        )
        return combined_x, event

    def _get_buffer(self):
        DeepEPBuffer.set_dispatch_mode_as_normal()

        return DeepEPBuffer.get_deepep_buffer(
            self.group,
            self.hidden_size,
            self.params_bytes,
            self.deepep_mode,
            self.num_max_dispatch_tokens_per_rank,
            self.num_experts,
        )


class _DeepEPDispatcherImplLowLatency(_DeepEPDispatcherImplBase):
    def __init__(self, return_recv_hook: bool, **kwargs):
        super().__init__(**kwargs)

        """
        num_max_dispatch_tokens_per_rank: the actual batch size in the decoding engine should be less than 256
        https://github.com/deepseek-ai/DeepEP?tab=readme-ov-file#example-use-in-inference-decoding
        """
        self.return_recv_hook = return_recv_hook

    def dispatch_a(
        self,
        hidden_states: torch.Tensor,
        topk_idx: torch.Tensor,
        topk_weights: torch.Tensor,
    ):
        buffer = self._get_buffer()
        topk_idx = topk_idx.to(torch.int64)
        expected_m = (
            hidden_states.shape[0] * buffer.group_size * topk_idx.shape[1]
            + self.num_experts
        ) // self.num_experts
        hidden_states, masked_m, event, hook = self._dispatch_core(
            hidden_states,
            topk_idx,
            use_fp8=True,
        )
        return (
            hidden_states,
            topk_idx,
            topk_weights,
            masked_m,
            expected_m,
            event,
            hook,
        )

    def dispatch_b(
        self,
        hidden_states,
        topk_idx,
        topk_weights,
        masked_m,
        expected_m,
        event,
        hook,
    ):
        hook() if self.return_recv_hook else event.current_stream_wait()

        get_global_expert_distribution_recorder().on_deepep_dispatch_low_latency(
            masked_m
        )

        reorder_topk_ids = seg_indptr = None

        return (
            hidden_states,
            topk_idx,
            topk_weights,
            reorder_topk_ids,
            None,
            seg_indptr,
            masked_m,
            expected_m,
        )

    def _dispatch_core(
        self,
        hidden_states: torch.Tensor,
        topk_idx: torch.Tensor,
        use_fp8: bool = False,
    ):
        """
        # For H20, there will be an CUDA error: DeepEP/csrc/kernels/internode_ll.cu:337 'too many blocks in cooperative launch'.
        # Please make sure to change DeepEP code in internode_ll.cu dispatch / combine as below first and then reinstall.
        # More details refer: https://github.com/deepseek-ai/DeepEP/issues/15#issuecomment-2709715782

        diff --git a/csrc/kernels/internode_ll.cu b/csrc/kernels/internode_ll.cu
        index 76ae2e2..8ecd08f 100644
        --- a/csrc/kernels/internode_ll.cu
        +++ b/csrc/kernels/internode_ll.cu
        @@ -310,8 +310,8 @@ void dispatch(void* packed_recv_x, float* packed_recv_x_scales,
                    int num_topk, int num_experts, int rank, int num_ranks, bool use_fp8,
                    void* workspace, cudaStream_t stream, int phases) {
            constexpr int kNumMaxTopK = 9;
        -    constexpr int kNumWarpsPerGroup = 10;
        -    constexpr int kNumWarpGroups = 3;
        +    constexpr int kNumWarpsPerGroup = 8;
        +    constexpr int kNumWarpGroups = 4;
            EP_STATIC_ASSERT(kNumMaxTopK + 1 <= kNumWarpGroups * kNumWarpsPerGroup, "Too many top-k selections");

            const auto num_warps = kNumWarpGroups * kNumWarpsPerGroup;
        @@ -501,8 +501,8 @@ void combine(void* combined_x,
                    int num_combined_tokens, int hidden, int num_max_dispatch_tokens_per_rank,
                    int num_topk, int num_experts, int rank, int num_ranks,
                    void* workspace, cudaStream_t stream, int phases) {
        -    constexpr int kNumWarpsPerGroup = 10;
        -    constexpr int kNumWarpGroups = 3;
        +    constexpr int kNumWarpsPerGroup = 8;
        +    constexpr int kNumWarpGroups = 4;
            constexpr int kNumMaxTopk = 9;

            const auto num_warps = kNumWarpGroups * kNumWarpsPerGroup;
        """
        buffer = self._get_buffer()
        packed_recv_hidden, packed_recv_count, self.handle, event, hook = (
            buffer.low_latency_dispatch(
                hidden_states,
                topk_idx,
                self.num_max_dispatch_tokens_per_rank,
                self.num_experts,
                use_fp8=use_fp8,
                async_finish=not self.return_recv_hook,
                return_recv_hook=self.return_recv_hook,
            )
        )
        return packed_recv_hidden, packed_recv_count, event, hook

    def combine_a(
        self,
        hidden_states: torch.Tensor,
        topk_idx: torch.Tensor,
        topk_weights: torch.Tensor,
    ):
        hidden_states, event, hook = self._combine_core(
            hidden_states,
            topk_idx,
            topk_weights,
        )
        return hidden_states, event, hook

    def combine_b(self, hidden_states, event, hook):
        hook() if self.return_recv_hook else event.current_stream_wait()
        return hidden_states

    def _combine_core(
        self,
        hidden_states: torch.Tensor,
        topk_idx: torch.Tensor,
        topk_weights: torch.Tensor,
    ):
        buffer = self._get_buffer()
        combined_hidden_states, event, hook = buffer.low_latency_combine(
            hidden_states,
            topk_idx,
            topk_weights,
            self.handle,
            async_finish=not self.return_recv_hook,
            return_recv_hook=self.return_recv_hook,
        )
        self.handle = None
        return combined_hidden_states, event, hook

    def _get_buffer(self):
        DeepEPBuffer.set_dispatch_mode_as_low_latency()
        return DeepEPBuffer.get_deepep_buffer(
            self.group,
            self.hidden_size,
            self.params_bytes,
            self.deepep_mode,
            self.num_max_dispatch_tokens_per_rank,
            self.num_experts,
        )


class DeepEPDispatcher:
    def __init__(
        self,
        group: torch.distributed.ProcessGroup,
        router_topk: int,
        permute_fusion: bool = False,
        num_experts: int = None,
        num_local_experts: int = None,
        hidden_size: int = None,
        params_dtype: torch.dtype = None,
        deepep_mode: DeepEPMode = DeepEPMode.auto,
        async_finish: bool = False,
        return_recv_hook: bool = False,
    ):
        self.deepep_mode = deepep_mode

        common_kwargs = dict(
            group=group,
            router_topk=router_topk,
            permute_fusion=permute_fusion,
            num_experts=num_experts,
            num_local_experts=num_local_experts,
            hidden_size=hidden_size,
            params_dtype=params_dtype,
            deepep_mode=deepep_mode,
        )

        if self.deepep_mode.enable_low_latency():
            self._low_latency_dispatcher = _DeepEPDispatcherImplLowLatency(
                return_recv_hook=return_recv_hook,
                **common_kwargs,
            )
        if self.deepep_mode.enable_normal():
            self._normal_dispatcher = _DeepEPDispatcherImplNormal(
                async_finish=async_finish,
                **common_kwargs,
            )

    def dispatch(self, *args, **kwargs) -> Tuple:
        self.dispatch_a(*args, **kwargs)
        ret = self.dispatch_b()
        return ret

    def dispatch_a(
        self,
        hidden_states: torch.Tensor,
        topk_idx: torch.Tensor,
        topk_weights: torch.Tensor,
        forward_mode: ForwardMode = None,
    ):
        inner_state = self._get_impl(forward_mode).dispatch_a(
            hidden_states=hidden_states,
            topk_idx=topk_idx,
            topk_weights=topk_weights,
        )
        self._dispatch_intermediate_state = forward_mode, inner_state

    def dispatch_b(self):
        forward_mode, inner_state = self._dispatch_intermediate_state
        del self._dispatch_intermediate_state
        return self._get_impl(forward_mode).dispatch_b(*inner_state)

    def combine(self, *args, **kwargs) -> Tuple:
        self.combine_a(*args, **kwargs)
        ret = self.combine_b()
        return ret

    def combine_a(
        self,
        hidden_states: torch.Tensor,
        topk_idx: torch.Tensor,
        topk_weights: torch.Tensor,
        forward_mode: ForwardMode,
    ):
        inner_state = self._get_impl(forward_mode).combine_a(
            hidden_states=hidden_states,
            topk_idx=topk_idx,
            topk_weights=topk_weights,
        )
        self._combine_intermediate_state = forward_mode, inner_state

    def combine_b(self):
        forward_mode, inner_state = self._combine_intermediate_state
        del self._combine_intermediate_state
        return self._get_impl(forward_mode).combine_b(*inner_state)

    def _get_impl(self, forward_mode: ForwardMode) -> _DeepEPDispatcherImplBase:
        resolved_deepep_mode = self.deepep_mode.resolve(forward_mode)
        if resolved_deepep_mode == DeepEPMode.normal:
            return self._normal_dispatcher
        elif resolved_deepep_mode == DeepEPMode.low_latency:
            return self._low_latency_dispatcher
        else:
            raise ValueError(f"Invalid deepep_mode: {self.deepep_mode}")<|MERGE_RESOLUTION|>--- conflicted
+++ resolved
@@ -1,15 +1,11 @@
 import logging
 
 from sglang.srt.layers.quantization.deep_gemm import _ENABLE_JIT_DEEPGEMM
-<<<<<<< HEAD
 from sglang.srt.managers.expert_distribution import (
     get_global_expert_distribution_recorder,
 )
-from sglang.srt.utils import DeepEPMode
-=======
 from sglang.srt.managers.schedule_batch import global_server_args_dict
 from sglang.srt.utils import DeepEPMode, load_json_config
->>>>>>> 73187152
 
 try:
     from deep_ep import Buffer, Config
