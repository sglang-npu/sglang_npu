--- conflicted
+++ resolved
@@ -246,11 +246,7 @@
         # NOTE: now npu_moe_gating_top_k can only support `group_count=256` pattern
         if global_num_experts == 256:
             router_logits = router_logits.to(torch.float32)
-<<<<<<< HEAD
             topk_weights, topk_ids, _ = torch_npu.npu_moe_gating_top_k(
-=======
-            return torch_npu.npu_moe_gating_top_k(
->>>>>>> 930fe467
                 router_logits,
                 k=self.top_k,
                 bias=self.correction_bias.to(torch.float32),
