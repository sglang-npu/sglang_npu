--- conflicted
+++ resolved
@@ -28,26 +28,20 @@
     topk_ids_logical_to_physical,
 )
 from sglang.srt.managers.schedule_batch import global_server_args_dict
-<<<<<<< HEAD
-from sglang.srt.utils import get_compiler_backend, is_cuda, is_hip, get_bool_env_var
-
-_is_cuda = is_cuda()
-_is_hip = is_hip()
-_use_aiter = get_bool_env_var("SGLANG_USE_AITER") and _is_hip
-=======
 from sglang.srt.utils import (
     cpu_has_amx_support,
     get_compiler_backend,
     is_cpu,
     is_cuda,
     is_hip,
+    get_bool_env_var
 )
 
 _is_cuda = is_cuda()
 _is_hip = is_hip()
+_use_aiter = get_bool_env_var("SGLANG_USE_AITER") and _is_hip
 _is_cpu_amx_available = cpu_has_amx_support()
 _is_cpu = is_cpu()
->>>>>>> 094c116f
 
 if _is_cuda:
     from sgl_kernel import moe_fused_gate
