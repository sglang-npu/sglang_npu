# Copyright 2024 SGLang Team
# Licensed under the Apache License, Version 2.0 (the "License");
# you may not use this file except in compliance with the License.
# You may obtain a copy of the License at
#
#     http://www.apache.org/licenses/LICENSE-2.0
#
# Unless required by applicable law or agreed to in writing, software
# distributed under the License is distributed on an "AS IS" BASIS,
# WITHOUT WARRANTIES OR CONDITIONS OF ANY KIND, either express or implied.
# See the License for the specific language governing permissions and
# limitations under the License.
# ==============================================================================

import math
from typing import Callable, Optional

import torch
import torch.nn.functional as F

from sglang.srt.managers.expert_distribution import ExpertDistributionRecorder
from sglang.srt.managers.schedule_batch import global_server_args_dict
from sglang.srt.utils import get_compiler_backend, is_cuda, is_hip

_is_cuda = is_cuda()
_is_hip = is_hip()

if _is_cuda:
    from sgl_kernel import moe_fused_gate

if _is_cuda or _is_hip:
    from sgl_kernel import topk_softmax


expert_distribution_recorder = ExpertDistributionRecorder()


def fused_topk_native(
    hidden_states: torch.Tensor,
    gating_output: torch.Tensor,
    topk: int,
    renormalize: bool,
):
    assert (
        hidden_states.shape[0] == gating_output.shape[0]
    ), f"Number of tokens mismatch, {hidden_states.shape=} vs {gating_output.shape=}"
    M, _ = hidden_states.shape
    topk_weights = torch.empty(
        M, topk, dtype=torch.float32, device=hidden_states.device
    )
    topk_ids = torch.empty(M, topk, dtype=torch.int32, device=hidden_states.device)
    topk_weights = F.softmax(gating_output.float(), dim=-1)
    topk_weights, topk_ids = torch.topk(topk_weights, topk, dim=-1)
    if renormalize:
        topk_weights = topk_weights / topk_weights.sum(dim=-1, keepdim=True)
    return topk_weights, topk_ids


def fused_topk(
    hidden_states: torch.Tensor,
    gating_output: torch.Tensor,
    topk: int,
    renormalize: bool,
):
    assert hidden_states.shape[0] == gating_output.shape[0], "Number of tokens mismatch"

    M, _ = hidden_states.shape

    topk_weights = torch.empty(
        M, topk, dtype=torch.float32, device=hidden_states.device
    )
    topk_ids = torch.empty(M, topk, dtype=torch.int32, device=hidden_states.device)
    token_expert_indicies = torch.empty(
        M, topk, dtype=torch.int32, device=hidden_states.device
    )

    topk_softmax(
        topk_weights,
        topk_ids,
        token_expert_indicies,
        gating_output.float(),
    )
    del token_expert_indicies

    if renormalize:
        topk_weights = topk_weights / topk_weights.sum(dim=-1, keepdim=True)

    return topk_weights, topk_ids


# This is used by the Deepseek V2/V3/R1 series models
@torch.compile(dynamic=True, backend=get_compiler_backend())
def grouped_topk(
    hidden_states: torch.Tensor,
    gating_output: torch.Tensor,
    topk: int,
    renormalize: bool,
    num_expert_group: int = 0,
    topk_group: int = 0,
    n_share_experts_fusion: int = 0,
):
    assert hidden_states.shape[0] == gating_output.shape[0], "Number of tokens mismatch"

    scores = torch.softmax(gating_output, dim=-1)
    num_token = scores.shape[0]
    num_experts = scores.shape[1]
    group_scores = (
        scores.view(num_token, num_expert_group, -1).max(dim=-1).values
    )  # [n, n_group]
    group_idx = torch.topk(group_scores, k=topk_group, dim=-1, sorted=False)[
        1
    ]  # [n, top_k_group]
    group_mask = torch.zeros_like(group_scores)  # [n, n_group]
    group_mask.scatter_(1, group_idx, 1)  # [n, n_group]
    score_mask = (
        group_mask.unsqueeze(-1)
        .expand(num_token, num_expert_group, scores.shape[-1] // num_expert_group)
        .reshape(num_token, -1)
    )  # [n, e]
    tmp_scores = scores.masked_fill(~score_mask.bool(), 0.0)  # [n, e]
    topk_weights, topk_ids = torch.topk(tmp_scores, k=topk, dim=-1, sorted=False)
    if n_share_experts_fusion:
        topk_ids[:, -1] = torch.randint(
            low=num_experts,
            high=num_experts + n_share_experts_fusion,
            size=(topk_ids.size(0),),
            dtype=topk_ids.dtype,
            device=topk_ids.device,
        )
        topk_weights[:, -1] = (
            topk_weights[:, :-1].sum(dim=-1) / 2.5
        )  # 2.5 is the routed_scaling_factor.

    if renormalize:
        topk_weights_sum = (
            topk_weights.sum(dim=-1, keepdim=True)
            if n_share_experts_fusion == 0
            else topk_weights[:, :-1].sum(dim=-1, keepdim=True)
        )
        topk_weights = topk_weights / topk_weights_sum

    return topk_weights.to(torch.float32), topk_ids.to(torch.int32)


def biased_grouped_topk_impl(
    hidden_states: torch.Tensor,
    gating_output: torch.Tensor,
    correction_bias: torch.Tensor,
    topk: int,
    renormalize: bool,
    num_expert_group: int = 0,
    topk_group: int = 0,
    n_share_experts_fusion: int = 0,
):
    assert hidden_states.shape[0] == gating_output.shape[0], "Number of tokens mismatch"

    scores = gating_output.sigmoid()
    num_token = scores.shape[0]
    num_experts = scores.shape[1]
    scores_for_choice = scores.view(num_token, -1) + correction_bias.unsqueeze(0)
    group_scores = (
        scores_for_choice.view(num_token, num_expert_group, -1)
        .topk(2, dim=-1)[0]
        .sum(dim=-1)
    )  # [n, n_group]
    group_idx = torch.topk(group_scores, k=topk_group, dim=-1, sorted=False)[
        1
    ]  # [n, top_k_group]
    group_mask = torch.zeros_like(group_scores)  # [n, n_group]
    group_mask.scatter_(1, group_idx, 1)  # [n, n_group]
    score_mask = (
        group_mask.unsqueeze(-1)
        .expand(num_token, num_expert_group, scores.shape[-1] // num_expert_group)
        .reshape(num_token, -1)
    )  # [n, e]
    tmp_scores = scores_for_choice.masked_fill(
        ~score_mask.bool(), float("-inf")
    )  # [n, e]
    _, topk_ids = torch.topk(tmp_scores, k=topk, dim=-1, sorted=False)
    topk_weights = scores.gather(1, topk_ids)

    if n_share_experts_fusion:
        topk_ids[:, -1] = torch.randint(
            low=num_experts,
            high=num_experts + n_share_experts_fusion,
            size=(topk_ids.size(0),),
            dtype=topk_ids.dtype,
            device=topk_ids.device,
        )
        topk_weights[:, -1] = (
            topk_weights[:, :-1].sum(dim=-1) / 2.5
        )  # 2.5 is the routed_scaling_factor.

    if renormalize:
        topk_weights_sum = (
            topk_weights.sum(dim=-1, keepdim=True)
            if n_share_experts_fusion == 0
            else topk_weights[:, :-1].sum(dim=-1, keepdim=True)
        )
        topk_weights = topk_weights / topk_weights_sum

    return topk_weights.to(torch.float32), topk_ids.to(torch.int32)


def is_power_of_two(n):
    return n > 0 and math.log2(n).is_integer()


def biased_grouped_topk(
    hidden_states: torch.Tensor,
    gating_output: torch.Tensor,
    correction_bias: torch.Tensor,
    topk: int,
    renormalize: bool,
    num_expert_group: int = 0,
    topk_group: int = 0,
    compiled: bool = True,
    n_share_experts_fusion: int = 0,
):
    # TODO: moe_fused_gate kernel is not supported for n_share_experts_fusion > 0 now.
<<<<<<< HEAD
    if _is_cuda and is_power_of_two(correction_bias.shape[0]):
=======
    if (
        _is_cuda
        and gating_output.shape[1] // num_expert_group
        <= 32  # moe_fused_gate kernel ensure that num_experts/num_expert_group does not exceed MAX_VPT=32 now. And when kernel can handle MAX_VPT > 32, we can remove this assertion.
        and n_share_experts_fusion == 0
        and is_power_of_two(correction_bias.shape[0])
    ):
>>>>>>> bed05878
        return moe_fused_gate(
            gating_output,
            correction_bias,
            num_expert_group,
            topk_group,
            topk,
            n_share_experts_fusion,
            2.5,  # DeepSeek V3/R1 routed_scaling_factor
        )
    else:
        biased_grouped_topk_fn = (
            torch.compile(
                biased_grouped_topk_impl, dynamic=True, backend=get_compiler_backend()
            )
            if compiled
            else biased_grouped_topk_impl
        )
        return biased_grouped_topk_fn(
            hidden_states,
            gating_output,
            correction_bias,
            topk,
            renormalize,
            num_expert_group,
            topk_group,
            n_share_experts_fusion=n_share_experts_fusion,
        )


def select_experts(
    hidden_states: torch.Tensor,
    router_logits: torch.Tensor,
    top_k: int,
    use_grouped_topk: bool,
    renormalize: bool,
    topk_group: Optional[int] = None,
    num_expert_group: Optional[int] = None,
    custom_routing_function: Optional[Callable] = None,
    correction_bias: Optional[torch.Tensor] = None,
    torch_native: bool = False,
):
    n_share_experts_fusion = global_server_args_dict["n_share_experts_fusion"]
    # DeekSeek V2/V3/R1 serices models uses grouped_top_k
    if use_grouped_topk:
        assert topk_group is not None
        assert num_expert_group is not None
        if correction_bias is None:
            topk_weights, topk_ids = grouped_topk(
                hidden_states=hidden_states,
                gating_output=router_logits,
                topk=top_k,
                renormalize=renormalize,
                num_expert_group=num_expert_group,
                topk_group=topk_group,
                n_share_experts_fusion=n_share_experts_fusion,
            )
        else:
            topk_weights, topk_ids = biased_grouped_topk(
                hidden_states=hidden_states,
                gating_output=router_logits,
                correction_bias=correction_bias,
                topk=top_k,
                renormalize=renormalize,
                num_expert_group=num_expert_group,
                topk_group=topk_group,
                n_share_experts_fusion=n_share_experts_fusion,
            )
    elif torch_native and custom_routing_function is None:
        topk_weights, topk_ids = fused_topk_native(
            hidden_states=hidden_states,
            gating_output=router_logits,
            topk=top_k,
            renormalize=renormalize,
        )
    elif custom_routing_function is None:
        topk_weights, topk_ids = fused_topk(
            hidden_states=hidden_states,
            gating_output=router_logits,
            topk=top_k,
            renormalize=renormalize,
        )
    else:
        topk_weights, topk_ids = custom_routing_function(
            hidden_states=hidden_states,
            gating_output=router_logits,
            topk=top_k,
            renormalize=renormalize,
        )

    expert_distribution_recorder.record_new_token(topk_ids)

    return topk_weights, topk_ids<|MERGE_RESOLUTION|>--- conflicted
+++ resolved
@@ -218,17 +218,12 @@
     n_share_experts_fusion: int = 0,
 ):
     # TODO: moe_fused_gate kernel is not supported for n_share_experts_fusion > 0 now.
-<<<<<<< HEAD
-    if _is_cuda and is_power_of_two(correction_bias.shape[0]):
-=======
     if (
         _is_cuda
         and gating_output.shape[1] // num_expert_group
         <= 32  # moe_fused_gate kernel ensure that num_experts/num_expert_group does not exceed MAX_VPT=32 now. And when kernel can handle MAX_VPT > 32, we can remove this assertion.
-        and n_share_experts_fusion == 0
         and is_power_of_two(correction_bias.shape[0])
     ):
->>>>>>> bed05878
         return moe_fused_gate(
             gating_output,
             correction_bias,
