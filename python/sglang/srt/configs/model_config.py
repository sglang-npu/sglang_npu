--- conflicted
+++ resolved
@@ -359,15 +359,6 @@
                 if hf_api.file_exists(self.model_path, "hf_quant_config.json"):
                     quant_cfg = modelopt_quant_config
             elif os.path.exists(os.path.join(self.model_path, "hf_quant_config.json")):
-<<<<<<< HEAD
-                quant_cfg = modelopt_quant_config
-        else:
-            if quant_cfg["producer"]["name"].lower() == "modelopt":
-                if "quant_algo" in quant_cfg.keys() and quant_cfg["quant_algo"].lower() == "fp8":
-                    quant_cfg = {"quant_method": "modelopt_fp8"}
-                else:
-                    raise NotImplementedError
-=======
                 quant_config_file = os.path.join(
                     self.model_path, "hf_quant_config.json"
                 )
@@ -379,7 +370,12 @@
                     quant_cfg = {"quant_method": "w4afp8"}
                 else:
                     quant_cfg = modelopt_quant_config
->>>>>>> 7590f522
+        else:
+            if quant_cfg["producer"]["name"].lower() == "modelopt":
+                if "quant_algo" in quant_cfg.keys() and quant_cfg["quant_algo"].lower() == "fp8":
+                    quant_cfg = {"quant_method": "modelopt_fp8"}
+                else:
+                    raise NotImplementedError
         return quant_cfg
 
     # adapted from https://github.com/vllm-project/vllm/blob/v0.6.4.post1/vllm/config.py
