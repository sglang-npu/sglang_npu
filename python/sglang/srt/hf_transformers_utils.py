--- conflicted
+++ resolved
@@ -30,23 +30,6 @@
 )
 from transformers.models.auto.modeling_auto import MODEL_FOR_CAUSAL_LM_MAPPING_NAMES
 
-<<<<<<< HEAD
-try:
-    from vllm.transformers_utils.configs import ChatGLMConfig, DbrxConfig
-
-    from sglang.srt.configs import ExaoneConfig, Qwen2VLConfig, DeepseekVL2Config
-
-    _CONFIG_REGISTRY: Dict[str, Type[PretrainedConfig]] = {
-        ChatGLMConfig.model_type: ChatGLMConfig,
-        DbrxConfig.model_type: DbrxConfig,
-        ExaoneConfig.model_type: ExaoneConfig,
-        Qwen2VLConfig.model_type: Qwen2VLConfig,
-        DeepseekVL2Config.model_type:DeepseekVL2Config,
-    }
-except ImportError:
-    # We want this file to run without vllm dependency
-    _CONFIG_REGISTRY: Dict[str, Type[PretrainedConfig]] = {}
-=======
 from sglang.srt.configs import ChatGLMConfig, DbrxConfig, ExaoneConfig, Qwen2VLConfig
 
 _CONFIG_REGISTRY: Dict[str, Type[PretrainedConfig]] = {
@@ -56,7 +39,6 @@
     Qwen2VLConfig.model_type: Qwen2VLConfig,
 }
 
->>>>>>> 014cab4d
 
 for name, cls in _CONFIG_REGISTRY.items():
     with contextlib.suppress(ValueError):
