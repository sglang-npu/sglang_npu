# Copyright 2023-2024 SGLang Team
# Licensed under the Apache License, Version 2.0 (the "License");
# you may not use this file except in compliance with the License.
# You may obtain a copy of the License at
#
#     http://www.apache.org/licenses/LICENSE-2.0
#
# Unless required by applicable law or agreed to in writing, software
# distributed under the License is distributed on an "AS IS" BASIS,
# WITHOUT WARRANTIES OR CONDITIONS OF ANY KIND, either express or implied.
# See the License for the specific language governing permissions and
# limitations under the License.
# ==============================================================================
import logging
import os
import time
from abc import ABC
from collections import deque
from contextlib import contextmanager
from pathlib import Path
from typing import Any, Dict, List, Literal, Optional, Tuple, Type

import einops
import torch
import torch.distributed

from sglang.srt.eplb.expert_location import ExpertLocationMetadata
from sglang.srt.managers.schedule_batch import global_server_args_dict
from sglang.srt.model_executor.forward_batch_info import ForwardBatch
from sglang.srt.server_args import ServerArgs
from sglang.srt.utils import Withable, get_bool_env_var, is_npu

<<<<<<< HEAD
if is_npu():
=======
_is_npu = is_npu()

if _is_npu:
>>>>>>> a7281334
    torch.cuda.empty_cache = torch.npu.empty_cache
    torch.cuda.is_current_stream_capturing = torch.npu.is_current_stream_capturing

logger = logging.getLogger(__name__)

# --------------------------------------- Entrypoint -----------------------------------------

_OutputMode = Literal["file", "object"]


class ExpertDistributionRecorder(ABC):
    """Global expert distribution recording"""

    @staticmethod
    def init_new(
        server_args: ServerArgs,
        expert_location_metadata: "ExpertLocationMetadata",
        rank: int,
    ):
        if server_args.expert_distribution_recorder_mode is not None:
            assert (
                expert_location_metadata is not None
            ), "ExpertLocationMetadata is required for expert distribution recording. One possible"
            "reason is that you are using a model that does not support expert distribution"
            "recording. Try setting `get_model_config_for_expert_location` in your model."
            return _ExpertDistributionRecorderReal(
                server_args, expert_location_metadata, rank
            )
        else:
            return _ExpertDistributionRecorderNoop()

    @contextmanager
    def with_current_layer(self, layer_idx):
        yield

    @contextmanager
    def with_debug_name(self, debug_name):
        yield

    @contextmanager
    def disable_this_region(self):
        yield

    @contextmanager
    def with_forward_pass(self, forward_pass_id: int, forward_batch: ForwardBatch):
        yield

    def on_select_experts(self, topk_ids: torch.Tensor):
        pass

    def on_deepep_dispatch_normal(
        self,
        local_physical_count_of_layer: List[int],
        num_tokens_per_rank,
        num_tokens_per_rdma_rank,
        num_tokens_per_expert,
    ):
        pass

    def on_deepep_dispatch_low_latency(
        self, local_physical_count_of_layer: torch.Tensor
    ):
        pass

    def start_record(self):
        self._on_not_implemented()

    def stop_record(self):
        self._on_not_implemented()

    def dump_record(self, output_mode: _OutputMode = "file"):
        self._on_not_implemented()

    @property
    def recording(self):
        return False

    def _on_not_implemented(self):
        raise Exception(
            "Please set ServerArgs.expert_distribution_recorder_mode to use ExpertDistributionRecorder."
        )


class _ExpertDistributionRecorderNoop(ExpertDistributionRecorder):
    pass


class _ExpertDistributionRecorderReal(ExpertDistributionRecorder):
    def __init__(
        self,
        server_args: ServerArgs,
        expert_location_metadata: "ExpertLocationMetadata",
        rank: int,
    ):
        self._server_args = server_args
        self._expert_location_metadata = expert_location_metadata

        self._recording = False
        self._disable_all = False
        self._current_forward_pass_id = Withable()
        self._current_layer_idx = Withable()
        self._current_debug_name = Withable()
        self._accumulator = _Accumulator.init_new(
            server_args, expert_location_metadata, rank
        )
        self._single_pass_gatherers = {
            k: _SinglePassGatherer.init_new(server_args, expert_location_metadata, rank)
            for k in self._accumulator.get_single_pass_gatherer_keys()
        }

        if server_args.enable_expert_distribution_metrics:
            logger.info(
                "ExpertDistributionRecorder auto start record since enable_expert_distribution_metrics"
            )
            self.start_record()

    def with_current_layer(self, layer_idx):
        return self._current_layer_idx.with_value(layer_idx)

    def with_debug_name(self, debug_name):
        return self._current_debug_name.with_value(debug_name)

    @contextmanager
    def with_forward_pass(self, forward_pass_id: int, forward_batch: ForwardBatch):
        with self._current_forward_pass_id.with_value(forward_pass_id):
            self._on_forward_pass_start(forward_batch)
            try:
                yield
            finally:
                self._on_forward_pass_end(forward_pass_id)

    @contextmanager
    def disable_this_region(self):
        """Context manager to temporarily disable recording."""
        previous_disable_all = self._disable_all
        self._disable_all = True
        try:
            yield
        finally:
            self._disable_all = previous_disable_all

    def _on_forward_pass_start(self, forward_batch: ForwardBatch):
        if not self._recording:
            return
        for gatherer_key, gatherer in self._single_pass_gatherers.items():
            gatherer.reset()
            gatherer.on_forward_pass_start(forward_batch)

    def _on_forward_pass_end(self, forward_pass_id: int):
        if not self._recording:
            return
        for gatherer_key, gatherer in self._single_pass_gatherers.items():
            single_pass_data = gatherer.collect()
            self._accumulator.append(forward_pass_id, gatherer_key, single_pass_data)

    def on_select_experts(self, topk_ids: torch.Tensor):
        self._on_hook("on_select_experts", topk_ids=topk_ids)

    def on_deepep_dispatch_normal(
        self,
        local_physical_count_of_layer: List[int],
        num_tokens_per_rank,
        num_tokens_per_rdma_rank,
        num_tokens_per_expert,
    ):
        self._on_hook(
            "on_deepep_dispatch_normal",
            local_physical_count_of_layer=local_physical_count_of_layer,
            num_tokens_per_rank=num_tokens_per_rank,
            num_tokens_per_rdma_rank=num_tokens_per_rdma_rank,
            num_tokens_per_expert=num_tokens_per_expert,
        )

    def on_deepep_dispatch_low_latency(
        self, local_physical_count_of_layer: torch.Tensor
    ):
        self._on_hook(
            "on_deepep_dispatch_low_latency",
            local_physical_count_of_layer=local_physical_count_of_layer,
        )

    def _on_hook(self, hook_name: str, **kwargs):
        if self._disable_all:
            return
        if not (self._recording or torch.cuda.is_current_stream_capturing()):
            return
        gatherer = self._single_pass_gatherers[
            self._accumulator.get_single_pass_gatherer_key(
                self._current_debug_name.value
            )
        ]
        getattr(gatherer, hook_name)(layer_idx=self._current_layer_idx.value, **kwargs)

    def _reset(self):
        """Reset the expert distribution recorder."""
        logger.info("Resetting ExpertDistributionRecorder...")
        assert (
            self._current_layer_idx.value is None
        ), f"{self._current_layer_idx.value=}"
        for gatherer in self._single_pass_gatherers.values():
            gatherer.reset()
        self._accumulator.reset()

    def start_record(self):
        """Start recording the expert distribution."""
        if self._recording:
            logger.warning(
                "SGLang server is already recording expert ids. Did you forget to dump the expert ids recorded so far by sending requests to the `/stop_expert_distribution_record` and `/dump_expert_distribution_record` endpoints?"
            )
        self._reset()
        self._recording = True

    def stop_record(self):
        """Stop recording the expert distribution."""
        if not self._recording:
            logger.warning(
                "SGLang server has not been recording expert ids. Did you forget to start recording by sending request to the `/start_expert_distribution_record` endpoint?"
            )
        self._recording = False

    def dump_record(self, output_mode: _OutputMode = "file"):
        """Dump the expert distribution record and reset the recorder after dumping."""
        output = self._accumulator.dump(output_mode=output_mode)
        self._reset()
        return output

    @property
    def recording(self):
        return self._recording


_global_expert_distribution_recorder: Optional[ExpertDistributionRecorder] = (
    _ExpertDistributionRecorderNoop()
)


def get_global_expert_distribution_recorder():
    return _global_expert_distribution_recorder


def set_global_expert_distribution_recorder(value):
    global _global_expert_distribution_recorder
    _global_expert_distribution_recorder = value


# --------------------------------------- SinglePassGatherer -----------------------------------------


class _SinglePassGatherer(ABC):
    @staticmethod
    def init_new(
        server_args: ServerArgs,
        expert_location_metadata: "ExpertLocationMetadata",
        rank: int,
    ) -> "_SinglePassGatherer":
        if server_args.expert_distribution_recorder_mode == "per_token":
            return _DetailSinglePassGatherer(
                server_args, expert_location_metadata, rank
            )

        if server_args.expert_distribution_recorder_mode == "stat_approx":
            if server_args.moe_a2a_backend is not None and (
                server_args.deepep_mode == "normal"
            ):
                return _DeepepNormalSinglePassGatherer(expert_location_metadata, rank)
            else:
                raise NotImplementedError

        if server_args.moe_a2a_backend is not None:
            if server_args.deepep_mode == "normal":
                return _SelectExpertsSinglePassGatherer(expert_location_metadata, rank)
            elif server_args.deepep_mode == "low_latency":
                return _DeepepLowLatencySinglePassGatherer(
                    expert_location_metadata, rank
                )
            else:
                raise NotImplementedError

        return _SelectExpertsSinglePassGatherer(expert_location_metadata, rank)

    def __init__(self, expert_location_metadata: "ExpertLocationMetadata", rank: int):
        self._expert_location_metadata = expert_location_metadata
        self._rank = rank

    def on_forward_pass_start(self, forward_batch: ForwardBatch):
        pass

    def on_select_experts(self, layer_idx: int, topk_ids: torch.Tensor):
        pass

    def on_deepep_dispatch_normal(
        self,
        layer_idx: int,
        local_physical_count_of_layer: List[int],
        num_tokens_per_rank,
        num_tokens_per_rdma_rank,
        num_tokens_per_expert,
    ):
        pass

    def on_deepep_dispatch_low_latency(
        self, layer_idx: int, local_physical_count_of_layer: torch.Tensor
    ):
        pass

    def reset(self):
        raise NotImplementedError

    def collect(self) -> Dict:
        raise NotImplementedError


class _DetailSinglePassGatherer(_SinglePassGatherer):
    # DeepSeek V3 has this value; should generalize later
    _TOP_K_NUM = 8

    def __init__(
        self,
        server_args: ServerArgs,
        expert_location_metadata: "ExpertLocationMetadata",
        rank: int,
    ):
        super().__init__(expert_location_metadata, rank)
        self._metadata: Optional[Dict[str, Any]] = None
        self._topk_ids_of_layer = torch.zeros(
            (
                expert_location_metadata.num_layers,
                # TODO determine the max number
                server_args.chunked_prefill_size * 8,
                self._TOP_K_NUM,
            ),
            dtype=torch.int32,
            device=server_args.device,
        )
        self._misc_objects: List[Dict[str, Any]] = []
        assert (
            not server_args.enable_two_batch_overlap
        ), "DetailSinglePassGatherer does not support TBO yet"
        # TODO assert shared experts fusion is disabled, o/w data is wrong

    def on_forward_pass_start(self, forward_batch: ForwardBatch):
        assert self._metadata is None
        self._metadata = dict(
            # TODO pr-chain
            # rids=forward_batch.rids,
            input_ids=forward_batch.input_ids.cpu().tolist(),
            positions=forward_batch.positions.cpu().tolist(),
            extend_seq_lens=forward_batch.extend_seq_lens_cpu,
            forward_mode=forward_batch.forward_mode.value,
        )

    def on_select_experts(self, layer_idx: int, topk_ids: torch.Tensor):
        self._topk_ids_of_layer[layer_idx, : topk_ids.shape[0], : topk_ids.shape[1]] = (
            topk_ids
        )

    def on_deepep_dispatch_normal(
        self,
        layer_idx: int,
        local_physical_count_of_layer: List[int],
        num_tokens_per_rank,
        num_tokens_per_rdma_rank,
        num_tokens_per_expert,
    ):
        self._misc_objects.append(
            dict(
                layer_id=layer_idx,
                num_tokens_per_rank=num_tokens_per_rank.cpu().tolist(),
                num_tokens_per_rdma_rank=num_tokens_per_rdma_rank.cpu().tolist(),
                num_tokens_per_expert=num_tokens_per_expert.cpu().tolist(),
            )
        )

    def reset(self):
        self._topk_ids_of_layer[...] = -1
        self._misc_objects.clear()
        self._metadata = None

    def collect(self) -> Dict:
        num_tokens = len(self._metadata["input_ids"])
        return dict(
            **self._metadata,
            topk_ids_of_layer=self._topk_ids_of_layer[:, :num_tokens, :].clone().cpu(),
            misc_objects=self._misc_objects,
        )


class _LayerBasedCpuSinglePassGatherer(_SinglePassGatherer):
    def __init__(self, *args, **kwargs):
        super().__init__(*args, **kwargs)
        self._objects_of_layer = {}

    def _on_layer_data(self, layer_idx: int, objects: List[int]):
        assert 0 <= layer_idx < self._expert_location_metadata.num_layers
        if layer_idx in self._objects_of_layer:
            self._objects_of_layer[layer_idx] = _list_sum(
                self._objects_of_layer[layer_idx], objects
            )
        else:
            self._objects_of_layer[layer_idx] = objects

    def reset(self):
        self._objects_of_layer.clear()

    def _collect_objects(self, pad_len: int) -> torch.Tensor:
        data = [
            self._objects_of_layer.get(layer_index) or ([0] * pad_len)
            for layer_index in range(self._expert_location_metadata.num_layers)
        ]
        return torch.tensor(data)


def _list_sum(a: List, b: List) -> List:
    return [x + y for x, y in zip(a, b, strict=True)]


class _LayerBasedGpuSinglePassGatherer(_SinglePassGatherer):
    def __init__(self, *args, enable_global_physical_experts: bool, **kwargs):
        if is_npu():
            device = "npu"
            enable_global_physical_experts = True
        else:
            device = "cuda"
        super().__init__(*args, **kwargs)
        if _is_npu:
            device = "npu"
            enable_global_physical_experts = True
        else:
            device = "cuda"
        self._enable_global_physical_experts = enable_global_physical_experts
        self._data = torch.zeros(
            (
                self._expert_location_metadata.num_layers,
                (
                    self._expert_location_metadata.num_physical_experts
                    if enable_global_physical_experts
                    else self._expert_location_metadata.num_local_physical_experts
                ),
            ),
            dtype=torch.int,
            device=device,
        )

    def reset(self):
        self._data[...] = 0

    def collect(self) -> Dict:
        if self._enable_global_physical_experts:
            global_physical_count = self._data
<<<<<<< HEAD
            if is_npu():
                global_physical_count = torch.diff(
                    global_physical_count,
                    dim=-1,
                    prepend=global_physical_count[..., :1],
=======
            if _is_npu:
                diffed = torch.diff(global_physical_count, dim=-1)
                global_physical_count = torch.cat(
                    [global_physical_count[..., :1], diffed],
                    dim=-1,
>>>>>>> a7281334
                )
        else:
            # Can optimize if bottleneck
            global_physical_count = _convert_local_to_global_physical_count(
                self._data,
                rank=self._rank,
                num_local_physical_experts=self._expert_location_metadata.num_local_physical_experts,
                num_physical_experts=self._expert_location_metadata.num_physical_experts,
            )

        return dict(global_physical_count=global_physical_count)


class _SelectExpertsSinglePassGatherer(_LayerBasedGpuSinglePassGatherer):
    def __init__(self, *args, **kwargs):
        super().__init__(*args, **kwargs, enable_global_physical_experts=True)

    # can optimize (e.g. fuse / compile)
    def on_select_experts(self, layer_idx: int, topk_ids: torch.Tensor):
        topk_ids = topk_ids.flatten()
        mask = topk_ids != -1
        self._data[layer_idx, :].scatter_add_(
            dim=0, index=topk_ids.masked_fill(~mask, 0).long(), src=mask.int()
        )


class _DeepepNormalSinglePassGatherer(_LayerBasedCpuSinglePassGatherer):
    def __init__(self, *args, **kwargs):
        super().__init__(*args, **kwargs)
        if torch.distributed.get_rank() == 0:
            logger.info(
                "DeepepNormalSinglePassGatherer gathers approximate statistics. "
                "If used with small batch size, consider using expert_distribution_recorder_mode=stat."
            )

    def on_deepep_dispatch_normal(
        self,
        layer_idx: int,
        local_physical_count_of_layer: List[int],
        num_tokens_per_rank,
        num_tokens_per_rdma_rank,
        num_tokens_per_expert,
    ):
        assert isinstance(local_physical_count_of_layer, list)
        self._on_layer_data(layer_idx, local_physical_count_of_layer)

    def collect(self) -> Dict:
        local_physical_count = super()._collect_objects(
            pad_len=self._expert_location_metadata.num_local_physical_experts
        )
        global_physical_count = _convert_local_to_global_physical_count(
            local_physical_count,
            rank=self._rank,
            num_local_physical_experts=self._expert_location_metadata.num_local_physical_experts,
            num_physical_experts=self._expert_location_metadata.num_physical_experts,
        )
        return dict(global_physical_count=global_physical_count)


class _DeepepLowLatencySinglePassGatherer(_LayerBasedGpuSinglePassGatherer):
    def __init__(self, *args, **kwargs):
        super().__init__(*args, **kwargs, enable_global_physical_experts=False)

    def on_deepep_dispatch_low_latency(
        self, layer_idx: int, local_physical_count_of_layer: torch.Tensor
    ):
        # Most naive implementation, can optimize later
        self._data[layer_idx, :] += local_physical_count_of_layer


def _convert_local_to_global_physical_count(
    local_physical_count: torch.Tensor,
    rank: int,
    num_local_physical_experts: int,
    num_physical_experts: int,
) -> torch.Tensor:
    dtype = local_physical_count.dtype
    device = local_physical_count.device
    num_layers, _ = local_physical_count.shape

    ans = torch.zeros((num_layers, num_physical_experts), dtype=dtype, device=device)
    ans[
        :, num_local_physical_experts * rank : num_local_physical_experts * (rank + 1)
    ] = local_physical_count
    return ans


# --------------------------------------- Accumulator -----------------------------------------

_SINGLE_PASS_GATHERER_KEY_PRIMARY = "primary"


class _Accumulator(ABC):
    @staticmethod
    def init_new(
        server_args: ServerArgs,
        expert_location_metadata: "ExpertLocationMetadata",
        rank: int,
    ) -> "_Accumulator":
        return _Accumulator.get_class(server_args)(
            server_args, expert_location_metadata, rank
        )

    @staticmethod
    def get_class(server_args: ServerArgs) -> Type["_Accumulator"]:
        return {
            "stat": _StatAccumulator,
            "stat_approx": _StatAccumulator,
            "per_pass": _DetailAccumulator,
            "per_token": _DetailAccumulator,
        }[server_args.expert_distribution_recorder_mode]

    def __init__(
        self,
        server_args: ServerArgs,
        expert_location_metadata: "ExpertLocationMetadata",
        rank: int,
    ):
        self._server_args = server_args
        self._expert_location_metadata = expert_location_metadata
        self._rank = rank

    def get_single_pass_gatherer_keys(self):
        return [_SINGLE_PASS_GATHERER_KEY_PRIMARY]

    def get_single_pass_gatherer_key(self, debug_name: Optional[str]):
        return _SINGLE_PASS_GATHERER_KEY_PRIMARY

    def append(
        self,
        forward_pass_id: int,
        gatherer_key: str,
        single_pass_data: Dict,
    ):
        pass

    def reset(self):
        pass

    def dump(self, output_mode: _OutputMode):
        pass


class _UtilizationRateAccumulatorMixin(_Accumulator):
    def __init__(self, *args, **kwargs):
        super().__init__(*args, **kwargs)

        self._enable = self._server_args.enable_expert_distribution_metrics

        if self._enable:
            window_sizes = [10, 100, 1000]
            self._history = _DequeCollection(maxlens=window_sizes)
            self._rank = torch.distributed.get_rank()

    def append(
        self,
        forward_pass_id: int,
        gatherer_key: str,
        single_pass_data: Dict,
    ):
        super().append(forward_pass_id, gatherer_key, single_pass_data)
        if self._enable:
            self._append_utilization_rate(
                forward_pass_id, single_pass_data["global_physical_count"]
            )

    def reset(self):
        super().reset()
        if self._enable:
            self._history.clear()

    def _append_utilization_rate(
        self, forward_pass_id: int, single_pass_global_physical_count: torch.Tensor
    ):
        gpu_physical_count = compute_gpu_physical_count(
            single_pass_global_physical_count,
            num_gpu=self._expert_location_metadata.ep_size,
        )
        gpu_physical_count = gpu_physical_count.to(self._server_args.device)
        torch.distributed.reduce(
            gpu_physical_count, dst=0, op=torch.distributed.ReduceOp.SUM
        )

        if self._rank == 0:
            utilization_rate_tensor = compute_utilization_rate(gpu_physical_count)
            utilization_rate = torch.mean(utilization_rate_tensor).item()
            self._history.append(utilization_rate)

            gpu_physical_count_sum = gpu_physical_count.sum().item()

            logger.info(
                f"[Expert Balancedness] "
                f"forward_pass_id={forward_pass_id} "
                f"current_pass_balancedness={utilization_rate:.03f} "
                f"{''.join(f'last_{size}_average_balancedness={value:.03f} ' for size, value in self._history.mean().items())} "
                f"gpu_physical_count_sum={gpu_physical_count_sum}"
                # f"current_pass_per_layer={[round(x, 2) for x in utilization_rate_tensor.cpu().tolist()]}"
            )


class _DequeCollection:
    def __init__(self, maxlens: List[int]):
        self._dequeues = [deque(maxlen=maxlen) for maxlen in maxlens]

    def append(self, value):
        for d in self._dequeues:
            d.append(value)

    def clear(self):
        for d in self._dequeues:
            d.clear()

    def mean(self) -> Dict[int, float]:
        return {d.maxlen: sum(d) / len(d) for d in self._dequeues}


class _DetailAccumulator(_UtilizationRateAccumulatorMixin):
    def __init__(self, *args, **kwargs):
        super().__init__(*args, **kwargs)
        self._records = []

    def get_single_pass_gatherer_keys(self):
        if False:  # TODO `server_args.enable_two_batch_overlap`
            return [_SINGLE_PASS_GATHERER_KEY_PRIMARY, "child_a", "child_b"]
        return super().get_single_pass_gatherer_keys()

    def get_single_pass_gatherer_key(self, debug_name: Optional[str]):
        if False:  # TODO `server_args.enable_two_batch_overlap`
            return debug_name or _SINGLE_PASS_GATHERER_KEY_PRIMARY
        return super().get_single_pass_gatherer_key(debug_name)

    def append(
        self,
        forward_pass_id: int,
        gatherer_key: str,
        single_pass_data: Dict,
    ):
        super().append(forward_pass_id, gatherer_key, single_pass_data)

        def _process_object(obj):
            if isinstance(obj, torch.Tensor):
                return obj.cpu().clone()
            return obj

        single_pass_data_processed = {
            k: _process_object(v) for k, v in single_pass_data.items()
        }

        self._records.append(
            dict(
                forward_pass_id=forward_pass_id,
                rank=self._rank,
                gatherer_key=gatherer_key,
                **single_pass_data_processed,
            )
        )

    def reset(self):
        super().reset()
        self._records.clear()

    def dump(self, output_mode: _OutputMode):
        assert output_mode == "file"
        output = dict(
            records=self._records,
            # NOTE: This may change during recording, so here we say it is the "last" one
            last_physical_to_logical_map=self._expert_location_metadata.physical_to_logical_map,
        )
        _dump_to_file(
            f"expert_distribution_recorder_{time.time()}_{self._rank}.pt", output
        )


class _StatAccumulator(_UtilizationRateAccumulatorMixin):
    def __init__(self, *args, **kwargs):
        super().__init__(*args, **kwargs)
        self._global_physical_count_of_buffered_step = _Buffer.init_new(
            item_shape=(
                self._expert_location_metadata.num_layers,
                # Cannot use local_physical_count to support select_experts
                self._expert_location_metadata.num_physical_experts,
            ),
            buffer_size=self._server_args.expert_distribution_recorder_buffer_size,
            dtype=torch.int32,
            device=self._server_args.device,
        )
        self._first_dump = True

    def append(
        self,
        forward_pass_id: int,
        gatherer_key: str,
        single_pass_data: Dict,
    ):
        super().append(forward_pass_id, gatherer_key, single_pass_data)
        # Can optimize if overhead here is large
        self._global_physical_count_of_buffered_step.append(
            single_pass_data["global_physical_count"]
        )

    def reset(self):
        super().reset()
        self._global_physical_count_of_buffered_step.reset()

    def dump(self, output_mode: _OutputMode):
        logical_count_of_buffered_step = _convert_global_physical_count_to_logical_count(
            self._global_physical_count_of_buffered_step.get_all(),
            num_layers=self._expert_location_metadata.num_layers,
            num_logical_experts=self._expert_location_metadata.num_logical_experts,
            physical_to_logical_map=self._expert_location_metadata.physical_to_logical_map,
        )

        if self._first_dump:
            self._first_dump = False
            torch.cuda.empty_cache()

        torch.distributed.all_reduce(
            logical_count_of_buffered_step, op=torch.distributed.ReduceOp.SUM
        )

        output = dict(
            rank=self._rank,
            logical_count=logical_count_of_buffered_step,
        )

        if output_mode == "file":
            if self._rank == 0:
                _dump_to_file(f"expert_distribution_recorder_{time.time()}.pt", output)
        elif output_mode == "object":
            return output
        else:
            raise NotImplementedError


def _dump_to_file(name, data):
    save_dir = Path(os.environ.get("SGLANG_EXPERT_DISTRIBUTION_RECORDER_DIR", "/tmp"))
    path_output = save_dir / name
    logger.info(f"Write expert distribution to {path_output}")
    if not save_dir.exists():
        save_dir.mkdir(parents=True, exist_ok=True)
    torch.save(data, str(path_output))


class _Buffer:
    @staticmethod
    def init_new(item_shape: Tuple, buffer_size: int, dtype, device):
        if buffer_size < 0:
            return _InfiniteBuffer(item_shape, dtype=dtype, device=device)
        else:
            return _CircularBuffer(item_shape, buffer_size, dtype=dtype, device=device)

    def append(self, value: torch.Tensor):
        raise NotImplementedError

    def get_all(self) -> torch.Tensor:
        raise NotImplementedError

    def reset(self):
        raise NotImplementedError


class _CircularBuffer(_Buffer):
    def __init__(self, item_shape: Tuple, buffer_size: int, dtype, device):
        self._buffer = torch.zeros(
            (buffer_size, *item_shape), dtype=dtype, device=device
        )
        self._curr_index = 0

    def append(self, value: torch.Tensor):
        self._buffer[self._curr_index] = value
        self._curr_index = (self._curr_index + 1) % len(self._buffer)

    def get_all(self) -> torch.Tensor:
        return self._buffer

    def reset(self):
        self._buffer[...] = 0


class _InfiniteBuffer(_Buffer):
    def __init__(self, item_shape: Tuple, dtype, device):
        self._item_shape = item_shape
        self._buffer = torch.zeros((128, *item_shape), dtype=dtype, device=device)
        self._size = 0

    def append(self, value: torch.Tensor):
        curr_buffer_size = len(self._buffer)
        dtype = self._buffer.dtype
        device = self._buffer.device

        if self._size == curr_buffer_size:
            new_buffer = torch.zeros(
                (2 * curr_buffer_size, *self._item_shape), dtype=dtype, device=device
            )
            new_buffer[:curr_buffer_size] = self._buffer
            self._buffer = new_buffer

        self._buffer[self._size] = value
        self._size += 1

    def get_all(self) -> torch.Tensor:
        return self._buffer[: self._size]

    def reset(self):
        self._buffer[...] = 0
        self._size = 0


def _convert_global_physical_count_to_logical_count(
    # (whatever, num_layers, num_physical_experts)
    global_physical_count: torch.Tensor,
    num_layers: int,
    num_logical_experts: int,
    physical_to_logical_map: torch.Tensor,
):
    dim_extra, _, _ = global_physical_count.shape
    dtype = global_physical_count.dtype
    device = global_physical_count.device
    logical_count = torch.zeros(
        (dim_extra, num_layers, num_logical_experts), dtype=dtype, device=device
    )
    logical_count.scatter_add_(
        dim=2,
        index=physical_to_logical_map.unsqueeze(0)
        .expand(dim_extra, -1, -1)
        .to(torch.int64),
        src=global_physical_count,
    )
    return logical_count


def compute_gpu_physical_count(
    physical_count_of_whatever: torch.Tensor,  # (..., num_layer, num_physical_expert)
    num_gpu: int,
):
    """output: gpu_physical_count_of_batch (..., num_layer, num_gpu)"""
    return einops.reduce(
        physical_count_of_whatever,
        "... num_layer (num_gpu num_expert_per_gpu) -> ... num_layer num_gpu",
        "sum",
        num_gpu=num_gpu,
    )


def compute_utilization_rate(
    gpu_physical_count_of_batch: torch.Tensor,  # (..., num_layer, num_gpu)
):
    """output: utilization_rate (..., num_layer)"""
    gpu_physical_count_of_batch = gpu_physical_count_of_batch.float()
    max_gpu_physical_count = einops.reduce(
        gpu_physical_count_of_batch,
        "... num_layer num_gpu -> ... num_layer",
        "max",
    )
    avg_gpu_physical_count = einops.reduce(
        gpu_physical_count_of_batch,
        "... num_layer num_gpu -> ... num_layer",
        "mean",
    )
    return (avg_gpu_physical_count + 1e-5) / (max_gpu_physical_count + 1e-5)<|MERGE_RESOLUTION|>--- conflicted
+++ resolved
@@ -30,13 +30,9 @@
 from sglang.srt.server_args import ServerArgs
 from sglang.srt.utils import Withable, get_bool_env_var, is_npu
 
-<<<<<<< HEAD
-if is_npu():
-=======
 _is_npu = is_npu()
 
 if _is_npu:
->>>>>>> a7281334
     torch.cuda.empty_cache = torch.npu.empty_cache
     torch.cuda.is_current_stream_capturing = torch.npu.is_current_stream_capturing
 
@@ -486,19 +482,11 @@
     def collect(self) -> Dict:
         if self._enable_global_physical_experts:
             global_physical_count = self._data
-<<<<<<< HEAD
-            if is_npu():
-                global_physical_count = torch.diff(
-                    global_physical_count,
-                    dim=-1,
-                    prepend=global_physical_count[..., :1],
-=======
             if _is_npu:
                 diffed = torch.diff(global_physical_count, dim=-1)
                 global_physical_count = torch.cat(
                     [global_physical_count[..., :1], diffed],
                     dim=-1,
->>>>>>> a7281334
                 )
         else:
             # Can optimize if bottleneck
