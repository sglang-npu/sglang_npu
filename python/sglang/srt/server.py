"""SRT: SGLang Runtime"""

import asyncio
import dataclasses
import json
import logging
import multiprocessing as mp
import os
import sys
import threading
import time
from typing import List, Optional, Union

# Fix a bug of Python threading
setattr(threading, "_register_atexit", lambda *args, **kwargs: None)

import aiohttp
import psutil
import requests
import uvicorn
import uvloop
from fastapi import FastAPI, Request
from fastapi.responses import Response, StreamingResponse

from sglang.backend.runtime_endpoint import RuntimeEndpoint
from sglang.srt.constrained import disable_cache
from sglang.srt.hf_transformers_utils import get_tokenizer
from sglang.srt.managers.detokenizer_manager import start_detokenizer_process
<<<<<<< HEAD
from sglang.srt.managers.io_struct import DetokenizeReqInput, GenerateReqInput
from sglang.srt.managers.router.manager import start_router_process
from sglang.srt.managers.tokenizer_manager import TokenizerManager
from sglang.srt.openai_protocol import (
    ChatCompletionRequest,
    ChatCompletionResponse,
    ChatCompletionResponseChoice,
    ChatCompletionResponseStreamChoice,
    ChatCompletionStreamResponse,
    ChatMessage,
    CompletionRequest,
    CompletionResponse,
    CompletionResponseChoice,
    CompletionResponseStreamChoice,
    CompletionStreamResponse,
    DeltaMessage,
    LogProbs,
    UsageInfo,
)
=======
from sglang.srt.managers.io_struct import GenerateReqInput
from sglang.srt.managers.router.manager import start_router_process
from sglang.srt.managers.tokenizer_manager import TokenizerManager
from sglang.srt.openai_api_adapter import (
    v1_completions, v1_chat_completions, load_chat_template_for_openai_api)
>>>>>>> 2d580e7a
from sglang.srt.server_args import PortArgs, ServerArgs
from sglang.srt.utils import (
    allocate_init_ports,
    assert_pkg_version,
    enable_show_time_cost,
<<<<<<< HEAD
    jsonify_pydantic_model,
=======
>>>>>>> 2d580e7a
    get_exception_traceback,
    API_KEY_HEADER_NAME,
    APIKeyValidatorMiddleware
)

asyncio.set_event_loop_policy(uvloop.EventLoopPolicy())


app = FastAPI()
tokenizer_manager = None


@app.get("/health")
async def health() -> Response:
    """Health check."""
    return Response(status_code=200)


@app.get("/get_model_info")
async def get_model_info():
    result = {
        "model_path": tokenizer_manager.model_path,
    }
    return result


@app.get("/get_server_args")
async def get_server_args():
    return dataclasses.asdict(tokenizer_manager.server_args)


@app.get("/flush_cache")
async def flush_cache():
    await tokenizer_manager.flush_cache()
    return Response(
        content="Cache flushed.\nPlease check backend logs for more details. "
        "(When there are running or waiting requests, the operation will not be performed.)\n",
        status_code=200,
    )


@app.post("/generate")
async def generate_request(obj: GenerateReqInput):
    obj.post_init()

    if obj.stream:

        async def stream_results():
            async for out in tokenizer_manager.generate_request(obj):
                yield f"data: {json.dumps(out, ensure_ascii=False)}\n\n"
            yield "data: [DONE]\n\n"

        return StreamingResponse(stream_results(), media_type="text/event-stream")

    ret = await tokenizer_manager.generate_request(obj).__anext__()
    return ret


@app.post("/v1/completions")
async def openai_v1_completions(raw_request: Request):
    return await v1_completions(tokenizer_manager, raw_request)


@app.post("/v1/chat/completions")
async def openai_v1_chat_completions(raw_request: Request):
    return await v1_chat_completions(tokenizer_manager, raw_request)


def launch_server(server_args: ServerArgs, pipe_finish_writer, model_overide_args=None):
    global tokenizer_manager

    logging.basicConfig(
        level=getattr(logging, server_args.log_level.upper()),
        format="%(message)s",
    )

    # Set global environments
    os.environ["TF_CPP_MIN_LOG_LEVEL"] = "3"
    if server_args.show_time_cost:
        enable_show_time_cost()
    if server_args.disable_disk_cache:
        disable_cache()
    if server_args.enable_flashinfer:
        assert_pkg_version("flashinfer", "0.0.4")
    if server_args.chat_template:
        # TODO: replace this with huggingface transformers template
        load_chat_template_for_openai_api(server_args.chat_template)

    # Allocate ports
    server_args.port, server_args.additional_ports = allocate_init_ports(
        server_args.port, server_args.additional_ports, server_args.tp_size
    )
    port_args = PortArgs(
        tokenizer_port=server_args.additional_ports[0],
        router_port=server_args.additional_ports[1],
        detokenizer_port=server_args.additional_ports[2],
        nccl_port=server_args.additional_ports[3],
        model_rpc_ports=server_args.additional_ports[4:],
    )

    # Launch processes
    tokenizer_manager = TokenizerManager(server_args, port_args, model_overide_args)
    pipe_router_reader, pipe_router_writer = mp.Pipe(duplex=False)
    pipe_detoken_reader, pipe_detoken_writer = mp.Pipe(duplex=False)

    proc_router = mp.Process(
        target=start_router_process,
        args=(server_args, port_args, pipe_router_writer, model_overide_args),
    )
    proc_router.start()
    proc_detoken = mp.Process(
        target=start_detokenizer_process,
        args=(
            server_args,
            port_args,
            pipe_detoken_writer,
        ),
    )
    proc_detoken.start()

    # Wait for the model to finish loading
    router_init_state = pipe_router_reader.recv()
    detoken_init_state = pipe_detoken_reader.recv()

    if router_init_state != "init ok" or detoken_init_state != "init ok":
        proc_router.kill()
        proc_detoken.kill()
        print(
            f"Initialization failed. router_init_state: {router_init_state}", flush=True
        )
        print(
            f"Initialization failed. detoken_init_state: {detoken_init_state}",
            flush=True,
        )
        sys.exit(1)
    assert proc_router.is_alive() and proc_detoken.is_alive()

    if server_args.api_key and server_args.api_key != "":
        app.add_middleware(APIKeyValidatorMiddleware, api_key=server_args.api_key)

    def _wait_and_warmup():
        headers = {}
        url = server_args.url()
        if server_args.api_key:
            headers[API_KEY_HEADER_NAME] = server_args.api_key

        # Wait until the server is launched
        for _ in range(120):
            time.sleep(0.5)
            try:
                requests.get(url + "/get_model_info", timeout=5, headers=headers)
                success = True  # Set flag to True if request succeeds
                break
            except requests.exceptions.RequestException as e:
                pass

        # Send a warmup request
        try:
            res = requests.post(
                url + "/generate",
                json={
                    "text": "Say this is a warmup request.",
                    "sampling_params": {
                        "temperature": 0,
                        "max_new_tokens": 16,
                    },
                },
                headers=headers,
                timeout=600,
            )
            assert res.status_code == 200
        except Exception as e:
            if pipe_finish_writer is not None:
                pipe_finish_writer.send(get_exception_traceback())
            print(f"Initialization failed. warmup error: {e}")
            raise e

        if pipe_finish_writer is not None:
            pipe_finish_writer.send("init ok")

    t = threading.Thread(target=_wait_and_warmup)
    t.start()
    try:
        uvicorn.run(
            app,
            host=server_args.host,
            port=server_args.port,
            log_level=server_args.log_level,
            timeout_keep_alive=5,
            loop="uvloop",
        )
    finally:
        t.join()


class Runtime:
    def __init__(
        self,
        log_evel="error",
        model_overide_args: Optional[dict] = None,
        *args,
        **kwargs,
    ):
        """See the arguments in server_args.py::ServerArgs"""
        self.server_args = ServerArgs(*args, log_level=log_evel, **kwargs)

        # Pre-allocate ports
        self.server_args.port, self.server_args.additional_ports = allocate_init_ports(
            self.server_args.port,
            self.server_args.additional_ports,
            self.server_args.tp_size,
        )

        self.url = self.server_args.url()
        self.generate_url = (
            f"http://{self.server_args.host}:{self.server_args.port}/generate"
        )

        self.pid = None
        pipe_reader, pipe_writer = mp.Pipe(duplex=False)
        proc = mp.Process(
            target=launch_server,
            args=(self.server_args, pipe_writer, model_overide_args),
        )
        proc.start()
        pipe_writer.close()
        self.pid = proc.pid

        try:
            init_state = pipe_reader.recv()
        except EOFError:
            init_state = ""

        if init_state != "init ok":
            self.shutdown()
            raise RuntimeError(
                "Initialization failed. Please see the error messages above."
            )

        self.endpoint = RuntimeEndpoint(self.url)

    def shutdown(self):
        if self.pid is not None:
            try:
                parent = psutil.Process(self.pid)
            except psutil.NoSuchProcess:
                return
            children = parent.children(recursive=True)
            for child in children:
                child.kill()
            psutil.wait_procs(children, timeout=5)
            parent.kill()
            parent.wait(timeout=5)
            self.pid = None

    def get_tokenizer(self):
        return get_tokenizer(
            self.server_args.tokenizer_path,
            tokenizer_mode=self.server_args.tokenizer_mode,
            trust_remote_code=self.server_args.trust_remote_code,
        )

    async def add_request(
        self,
        prompt: str,
        sampling_params,
    ):
        json_data = {
            "text": prompt,
            "sampling_params": sampling_params,
            "stream": True,
        }
        pos = 0

        timeout = aiohttp.ClientTimeout(total=3 * 3600)
        async with aiohttp.ClientSession(timeout=timeout, trust_env=True) as session:
            async with session.post(self.generate_url, json=json_data) as response:
                async for chunk, _ in response.content.iter_chunks():
                    chunk = chunk.decode("utf-8")
                    if chunk and chunk.startswith("data:"):
                        if chunk == "data: [DONE]\n\n":
                            break
                        data = json.loads(chunk[5:].strip("\n"))
                        cur = data["text"][pos:]
                        if cur:
                            yield cur
                        pos += len(cur)

    def __del__(self):
        self.shutdown()<|MERGE_RESOLUTION|>--- conflicted
+++ resolved
@@ -26,42 +26,16 @@
 from sglang.srt.constrained import disable_cache
 from sglang.srt.hf_transformers_utils import get_tokenizer
 from sglang.srt.managers.detokenizer_manager import start_detokenizer_process
-<<<<<<< HEAD
-from sglang.srt.managers.io_struct import DetokenizeReqInput, GenerateReqInput
-from sglang.srt.managers.router.manager import start_router_process
-from sglang.srt.managers.tokenizer_manager import TokenizerManager
-from sglang.srt.openai_protocol import (
-    ChatCompletionRequest,
-    ChatCompletionResponse,
-    ChatCompletionResponseChoice,
-    ChatCompletionResponseStreamChoice,
-    ChatCompletionStreamResponse,
-    ChatMessage,
-    CompletionRequest,
-    CompletionResponse,
-    CompletionResponseChoice,
-    CompletionResponseStreamChoice,
-    CompletionStreamResponse,
-    DeltaMessage,
-    LogProbs,
-    UsageInfo,
-)
-=======
 from sglang.srt.managers.io_struct import GenerateReqInput
 from sglang.srt.managers.router.manager import start_router_process
 from sglang.srt.managers.tokenizer_manager import TokenizerManager
 from sglang.srt.openai_api_adapter import (
     v1_completions, v1_chat_completions, load_chat_template_for_openai_api)
->>>>>>> 2d580e7a
 from sglang.srt.server_args import PortArgs, ServerArgs
 from sglang.srt.utils import (
     allocate_init_ports,
     assert_pkg_version,
     enable_show_time_cost,
-<<<<<<< HEAD
-    jsonify_pydantic_model,
-=======
->>>>>>> 2d580e7a
     get_exception_traceback,
     API_KEY_HEADER_NAME,
     APIKeyValidatorMiddleware
