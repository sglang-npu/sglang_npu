# Copyright 2023-2024 SGLang Team
# Licensed under the Apache License, Version 2.0 (the "License");
# you may not use this file except in compliance with the License.
# You may obtain a copy of the License at
#
#     http://www.apache.org/licenses/LICENSE-2.0
#
# Unless required by applicable law or agreed to in writing, software
# distributed under the License is distributed on an "AS IS" BASIS,
# WITHOUT WARRANTIES OR CONDITIONS OF ANY KIND, either express or implied.
# See the License for the specific language governing permissions and
# limitations under the License.
# ==============================================================================

<<<<<<< HEAD
import asyncio
import atexit
import dataclasses
import json
import logging
import multiprocessing as mp
import os
import signal
import threading
import time
from http import HTTPStatus
from typing import AsyncIterator, Dict, List, Optional, Tuple, Union

import torch

from sglang.srt.torch_memory_saver_adapter import TorchMemorySaverAdapter

# Fix a bug of Python threading
setattr(threading, "_register_atexit", lambda *args, **kwargs: None)

import aiohttp
import orjson
import requests
import uvicorn
import uvloop
from fastapi import FastAPI, File, Form, Request, UploadFile
from fastapi.middleware.cors import CORSMiddleware
from fastapi.responses import ORJSONResponse, Response, StreamingResponse

from sglang.lang.backend.runtime_endpoint import RuntimeEndpoint
from sglang.srt.hf_transformers_utils import get_tokenizer
from sglang.srt.managers.data_parallel_controller import (
    run_data_parallel_controller_process,
)
from sglang.srt.managers.detokenizer_manager import run_detokenizer_process
from sglang.srt.managers.io_struct import (
    CloseSessionReqInput,
    ConfigureLoggingReq,
    EmbeddingReqInput,
    GenerateReqInput,
    GetWeightsByNameReqInput,
    InitWeightsUpdateGroupReqInput,
    OpenSessionReqInput,
    ReleaseMemoryOccupationReqInput,
    ResumeMemoryOccupationReqInput,
    UpdateWeightFromDiskReqInput,
    UpdateWeightsFromDistributedReqInput,
    UpdateWeightsFromTensorReqInput,
)
from sglang.srt.managers.scheduler import run_scheduler_process
from sglang.srt.managers.tokenizer_manager import TokenizerManager
from sglang.srt.metrics.func_timer import enable_func_timer, time_func_latency
from sglang.srt.openai_api.adapter import (
    load_chat_template_for_openai_api,
    v1_batches,
    v1_cancel_batch,
    v1_chat_completions,
    v1_completions,
    v1_delete_file,
    v1_embeddings,
    v1_files_create,
    v1_retrieve_batch,
    v1_retrieve_file,
    v1_retrieve_file_content,
)
from sglang.srt.openai_api.protocol import ModelCard, ModelList
from sglang.srt.server_args import PortArgs, ServerArgs
from sglang.srt.utils import (
    MultiprocessingSerializer,
    add_api_key_middleware,
    add_prometheus_middleware,
    assert_pkg_version,
    configure_logger,
    delete_directory,
    is_port_available,
    kill_process_tree,
    maybe_set_triton_cache_manager,
    prepare_model_and_tokenizer,
    set_prometheus_multiproc_dir,
    set_ulimit,
    set_uvicorn_logging_configs,
)
from sglang.utils import get_exception_traceback
from sglang.version import __version__

logger = logging.getLogger(__name__)

asyncio.set_event_loop_policy(uvloop.EventLoopPolicy())

# Fast API
app = FastAPI()
app.add_middleware(
    CORSMiddleware,
    allow_origins=["*"],
    allow_credentials=True,
    allow_methods=["*"],
    allow_headers=["*"],
)

tokenizer_manager: TokenizerManager = None
scheduler_info: Dict = None


##### Native API endpoints #####


@app.get("/health")
async def health() -> Response:
    """Check the health of the http server."""
    return Response(status_code=200)


@app.get("/health_generate")
async def health_generate(request: Request) -> Response:
    """Check the health of the inference server by generating one token."""

    sampling_params = {"max_new_tokens": 1, "temperature": 0.7}

    if tokenizer_manager.is_generation:
        gri = GenerateReqInput(
            input_ids=[0], sampling_params=sampling_params, log_metrics=False
        )
    else:
        gri = EmbeddingReqInput(
            input_ids=[0], sampling_params=sampling_params, log_metrics=False
        )

    try:
        async for _ in tokenizer_manager.generate_request(gri, request):
            break
        return Response(status_code=200)
    except Exception as e:
        logger.exception(e)
        return Response(status_code=503)


@app.get("/get_model_info")
async def get_model_info():
    """Get the model information."""
    result = {
        "model_path": tokenizer_manager.model_path,
        "tokenizer_path": tokenizer_manager.server_args.tokenizer_path,
        "is_generation": tokenizer_manager.is_generation,
    }
    return result


@app.get("/get_server_info")
async def get_server_info():
    return {
        **dataclasses.asdict(tokenizer_manager.server_args),
        **scheduler_info,
        "version": __version__,
    }


# fastapi implicitly converts json in the request to obj (dataclass)
@app.api_route("/generate", methods=["POST", "PUT"])
@time_func_latency
async def generate_request(obj: GenerateReqInput, request: Request):
    """Handle a generate request."""
    if obj.stream:

        async def stream_results() -> AsyncIterator[bytes]:
            try:
                async for out in tokenizer_manager.generate_request(obj, request):
                    yield b"data: " + orjson.dumps(
                        out, option=orjson.OPT_NON_STR_KEYS
                    ) + b"\n\n"
            except ValueError as e:
                out = {"error": {"message": str(e)}}
                yield b"data: " + orjson.dumps(
                    out, option=orjson.OPT_NON_STR_KEYS
                ) + b"\n\n"
            yield b"data: [DONE]\n\n"

        return StreamingResponse(
            stream_results(),
            media_type="text/event-stream",
            background=tokenizer_manager.create_abort_task(obj),
        )
    else:
        try:
            ret = await tokenizer_manager.generate_request(obj, request).__anext__()
            return ret
        except ValueError as e:
            logger.error(f"Error: {e}")
            return _create_error_response(e)


@app.api_route("/encode", methods=["POST", "PUT"])
@time_func_latency
async def encode_request(obj: EmbeddingReqInput, request: Request):
    """Handle an embedding request."""
    try:
        ret = await tokenizer_manager.generate_request(obj, request).__anext__()
        return ret
    except ValueError as e:
        return _create_error_response(e)


@app.api_route("/classify", methods=["POST", "PUT"])
@time_func_latency
async def classify_request(obj: EmbeddingReqInput, request: Request):
    """Handle a reward model request. Now the arguments and return values are the same as embedding models."""
    try:
        ret = await tokenizer_manager.generate_request(obj, request).__anext__()
        return ret
    except ValueError as e:
        return _create_error_response(e)


@app.post("/flush_cache")
async def flush_cache():
    """Flush the radix cache."""
    tokenizer_manager.flush_cache()
    return Response(
        content="Cache flushed.\nPlease check backend logs for more details. "
        "(When there are running or waiting requests, the operation will not be performed.)\n",
        status_code=200,
    )


@app.api_route("/start_profile", methods=["GET", "POST"])
async def start_profile_async():
    """Start profiling."""
    tokenizer_manager.start_profile()
    return Response(
        content="Start profiling.\n",
        status_code=200,
    )


@app.api_route("/stop_profile", methods=["GET", "POST"])
async def stop_profile_async():
    """Stop profiling."""
    tokenizer_manager.stop_profile()
    return Response(
        content="Stop profiling. This will take some time.\n",
        status_code=200,
    )


@app.post("/update_weights_from_disk")
@time_func_latency
async def update_weights_from_disk(obj: UpdateWeightFromDiskReqInput, request: Request):
    """Update the weights from disk in-place without re-launching the server."""
    success, message = await tokenizer_manager.update_weights_from_disk(obj, request)
    content = {"success": success, "message": message}
    if success:
        return ORJSONResponse(
            content,
            status_code=HTTPStatus.OK,
        )
    else:
        return ORJSONResponse(
            content,
            status_code=HTTPStatus.BAD_REQUEST,
        )


@app.post("/init_weights_update_group")
async def init_weights_update_group(
    obj: InitWeightsUpdateGroupReqInput, request: Request
):
    """Initialize the parameter update group."""
    success, message = await tokenizer_manager.init_weights_update_group(obj, request)
    content = {"success": success, "message": message}
    if success:
        return ORJSONResponse(content, status_code=200)
    else:
        return ORJSONResponse(content, status_code=HTTPStatus.BAD_REQUEST)


@app.post("/update_weights_from_distributed")
async def update_weights_from_distributed(
    obj: UpdateWeightsFromDistributedReqInput, request: Request
):
    """Update model parameter from distributed online."""
    success, message = await tokenizer_manager.update_weights_from_distributed(
        obj, request
    )
    content = {"success": success, "message": message}
    if success:
        return ORJSONResponse(content, status_code=200)
    else:
        return ORJSONResponse(content, status_code=HTTPStatus.BAD_REQUEST)


@app.api_route("/get_weights_by_name", methods=["GET", "POST"])
async def get_weights_by_name(obj: GetWeightsByNameReqInput, request: Request):
    """Get model parameter by name."""
    try:
        ret = await tokenizer_manager.get_weights_by_name(obj, request)
        if ret is None:
            return _create_error_response("Get parameter by name failed")
        else:
            return ORJSONResponse(ret, status_code=200)
    except Exception as e:
        return _create_error_response(e)


@app.api_route("/release_memory_occupation", methods=["GET", "POST"])
async def release_memory_occupation(
    obj: ReleaseMemoryOccupationReqInput, request: Request
):
    """Release GPU occupation temporarily"""
    try:
        await tokenizer_manager.release_memory_occupation(obj, request)
    except Exception as e:
        return _create_error_response(e)


@app.api_route("/resume_memory_occupation", methods=["GET", "POST"])
async def resume_memory_occupation(
    obj: ResumeMemoryOccupationReqInput, request: Request
):
    """Resume GPU occupation"""
    try:
        await tokenizer_manager.resume_memory_occupation(obj, request)
    except Exception as e:
        return _create_error_response(e)


@app.api_route("/open_session", methods=["GET", "POST"])
async def open_session(obj: OpenSessionReqInput, request: Request):
    """Open a session, and return its unique session id."""
    try:
        session_id = await tokenizer_manager.open_session(obj, request)
        if session_id is None:
            raise Exception(
                "Failed to open the session. Check if a session with the same id is still open."
            )
        return session_id
    except Exception as e:
        return _create_error_response(e)


@app.api_route("/close_session", methods=["GET", "POST"])
async def close_session(obj: CloseSessionReqInput, request: Request):
    """Close the session"""
    try:
        await tokenizer_manager.close_session(obj, request)
        return Response(status_code=200)
    except Exception as e:
        return _create_error_response(e)


@app.api_route("/configure_logging", methods=["GET", "POST"])
async def configure_logging(obj: ConfigureLoggingReq, request: Request):
    """Close the session"""
    tokenizer_manager.configure_logging(obj)
    return Response(status_code=200)


##### OpenAI-compatible API endpoints #####


@app.post("/v1/completions")
@time_func_latency
async def openai_v1_completions(raw_request: Request):
    return await v1_completions(tokenizer_manager, raw_request)


@app.post("/v1/chat/completions")
@time_func_latency
async def openai_v1_chat_completions(raw_request: Request):
    return await v1_chat_completions(tokenizer_manager, raw_request)


@app.post("/v1/embeddings", response_class=ORJSONResponse)
@time_func_latency
async def openai_v1_embeddings(raw_request: Request):
    response = await v1_embeddings(tokenizer_manager, raw_request)
    return response


@app.get("/v1/models", response_class=ORJSONResponse)
def available_models():
    """Show available models."""
    served_model_names = [tokenizer_manager.served_model_name]
    model_cards = []
    for served_model_name in served_model_names:
        model_cards.append(ModelCard(id=served_model_name, root=served_model_name))
    return ModelList(data=model_cards)


@app.post("/v1/files")
async def openai_v1_files(file: UploadFile = File(...), purpose: str = Form("batch")):
    return await v1_files_create(
        file, purpose, tokenizer_manager.server_args.file_storage_pth
    )


@app.delete("/v1/files/{file_id}")
async def delete_file(file_id: str):
    # https://platform.openai.com/docs/api-reference/files/delete
    return await v1_delete_file(file_id)


@app.post("/v1/batches")
async def openai_v1_batches(raw_request: Request):
    return await v1_batches(tokenizer_manager, raw_request)


@app.post("/v1/batches/{batch_id}/cancel")
async def cancel_batches(batch_id: str):
    # https://platform.openai.com/docs/api-reference/batch/cancel
    return await v1_cancel_batch(tokenizer_manager, batch_id)


@app.get("/v1/batches/{batch_id}")
async def retrieve_batch(batch_id: str):
    return await v1_retrieve_batch(batch_id)


@app.get("/v1/files/{file_id}")
async def retrieve_file(file_id: str):
    # https://platform.openai.com/docs/api-reference/files/retrieve
    return await v1_retrieve_file(file_id)


@app.get("/v1/files/{file_id}/content")
async def retrieve_file_content(file_id: str):
    # https://platform.openai.com/docs/api-reference/files/retrieve-contents
    return await v1_retrieve_file_content(file_id)


def _create_error_response(e):
    return ORJSONResponse(
        {"error": {"message": str(e)}}, status_code=HTTPStatus.BAD_REQUEST
    )


def launch_engine(
    server_args: ServerArgs,
):
    """
    Launch the TokenizerManager in the main process, the Scheduler in a subprocess, and the DetokenizerManager in another subprocess.
    """

    global tokenizer_manager
    global scheduler_info

    # Configure global environment
    configure_logger(server_args)
    server_args.check_server_args()
    _set_envs_and_config(server_args)

    # Allocate ports for inter-process communications
    port_args = PortArgs.init_new(server_args)
    logger.info(f"{server_args=}")

    # If using model from www.modelscope.cn, first download the model.
    server_args.model_path, server_args.tokenizer_path = prepare_model_and_tokenizer(
        server_args.model_path, server_args.tokenizer_path
    )

    scheduler_procs = []
    if server_args.dp_size == 1:
        # Launch tensor parallel scheduler processes
        memory_saver_adapter = TorchMemorySaverAdapter.create(
            enable=server_args.enable_memory_saver
        )

        scheduler_pipe_readers = []
        tp_size_per_node = server_args.tp_size // server_args.nnodes
        tp_rank_range = range(
            tp_size_per_node * server_args.node_rank,
            tp_size_per_node * (server_args.node_rank + 1),
        )
        for tp_rank in tp_rank_range:
            reader, writer = mp.Pipe(duplex=False)
            gpu_id = server_args.base_gpu_id + tp_rank % tp_size_per_node
            proc = mp.Process(
                target=run_scheduler_process,
                args=(server_args, port_args, gpu_id, tp_rank, None, writer),
            )
            with memory_saver_adapter.configure_subprocess():
                proc.start()
            scheduler_procs.append(proc)
            scheduler_pipe_readers.append(reader)
    else:
        # Launch the data parallel controller
        reader, writer = mp.Pipe(duplex=False)
        scheduler_pipe_readers = [reader]
        proc = mp.Process(
            target=run_data_parallel_controller_process,
            args=(server_args, port_args, writer),
        )
        proc.start()
        scheduler_procs.append(proc)

    if server_args.node_rank >= 1:
        # In multi-node cases, non-zero rank nodes do not need to run tokenizer or detokenizer,
        # so they can just wait here.

        for reader in scheduler_pipe_readers:
            data = reader.recv()
            assert data["status"] == "ready"

        if os.getenv("SGLANG_BLOCK_NONZERO_RANK_CHILDREN") == "0":
            # When using `Engine` as a Python API, we don't want to block here.
            return

        for proc in scheduler_procs:
            proc.join()
            logger.error(
                f"Scheduler or DataParallelController {proc.pid} terminated with {proc.exitcode}"
            )
        return

    # Launch detokenizer process
    detoken_proc = mp.Process(
        target=run_detokenizer_process,
        args=(
            server_args,
            port_args,
        ),
    )
    detoken_proc.start()

    # Launch tokenizer process
    tokenizer_manager = TokenizerManager(server_args, port_args)
    if server_args.chat_template:
        load_chat_template_for_openai_api(tokenizer_manager, server_args.chat_template)

    # Wait for model to finish loading
    scheduler_infos = []
    for i in range(len(scheduler_pipe_readers)):
        try:
            data = scheduler_pipe_readers[i].recv()
        except EOFError as e:
            logger.exception(e)
            logger.error(
                f"Rank {i} scheduler is dead. Please check if there are relevant logs."
            )
            scheduler_procs[i].join()
            logger.error(f"Exit code: {scheduler_procs[i].exitcode}")
            raise

        if data["status"] != "ready":
            raise RuntimeError(
                "Initialization failed. Please see the error messages above."
            )
        scheduler_infos.append(data)

    # Assume all schedulers have same scheduler_info
    scheduler_info = scheduler_infos[0]
    tokenizer_manager.max_req_input_len = scheduler_info["max_req_input_len"]


def launch_server(
    server_args: ServerArgs,
    pipe_finish_writer: Optional[mp.connection.Connection] = None,
):
    """
    Launch SRT (SGLang Runtime) Server

    The SRT server consists of an HTTP server and the SRT engine.

    1. HTTP server: A FastAPI server that routes requests to the engine.
    2. SRT engine:
        1. TokenizerManager: Tokenizes the requests and sends them to the scheduler.
        2. Scheduler (subprocess): Receives requests from the Tokenizer Manager, schedules batches, forwards them, and sends the output tokens to the Detokenizer Manager.
        3. DetokenizerManager (subprocess): Detokenizes the output tokens and sends the result back to the Tokenizer Manager.

    Note:
    1. The HTTP server and TokenizerManager both run in the main process.
    2. Inter-process communication is done through ICP (each process uses a different port) via the ZMQ library.
    """
    launch_engine(server_args=server_args)

    # Add api key authorization
    if server_args.api_key:
        add_api_key_middleware(app, server_args.api_key)

    # Add prometheus middleware
    if server_args.enable_metrics:
        add_prometheus_middleware(app)
        enable_func_timer()

    # Send a warmup request
    t = threading.Thread(
        target=_wait_and_warmup,
        args=(
            server_args,
            pipe_finish_writer,
            tokenizer_manager.image_token_id,
        ),
    )
    t.start()

    try:
        # Update logging configs
        set_uvicorn_logging_configs()

        # Listen for HTTP requests
        uvicorn.run(
            app,
            host=server_args.host,
            port=server_args.port,
            log_level=server_args.log_level_http or server_args.log_level,
            timeout_keep_alive=5,
            loop="uvloop",
        )
    finally:
        t.join()


def _set_envs_and_config(server_args: ServerArgs):
    # Set global environments
    os.environ["TF_CPP_MIN_LOG_LEVEL"] = "3"
    os.environ["NCCL_CUMEM_ENABLE"] = "0"
    os.environ["NCCL_NVLS_ENABLE"] = "0"
    os.environ["TORCH_NCCL_AVOID_RECORD_STREAMS"] = "1"
    os.environ["CUDA_DEVICE_MAX_CONNECTIONS"] = "4"

    # Set prometheus env vars
    if server_args.enable_metrics:
        set_prometheus_multiproc_dir()

    # Set ulimit
    set_ulimit()

    # Fix triton bugs
    if server_args.tp_size * server_args.dp_size > 1:
        # FIXME: remove this after https://github.com/triton-lang/triton/pull/4295 is used as a dependency.
        maybe_set_triton_cache_manager()

    # Check flashinfer version
    if server_args.attention_backend == "flashinfer":
        assert_pkg_version(
            "flashinfer",
            "0.1.6",
            "Please uninstall the old version and "
            "reinstall the latest version by following the instructions "
            "at https://docs.flashinfer.ai/installation.html.",
        )

    # Register the signal handler.
    # The child processes will send SIGQUIT to this process when any error happens
    # This process then clean up the whole process tree
    def sigquit_handler(signum, frame):
        logger.error(
            "Received sigquit from a child proces. It usually means the child failed."
        )
        kill_process_tree(os.getpid())

    signal.signal(signal.SIGQUIT, sigquit_handler)

    # Set mp start method
    mp.set_start_method("spawn", force=True)


def _wait_and_warmup(server_args, pipe_finish_writer, image_token_text):
    headers = {}
    url = server_args.url()
    if server_args.api_key:
        headers["Authorization"] = f"Bearer {server_args.api_key}"

    # Wait until the server is launched
    success = False
    for _ in range(120):
        time.sleep(1)
        try:
            res = requests.get(url + "/get_model_info", timeout=5, headers=headers)
            assert res.status_code == 200, f"{res=}, {res.text=}"
            success = True
            break
        except (AssertionError, requests.exceptions.RequestException):
            last_traceback = get_exception_traceback()
            pass

    if not success:
        if pipe_finish_writer is not None:
            pipe_finish_writer.send(last_traceback)
        logger.error(f"Initialization failed. warmup error: {last_traceback}")
        kill_process_tree(os.getpid())
        return

    model_info = res.json()

    # Send a warmup request
    request_name = "/generate" if model_info["is_generation"] else "/encode"
    max_new_tokens = 128 if model_info["is_generation"] else 1
    json_data = {
        "sampling_params": {
            "temperature": 0,
            "max_new_tokens": max_new_tokens,
        },
    }
    if server_args.skip_tokenizer_init:
        json_data["input_ids"] = [10, 11, 12]
    else:
        # json_data["text"] = "The capital city of France is"
        target_length = int(os.getenv("SRT_WARMUP_PASSKEY_LENGTH", "35000"))
        json_data["text"] = (
            "You need to find the passkey. Read carefully following text, and remember the passkey\n\n"
        )
        filler = "Sky is blue, grass is green, sun is red. And here we go again"
        json_data["text"] += filler * (target_length // 35)
        json_data[
            "text"
        ] += "\n\nThe passkey is $000310$. Remember, the passkey is $000310$.\n\n"
        json_data[
            "text"
        ] += "\n\nThe passkey is $000310$. Remember, the passkey is $000310$.\n\n"
        json_data[
            "text"
        ] += "\n\nThe passkey is $000310$. Remember, the passkey is $000310$.\n\n"
        json_data["text"] += filler * (target_length // 35)
        json_data["text"] += "What was the passkey? The passkey is"

    try:
        for _ in range(server_args.dp_size):
            res = requests.post(
                url + request_name,
                json=json_data,
                headers=headers,
                timeout=3600,
            )
            assert res.status_code == 200, f"{res}"
            logger.info(f"Warmup response: {res.json()}")
            if os.getenv("SRT_EXIT_AFTER_WARMUP", "0") == "1":
                logger.error(f"Initialization canceled. SRT_EXIT_AFTER_WARMUP")
                kill_process_tree(os.getpid())
    except Exception:
        last_traceback = get_exception_traceback()
        if pipe_finish_writer is not None:
            pipe_finish_writer.send(last_traceback)
        logger.error(f"Initialization failed. warmup error: {last_traceback}")
        kill_process_tree(os.getpid())
        return

    # Debug print
    # logger.info(f"{res.json()=}")

    logger.info("The server is fired up and ready to roll!")
    if pipe_finish_writer is not None:
        pipe_finish_writer.send("ready")

    if server_args.delete_ckpt_after_loading:
        delete_directory(server_args.model_path)


STREAM_END_SYMBOL = b"data: [DONE]"
STREAM_CHUNK_START_SYMBOL = b"data:"


class Engine:
    """
    SRT Engine without an HTTP server layer.

    This class provides a direct inference engine without the need for an HTTP server. It is designed for use cases where
    launching the HTTP server adds unnecessary complexity or overhead,
    """

    def __init__(self, log_level: str = "error", *args, **kwargs):
        """See the arguments in server_args.py::ServerArgs"""

        # before python program terminates, call shutdown implicitly. Therefore, users don't have to explicitly call .shutdown()
        atexit.register(self.shutdown)

        server_args = ServerArgs(*args, log_level=log_level, **kwargs)
        launch_engine(server_args=server_args)

    def generate(
        self,
        # The input prompt. It can be a single prompt or a batch of prompts.
        prompt: Optional[Union[List[str], str]] = None,
        sampling_params: Optional[Union[List[Dict], Dict]] = None,
        # The token ids for text; one can either specify text or input_ids.
        input_ids: Optional[Union[List[List[int]], List[int]]] = None,
        return_logprob: Optional[Union[List[bool], bool]] = False,
        logprob_start_len: Optional[Union[List[int], int]] = None,
        top_logprobs_num: Optional[Union[List[int], int]] = None,
        lora_path: Optional[List[Optional[str]]] = None,
        stream: bool = False,
    ):
        obj = GenerateReqInput(
            text=prompt,
            input_ids=input_ids,
            sampling_params=sampling_params,
            return_logprob=return_logprob,
            logprob_start_len=logprob_start_len,
            top_logprobs_num=top_logprobs_num,
            lora_path=lora_path,
            stream=stream,
        )

        # get the current event loop
        loop = asyncio.get_event_loop()
        ret = loop.run_until_complete(generate_request(obj, None))

        if stream is True:

            def generator_wrapper():
                offset = 0
                loop = asyncio.get_event_loop()
                generator = ret.body_iterator
                while True:
                    chunk = loop.run_until_complete(generator.__anext__())

                    if chunk.startswith(STREAM_END_SYMBOL):
                        break
                    else:
                        data = json.loads(chunk[len(STREAM_CHUNK_START_SYMBOL) :])
                        data["text"] = data["text"][offset:]
                        offset += len(data["text"])
                        yield data

            # we cannot yield in the scope of generate() because python does not allow yield + return in the same function
            # however, it allows to wrap the generator as a subfunction and return
            return generator_wrapper()
        else:
            return ret

    async def async_generate(
        self,
        # The input prompt. It can be a single prompt or a batch of prompts.
        prompt: Optional[Union[List[str], str]] = None,
        sampling_params: Optional[Dict] = None,
        # The token ids for text; one can either specify text or input_ids.
        input_ids: Optional[Union[List[List[int]], List[int]]] = None,
        return_logprob: Optional[Union[List[bool], bool]] = False,
        logprob_start_len: Optional[Union[List[int], int]] = None,
        top_logprobs_num: Optional[Union[List[int], int]] = None,
        lora_path: Optional[List[Optional[str]]] = None,
        stream: bool = False,
    ):
        obj = GenerateReqInput(
            text=prompt,
            input_ids=input_ids,
            sampling_params=sampling_params,
            return_logprob=return_logprob,
            logprob_start_len=logprob_start_len,
            top_logprobs_num=top_logprobs_num,
            lora_path=lora_path,
            stream=stream,
        )

        ret = await generate_request(obj, None)

        if stream is True:
            generator = ret.body_iterator

            async def generator_wrapper():
                offset = 0

                while True:
                    chunk = await generator.__anext__()

                    if chunk.startswith(STREAM_END_SYMBOL):
                        break
                    else:
                        data = json.loads(chunk[len(STREAM_CHUNK_START_SYMBOL) :])
                        data["text"] = data["text"][offset:]
                        offset += len(data["text"])
                        yield data

            return generator_wrapper()
        else:
            return ret

    def shutdown(self):
        kill_process_tree(os.getpid(), include_parent=False)

    def get_tokenizer(self):
        global tokenizer_manager

        if tokenizer_manager is None:
            raise ReferenceError("Tokenizer Manager is not initialized.")
        else:
            return tokenizer_manager.tokenizer

    def encode(
        self,
        prompt: Union[str, List[str], List[Dict], List[List[Dict]]],
    ):
        obj = EmbeddingReqInput(text=prompt)

        # get the current event loop
        loop = asyncio.get_event_loop()
        return loop.run_until_complete(encode_request(obj, None))

    def start_profile(self):
        tokenizer_manager.start_profile()

    def stop_profile(self):
        tokenizer_manager.stop_profile()

    def get_server_info(self):
        return {
            **dataclasses.asdict(tokenizer_manager.server_args),  # server args
            **scheduler_info,
            "version": __version__,
        }

    def init_weights_update_group(
        self,
        master_address: str,
        master_port: int,
        rank_offset: int,
        world_size: int,
        group_name: str,
        backend: str = "nccl",
    ):
        """Initialize parameter update group."""
        obj = InitWeightsUpdateGroupReqInput(
            master_address=master_address,
            master_port=master_port,
            rank_offset=rank_offset,
            world_size=world_size,
            group_name=group_name,
            backend=backend,
        )
        loop = asyncio.get_event_loop()
        return loop.run_until_complete(
            tokenizer_manager.init_weights_update_group(obj, None)
        )

    def update_weights_from_distributed(self, name, dtype, shape):
        """Update weights from distributed source."""
        obj = UpdateWeightsFromDistributedReqInput(
            name=name,
            dtype=dtype,
            shape=shape,
        )
        loop = asyncio.get_event_loop()
        return loop.run_until_complete(
            tokenizer_manager.update_weights_from_distributed(obj, None)
        )

    def update_weights_from_tensor(self, named_tensors: List[Tuple[str, torch.Tensor]]):
        """Update weights from distributed source."""
        obj = UpdateWeightsFromTensorReqInput(
            serialized_named_tensors=MultiprocessingSerializer.serialize(named_tensors)
        )
        loop = asyncio.get_event_loop()
        return loop.run_until_complete(
            tokenizer_manager.update_weights_from_tensor(obj, None)
        )

    def get_weights_by_name(self, name, truncate_size=100):
        """Get weights by parameter name."""
        obj = GetWeightsByNameReqInput(name=name, truncate_size=truncate_size)
        loop = asyncio.get_event_loop()
        return loop.run_until_complete(tokenizer_manager.get_weights_by_name(obj, None))

    def release_memory_occupation(self):
        """Release GPU occupation temporarily"""
        obj = ReleaseMemoryOccupationReqInput()
        loop = asyncio.get_event_loop()
        loop.run_until_complete(tokenizer_manager.release_memory_occupation(obj, None))

    def resume_memory_occupation(self):
        """Resume GPU occupation"""
        obj = ResumeMemoryOccupationReqInput()
        loop = asyncio.get_event_loop()
        loop.run_until_complete(tokenizer_manager.resume_memory_occupation(obj, None))


class Runtime:
    """
    A wrapper for the HTTP server.
    This is used for launching the server in a python program without
    using the commond line interface.

    It is mainly used for the frontend language.
    You should use the Engine class above if you want to do normal offline processing.
    """

    def __init__(
        self,
        log_level: str = "error",
        *args,
        **kwargs,
    ):
        """See the arguments in server_args.py::ServerArgs"""
        self.server_args = ServerArgs(*args, log_level=log_level, **kwargs)

        # before python program terminates, call shutdown implicitly. Therefore, users don't have to explicitly call .shutdown()
        atexit.register(self.shutdown)

        # Pre-allocate ports
        for port in range(self.server_args.port, 40000):
            if is_port_available(port):
                break
        self.server_args.port = port

        self.url = self.server_args.url()
        self.generate_url = self.url + "/generate"

        # NOTE: We store pid instead of proc to fix some issues during __delete__
        self.pid = None
        pipe_reader, pipe_writer = mp.Pipe(duplex=False)

        proc = mp.Process(
            target=launch_server,
            args=(self.server_args, pipe_writer),
        )
        proc.start()
        pipe_writer.close()
        self.pid = proc.pid

        try:
            init_state = pipe_reader.recv()
        except EOFError:
            init_state = ""

        if init_state != "ready":
            self.shutdown()
            raise RuntimeError(
                "Initialization failed. Please see the error messages above."
            )

        self.endpoint = RuntimeEndpoint(self.url)

    def shutdown(self):
        if self.pid is not None:
            kill_process_tree(self.pid)
            self.pid = None

    def cache_prefix(self, prefix: str):
        self.endpoint.cache_prefix(prefix)

    def get_tokenizer(self):
        return get_tokenizer(
            self.server_args.tokenizer_path,
            tokenizer_mode=self.server_args.tokenizer_mode,
            trust_remote_code=self.server_args.trust_remote_code,
        )

    async def async_generate(
        self,
        prompt: str,
        sampling_params: Optional[Dict] = None,
    ):
        if self.server_args.skip_tokenizer_init:
            json_data = {
                "input_ids": prompt,
                "sampling_params": sampling_params,
                "stream": True,
            }
        else:
            json_data = {
                "text": prompt,
                "sampling_params": sampling_params,
                "stream": True,
            }
        pos = 0

        timeout = aiohttp.ClientTimeout(total=3 * 3600)
        async with aiohttp.ClientSession(timeout=timeout, trust_env=True) as session:
            async with session.post(self.generate_url, json=json_data) as response:
                async for chunk, _ in response.content.iter_chunks():
                    chunk = chunk.decode("utf-8")
                    if chunk and chunk.startswith("data:"):
                        if chunk == "data: [DONE]\n\n":
                            break
                        data = json.loads(chunk[5:].strip("\n"))
                        if "text" in data:
                            cur = data["text"][pos:]
                            if cur:
                                yield cur
                            pos += len(cur)
                        else:
                            yield data

    add_request = async_generate

    def generate(
        self,
        prompt: Union[str, List[str]],
        sampling_params: Optional[Dict] = None,
        return_logprob: Optional[Union[List[bool], bool]] = False,
        logprob_start_len: Optional[Union[List[int], int]] = None,
        top_logprobs_num: Optional[Union[List[int], int]] = None,
        lora_path: Optional[List[Optional[str]]] = None,
    ):
        json_data = {
            "text": prompt,
            "sampling_params": sampling_params,
            "return_logprob": return_logprob,
            "logprob_start_len": logprob_start_len,
            "top_logprobs_num": top_logprobs_num,
            "lora_path": lora_path,
        }
        assert not isinstance(lora_path, list) or len(lora_path) == len(prompt)
        response = requests.post(
            self.url + "/generate",
            json=json_data,
        )
        return json.dumps(response.json())

    def encode(
        self,
        prompt: Union[str, List[str], List[Dict], List[List[Dict]]],
    ):
        json_data = {"text": prompt}
        response = requests.post(self.url + "/encode", json=json_data)
        return json.dumps(response.json())

    async def get_server_info(self):
        async with aiohttp.ClientSession() as session:
            async with session.get(f"{self.url}/get_server_info") as response:
                if response.status == 200:
                    return await response.json()
                else:
                    error_data = await response.json()
                    raise RuntimeError(
                        f"Failed to get server info. {error_data['error']['message']}"
                    )

    def __del__(self):
        self.shutdown()
=======
# Some shortcuts for backward compatibility.
# They will be removed in new versions.
from sglang.srt.entrypoints.engine import Engine
from sglang.srt.entrypoints.http_server import kill_process_tree, launch_server
>>>>>>> 9f635ea5
<|MERGE_RESOLUTION|>--- conflicted
+++ resolved
@@ -12,1127 +12,7 @@
 # limitations under the License.
 # ==============================================================================
 
-<<<<<<< HEAD
-import asyncio
-import atexit
-import dataclasses
-import json
-import logging
-import multiprocessing as mp
-import os
-import signal
-import threading
-import time
-from http import HTTPStatus
-from typing import AsyncIterator, Dict, List, Optional, Tuple, Union
-
-import torch
-
-from sglang.srt.torch_memory_saver_adapter import TorchMemorySaverAdapter
-
-# Fix a bug of Python threading
-setattr(threading, "_register_atexit", lambda *args, **kwargs: None)
-
-import aiohttp
-import orjson
-import requests
-import uvicorn
-import uvloop
-from fastapi import FastAPI, File, Form, Request, UploadFile
-from fastapi.middleware.cors import CORSMiddleware
-from fastapi.responses import ORJSONResponse, Response, StreamingResponse
-
-from sglang.lang.backend.runtime_endpoint import RuntimeEndpoint
-from sglang.srt.hf_transformers_utils import get_tokenizer
-from sglang.srt.managers.data_parallel_controller import (
-    run_data_parallel_controller_process,
-)
-from sglang.srt.managers.detokenizer_manager import run_detokenizer_process
-from sglang.srt.managers.io_struct import (
-    CloseSessionReqInput,
-    ConfigureLoggingReq,
-    EmbeddingReqInput,
-    GenerateReqInput,
-    GetWeightsByNameReqInput,
-    InitWeightsUpdateGroupReqInput,
-    OpenSessionReqInput,
-    ReleaseMemoryOccupationReqInput,
-    ResumeMemoryOccupationReqInput,
-    UpdateWeightFromDiskReqInput,
-    UpdateWeightsFromDistributedReqInput,
-    UpdateWeightsFromTensorReqInput,
-)
-from sglang.srt.managers.scheduler import run_scheduler_process
-from sglang.srt.managers.tokenizer_manager import TokenizerManager
-from sglang.srt.metrics.func_timer import enable_func_timer, time_func_latency
-from sglang.srt.openai_api.adapter import (
-    load_chat_template_for_openai_api,
-    v1_batches,
-    v1_cancel_batch,
-    v1_chat_completions,
-    v1_completions,
-    v1_delete_file,
-    v1_embeddings,
-    v1_files_create,
-    v1_retrieve_batch,
-    v1_retrieve_file,
-    v1_retrieve_file_content,
-)
-from sglang.srt.openai_api.protocol import ModelCard, ModelList
-from sglang.srt.server_args import PortArgs, ServerArgs
-from sglang.srt.utils import (
-    MultiprocessingSerializer,
-    add_api_key_middleware,
-    add_prometheus_middleware,
-    assert_pkg_version,
-    configure_logger,
-    delete_directory,
-    is_port_available,
-    kill_process_tree,
-    maybe_set_triton_cache_manager,
-    prepare_model_and_tokenizer,
-    set_prometheus_multiproc_dir,
-    set_ulimit,
-    set_uvicorn_logging_configs,
-)
-from sglang.utils import get_exception_traceback
-from sglang.version import __version__
-
-logger = logging.getLogger(__name__)
-
-asyncio.set_event_loop_policy(uvloop.EventLoopPolicy())
-
-# Fast API
-app = FastAPI()
-app.add_middleware(
-    CORSMiddleware,
-    allow_origins=["*"],
-    allow_credentials=True,
-    allow_methods=["*"],
-    allow_headers=["*"],
-)
-
-tokenizer_manager: TokenizerManager = None
-scheduler_info: Dict = None
-
-
-##### Native API endpoints #####
-
-
-@app.get("/health")
-async def health() -> Response:
-    """Check the health of the http server."""
-    return Response(status_code=200)
-
-
-@app.get("/health_generate")
-async def health_generate(request: Request) -> Response:
-    """Check the health of the inference server by generating one token."""
-
-    sampling_params = {"max_new_tokens": 1, "temperature": 0.7}
-
-    if tokenizer_manager.is_generation:
-        gri = GenerateReqInput(
-            input_ids=[0], sampling_params=sampling_params, log_metrics=False
-        )
-    else:
-        gri = EmbeddingReqInput(
-            input_ids=[0], sampling_params=sampling_params, log_metrics=False
-        )
-
-    try:
-        async for _ in tokenizer_manager.generate_request(gri, request):
-            break
-        return Response(status_code=200)
-    except Exception as e:
-        logger.exception(e)
-        return Response(status_code=503)
-
-
-@app.get("/get_model_info")
-async def get_model_info():
-    """Get the model information."""
-    result = {
-        "model_path": tokenizer_manager.model_path,
-        "tokenizer_path": tokenizer_manager.server_args.tokenizer_path,
-        "is_generation": tokenizer_manager.is_generation,
-    }
-    return result
-
-
-@app.get("/get_server_info")
-async def get_server_info():
-    return {
-        **dataclasses.asdict(tokenizer_manager.server_args),
-        **scheduler_info,
-        "version": __version__,
-    }
-
-
-# fastapi implicitly converts json in the request to obj (dataclass)
-@app.api_route("/generate", methods=["POST", "PUT"])
-@time_func_latency
-async def generate_request(obj: GenerateReqInput, request: Request):
-    """Handle a generate request."""
-    if obj.stream:
-
-        async def stream_results() -> AsyncIterator[bytes]:
-            try:
-                async for out in tokenizer_manager.generate_request(obj, request):
-                    yield b"data: " + orjson.dumps(
-                        out, option=orjson.OPT_NON_STR_KEYS
-                    ) + b"\n\n"
-            except ValueError as e:
-                out = {"error": {"message": str(e)}}
-                yield b"data: " + orjson.dumps(
-                    out, option=orjson.OPT_NON_STR_KEYS
-                ) + b"\n\n"
-            yield b"data: [DONE]\n\n"
-
-        return StreamingResponse(
-            stream_results(),
-            media_type="text/event-stream",
-            background=tokenizer_manager.create_abort_task(obj),
-        )
-    else:
-        try:
-            ret = await tokenizer_manager.generate_request(obj, request).__anext__()
-            return ret
-        except ValueError as e:
-            logger.error(f"Error: {e}")
-            return _create_error_response(e)
-
-
-@app.api_route("/encode", methods=["POST", "PUT"])
-@time_func_latency
-async def encode_request(obj: EmbeddingReqInput, request: Request):
-    """Handle an embedding request."""
-    try:
-        ret = await tokenizer_manager.generate_request(obj, request).__anext__()
-        return ret
-    except ValueError as e:
-        return _create_error_response(e)
-
-
-@app.api_route("/classify", methods=["POST", "PUT"])
-@time_func_latency
-async def classify_request(obj: EmbeddingReqInput, request: Request):
-    """Handle a reward model request. Now the arguments and return values are the same as embedding models."""
-    try:
-        ret = await tokenizer_manager.generate_request(obj, request).__anext__()
-        return ret
-    except ValueError as e:
-        return _create_error_response(e)
-
-
-@app.post("/flush_cache")
-async def flush_cache():
-    """Flush the radix cache."""
-    tokenizer_manager.flush_cache()
-    return Response(
-        content="Cache flushed.\nPlease check backend logs for more details. "
-        "(When there are running or waiting requests, the operation will not be performed.)\n",
-        status_code=200,
-    )
-
-
-@app.api_route("/start_profile", methods=["GET", "POST"])
-async def start_profile_async():
-    """Start profiling."""
-    tokenizer_manager.start_profile()
-    return Response(
-        content="Start profiling.\n",
-        status_code=200,
-    )
-
-
-@app.api_route("/stop_profile", methods=["GET", "POST"])
-async def stop_profile_async():
-    """Stop profiling."""
-    tokenizer_manager.stop_profile()
-    return Response(
-        content="Stop profiling. This will take some time.\n",
-        status_code=200,
-    )
-
-
-@app.post("/update_weights_from_disk")
-@time_func_latency
-async def update_weights_from_disk(obj: UpdateWeightFromDiskReqInput, request: Request):
-    """Update the weights from disk in-place without re-launching the server."""
-    success, message = await tokenizer_manager.update_weights_from_disk(obj, request)
-    content = {"success": success, "message": message}
-    if success:
-        return ORJSONResponse(
-            content,
-            status_code=HTTPStatus.OK,
-        )
-    else:
-        return ORJSONResponse(
-            content,
-            status_code=HTTPStatus.BAD_REQUEST,
-        )
-
-
-@app.post("/init_weights_update_group")
-async def init_weights_update_group(
-    obj: InitWeightsUpdateGroupReqInput, request: Request
-):
-    """Initialize the parameter update group."""
-    success, message = await tokenizer_manager.init_weights_update_group(obj, request)
-    content = {"success": success, "message": message}
-    if success:
-        return ORJSONResponse(content, status_code=200)
-    else:
-        return ORJSONResponse(content, status_code=HTTPStatus.BAD_REQUEST)
-
-
-@app.post("/update_weights_from_distributed")
-async def update_weights_from_distributed(
-    obj: UpdateWeightsFromDistributedReqInput, request: Request
-):
-    """Update model parameter from distributed online."""
-    success, message = await tokenizer_manager.update_weights_from_distributed(
-        obj, request
-    )
-    content = {"success": success, "message": message}
-    if success:
-        return ORJSONResponse(content, status_code=200)
-    else:
-        return ORJSONResponse(content, status_code=HTTPStatus.BAD_REQUEST)
-
-
-@app.api_route("/get_weights_by_name", methods=["GET", "POST"])
-async def get_weights_by_name(obj: GetWeightsByNameReqInput, request: Request):
-    """Get model parameter by name."""
-    try:
-        ret = await tokenizer_manager.get_weights_by_name(obj, request)
-        if ret is None:
-            return _create_error_response("Get parameter by name failed")
-        else:
-            return ORJSONResponse(ret, status_code=200)
-    except Exception as e:
-        return _create_error_response(e)
-
-
-@app.api_route("/release_memory_occupation", methods=["GET", "POST"])
-async def release_memory_occupation(
-    obj: ReleaseMemoryOccupationReqInput, request: Request
-):
-    """Release GPU occupation temporarily"""
-    try:
-        await tokenizer_manager.release_memory_occupation(obj, request)
-    except Exception as e:
-        return _create_error_response(e)
-
-
-@app.api_route("/resume_memory_occupation", methods=["GET", "POST"])
-async def resume_memory_occupation(
-    obj: ResumeMemoryOccupationReqInput, request: Request
-):
-    """Resume GPU occupation"""
-    try:
-        await tokenizer_manager.resume_memory_occupation(obj, request)
-    except Exception as e:
-        return _create_error_response(e)
-
-
-@app.api_route("/open_session", methods=["GET", "POST"])
-async def open_session(obj: OpenSessionReqInput, request: Request):
-    """Open a session, and return its unique session id."""
-    try:
-        session_id = await tokenizer_manager.open_session(obj, request)
-        if session_id is None:
-            raise Exception(
-                "Failed to open the session. Check if a session with the same id is still open."
-            )
-        return session_id
-    except Exception as e:
-        return _create_error_response(e)
-
-
-@app.api_route("/close_session", methods=["GET", "POST"])
-async def close_session(obj: CloseSessionReqInput, request: Request):
-    """Close the session"""
-    try:
-        await tokenizer_manager.close_session(obj, request)
-        return Response(status_code=200)
-    except Exception as e:
-        return _create_error_response(e)
-
-
-@app.api_route("/configure_logging", methods=["GET", "POST"])
-async def configure_logging(obj: ConfigureLoggingReq, request: Request):
-    """Close the session"""
-    tokenizer_manager.configure_logging(obj)
-    return Response(status_code=200)
-
-
-##### OpenAI-compatible API endpoints #####
-
-
-@app.post("/v1/completions")
-@time_func_latency
-async def openai_v1_completions(raw_request: Request):
-    return await v1_completions(tokenizer_manager, raw_request)
-
-
-@app.post("/v1/chat/completions")
-@time_func_latency
-async def openai_v1_chat_completions(raw_request: Request):
-    return await v1_chat_completions(tokenizer_manager, raw_request)
-
-
-@app.post("/v1/embeddings", response_class=ORJSONResponse)
-@time_func_latency
-async def openai_v1_embeddings(raw_request: Request):
-    response = await v1_embeddings(tokenizer_manager, raw_request)
-    return response
-
-
-@app.get("/v1/models", response_class=ORJSONResponse)
-def available_models():
-    """Show available models."""
-    served_model_names = [tokenizer_manager.served_model_name]
-    model_cards = []
-    for served_model_name in served_model_names:
-        model_cards.append(ModelCard(id=served_model_name, root=served_model_name))
-    return ModelList(data=model_cards)
-
-
-@app.post("/v1/files")
-async def openai_v1_files(file: UploadFile = File(...), purpose: str = Form("batch")):
-    return await v1_files_create(
-        file, purpose, tokenizer_manager.server_args.file_storage_pth
-    )
-
-
-@app.delete("/v1/files/{file_id}")
-async def delete_file(file_id: str):
-    # https://platform.openai.com/docs/api-reference/files/delete
-    return await v1_delete_file(file_id)
-
-
-@app.post("/v1/batches")
-async def openai_v1_batches(raw_request: Request):
-    return await v1_batches(tokenizer_manager, raw_request)
-
-
-@app.post("/v1/batches/{batch_id}/cancel")
-async def cancel_batches(batch_id: str):
-    # https://platform.openai.com/docs/api-reference/batch/cancel
-    return await v1_cancel_batch(tokenizer_manager, batch_id)
-
-
-@app.get("/v1/batches/{batch_id}")
-async def retrieve_batch(batch_id: str):
-    return await v1_retrieve_batch(batch_id)
-
-
-@app.get("/v1/files/{file_id}")
-async def retrieve_file(file_id: str):
-    # https://platform.openai.com/docs/api-reference/files/retrieve
-    return await v1_retrieve_file(file_id)
-
-
-@app.get("/v1/files/{file_id}/content")
-async def retrieve_file_content(file_id: str):
-    # https://platform.openai.com/docs/api-reference/files/retrieve-contents
-    return await v1_retrieve_file_content(file_id)
-
-
-def _create_error_response(e):
-    return ORJSONResponse(
-        {"error": {"message": str(e)}}, status_code=HTTPStatus.BAD_REQUEST
-    )
-
-
-def launch_engine(
-    server_args: ServerArgs,
-):
-    """
-    Launch the TokenizerManager in the main process, the Scheduler in a subprocess, and the DetokenizerManager in another subprocess.
-    """
-
-    global tokenizer_manager
-    global scheduler_info
-
-    # Configure global environment
-    configure_logger(server_args)
-    server_args.check_server_args()
-    _set_envs_and_config(server_args)
-
-    # Allocate ports for inter-process communications
-    port_args = PortArgs.init_new(server_args)
-    logger.info(f"{server_args=}")
-
-    # If using model from www.modelscope.cn, first download the model.
-    server_args.model_path, server_args.tokenizer_path = prepare_model_and_tokenizer(
-        server_args.model_path, server_args.tokenizer_path
-    )
-
-    scheduler_procs = []
-    if server_args.dp_size == 1:
-        # Launch tensor parallel scheduler processes
-        memory_saver_adapter = TorchMemorySaverAdapter.create(
-            enable=server_args.enable_memory_saver
-        )
-
-        scheduler_pipe_readers = []
-        tp_size_per_node = server_args.tp_size // server_args.nnodes
-        tp_rank_range = range(
-            tp_size_per_node * server_args.node_rank,
-            tp_size_per_node * (server_args.node_rank + 1),
-        )
-        for tp_rank in tp_rank_range:
-            reader, writer = mp.Pipe(duplex=False)
-            gpu_id = server_args.base_gpu_id + tp_rank % tp_size_per_node
-            proc = mp.Process(
-                target=run_scheduler_process,
-                args=(server_args, port_args, gpu_id, tp_rank, None, writer),
-            )
-            with memory_saver_adapter.configure_subprocess():
-                proc.start()
-            scheduler_procs.append(proc)
-            scheduler_pipe_readers.append(reader)
-    else:
-        # Launch the data parallel controller
-        reader, writer = mp.Pipe(duplex=False)
-        scheduler_pipe_readers = [reader]
-        proc = mp.Process(
-            target=run_data_parallel_controller_process,
-            args=(server_args, port_args, writer),
-        )
-        proc.start()
-        scheduler_procs.append(proc)
-
-    if server_args.node_rank >= 1:
-        # In multi-node cases, non-zero rank nodes do not need to run tokenizer or detokenizer,
-        # so they can just wait here.
-
-        for reader in scheduler_pipe_readers:
-            data = reader.recv()
-            assert data["status"] == "ready"
-
-        if os.getenv("SGLANG_BLOCK_NONZERO_RANK_CHILDREN") == "0":
-            # When using `Engine` as a Python API, we don't want to block here.
-            return
-
-        for proc in scheduler_procs:
-            proc.join()
-            logger.error(
-                f"Scheduler or DataParallelController {proc.pid} terminated with {proc.exitcode}"
-            )
-        return
-
-    # Launch detokenizer process
-    detoken_proc = mp.Process(
-        target=run_detokenizer_process,
-        args=(
-            server_args,
-            port_args,
-        ),
-    )
-    detoken_proc.start()
-
-    # Launch tokenizer process
-    tokenizer_manager = TokenizerManager(server_args, port_args)
-    if server_args.chat_template:
-        load_chat_template_for_openai_api(tokenizer_manager, server_args.chat_template)
-
-    # Wait for model to finish loading
-    scheduler_infos = []
-    for i in range(len(scheduler_pipe_readers)):
-        try:
-            data = scheduler_pipe_readers[i].recv()
-        except EOFError as e:
-            logger.exception(e)
-            logger.error(
-                f"Rank {i} scheduler is dead. Please check if there are relevant logs."
-            )
-            scheduler_procs[i].join()
-            logger.error(f"Exit code: {scheduler_procs[i].exitcode}")
-            raise
-
-        if data["status"] != "ready":
-            raise RuntimeError(
-                "Initialization failed. Please see the error messages above."
-            )
-        scheduler_infos.append(data)
-
-    # Assume all schedulers have same scheduler_info
-    scheduler_info = scheduler_infos[0]
-    tokenizer_manager.max_req_input_len = scheduler_info["max_req_input_len"]
-
-
-def launch_server(
-    server_args: ServerArgs,
-    pipe_finish_writer: Optional[mp.connection.Connection] = None,
-):
-    """
-    Launch SRT (SGLang Runtime) Server
-
-    The SRT server consists of an HTTP server and the SRT engine.
-
-    1. HTTP server: A FastAPI server that routes requests to the engine.
-    2. SRT engine:
-        1. TokenizerManager: Tokenizes the requests and sends them to the scheduler.
-        2. Scheduler (subprocess): Receives requests from the Tokenizer Manager, schedules batches, forwards them, and sends the output tokens to the Detokenizer Manager.
-        3. DetokenizerManager (subprocess): Detokenizes the output tokens and sends the result back to the Tokenizer Manager.
-
-    Note:
-    1. The HTTP server and TokenizerManager both run in the main process.
-    2. Inter-process communication is done through ICP (each process uses a different port) via the ZMQ library.
-    """
-    launch_engine(server_args=server_args)
-
-    # Add api key authorization
-    if server_args.api_key:
-        add_api_key_middleware(app, server_args.api_key)
-
-    # Add prometheus middleware
-    if server_args.enable_metrics:
-        add_prometheus_middleware(app)
-        enable_func_timer()
-
-    # Send a warmup request
-    t = threading.Thread(
-        target=_wait_and_warmup,
-        args=(
-            server_args,
-            pipe_finish_writer,
-            tokenizer_manager.image_token_id,
-        ),
-    )
-    t.start()
-
-    try:
-        # Update logging configs
-        set_uvicorn_logging_configs()
-
-        # Listen for HTTP requests
-        uvicorn.run(
-            app,
-            host=server_args.host,
-            port=server_args.port,
-            log_level=server_args.log_level_http or server_args.log_level,
-            timeout_keep_alive=5,
-            loop="uvloop",
-        )
-    finally:
-        t.join()
-
-
-def _set_envs_and_config(server_args: ServerArgs):
-    # Set global environments
-    os.environ["TF_CPP_MIN_LOG_LEVEL"] = "3"
-    os.environ["NCCL_CUMEM_ENABLE"] = "0"
-    os.environ["NCCL_NVLS_ENABLE"] = "0"
-    os.environ["TORCH_NCCL_AVOID_RECORD_STREAMS"] = "1"
-    os.environ["CUDA_DEVICE_MAX_CONNECTIONS"] = "4"
-
-    # Set prometheus env vars
-    if server_args.enable_metrics:
-        set_prometheus_multiproc_dir()
-
-    # Set ulimit
-    set_ulimit()
-
-    # Fix triton bugs
-    if server_args.tp_size * server_args.dp_size > 1:
-        # FIXME: remove this after https://github.com/triton-lang/triton/pull/4295 is used as a dependency.
-        maybe_set_triton_cache_manager()
-
-    # Check flashinfer version
-    if server_args.attention_backend == "flashinfer":
-        assert_pkg_version(
-            "flashinfer",
-            "0.1.6",
-            "Please uninstall the old version and "
-            "reinstall the latest version by following the instructions "
-            "at https://docs.flashinfer.ai/installation.html.",
-        )
-
-    # Register the signal handler.
-    # The child processes will send SIGQUIT to this process when any error happens
-    # This process then clean up the whole process tree
-    def sigquit_handler(signum, frame):
-        logger.error(
-            "Received sigquit from a child proces. It usually means the child failed."
-        )
-        kill_process_tree(os.getpid())
-
-    signal.signal(signal.SIGQUIT, sigquit_handler)
-
-    # Set mp start method
-    mp.set_start_method("spawn", force=True)
-
-
-def _wait_and_warmup(server_args, pipe_finish_writer, image_token_text):
-    headers = {}
-    url = server_args.url()
-    if server_args.api_key:
-        headers["Authorization"] = f"Bearer {server_args.api_key}"
-
-    # Wait until the server is launched
-    success = False
-    for _ in range(120):
-        time.sleep(1)
-        try:
-            res = requests.get(url + "/get_model_info", timeout=5, headers=headers)
-            assert res.status_code == 200, f"{res=}, {res.text=}"
-            success = True
-            break
-        except (AssertionError, requests.exceptions.RequestException):
-            last_traceback = get_exception_traceback()
-            pass
-
-    if not success:
-        if pipe_finish_writer is not None:
-            pipe_finish_writer.send(last_traceback)
-        logger.error(f"Initialization failed. warmup error: {last_traceback}")
-        kill_process_tree(os.getpid())
-        return
-
-    model_info = res.json()
-
-    # Send a warmup request
-    request_name = "/generate" if model_info["is_generation"] else "/encode"
-    max_new_tokens = 128 if model_info["is_generation"] else 1
-    json_data = {
-        "sampling_params": {
-            "temperature": 0,
-            "max_new_tokens": max_new_tokens,
-        },
-    }
-    if server_args.skip_tokenizer_init:
-        json_data["input_ids"] = [10, 11, 12]
-    else:
-        # json_data["text"] = "The capital city of France is"
-        target_length = int(os.getenv("SRT_WARMUP_PASSKEY_LENGTH", "35000"))
-        json_data["text"] = (
-            "You need to find the passkey. Read carefully following text, and remember the passkey\n\n"
-        )
-        filler = "Sky is blue, grass is green, sun is red. And here we go again"
-        json_data["text"] += filler * (target_length // 35)
-        json_data[
-            "text"
-        ] += "\n\nThe passkey is $000310$. Remember, the passkey is $000310$.\n\n"
-        json_data[
-            "text"
-        ] += "\n\nThe passkey is $000310$. Remember, the passkey is $000310$.\n\n"
-        json_data[
-            "text"
-        ] += "\n\nThe passkey is $000310$. Remember, the passkey is $000310$.\n\n"
-        json_data["text"] += filler * (target_length // 35)
-        json_data["text"] += "What was the passkey? The passkey is"
-
-    try:
-        for _ in range(server_args.dp_size):
-            res = requests.post(
-                url + request_name,
-                json=json_data,
-                headers=headers,
-                timeout=3600,
-            )
-            assert res.status_code == 200, f"{res}"
-            logger.info(f"Warmup response: {res.json()}")
-            if os.getenv("SRT_EXIT_AFTER_WARMUP", "0") == "1":
-                logger.error(f"Initialization canceled. SRT_EXIT_AFTER_WARMUP")
-                kill_process_tree(os.getpid())
-    except Exception:
-        last_traceback = get_exception_traceback()
-        if pipe_finish_writer is not None:
-            pipe_finish_writer.send(last_traceback)
-        logger.error(f"Initialization failed. warmup error: {last_traceback}")
-        kill_process_tree(os.getpid())
-        return
-
-    # Debug print
-    # logger.info(f"{res.json()=}")
-
-    logger.info("The server is fired up and ready to roll!")
-    if pipe_finish_writer is not None:
-        pipe_finish_writer.send("ready")
-
-    if server_args.delete_ckpt_after_loading:
-        delete_directory(server_args.model_path)
-
-
-STREAM_END_SYMBOL = b"data: [DONE]"
-STREAM_CHUNK_START_SYMBOL = b"data:"
-
-
-class Engine:
-    """
-    SRT Engine without an HTTP server layer.
-
-    This class provides a direct inference engine without the need for an HTTP server. It is designed for use cases where
-    launching the HTTP server adds unnecessary complexity or overhead,
-    """
-
-    def __init__(self, log_level: str = "error", *args, **kwargs):
-        """See the arguments in server_args.py::ServerArgs"""
-
-        # before python program terminates, call shutdown implicitly. Therefore, users don't have to explicitly call .shutdown()
-        atexit.register(self.shutdown)
-
-        server_args = ServerArgs(*args, log_level=log_level, **kwargs)
-        launch_engine(server_args=server_args)
-
-    def generate(
-        self,
-        # The input prompt. It can be a single prompt or a batch of prompts.
-        prompt: Optional[Union[List[str], str]] = None,
-        sampling_params: Optional[Union[List[Dict], Dict]] = None,
-        # The token ids for text; one can either specify text or input_ids.
-        input_ids: Optional[Union[List[List[int]], List[int]]] = None,
-        return_logprob: Optional[Union[List[bool], bool]] = False,
-        logprob_start_len: Optional[Union[List[int], int]] = None,
-        top_logprobs_num: Optional[Union[List[int], int]] = None,
-        lora_path: Optional[List[Optional[str]]] = None,
-        stream: bool = False,
-    ):
-        obj = GenerateReqInput(
-            text=prompt,
-            input_ids=input_ids,
-            sampling_params=sampling_params,
-            return_logprob=return_logprob,
-            logprob_start_len=logprob_start_len,
-            top_logprobs_num=top_logprobs_num,
-            lora_path=lora_path,
-            stream=stream,
-        )
-
-        # get the current event loop
-        loop = asyncio.get_event_loop()
-        ret = loop.run_until_complete(generate_request(obj, None))
-
-        if stream is True:
-
-            def generator_wrapper():
-                offset = 0
-                loop = asyncio.get_event_loop()
-                generator = ret.body_iterator
-                while True:
-                    chunk = loop.run_until_complete(generator.__anext__())
-
-                    if chunk.startswith(STREAM_END_SYMBOL):
-                        break
-                    else:
-                        data = json.loads(chunk[len(STREAM_CHUNK_START_SYMBOL) :])
-                        data["text"] = data["text"][offset:]
-                        offset += len(data["text"])
-                        yield data
-
-            # we cannot yield in the scope of generate() because python does not allow yield + return in the same function
-            # however, it allows to wrap the generator as a subfunction and return
-            return generator_wrapper()
-        else:
-            return ret
-
-    async def async_generate(
-        self,
-        # The input prompt. It can be a single prompt or a batch of prompts.
-        prompt: Optional[Union[List[str], str]] = None,
-        sampling_params: Optional[Dict] = None,
-        # The token ids for text; one can either specify text or input_ids.
-        input_ids: Optional[Union[List[List[int]], List[int]]] = None,
-        return_logprob: Optional[Union[List[bool], bool]] = False,
-        logprob_start_len: Optional[Union[List[int], int]] = None,
-        top_logprobs_num: Optional[Union[List[int], int]] = None,
-        lora_path: Optional[List[Optional[str]]] = None,
-        stream: bool = False,
-    ):
-        obj = GenerateReqInput(
-            text=prompt,
-            input_ids=input_ids,
-            sampling_params=sampling_params,
-            return_logprob=return_logprob,
-            logprob_start_len=logprob_start_len,
-            top_logprobs_num=top_logprobs_num,
-            lora_path=lora_path,
-            stream=stream,
-        )
-
-        ret = await generate_request(obj, None)
-
-        if stream is True:
-            generator = ret.body_iterator
-
-            async def generator_wrapper():
-                offset = 0
-
-                while True:
-                    chunk = await generator.__anext__()
-
-                    if chunk.startswith(STREAM_END_SYMBOL):
-                        break
-                    else:
-                        data = json.loads(chunk[len(STREAM_CHUNK_START_SYMBOL) :])
-                        data["text"] = data["text"][offset:]
-                        offset += len(data["text"])
-                        yield data
-
-            return generator_wrapper()
-        else:
-            return ret
-
-    def shutdown(self):
-        kill_process_tree(os.getpid(), include_parent=False)
-
-    def get_tokenizer(self):
-        global tokenizer_manager
-
-        if tokenizer_manager is None:
-            raise ReferenceError("Tokenizer Manager is not initialized.")
-        else:
-            return tokenizer_manager.tokenizer
-
-    def encode(
-        self,
-        prompt: Union[str, List[str], List[Dict], List[List[Dict]]],
-    ):
-        obj = EmbeddingReqInput(text=prompt)
-
-        # get the current event loop
-        loop = asyncio.get_event_loop()
-        return loop.run_until_complete(encode_request(obj, None))
-
-    def start_profile(self):
-        tokenizer_manager.start_profile()
-
-    def stop_profile(self):
-        tokenizer_manager.stop_profile()
-
-    def get_server_info(self):
-        return {
-            **dataclasses.asdict(tokenizer_manager.server_args),  # server args
-            **scheduler_info,
-            "version": __version__,
-        }
-
-    def init_weights_update_group(
-        self,
-        master_address: str,
-        master_port: int,
-        rank_offset: int,
-        world_size: int,
-        group_name: str,
-        backend: str = "nccl",
-    ):
-        """Initialize parameter update group."""
-        obj = InitWeightsUpdateGroupReqInput(
-            master_address=master_address,
-            master_port=master_port,
-            rank_offset=rank_offset,
-            world_size=world_size,
-            group_name=group_name,
-            backend=backend,
-        )
-        loop = asyncio.get_event_loop()
-        return loop.run_until_complete(
-            tokenizer_manager.init_weights_update_group(obj, None)
-        )
-
-    def update_weights_from_distributed(self, name, dtype, shape):
-        """Update weights from distributed source."""
-        obj = UpdateWeightsFromDistributedReqInput(
-            name=name,
-            dtype=dtype,
-            shape=shape,
-        )
-        loop = asyncio.get_event_loop()
-        return loop.run_until_complete(
-            tokenizer_manager.update_weights_from_distributed(obj, None)
-        )
-
-    def update_weights_from_tensor(self, named_tensors: List[Tuple[str, torch.Tensor]]):
-        """Update weights from distributed source."""
-        obj = UpdateWeightsFromTensorReqInput(
-            serialized_named_tensors=MultiprocessingSerializer.serialize(named_tensors)
-        )
-        loop = asyncio.get_event_loop()
-        return loop.run_until_complete(
-            tokenizer_manager.update_weights_from_tensor(obj, None)
-        )
-
-    def get_weights_by_name(self, name, truncate_size=100):
-        """Get weights by parameter name."""
-        obj = GetWeightsByNameReqInput(name=name, truncate_size=truncate_size)
-        loop = asyncio.get_event_loop()
-        return loop.run_until_complete(tokenizer_manager.get_weights_by_name(obj, None))
-
-    def release_memory_occupation(self):
-        """Release GPU occupation temporarily"""
-        obj = ReleaseMemoryOccupationReqInput()
-        loop = asyncio.get_event_loop()
-        loop.run_until_complete(tokenizer_manager.release_memory_occupation(obj, None))
-
-    def resume_memory_occupation(self):
-        """Resume GPU occupation"""
-        obj = ResumeMemoryOccupationReqInput()
-        loop = asyncio.get_event_loop()
-        loop.run_until_complete(tokenizer_manager.resume_memory_occupation(obj, None))
-
-
-class Runtime:
-    """
-    A wrapper for the HTTP server.
-    This is used for launching the server in a python program without
-    using the commond line interface.
-
-    It is mainly used for the frontend language.
-    You should use the Engine class above if you want to do normal offline processing.
-    """
-
-    def __init__(
-        self,
-        log_level: str = "error",
-        *args,
-        **kwargs,
-    ):
-        """See the arguments in server_args.py::ServerArgs"""
-        self.server_args = ServerArgs(*args, log_level=log_level, **kwargs)
-
-        # before python program terminates, call shutdown implicitly. Therefore, users don't have to explicitly call .shutdown()
-        atexit.register(self.shutdown)
-
-        # Pre-allocate ports
-        for port in range(self.server_args.port, 40000):
-            if is_port_available(port):
-                break
-        self.server_args.port = port
-
-        self.url = self.server_args.url()
-        self.generate_url = self.url + "/generate"
-
-        # NOTE: We store pid instead of proc to fix some issues during __delete__
-        self.pid = None
-        pipe_reader, pipe_writer = mp.Pipe(duplex=False)
-
-        proc = mp.Process(
-            target=launch_server,
-            args=(self.server_args, pipe_writer),
-        )
-        proc.start()
-        pipe_writer.close()
-        self.pid = proc.pid
-
-        try:
-            init_state = pipe_reader.recv()
-        except EOFError:
-            init_state = ""
-
-        if init_state != "ready":
-            self.shutdown()
-            raise RuntimeError(
-                "Initialization failed. Please see the error messages above."
-            )
-
-        self.endpoint = RuntimeEndpoint(self.url)
-
-    def shutdown(self):
-        if self.pid is not None:
-            kill_process_tree(self.pid)
-            self.pid = None
-
-    def cache_prefix(self, prefix: str):
-        self.endpoint.cache_prefix(prefix)
-
-    def get_tokenizer(self):
-        return get_tokenizer(
-            self.server_args.tokenizer_path,
-            tokenizer_mode=self.server_args.tokenizer_mode,
-            trust_remote_code=self.server_args.trust_remote_code,
-        )
-
-    async def async_generate(
-        self,
-        prompt: str,
-        sampling_params: Optional[Dict] = None,
-    ):
-        if self.server_args.skip_tokenizer_init:
-            json_data = {
-                "input_ids": prompt,
-                "sampling_params": sampling_params,
-                "stream": True,
-            }
-        else:
-            json_data = {
-                "text": prompt,
-                "sampling_params": sampling_params,
-                "stream": True,
-            }
-        pos = 0
-
-        timeout = aiohttp.ClientTimeout(total=3 * 3600)
-        async with aiohttp.ClientSession(timeout=timeout, trust_env=True) as session:
-            async with session.post(self.generate_url, json=json_data) as response:
-                async for chunk, _ in response.content.iter_chunks():
-                    chunk = chunk.decode("utf-8")
-                    if chunk and chunk.startswith("data:"):
-                        if chunk == "data: [DONE]\n\n":
-                            break
-                        data = json.loads(chunk[5:].strip("\n"))
-                        if "text" in data:
-                            cur = data["text"][pos:]
-                            if cur:
-                                yield cur
-                            pos += len(cur)
-                        else:
-                            yield data
-
-    add_request = async_generate
-
-    def generate(
-        self,
-        prompt: Union[str, List[str]],
-        sampling_params: Optional[Dict] = None,
-        return_logprob: Optional[Union[List[bool], bool]] = False,
-        logprob_start_len: Optional[Union[List[int], int]] = None,
-        top_logprobs_num: Optional[Union[List[int], int]] = None,
-        lora_path: Optional[List[Optional[str]]] = None,
-    ):
-        json_data = {
-            "text": prompt,
-            "sampling_params": sampling_params,
-            "return_logprob": return_logprob,
-            "logprob_start_len": logprob_start_len,
-            "top_logprobs_num": top_logprobs_num,
-            "lora_path": lora_path,
-        }
-        assert not isinstance(lora_path, list) or len(lora_path) == len(prompt)
-        response = requests.post(
-            self.url + "/generate",
-            json=json_data,
-        )
-        return json.dumps(response.json())
-
-    def encode(
-        self,
-        prompt: Union[str, List[str], List[Dict], List[List[Dict]]],
-    ):
-        json_data = {"text": prompt}
-        response = requests.post(self.url + "/encode", json=json_data)
-        return json.dumps(response.json())
-
-    async def get_server_info(self):
-        async with aiohttp.ClientSession() as session:
-            async with session.get(f"{self.url}/get_server_info") as response:
-                if response.status == 200:
-                    return await response.json()
-                else:
-                    error_data = await response.json()
-                    raise RuntimeError(
-                        f"Failed to get server info. {error_data['error']['message']}"
-                    )
-
-    def __del__(self):
-        self.shutdown()
-=======
 # Some shortcuts for backward compatibility.
 # They will be removed in new versions.
 from sglang.srt.entrypoints.engine import Engine
-from sglang.srt.entrypoints.http_server import kill_process_tree, launch_server
->>>>>>> 9f635ea5
+from sglang.srt.entrypoints.http_server import kill_process_tree, launch_server