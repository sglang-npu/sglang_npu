"""SRT: SGLang Runtime"""

import asyncio
import dataclasses
import json
import logging
import multiprocessing as mp
import os
import sys
import threading
import time
from typing import List, Optional, Union
from http import HTTPStatus

# Fix a bug of Python threading
setattr(threading, "_register_atexit", lambda *args, **kwargs: None)

import aiohttp
import psutil
import requests
import uvicorn
import uvloop
from fastapi import FastAPI, Request
from fastapi.responses import JSONResponse, Response, StreamingResponse

from sglang.backend.runtime_endpoint import RuntimeEndpoint
from sglang.srt.constrained import disable_cache
from sglang.srt.hf_transformers_utils import get_tokenizer
from sglang.srt.managers.detokenizer_manager import start_detokenizer_process
from sglang.srt.managers.io_struct import GenerateReqInput
from sglang.srt.managers.router.manager import start_router_process
from sglang.srt.managers.tokenizer_manager import TokenizerManager
from sglang.srt.openai_api_adapter import (
    load_chat_template_for_openai_api,
    v1_chat_completions,
    v1_completions,
)
from sglang.srt.server_args import PortArgs, ServerArgs
from sglang.srt.utils import (
    API_KEY_HEADER_NAME,
    APIKeyValidatorMiddleware,
    allocate_init_ports,
    assert_pkg_version,
    enable_show_time_cost,
)
from sglang.utils import get_exception_traceback


asyncio.set_event_loop_policy(uvloop.EventLoopPolicy())


app = FastAPI()
tokenizer_manager = None


@app.get("/health")
async def health() -> Response:
    """Health check."""
    return Response(status_code=200)


@app.get("/get_model_info")
async def get_model_info():
    result = {
        "model_path": tokenizer_manager.model_path,
    }
    return result


@app.get("/get_server_args")
async def get_server_args():
    return dataclasses.asdict(tokenizer_manager.server_args)


@app.get("/flush_cache")
async def flush_cache():
    tokenizer_manager.flush_cache()
    return Response(
        content="Cache flushed.\nPlease check backend logs for more details. "
        "(When there are running or waiting requests, the operation will not be performed.)\n",
        status_code=200,
    )


<<<<<<< HEAD
@app.post("/generate")
async def generate_request(obj: GenerateReqInput, request: Request):
=======
async def generate_request(obj: GenerateReqInput):
    obj.post_init()

>>>>>>> 5be9eb8a
    if obj.stream:
        async def stream_results():
            try:
                async for out in tokenizer_manager.generate_request(obj, request):
                    yield f"data: {json.dumps(out, ensure_ascii=False)}\n\n"
            except ValueError as e:
                out = {"error": {"message": str(e)}}
                yield f"data: {json.dumps(out, ensure_ascii=False)}\n\n"
            yield "data: [DONE]\n\n"

        return StreamingResponse(stream_results(), media_type="text/event-stream")
<<<<<<< HEAD
    else:
        try:
            ret = await tokenizer_manager.generate_request(obj, request).__anext__()
            return ret
        except ValueError as e:
            return JSONResponse({"error": {"message": str(e)}},
                                status_code=HTTPStatus.BAD_REQUEST)
=======

    try:
        ret = await tokenizer_manager.generate_request(obj).__anext__()
        return ret
    except ValueError as e:
        print(f"Error: {e}")
        return JSONResponse({"error": str(e)}, status_code=400)
>>>>>>> 5be9eb8a

app.post("/generate")(generate_request)
app.put("/generate")(generate_request)


@app.post("/v1/completions")
async def openai_v1_completions(raw_request: Request):
    return await v1_completions(tokenizer_manager, raw_request)


@app.post("/v1/chat/completions")
async def openai_v1_chat_completions(raw_request: Request):
    return await v1_chat_completions(tokenizer_manager, raw_request)


def launch_server(server_args: ServerArgs, pipe_finish_writer, model_overide_args=None):
    global tokenizer_manager

    logging.basicConfig(
        level=getattr(logging, server_args.log_level.upper()),
        format="%(message)s",
    )

    # Set global environments
    os.environ["TF_CPP_MIN_LOG_LEVEL"] = "3"
    if server_args.show_time_cost:
        enable_show_time_cost()
    if server_args.disable_disk_cache:
        disable_cache()
    if server_args.enable_flashinfer:
        assert_pkg_version("flashinfer", "0.0.4")
    if server_args.chat_template:
        # TODO: replace this with huggingface transformers template
        load_chat_template_for_openai_api(server_args.chat_template)

    # Allocate ports
    server_args.port, server_args.additional_ports = allocate_init_ports(
        server_args.port, server_args.additional_ports, server_args.tp_size
    )
    port_args = PortArgs(
        tokenizer_port=server_args.additional_ports[0],
        router_port=server_args.additional_ports[1],
        detokenizer_port=server_args.additional_ports[2],
        nccl_port=server_args.additional_ports[3],
        model_rpc_ports=server_args.additional_ports[4:],
    )

    # Launch processes
    tokenizer_manager = TokenizerManager(server_args, port_args, model_overide_args)
    pipe_router_reader, pipe_router_writer = mp.Pipe(duplex=False)
    pipe_detoken_reader, pipe_detoken_writer = mp.Pipe(duplex=False)

    proc_router = mp.Process(
        target=start_router_process,
        args=(server_args, port_args, pipe_router_writer, model_overide_args),
    )
    proc_router.start()
    proc_detoken = mp.Process(
        target=start_detokenizer_process,
        args=(
            server_args,
            port_args,
            pipe_detoken_writer,
        ),
    )
    proc_detoken.start()

    # Wait for the model to finish loading
    router_init_state = pipe_router_reader.recv()
    detoken_init_state = pipe_detoken_reader.recv()

    if router_init_state != "init ok" or detoken_init_state != "init ok":
        proc_router.kill()
        proc_detoken.kill()
        print(
            f"Initialization failed. router_init_state: {router_init_state}", flush=True
        )
        print(
            f"Initialization failed. detoken_init_state: {detoken_init_state}",
            flush=True,
        )
        sys.exit(1)
    assert proc_router.is_alive() and proc_detoken.is_alive()

    if server_args.api_key and server_args.api_key != "":
        app.add_middleware(APIKeyValidatorMiddleware, api_key=server_args.api_key)

    # Send a warmup request
    def _wait_and_warmup():
        headers = {}
        url = server_args.url()
        if server_args.api_key:
            headers[API_KEY_HEADER_NAME] = server_args.api_key

        # Wait until the server is launched
        for _ in range(120):
            time.sleep(0.5)
            try:
                requests.get(url + "/get_model_info", timeout=5, headers=headers)
                success = True  # Set flag to True if request succeeds
                break
            except requests.exceptions.RequestException as e:
                pass

        # Send a warmup request
        try:
            res = requests.post(
                url + "/generate",
                json={
                    "text": "Say this is a warmup request.",
                    "sampling_params": {
                        "temperature": 0,
                        "max_new_tokens": 16,
                    },
                },
                headers=headers,
                timeout=600,
            )
            assert res.status_code == 200
        except Exception as e:
            if pipe_finish_writer is not None:
                pipe_finish_writer.send(get_exception_traceback())
            print(f"Initialization failed. warmup error: {e}")
            raise e

        if pipe_finish_writer is not None:
            pipe_finish_writer.send("init ok")

    t = threading.Thread(target=_wait_and_warmup)
    t.start()

    # Listen for requests
    try:
        uvicorn.run(
            app,
            host=server_args.host,
            port=server_args.port,
            log_level=server_args.log_level,
            timeout_keep_alive=5,
            loop="uvloop",
        )
    finally:
        t.join()


class Runtime:
    def __init__(
        self,
        log_evel: str = "error",
        model_overide_args: Optional[dict] = None,
        *args,
        **kwargs,
    ):
        """See the arguments in server_args.py::ServerArgs"""
        self.server_args = ServerArgs(*args, log_level=log_evel, **kwargs)

        # Pre-allocate ports
        self.server_args.port, self.server_args.additional_ports = allocate_init_ports(
            self.server_args.port,
            self.server_args.additional_ports,
            self.server_args.tp_size,
        )

        self.url = self.server_args.url()
        self.generate_url = (
            f"http://{self.server_args.host}:{self.server_args.port}/generate"
        )

        self.pid = None
        pipe_reader, pipe_writer = mp.Pipe(duplex=False)
        proc = mp.Process(
            target=launch_server,
            args=(self.server_args, pipe_writer, model_overide_args),
        )
        proc.start()
        pipe_writer.close()
        self.pid = proc.pid

        try:
            init_state = pipe_reader.recv()
        except EOFError:
            init_state = ""

        if init_state != "init ok":
            self.shutdown()
            raise RuntimeError(
                "Initialization failed. Please see the error messages above."
            )

        self.endpoint = RuntimeEndpoint(self.url)

    def shutdown(self):
        if self.pid is not None:
            try:
                parent = psutil.Process(self.pid)
            except psutil.NoSuchProcess:
                return
            children = parent.children(recursive=True)
            for child in children:
                child.kill()
            psutil.wait_procs(children, timeout=5)
            parent.kill()
            parent.wait(timeout=5)
            self.pid = None

    def get_tokenizer(self):
        return get_tokenizer(
            self.server_args.tokenizer_path,
            tokenizer_mode=self.server_args.tokenizer_mode,
            trust_remote_code=self.server_args.trust_remote_code,
        )

    async def add_request(
        self,
        prompt: str,
        sampling_params,
    ):
        json_data = {
            "text": prompt,
            "sampling_params": sampling_params,
            "stream": True,
        }
        pos = 0

        timeout = aiohttp.ClientTimeout(total=3 * 3600)
        async with aiohttp.ClientSession(timeout=timeout, trust_env=True) as session:
            async with session.post(self.generate_url, json=json_data) as response:
                async for chunk, _ in response.content.iter_chunks():
                    chunk = chunk.decode("utf-8")
                    if chunk and chunk.startswith("data:"):
                        if chunk == "data: [DONE]\n\n":
                            break
                        data = json.loads(chunk[5:].strip("\n"))
                        cur = data["text"][pos:]
                        if cur:
                            yield cur
                        pos += len(cur)

    def __del__(self):
        self.shutdown()<|MERGE_RESOLUTION|>--- conflicted
+++ resolved
@@ -82,14 +82,7 @@
     )
 
 
-<<<<<<< HEAD
-@app.post("/generate")
 async def generate_request(obj: GenerateReqInput, request: Request):
-=======
-async def generate_request(obj: GenerateReqInput):
-    obj.post_init()
-
->>>>>>> 5be9eb8a
     if obj.stream:
         async def stream_results():
             try:
@@ -101,7 +94,6 @@
             yield "data: [DONE]\n\n"
 
         return StreamingResponse(stream_results(), media_type="text/event-stream")
-<<<<<<< HEAD
     else:
         try:
             ret = await tokenizer_manager.generate_request(obj, request).__anext__()
@@ -109,15 +101,6 @@
         except ValueError as e:
             return JSONResponse({"error": {"message": str(e)}},
                                 status_code=HTTPStatus.BAD_REQUEST)
-=======
-
-    try:
-        ret = await tokenizer_manager.generate_request(obj).__anext__()
-        return ret
-    except ValueError as e:
-        print(f"Error: {e}")
-        return JSONResponse({"error": str(e)}, status_code=400)
->>>>>>> 5be9eb8a
 
 app.post("/generate")(generate_request)
 app.put("/generate")(generate_request)
