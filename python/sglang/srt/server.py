"""
Copyright 2023-2024 SGLang Team
Licensed under the Apache License, Version 2.0 (the "License");
you may not use this file except in compliance with the License.
You may obtain a copy of the License at

    http://www.apache.org/licenses/LICENSE-2.0

Unless required by applicable law or agreed to in writing, software
distributed under the License is distributed on an "AS IS" BASIS,
WITHOUT WARRANTIES OR CONDITIONS OF ANY KIND, either express or implied.
See the License for the specific language governing permissions and
limitations under the License.
"""

"""
The entry point of inference server.
SRT = SGLang Runtime.
"""

import asyncio
import dataclasses
import json
import logging
import multiprocessing as mp
import os
import sys
import threading
import time
from http import HTTPStatus
from typing import Dict, List, Optional, Union

# Fix a bug of Python threading
setattr(threading, "_register_atexit", lambda *args, **kwargs: None)

import aiohttp
import psutil
import requests
import uvicorn
import uvloop
from fastapi import FastAPI, File, Form, Request, UploadFile
from fastapi.responses import JSONResponse, Response, StreamingResponse

from sglang.lang.backend.runtime_endpoint import RuntimeEndpoint
from sglang.srt.constrained import disable_cache
from sglang.srt.hf_transformers_utils import get_tokenizer
from sglang.srt.managers.controller_multi import (
    start_controller_process as start_controller_process_multi,
)
from sglang.srt.managers.controller_single import launch_tp_servers
from sglang.srt.managers.controller_single import (
    start_controller_process as start_controller_process_single,
)
from sglang.srt.managers.detokenizer_manager import start_detokenizer_process
from sglang.srt.managers.io_struct import EmbeddingReqInput, GenerateReqInput
from sglang.srt.managers.tokenizer_manager import TokenizerManager
from sglang.srt.openai_api.adapter import (
    load_chat_template_for_openai_api,
    v1_batches,
    v1_chat_completions,
    v1_completions,
    v1_delete_file,
    v1_embeddings,
    v1_files_create,
    v1_retrieve_batch,
    v1_retrieve_file,
    v1_retrieve_file_content,
)
from sglang.srt.openai_api.protocol import ModelCard, ModelList
from sglang.srt.server_args import PortArgs, ServerArgs
from sglang.srt.utils import (
    add_api_key_middleware,
    allocate_init_ports,
    assert_pkg_version,
    enable_show_time_cost,
    kill_child_process,
    maybe_set_triton_cache_manager,
    prepare_model,
    prepare_tokenizer,
    set_ulimit,
)
from sglang.utils import get_exception_traceback

logger = logging.getLogger(__name__)

asyncio.set_event_loop_policy(uvloop.EventLoopPolicy())


app = FastAPI()
tokenizer_manager = None


@app.get("/health")
async def health() -> Response:
    """Health check."""
    return Response(status_code=200)


@app.get("/get_model_info")
async def get_model_info():
    result = {
        "model_path": tokenizer_manager.model_path,
        "is_generation": tokenizer_manager.is_generation,
    }
    return result


@app.get("/get_server_args")
async def get_server_args():
    return dataclasses.asdict(tokenizer_manager.server_args)


@app.get("/flush_cache")
async def flush_cache():
    tokenizer_manager.flush_cache()
    return Response(
        content="Cache flushed.\nPlease check backend logs for more details. "
        "(When there are running or waiting requests, the operation will not be performed.)\n",
        status_code=200,
    )


async def generate_request(obj: GenerateReqInput, request: Request):
    """Handle a generate request."""
    if obj.stream:

        async def stream_results():
            try:
                async for out in tokenizer_manager.generate_request(obj, request):
                    yield f"data: {json.dumps(out, ensure_ascii=False)}\n\n"
            except ValueError as e:
                out = {"error": {"message": str(e)}}
                yield f"data: {json.dumps(out, ensure_ascii=False)}\n\n"
            yield "data: [DONE]\n\n"

        return StreamingResponse(
            stream_results(),
            media_type="text/event-stream",
            background=tokenizer_manager.create_abort_task(obj),
        )
    else:
        try:
            ret = await tokenizer_manager.generate_request(obj, request).__anext__()
            return ret
        except ValueError as e:
            return JSONResponse(
                {"error": {"message": str(e)}}, status_code=HTTPStatus.BAD_REQUEST
            )


app.post("/generate")(generate_request)
app.put("/generate")(generate_request)


async def encode_request(obj: EmbeddingReqInput, request: Request):
    """Handle an embedding request."""
    try:
        ret = await tokenizer_manager.generate_request(obj, request).__anext__()
        return ret
    except ValueError as e:
        return JSONResponse(
            {"error": {"message": str(e)}}, status_code=HTTPStatus.BAD_REQUEST
        )


app.post("/encode")(encode_request)
app.put("/encode")(encode_request)


@app.post("/v1/completions")
async def openai_v1_completions(raw_request: Request):
    return await v1_completions(tokenizer_manager, raw_request)


@app.post("/v1/chat/completions")
async def openai_v1_chat_completions(raw_request: Request):
    return await v1_chat_completions(tokenizer_manager, raw_request)


@app.post("/v1/embeddings")
async def openai_v1_embeddings(raw_request: Request):
    response = await v1_embeddings(tokenizer_manager, raw_request)
    return response


@app.get("/v1/models")
def available_models():
    """Show available models."""
    served_model_names = [tokenizer_manager.served_model_name]
    model_cards = []
    for served_model_name in served_model_names:
        model_cards.append(ModelCard(id=served_model_name, root=served_model_name))
    return ModelList(data=model_cards)


@app.post("/v1/files")
async def openai_v1_files(file: UploadFile = File(...), purpose: str = Form("batch")):
    return await v1_files_create(
        file, purpose, tokenizer_manager.server_args.file_storage_pth
    )


@app.delete("/v1/files/{file_id}")
async def delete_file(file_id: str):
    # https://platform.openai.com/docs/api-reference/files/delete
    return await v1_delete_file(file_id)


@app.post("/v1/batches")
async def openai_v1_batches(raw_request: Request):
    return await v1_batches(tokenizer_manager, raw_request)


@app.get("/v1/batches/{batch_id}")
async def retrieve_batch(batch_id: str):
    return await v1_retrieve_batch(batch_id)


@app.get("/v1/files/{file_id}")
async def retrieve_file(file_id: str):
    # https://platform.openai.com/docs/api-reference/files/retrieve
    return await v1_retrieve_file(file_id)


@app.get("/v1/files/{file_id}/content")
async def retrieve_file_content(file_id: str):
    # https://platform.openai.com/docs/api-reference/files/retrieve-contents
    return await v1_retrieve_file_content(file_id)


def launch_server(
    server_args: ServerArgs,
    model_overide_args: Optional[dict] = None,
    pipe_finish_writer: Optional[mp.connection.Connection] = None,
):
    """Launch an HTTP server."""
    global tokenizer_manager

    logging.basicConfig(
        level=getattr(logging, server_args.log_level.upper()),
        format="%(message)s",
    )

    server_args.check_server_args()
    _set_envs_and_config(server_args)

    # Allocate ports
    server_args.port, server_args.additional_ports = allocate_init_ports(
        server_args.port,
        server_args.additional_ports,
        server_args.dp_size,
    )
    ports = server_args.additional_ports
<<<<<<< HEAD
    model_port_args = []
    
    for i in range(server_args.dp_size):
        model_port_args.append(
            ModelPortArgs(
                nccl_port=ports[3 + i * (tp_size_local + 1)],
                model_tp_ips=[None] * tp_size_local,
                model_tp_ports=ports[
                    3 + i * (tp_size_local + 1) + 1 : 3 + (i + 1) * (tp_size_local + 1)
                ],
            )
        )
=======
>>>>>>> 06670437
    port_args = PortArgs(
        tokenizer_port=ports[0],
        controller_port=ports[1],
        detokenizer_port=ports[2],
        nccl_ports=ports[3:],
    )
    logger.info(f"{server_args=}")

    # Use model from www.modelscope.cn, first download the model.
    server_args.model_path = prepare_model(server_args.model_path)
    server_args.tokenizer_path = prepare_tokenizer(server_args.tokenizer_path)

    # Launch processes for multi-node tensor parallelism
    if server_args.nnodes > 1:
        if server_args.node_rank != 0:
            tp_size_local = server_args.tp_size // server_args.nnodes
            gpu_ids = [
                i for _ in range(server_args.nnodes) for i in range(tp_size_local)
            ]
            tp_rank_range = list(
                range(
                    server_args.node_rank * tp_size_local,
                    (server_args.node_rank + 1) * tp_size_local,
                )
            )
            procs = launch_tp_servers(
                gpu_ids,
                tp_rank_range,
                server_args,
                ports[3],
                model_overide_args,
            )
            while True:
                pass

    # Launch processes
    tokenizer_manager = TokenizerManager(server_args, port_args, model_overide_args)
    pipe_controller_reader, pipe_controller_writer = mp.Pipe(duplex=False)
    pipe_detoken_reader, pipe_detoken_writer = mp.Pipe(duplex=False)

    if server_args.dp_size == 1:
        start_process = start_controller_process_single
    else:
        start_process = start_controller_process_multi
    proc_controller = mp.Process(
        target=start_process,
        args=(server_args, port_args, pipe_controller_writer, model_overide_args),
    )
    proc_controller.start()
    proc_detoken = mp.Process(
        target=start_detokenizer_process,
        args=(
            server_args,
            port_args,
            pipe_detoken_writer,
        ),
    )
    proc_detoken.start()

    # Wait for the model to finish loading
    controller_init_state = pipe_controller_reader.recv()
    detoken_init_state = pipe_detoken_reader.recv()

    if controller_init_state != "init ok" or detoken_init_state != "init ok":
        proc_controller.kill()
        proc_detoken.kill()
        print(
            f"Initialization failed. controller_init_state: {controller_init_state}",
            flush=True,
        )
        print(
            f"Initialization failed. detoken_init_state: {detoken_init_state}",
            flush=True,
        )
        sys.exit(1)
    assert proc_controller.is_alive() and proc_detoken.is_alive()

    # Add api key authorization
    if server_args.api_key:
        add_api_key_middleware(app, server_args.api_key)

    # Send a warmup request
    t = threading.Thread(
        target=_wait_and_warmup, args=(server_args, pipe_finish_writer)
    )
    t.start()

    # Listen for requests
    try:
        uvicorn.run(
            app,
            host=server_args.host,
            port=server_args.port,
            log_level=server_args.log_level_http or server_args.log_level,
            timeout_keep_alive=5,
            loop="uvloop",
        )
    finally:
        t.join()


def _set_envs_and_config(server_args: ServerArgs):
    # Set global environments
    os.environ["TF_CPP_MIN_LOG_LEVEL"] = "3"
    os.environ["NCCL_CUMEM_ENABLE"] = "0"
    os.environ["NCCL_NVLS_ENABLE"] = "0"
    os.environ["TORCH_NCCL_AVOID_RECORD_STREAMS"] = "1"

    # Set ulimit
    set_ulimit()

    # Enable show time cost for debugging
    if server_args.show_time_cost:
        enable_show_time_cost()

    # Disable disk cache
    if server_args.disable_disk_cache:
        disable_cache()

    # Fix triton bugs
    if server_args.tp_size * server_args.dp_size > 1:
        # FIXME: remove this after https://github.com/triton-lang/triton/pull/4295 is used as a dependency.
        maybe_set_triton_cache_manager()

    # Set global chat template
    if server_args.chat_template:
        # TODO: replace this with huggingface transformers template
        load_chat_template_for_openai_api(server_args.chat_template)

    # Check flashinfer version
    if not server_args.disable_flashinfer:
        assert_pkg_version(
            "flashinfer",
            "0.1.4",
            "Please uninstall the old version and "
            "reinstall the latest version by following the instructions "
            "at https://docs.flashinfer.ai/installation.html.",
        )


def _wait_and_warmup(server_args, pipe_finish_writer):
    headers = {}
    url = server_args.url()
    if server_args.api_key:
        headers["Authorization"] = f"Bearer {server_args.api_key}"

    # Wait until the server is launched
    success = False
    for _ in range(120):
        time.sleep(1)
        try:
            res = requests.get(url + "/get_model_info", timeout=5, headers=headers)
            assert res.status_code == 200, f"{res}"
            success = True
            break
        except (AssertionError, requests.exceptions.RequestException) as e:
            last_traceback = get_exception_traceback()
            pass
    model_info = res.json()

    if not success:
        if pipe_finish_writer is not None:
            pipe_finish_writer.send(last_traceback)
        print(f"Initialization failed. warmup error: {last_traceback}", flush=True)
        sys.exit(1)

    # Send a warmup request
    request_name = "/generate" if model_info["is_generation"] else "/encode"
    max_new_tokens = 8 if model_info["is_generation"] else 1
    json_data = {
        "sampling_params": {
            "temperature": 0,
            "max_new_tokens": max_new_tokens,
        },
    }
    if server_args.skip_tokenizer_init:
        json_data["input_ids"] = [10, 11, 12]
    else:
        json_data["text"] = "The capital city of France is"

    try:
        for _ in range(server_args.dp_size):
            res = requests.post(
                url + request_name,
                json=json_data,
                headers=headers,
                timeout=600,
            )
            assert res.status_code == 200, f"{res}"
    except Exception as e:
        last_traceback = get_exception_traceback()
        if pipe_finish_writer is not None:
            pipe_finish_writer.send(last_traceback)
        print(f"Initialization failed. warmup error: {last_traceback}", flush=True)
        sys.exit(1)

    # Print warnings here
    if server_args.disable_radix_cache and server_args.chunked_prefill_size is not None:
        logger.warning(
            "You set both `--disable-radix-cache` and `--chunked-prefill-size`. "
            "This combination is an experimental feature and we noticed it can lead to "
            "wrong generation results. If you want to use chunked prefill, it is recommended "
            "not using `--disable-radix-cache`."
        )

    logger.info("The server is fired up and ready to roll!")
    if pipe_finish_writer is not None:
        pipe_finish_writer.send("init ok")


class Runtime:
    """
    A wrapper for the server.
    This is used for launching the server in a python program without
    using the commond line interface.
    """

    def __init__(
        self,
        log_level: str = "error",
        model_overide_args: Optional[dict] = None,
        *args,
        **kwargs,
    ):
        """See the arguments in server_args.py::ServerArgs"""
        self.server_args = ServerArgs(*args, log_level=log_level, **kwargs)

        # Pre-allocate ports
        self.server_args.port, self.server_args.additional_ports = allocate_init_ports(
            self.server_args.port,
            self.server_args.additional_ports,
            self.server_args.dp_size,
        )

        self.url = self.server_args.url()
        self.generate_url = (
            f"http://{self.server_args.host}:{self.server_args.port}/generate"
        )

        self.pid = None
        pipe_reader, pipe_writer = mp.Pipe(duplex=False)
        proc = mp.Process(
            target=launch_server,
            args=(self.server_args, model_overide_args, pipe_writer),
        )
        proc.start()
        pipe_writer.close()
        self.pid = proc.pid

        try:
            init_state = pipe_reader.recv()
        except EOFError:
            init_state = ""

        if init_state != "init ok":
            self.shutdown()
            raise RuntimeError(
                "Initialization failed. Please see the error messages above."
            )

        server_args_dict = dataclasses.asdict(self.server_args)
        self.endpoint = RuntimeEndpoint(self.url, **server_args_dict)

    def shutdown(self):
        if self.pid is not None:
            kill_child_process(self.pid)
            self.pid = None

    def cache_prefix(self, prefix: str):
        self.endpoint.cache_prefix(prefix)

    def get_tokenizer(self):
        return get_tokenizer(
            self.server_args.tokenizer_path,
            tokenizer_mode=self.server_args.tokenizer_mode,
            trust_remote_code=self.server_args.trust_remote_code,
        )

    async def async_generate(
        self,
        prompt: str,
        sampling_params: Optional[Dict] = None,
    ):
        json_data = {
            "text": prompt,
            "sampling_params": sampling_params,
            "stream": True,
        }
        pos = 0

        timeout = aiohttp.ClientTimeout(total=3 * 3600)
        async with aiohttp.ClientSession(timeout=timeout, trust_env=True) as session:
            async with session.post(self.generate_url, json=json_data) as response:
                async for chunk, _ in response.content.iter_chunks():
                    chunk = chunk.decode("utf-8")
                    if chunk and chunk.startswith("data:"):
                        if chunk == "data: [DONE]\n\n":
                            break
                        data = json.loads(chunk[5:].strip("\n"))
                        cur = data["text"][pos:]
                        if cur:
                            yield cur
                        pos += len(cur)

    add_request = async_generate

    def generate(
        self,
        prompt: str,
        sampling_params: Optional[Dict] = None,
        return_logprob: Optional[Union[List[bool], bool]] = False,
        top_logprobs_num: Optional[Union[List[int], int]] = None,
    ):
        json_data = {
            "text": prompt,
            "sampling_params": sampling_params,
            "return_logprob": return_logprob,
            "top_logprobs_num": top_logprobs_num,
        }
        response = requests.post(
            self.url + "/generate",
            json=json_data,
        )
        return json.dumps(response.json())

    def encode(
        self,
        prompt: str,
    ):
        json_data = {
            "text": prompt,
        }
        response = requests.post(
            self.url + "/encode",
            json=json_data,
        )
        return json.dumps(response.json())

    def __del__(self):
        self.shutdown()<|MERGE_RESOLUTION|>--- conflicted
+++ resolved
@@ -251,21 +251,6 @@
         server_args.dp_size,
     )
     ports = server_args.additional_ports
-<<<<<<< HEAD
-    model_port_args = []
-    
-    for i in range(server_args.dp_size):
-        model_port_args.append(
-            ModelPortArgs(
-                nccl_port=ports[3 + i * (tp_size_local + 1)],
-                model_tp_ips=[None] * tp_size_local,
-                model_tp_ports=ports[
-                    3 + i * (tp_size_local + 1) + 1 : 3 + (i + 1) * (tp_size_local + 1)
-                ],
-            )
-        )
-=======
->>>>>>> 06670437
     port_args = PortArgs(
         tokenizer_port=ports[0],
         controller_port=ports[1],
