--- conflicted
+++ resolved
@@ -994,14 +994,8 @@
         async with semaphore:
             return await request_func(request_func_input=request_func_input, pbar=pbar)
 
-<<<<<<< HEAD
+
     print(f"Starting warmup with {warmup_requests} sequences...")
-=======
-    if not hasattr(args, "warmup_requests"):
-        args.warmup_requests = 1
-    # Warmup
-    print(f"Starting warmup with {args.warmup_requests} sequences...")
->>>>>>> ce5412b6
 
     # Use the first request for all warmup iterations
     test_prompt, test_prompt_len, test_output_len = input_requests[0]
