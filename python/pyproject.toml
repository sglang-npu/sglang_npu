--- conflicted
+++ resolved
@@ -52,11 +52,7 @@
 
 srt = [
     "sglang[runtime_common]",
-<<<<<<< HEAD
-    "sgl-kernel==0.2.0",
-=======
     "sgl-kernel==0.2.2",
->>>>>>> 975a5ec6
     "torch==2.7.1",
     "torchaudio==2.7.1",
     "torchvision==0.22.1",
