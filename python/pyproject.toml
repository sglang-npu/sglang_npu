--- conflicted
+++ resolved
@@ -78,11 +78,7 @@
     "sglang[runtime_common]",
     "torch",
     "vllm==0.6.7.dev2",
-<<<<<<< HEAD
-    "outlines==0.1.11",
-    "petit_kernel==0.0.1"
-=======
->>>>>>> 663c04f7
+    "petit_kernel==0.0.1",
 ]
 
 # xpu is not enabled in public vllm and torch whl,
