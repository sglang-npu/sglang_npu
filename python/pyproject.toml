[build-system]
requires = ["setuptools>=61.0", "wheel"]
build-backend = "setuptools.build_meta"

[project]
name = "sglang"
version = "0.3.3.post1"
description = "SGLang is yet another fast serving framework for large language models and vision language models."
readme = "README.md"
requires-python = ">=3.8"
license = { file = "LICENSE" }
classifiers = [
    "Programming Language :: Python :: 3",
    "License :: OSI Approved :: Apache Software License",
]
dependencies = ["requests", "tqdm", "numpy"]

[project.optional-dependencies]
<<<<<<< HEAD
srt = [
    "aiohttp",
    "decord",
    "fastapi",
    "hf_transfer",
    "huggingface_hub",
    "interegular",
    "packaging",
    "pillow",
    "psutil",
    "pydantic",
    "python-multipart",
    "torch",
    "torchao",
    "uvicorn",
    "uvloop",
    "zmq",
    "vllm==0.5.5",
    "outlines>=0.0.44",
    "modelscope",
]
=======
runtime_common = ["aiohttp", "decord", "fastapi", "hf_transfer", "huggingface_hub", "interegular",
    "packaging", "pillow", "psutil", "pydantic", "python-multipart",
    "torchao", "uvicorn", "uvloop", "zmq",
    "outlines>=0.0.44", "modelscope"]
torch = ["torch"]
# xpu is not enabled in public vllm and torch whl,
# need to follow https://docs.vllm.ai/en/latest/getting_started/xpu-installation.htmlinstall vllm
vllm = ["vllm==0.5.5"]
srt = ["sglang[runtime_common]", "torch", "vllm"]
srt_xpu = ["sglang[runtime_common]"]

>>>>>>> 48761171
openai = ["openai>=1.0", "tiktoken"]
anthropic = ["anthropic>=0.20.0"]
litellm = ["litellm>=1.0.0"]
test = [
    "jsonlines",
    "matplotlib",
    "pandas",
    "sentence_transformers",
    "accelerate",
    "peft",
]
all = ["sglang[srt]", "sglang[openai]", "sglang[anthropic]", "sglang[litellm]"]
all_xpu = ["sglang[srt_xpu]", "sglang[openai]", "sglang[anthropic]", "sglang[litellm]"]
dev = ["sglang[all]", "sglang[test]"]
dev_xpu = ["sglang[all_xpu]", "sglang[test]"]

[project.urls]
"Homepage" = "https://github.com/sgl-project/sglang"
"Bug Tracker" = "https://github.com/sgl-project/sglang/issues"

[tool.setuptools.packages.find]
exclude = [
    "assets*",
    "benchmark*",
    "docs*",
    "dist*",
    "playground*",
    "scripts*",
    "tests*",
]

[tool.wheel]
exclude = [
    "assets*",
    "benchmark*",
    "docs*",
    "dist*",
    "playground*",
    "scripts*",
    "tests*",
]<|MERGE_RESOLUTION|>--- conflicted
+++ resolved
@@ -16,29 +16,6 @@
 dependencies = ["requests", "tqdm", "numpy"]
 
 [project.optional-dependencies]
-<<<<<<< HEAD
-srt = [
-    "aiohttp",
-    "decord",
-    "fastapi",
-    "hf_transfer",
-    "huggingface_hub",
-    "interegular",
-    "packaging",
-    "pillow",
-    "psutil",
-    "pydantic",
-    "python-multipart",
-    "torch",
-    "torchao",
-    "uvicorn",
-    "uvloop",
-    "zmq",
-    "vllm==0.5.5",
-    "outlines>=0.0.44",
-    "modelscope",
-]
-=======
 runtime_common = ["aiohttp", "decord", "fastapi", "hf_transfer", "huggingface_hub", "interegular",
     "packaging", "pillow", "psutil", "pydantic", "python-multipart",
     "torchao", "uvicorn", "uvloop", "zmq",
@@ -50,7 +27,6 @@
 srt = ["sglang[runtime_common]", "torch", "vllm"]
 srt_xpu = ["sglang[runtime_common]"]
 
->>>>>>> 48761171
 openai = ["openai>=1.0", "tiktoken"]
 anthropic = ["anthropic>=0.20.0"]
 litellm = ["litellm>=1.0.0"]
