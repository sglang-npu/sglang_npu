[build-system]
requires = ["setuptools>=61.0", "wheel"]
build-backend = "setuptools.build_meta"

[project]
name = "sglang"
version = "0.1.14"
description = "A structured generation langauge for LLMs." 
readme = "README.md"
requires-python = ">=3.8"
license = {file = "LICENSE"}
classifiers = [
    "Programming Language :: Python :: 3",
    "License :: OSI Approved :: Apache Software License",
]
dependencies = [
    "requests",
    "tqdm",
]

[project.optional-dependencies]
srt = ["aiohttp", "fastapi", "psutil", "rpyc", "torch", "uvloop", "uvicorn",
<<<<<<< HEAD
       "zmq", "vllm>=0.4.2", "interegular", "pydantic", "pillow", "flashinfer>=0.0.4","packaging","opencv-python-headless","huggingface_hub","hf_transfer","outlines==0.0.34"]
=======
       "zmq", "vllm>=0.4.2", "interegular", "pydantic", "pillow", "outlines>=0.0.27", "packaging"]
>>>>>>> 2d580e7a
openai = ["openai>=1.0", "numpy", "tiktoken"]
anthropic = ["anthropic>=0.20.0", "numpy"]
all = ["sglang[srt]", "sglang[openai]", "sglang[anthropic]"]

[project.urls]
"Homepage" = "https://github.com/sgl-project/sglang"
"Bug Tracker" = "https://github.com/sgl-project/sglang/issues"

[tool.setuptools.packages.find]
exclude = ["assets*", "benchmark*", "docs*", "dist*", "playground*", "scripts*", "tests*"]

[tool.wheel]
exclude = ["assets*", "benchmark*", "docs*", "dist*", "playground*", "scripts*", "tests*"]<|MERGE_RESOLUTION|>--- conflicted
+++ resolved
@@ -20,11 +20,7 @@
 
 [project.optional-dependencies]
 srt = ["aiohttp", "fastapi", "psutil", "rpyc", "torch", "uvloop", "uvicorn",
-<<<<<<< HEAD
-       "zmq", "vllm>=0.4.2", "interegular", "pydantic", "pillow", "flashinfer>=0.0.4","packaging","opencv-python-headless","huggingface_hub","hf_transfer","outlines==0.0.34"]
-=======
-       "zmq", "vllm>=0.4.2", "interegular", "pydantic", "pillow", "outlines>=0.0.27", "packaging"]
->>>>>>> 2d580e7a
+       "zmq", "vllm>=0.4.2", "interegular", "pydantic", "pillow", "packaging", "huggingface_hub", "hf_transfer", "outlines>=0.0.34"]
 openai = ["openai>=1.0", "numpy", "tiktoken"]
 anthropic = ["anthropic>=0.20.0", "numpy"]
 all = ["sglang[srt]", "sglang[openai]", "sglang[anthropic]"]
