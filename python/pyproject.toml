[build-system]
requires = ["setuptools>=61.0", "wheel"]
build-backend = "setuptools.build_meta"

[project]
name = "sglang"
version = "0.4.9"
description = "SGLang is yet another fast serving framework for large language models and vision language models."
readme = "README.md"
requires-python = ">=3.8"
license = { file = "LICENSE" }
classifiers = [
    "Programming Language :: Python :: 3",
    "License :: OSI Approved :: Apache Software License",
]
dependencies = ["aiohttp", "requests", "tqdm", "numpy", "IPython", "setproctitle"]

[project.optional-dependencies]
runtime_common = [
    "blobfile==3.0.0",
    "build",
    "compressed-tensors",
    "datasets",
    "fastapi",
    "hf_transfer",
    "huggingface_hub",
    "interegular",
    "llguidance>=0.7.11,<0.8.0",
    "modelscope",
    "msgspec",
    "ninja",
    "orjson",
    "outlines==0.1.11",
    "packaging",
    "partial_json_parser",
    "pillow",
    "prometheus-client>=0.20.0",
    "psutil",
    "pydantic",
    "pynvml",
    "pybase64",
    "python-multipart",
    "pyzmq>=25.1.2",
    "soundfile==0.13.1",
    "scipy",
    "torchao==0.9.0",
    "transformers==4.53.0",
    "timm==1.0.16",
    "uvicorn",
    "uvloop",
<<<<<<< HEAD
    "xgrammar==0.1.19",
    "py-spy",
=======
    "xgrammar==0.1.20",
>>>>>>> 49861046
]

srt = [
    "sglang[runtime_common]",
    "sgl-kernel==0.2.4",
    "torch==2.7.1",
    "torchaudio==2.7.1",
    "torchvision==0.22.1",
    "cuda-python",
    "einops",
    "flashinfer_python==0.2.7.post1",
]

blackwell = [
    "sglang[runtime_common]",
    "sgl-kernel",
    "torch==2.7.1",
    "torchaudio==2.7.1",
    "torchvision==0.22.1",
    "cuda-python",
    "einops",
    "flashinfer_python==0.2.7.post1",
]

# HIP (Heterogeneous-computing Interface for Portability) for AMD
# => base docker rocm/vllm-dev:20250114, not from public vllm whl
srt_hip = [
    "sglang[runtime_common]",
    "torch",
    "vllm==0.6.7.dev2",
]

# xpu is not enabled in public vllm and torch whl,
# need to follow https://docs.vllm.ai/en/latest/getting_started/xpu-installation.htmlinstall vllm
srt_xpu = ["sglang[runtime_common]"]

# For Intel Gaudi(device : hpu) follow the installation guide
# https://docs.vllm.ai/en/latest/getting_started/gaudi-installation.html
srt_hpu = ["sglang[runtime_common]"]

# CPU: torch wheel for CPU needs to be installed from https://download.pytorch.org/whl/cpu
srt_cpu = ["sglang[runtime_common]", "einops"]
# https://vllm-ascend.readthedocs.io/en/latest/installation.html
srt_npu = ["sglang[runtime_common]"]

openai = ["openai>=1.0", "tiktoken"]
anthropic = ["anthropic>=0.20.0"]
litellm = ["litellm>=1.0.0"]
torch_memory_saver = ["torch_memory_saver>=0.0.8"]
decord = ["decord"]
test = [
    "accelerate",
    "jsonlines",
    "matplotlib",
    "pandas",
    "peft",
    "sentence_transformers",
]
all = ["sglang[srt]", "sglang[openai]", "sglang[anthropic]", "sglang[litellm]", "sglang[torch_memory_saver]", "sglang[decord]"]
all_hip = ["sglang[srt_hip]", "sglang[openai]", "sglang[anthropic]", "sglang[litellm]", "sglang[decord]"]
all_xpu = ["sglang[srt_xpu]", "sglang[openai]", "sglang[anthropic]", "sglang[litellm]", "sglang[decord]"]
all_hpu = ["sglang[srt_hpu]", "sglang[openai]", "sglang[anthropic]", "sglang[litellm]", "sglang[decord]"]
all_cpu = ["sglang[srt_cpu]", "sglang[openai]", "sglang[anthropic]", "sglang[litellm]", "sglang[decord]"]
all_npu = ["sglang[srt_npu]", "sglang[openai]", "sglang[anthropic]", "sglang[litellm]", "sglang[decord]"]

dev = ["sglang[all]", "sglang[test]"]
dev_hip = ["sglang[all_hip]", "sglang[test]"]
dev_xpu = ["sglang[all_xpu]", "sglang[test]"]
dev_hpu = ["sglang[all_hpu]", "sglang[test]"]
dev_cpu = ["sglang[all_cpu]", "sglang[test]"]

[project.urls]
"Homepage" = "https://github.com/sgl-project/sglang"
"Bug Tracker" = "https://github.com/sgl-project/sglang/issues"

[tool.setuptools.package-data]
"sglang" = [
    "srt/layers/moe/fused_moe_triton/configs/*/*.json",
    "srt/layers/quantization/configs/*.json",
]

[tool.setuptools.packages.find]
exclude = [
    "assets*",
    "benchmark*",
    "docs*",
    "dist*",
    "playground*",
    "scripts*",
    "tests*",
]

[tool.wheel]
exclude = [
    "assets*",
    "benchmark*",
    "docs*",
    "dist*",
    "playground*",
    "scripts*",
    "tests*",
]

[tool.codespell]
ignore-words-list = "ans, als, hel, boostrap, childs, te, vas, hsa, ment"
skip = "*.json,*.jsonl,*.patch,*.txt"<|MERGE_RESOLUTION|>--- conflicted
+++ resolved
@@ -48,12 +48,8 @@
     "timm==1.0.16",
     "uvicorn",
     "uvloop",
-<<<<<<< HEAD
-    "xgrammar==0.1.19",
     "py-spy",
-=======
     "xgrammar==0.1.20",
->>>>>>> 49861046
 ]
 
 srt = [
