--- conflicted
+++ resolved
@@ -15,13 +15,9 @@
 ]
 dependencies = [
     "requests",
-<<<<<<< HEAD
-    "tenacity",
-    "memoization"
-=======
+    "memoization",
     "tqdm",
     "tenacity"
->>>>>>> 36ce1f99
 ]
 
 [project.optional-dependencies]
