--- conflicted
+++ resolved
@@ -41,11 +41,7 @@
     "soundfile==0.13.1",
     "scipy",
     "torchao==0.9.0",
-<<<<<<< HEAD
-    "transformers==4.51.3",
-=======
     "transformers==4.52.3",
->>>>>>> 6b231325
     "uvicorn",
     "uvloop",
     "xgrammar==0.1.19",
