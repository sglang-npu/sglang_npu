# Supported Models

## Generative Models
- Llama / Llama 2 / Llama 3 / Llama 3.1 / Llama 3.2 / Llama 3.3
- Mistral / Mixtral / Mistral NeMo / Mistral Small 3
<<<<<<< HEAD
- Gemma / Gemma 2
- Qwen / Qwen 2 / Qwen 2 MoE / Qwen 2 VL / Qwen 2.5 VL / Olympic Coder
=======
- Gemma / Gemma 2 / Gemma3
- Qwen / Qwen 2 / Qwen 2 MoE / Qwen 2 VL / Qwen 2.5 VL
>>>>>>> ae25d36d
- DeepSeek / DeepSeek 2 / [DeepSeek 3](https://github.com/sgl-project/sglang/tree/main/benchmark/deepseek_v3)
- OLMoE
- [LLaVA-OneVision](https://llava-vl.github.io/blog/2024-08-05-llava-onevision/)
  - `python3 -m sglang.launch_server --model-path lmms-lab/llava-onevision-qwen2-7b-ov --port=30000 --chat-template=chatml-llava`
  - `python3 -m sglang.launch_server --model-path lmms-lab/llava-onevision-qwen2-72b-ov --port=30000 --tp-size=8 --chat-template=chatml-llava`
  - Query the server with the [OpenAI Vision API](https://platform.openai.com/docs/guides/vision). See examples at [test/srt/test_vision_openai_server.py](https://github.com/sgl-project/sglang/blob/main/test/srt/test_vision_openai_server.py)
- LLaVA 1.5 / 1.6 / NeXT
  - `python -m sglang.launch_server --model-path lmms-lab/llama3-llava-next-8b --port=30000 --tp-size=1 --chat-template=llava_llama_3`
  - `python -m sglang.launch_server --model-path lmms-lab/llava-next-72b --port=30000 --tp-size=8 --chat-template=chatml-llava`
  - Query the server with the [OpenAI Vision API](https://platform.openai.com/docs/guides/vision). See examples at [test/srt/test_vision_openai_server.py](https://github.com/sgl-project/sglang/blob/main/test/srt/test_vision_openai_server.py)
- Yi-VL
- StableLM
- Command-R
- DBRX
- Grok
- ChatGLM
- InternLM 2
- Exaone 3
- BaiChuan2
- MiniCPM / MiniCPM 3 / MiniCPM-v / MiniCPM-o
- XVERSE / XVERSE MoE
- SmolLM
- GLM-4
- Phi-3 / Phi-4
- Phi-3-Small
- IBM Granite 3
- Janus-Pro-1B / Janus-Pro-7B
- Deepseek-VL2 / Deepseek-VL2-small
- Gemma 3 (it)

## Embedding Models

- LlamaEmbeddingModel
- Mistral embedding models
- Qwen embedding models
  - `python -m sglang.launch_server --model-path Alibaba-NLP/gte-Qwen2-7B-instruct --is-embedding`
- Multi-modal embedding models
  - `python -m sglang.launch_server --model-path Alibaba-NLP/gme-Qwen2-VL-2B-Instruct --is-embedding --chat-template gme-qwen2-vl`

## Reward Models

- LlamaForSequenceClassification
  - `python -m sglang.launch_server --model-path Skywork/Skywork-Reward-Llama-3.1-8B-v0.2 --is-embedding`
- Gemma2ForSequenceClassification
  - `python -m sglang.launch_server --model-path Skywork/Skywork-Reward-Gemma-2-27B-v0.2 --is-embedding`
- InternLM2ForRewardModel
  - `python -m sglang.launch_server --model-path internlm/internlm2-7b-reward --is-embedding --trust-remote-code`
- Qwen2ForRewardModel
  - `python -m sglang.launch_server --model-path Qwen/Qwen2.5-Math-RM-72B --is-embedding --trust-remote-code --tp-size=4`
- Qwen2ForSequenceClassification
  - `python -m sglang.launch_server --model-path jason9693/Qwen2.5-1.5B-apeach --is-embedding --trust-remote-code`
## How to Support a New Language Model

To support a new model in SGLang, you only need to add a single file under [SGLang Models Directory](https://github.com/sgl-project/sglang/tree/main/python/sglang/srt/models).
You can learn from existing model implementations and create new files for the new models.
For most models, you should be able to find a similar model to start with (e.g., starting from Llama).

## How to Support a New vLM

To support a new vision-language model (vLM) in SGLang, there are several key components in addition to the standard
LLM.

1. **Register your new model as multimodal**: Extend `is_multimodal_model` in [
   `model_config.py`](https://github.com/sgl-project/sglang/blob/main/python/sglang/srt/configs/model_config.py) to
   return True for your model.
2. **Process Images**: Define a new `Processor` class that inherits from `BaseProcessor` and register this
   processor as your model's dedicated processor. See [
   `multimodal_processor.py`](https://github.com/sgl-project/sglang/blob/main/python/sglang/srt/managers/multimodal_processor.py)
   for more details.
3. **Handle Image Tokens**: Implement a `pad_input_ids` function for your new model, in which image tokens in the prompt
   should be expanded and replaced with image-hashes, so that SGLang can recognize different images for
   `RadixAttention`.
4. Replace Multi-headed `Attention` of ViT with SGLang's `VisionAttention`.

You can refer [Qwen2VL](https://github.com/sgl-project/sglang/blob/main/python/sglang/srt/models/qwen2_vl.py) or other
vLMs. These models demonstrate how to properly handle both multimodal and textual inputs.

You should test the new vLM locally against hf models. See [`mmmu`](https://github.com/sgl-project/sglang/tree/main/benchmark/mmmu) for an example.

### Test the correctness

#### Interactive debugging
For interactive debugging, you can compare the outputs of huggingface/transformers and SGLang.
The following two commands should give the same text output and very similar prefill logits.

- Get the reference output by `python3 scripts/playground/reference_hf.py --model-path [new model] --model-type {text,vlm}`
- Get the SGLang output by `python3 -m sglang.bench_one_batch --correct --model [new model]`

#### Add the model to the test suite
To make sure the new model is well maintained in the future, it is better to add it to the test suite.
You can add it to the `ALL_OTHER_MODELS` list in the [test_generation_models.py](https://github.com/sgl-project/sglang/blob/main/test/srt/models/test_generation_models.py) and run the following command to test it.

For example, if the model is Qwen/Qwen2-1.5B
```
ONLY_RUN=Qwen/Qwen2-1.5B python3 -m unittest test_generation_models.TestGenerationModels.test_others
```

### Port a model from vLLM to SGLang
Another valuable resource is the [vLLM Models Directory](https://github.com/vllm-project/vllm/tree/main/vllm/model_executor/models). vLLM has extensive coverage of models, and SGLang reuses vLLM's interface and some layers to implement the models. This similarity makes it easy to port many models from vLLM to SGLang.

To port a model from vLLM to SGLang, you can compare these two files [SGLang Llama Implementation](https://github.com/sgl-project/sglang/blob/main/python/sglang/srt/models/llama.py) and [vLLM Llama Implementation](https://github.com/vllm-project/vllm/blob/main/vllm/model_executor/models/llama.py). This comparison will help you understand how to convert a model implementation from vLLM to SGLang. The major difference is the replacement of Attention with RadixAttention. The other parts are almost identical. Specifically,
  - Replace vllm's `Attention` with `RadixAttention`. Note that you need to pass `layer_id` all the way to `RadixAttention`.
  - Replace vllm's `LogitsProcessor` with SGLang's `LogitsProcessor`.
  - Replace Multi-headed `Attention` of ViT with SGLang's `VisionAttention`.
  - Replace other vLLM layers with SGLang layers (e.g., `RMSNorm`, `SiluAndMul`).
  - Remove `Sample`.
  - Change `forward()` functions, and add `forward_batch`.
  - Add `EntryClass` at the end.
  - Please ensure the new implementation uses **only SGLang components and does not rely on any vLLM components**.

### Registering an external model implementation

In addition to the methods described above, you can also register your new model with the `ModelRegistry` before launching the server. This approach is useful if you want to integrate your model without needing to modify the source code.

Here is how you can do it:

```python
from sglang.srt.models.registry import ModelRegistry
from sglang.srt.entrypoints.http_server import launch_server

# for a single model, you can add it to the registry
ModelRegistry.models[model_name] = model_class

# for multiple models, you can imitate the import_model_classes() function in sglang/srt/models/registry.py
from functools import lru_cache

@lru_cache()
def import_new_model_classes():
    model_arch_name_to_cls = {}
    ...
    return model_arch_name_to_cls

ModelRegistry.models.update(import_new_model_classes())

launch_server(server_args)
```<|MERGE_RESOLUTION|>--- conflicted
+++ resolved
@@ -3,13 +3,8 @@
 ## Generative Models
 - Llama / Llama 2 / Llama 3 / Llama 3.1 / Llama 3.2 / Llama 3.3
 - Mistral / Mixtral / Mistral NeMo / Mistral Small 3
-<<<<<<< HEAD
-- Gemma / Gemma 2
+- Gemma / Gemma 2 / Gemma3
 - Qwen / Qwen 2 / Qwen 2 MoE / Qwen 2 VL / Qwen 2.5 VL / Olympic Coder
-=======
-- Gemma / Gemma 2 / Gemma3
-- Qwen / Qwen 2 / Qwen 2 MoE / Qwen 2 VL / Qwen 2.5 VL
->>>>>>> ae25d36d
 - DeepSeek / DeepSeek 2 / [DeepSeek 3](https://github.com/sgl-project/sglang/tree/main/benchmark/deepseek_v3)
 - OLMoE
 - [LLaVA-OneVision](https://llava-vl.github.io/blog/2024-08-05-llava-onevision/)
