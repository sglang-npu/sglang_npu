# Sampling Parameters

This doc describes the sampling parameters of the SGLang Runtime. It is the low-level endpoint of the runtime.

If you want a high-level endpoint that can automatically handle chat templates, consider using the [OpenAI Compatible API](./openai_api_completions.ipynb).

## `/generate` Endpoint

The `/generate` endpoint accepts the following parameters in JSON format. For detailed usage, see the [native API doc](./native_api.ipynb).

| Argument               | Type/Default                                            | Description                                                                                                                                    |
|------------------------|---------------------------------------------------------|------------------------------------------------------------------------------------------------------------------------------------------------|
| text                   | `Optional[Union[List[str], str]] = None`                | The input prompt. Can be a single prompt or a batch of prompts.                                                                                |
| input_ids              | `Optional[Union[List[List[int]], List[int]]] = None`    | Alternative to `text`. Specify the input as token IDs instead of text.                                                                         |
| sampling_params        | `Optional[Union[List[Dict], Dict]] = None`              | The sampling parameters as described in the sections below.                                                                                    |
| return_logprob         | `Optional[Union[List[bool], bool]] = None`              | Whether to return log probabilities for tokens.                                                                                                |
| logprob_start_len      | `Optional[Union[List[int], int]] = None`                | If returning log probabilities, specifies the start position in the prompt. Default is "-1", which returns logprobs only for output tokens.   |
| top_logprobs_num       | `Optional[Union[List[int], int]] = None`                | If returning log probabilities, specifies the number of top logprobs to return at each position.                                               |
| stream                 | `bool = False`                                          | Whether to stream the output.                                                                                                                  |
| lora_path              | `Optional[Union[List[Optional[str]], Optional[str]]] = None`| Path to LoRA weights.                                                                                                                          |
| custom_logit_processor | `Optional[Union[List[Optional[str]], str]] = None`      | Custom logit processor for advanced sampling control. For usage see below.                                                                     |
| return_hidden_states   | `bool = False`                                          | Whether to return hidden states of the model. Note that each time it changes, the CUDA graph will be recaptured, which might lead to a performance hit. See the [examples](https://github.com/sgl-project/sglang/blob/main/examples/runtime/hidden_states) for more information. |

## Sampling parameters

### Core parameters

| Argument        | Type/Default                                 | Description                                                                                                                                    |
|-----------------|----------------------------------------------|------------------------------------------------------------------------------------------------------------------------------------------------|
| max_new_tokens  | `int = 128`                                  | The maximum output length measured in tokens.                                                                                                  |
| stop            | `Optional[Union[str, List[str]]] = None`     | One or multiple [stop words](https://platform.openai.com/docs/api-reference/chat/create#chat-create-stop). Generation will stop if one of these words is sampled. |
| stop_token_ids  | `Optional[List[int]] = None`                 | Provide stop words in the form of token IDs. Generation will stop if one of these token IDs is sampled.                                        |
| temperature     | `float = 1.0`                                | [Temperature](https://platform.openai.com/docs/api-reference/chat/create#chat-create-temperature) when sampling the next token. `temperature = 0` corresponds to greedy sampling, a higher temperature leads to more diversity. |
| top_p           | `float = 1.0`                                | [Top-p](https://platform.openai.com/docs/api-reference/chat/create#chat-create-top_p) selects tokens from the smallest sorted set whose cumulative probability exceeds `top_p`. When `top_p = 1`, this reduces to unrestricted sampling from all tokens. |
| top_k           | `int = -1`                                   | [Top-k](https://developer.nvidia.com/blog/how-to-get-better-outputs-from-your-large-language-model/#predictability_vs_creativity) randomly selects from the `k` highest-probability tokens. |
| min_p           | `float = 0.0`                                | [Min-p](https://github.com/huggingface/transformers/issues/27670) samples from tokens with probability larger than `min_p * highest_token_probability`. |

### Penalizers

| Argument           | Type/Default           | Description                                                                                                                                    |
|--------------------|------------------------|------------------------------------------------------------------------------------------------------------------------------------------------|
| frequency_penalty  | `float = 0.0`          | Penalizes tokens based on their frequency in generation so far. Must be between `-2` and `2` where negative numbers encourage repeatment of tokens and positive number encourages sampling of new tokens. The scaling of penalization grows linearly with each appearance of a token. |
| presence_penalty   | `float = 0.0`          | Penalizes tokens if they appeared in the generation so far. Must be between `-2` and `2` where negative numbers encourage repeatment of tokens and positive number encourages sampling of new tokens. The scaling of the penalization is constant if a token occured. |
| min_new_tokens     | `int = 0`              | Forces the model to generate at least `min_new_tokens` until a stop word or EOS token is sampled. Note that this might lead to unintended behavior, for example, if the distribution is highly skewed towards these tokens. |

### Constrained decoding

Please refer to our dedicated guide on [constrained decoding](./structured_outputs.ipynb) for the following parameters.

| Argument     | Type/Default                    | Description                                                                                                                                    |
|--------------|---------------------------------|------------------------------------------------------------------------------------------------------------------------------------------------|
| json_schema  | `Optional[str] = None`          | JSON schema for structured outputs.                                                                                                            |
| regex        | `Optional[str] = None`          | Regex for structured outputs.                                                                                                                  |
| ebnf         | `Optional[str] = None`          | EBNF for structured outputs.                                                                                                                   |

### Other options

| Argument                      | Type/Default                    | Description                                                                                                                                    |
|-------------------------------|---------------------------------|------------------------------------------------------------------------------------------------------------------------------------------------|
| n                             | `int = 1`                       | Specifies the number of output sequences to generate per request. (Generating multiple outputs in one request (n > 1) is discouraged; repeating the same prompts several times offers better control and efficiency.) |
| spaces_between_special_tokens | `bool = True`                   | Whether or not to add spaces between special tokens during detokenization.                                                                     |
| no_stop_trim                  | `bool = False`                  | Don't trim stop words or EOS token from the generated text.                                                                                    |
| continue_final_message        | `bool = False`                  | When enabled, the final assistant message is removed and its content is used as a prefill so that the model continues that message instead of starting a new turn. See [openai_chat_with_response_prefill.py](https://github.com/sgl-project/sglang/blob/main/examples/runtime/openai_chat_with_response_prefill.py) for examples. |
| ignore_eos                    | `bool = False`                  | Don't stop generation when EOS token is sampled.                                                                                               |
| skip_special_tokens           | `bool = True`                   | Remove special tokens during decoding.                                                                                                         |
| custom_params                 | `Optional[List[Optional[Dict[str, Any]]]] = None` | Used when employing `CustomLogitProcessor`. For usage, see below.                                                                              |
<<<<<<< HEAD
=======
| thinking_budget               | `Optional[int] = None`          | The maximum number of reasoning tokens that can be generated for a request. |
>>>>>>> 9d8ec2e6

## Examples

### Normal

Launch a server:

```bash
python -m sglang.launch_server --model-path meta-llama/Meta-Llama-3-8B-Instruct --port 30000
```

Send a request:

```python
import requests

response = requests.post(
    "http://localhost:30000/generate",
    json={
        "text": "The capital of France is",
        "sampling_params": {
            "temperature": 0,
            "max_new_tokens": 32,
        },
    },
)
print(response.json())
```

Detailed example in [send request](./send_request.ipynb).

### Streaming

Send a request and stream the output:

```python
import requests, json

response = requests.post(
    "http://localhost:30000/generate",
    json={
        "text": "The capital of France is",
        "sampling_params": {
            "temperature": 0,
            "max_new_tokens": 32,
        },
        "stream": True,
    },
    stream=True,
)

prev = 0
for chunk in response.iter_lines(decode_unicode=False):
    chunk = chunk.decode("utf-8")
    if chunk and chunk.startswith("data:"):
        if chunk == "data: [DONE]":
            break
        data = json.loads(chunk[5:].strip("\n"))
        output = data["text"].strip()
        print(output[prev:], end="", flush=True)
        prev = len(output)
print("")
```

Detailed example in [openai compatible api](https://docs.sglang.ai/backend/openai_api_completions.html#id2).

### Multimodal

Launch a server:

```bash
python3 -m sglang.launch_server --model-path lmms-lab/llava-onevision-qwen2-7b-ov
```

Download an image:

```bash
curl -o example_image.png -L https://github.com/sgl-project/sglang/blob/main/test/lang/example_image.png?raw=true
```

Send a request:

```python
import requests

response = requests.post(
    "http://localhost:30000/generate",
    json={
        "text": "<|im_start|>system\nYou are a helpful assistant.<|im_end|>\n"
                "<|im_start|>user\n<image>\nDescribe this image in a very short sentence.<|im_end|>\n"
                "<|im_start|>assistant\n",
        "image_data": "example_image.png",
        "sampling_params": {
            "temperature": 0,
            "max_new_tokens": 32,
        },
    },
)
print(response.json())
```

The `image_data` can be a file name, a URL, or a base64 encoded string. See also `python/sglang/srt/utils.py:load_image`.

Streaming is supported in a similar manner as [above](#streaming).

Detailed example in [openai api vision](./openai_api_vision.ipynb).

### Structured Outputs (JSON, Regex, EBNF)

You can specify a JSON schema, regular expression or [EBNF](https://en.wikipedia.org/wiki/Extended_Backus%E2%80%93Naur_form) to constrain the model output. The model output will be guaranteed to follow the given constraints. Only one constraint parameter (`json_schema`, `regex`, or `ebnf`) can be specified for a request.

SGLang supports two grammar backends:

- [Outlines](https://github.com/dottxt-ai/outlines) (default): Supports JSON schema and regular expression constraints.
- [XGrammar](https://github.com/mlc-ai/xgrammar): Supports JSON schema, regular expression, and EBNF constraints.
  - XGrammar currently uses the [GGML BNF format](https://github.com/ggerganov/llama.cpp/blob/master/grammars/README.md).

Initialize the XGrammar backend using `--grammar-backend xgrammar` flag:

```bash
python -m sglang.launch_server --model-path meta-llama/Meta-Llama-3.1-8B-Instruct \
--port 30000 --host 0.0.0.0 --grammar-backend [xgrammar|outlines] # xgrammar or outlines (default: outlines)
```

```python
import json
import requests

json_schema = json.dumps({
    "type": "object",
    "properties": {
        "name": {"type": "string", "pattern": "^[\\w]+$"},
        "population": {"type": "integer"},
    },
    "required": ["name", "population"],
})

# JSON (works with both Outlines and XGrammar)
response = requests.post(
    "http://localhost:30000/generate",
    json={
        "text": "Here is the information of the capital of France in the JSON format.\n",
        "sampling_params": {
            "temperature": 0,
            "max_new_tokens": 64,
            "json_schema": json_schema,
        },
    },
)
print(response.json())

# Regular expression (Outlines backend only)
response = requests.post(
    "http://localhost:30000/generate",
    json={
        "text": "Paris is the capital of",
        "sampling_params": {
            "temperature": 0,
            "max_new_tokens": 64,
            "regex": "(France|England)",
        },
    },
)
print(response.json())

# EBNF (XGrammar backend only)
response = requests.post(
    "http://localhost:30000/generate",
    json={
        "text": "Write a greeting.",
        "sampling_params": {
            "temperature": 0,
            "max_new_tokens": 64,
            "ebnf": 'root ::= "Hello" | "Hi" | "Hey"',
        },
    },
)
print(response.json())
```

Detailed example in [structured outputs](./structured_outputs.ipynb).

### Custom logit processor

Launch a server with `--enable-custom-logit-processor` flag on.

```bash
python -m sglang.launch_server --model-path meta-llama/Meta-Llama-3-8B-Instruct --port 30000 --enable-custom-logit-processor
```

Define a custom logit processor that will always sample a specific token id.

```python
from sglang.srt.sampling.custom_logit_processor import CustomLogitProcessor

class DeterministicLogitProcessor(CustomLogitProcessor):
    """A dummy logit processor that changes the logits to always
    sample the given token id.
    """

    def __call__(self, logits, custom_param_list):
        # Check that the number of logits matches the number of custom parameters
        assert logits.shape[0] == len(custom_param_list)
        key = "token_id"

        for i, param_dict in enumerate(custom_param_list):
            # Mask all other tokens
            logits[i, :] = -float("inf")
            # Assign highest probability to the specified token
            logits[i, param_dict[key]] = 0.0
        return logits
```

Send a request:

```python
import requests

response = requests.post(
    "http://localhost:30000/generate",
    json={
        "text": "The capital of France is",
        "custom_logit_processor": DeterministicLogitProcessor().to_str(),
        "sampling_params": {
            "temperature": 0.0,
            "max_new_tokens": 32,
            "custom_params": {"token_id": 5},
        },
    },
)
print(response.json())
```

### Thinking Budget

Launch a server with `--reasoning-parser`.

```bash
python3 -m sglang.launch_server --model Qwen/Qwen3-8B --reasoning-parser qwen3
```

Send a request:

```python
import requests
response = requests.post(
    "http://localhost:30000/generate",
    json={
        "text": "9.11 and 9.8, which is greater?",
        "sampling_params": {
            "temperature": 0.3,
            "max_new_tokens": 256,
            "thinking_budget": 20,
        },
    },
)
print(response.json())
```<|MERGE_RESOLUTION|>--- conflicted
+++ resolved
@@ -64,10 +64,7 @@
 | ignore_eos                    | `bool = False`                  | Don't stop generation when EOS token is sampled.                                                                                               |
 | skip_special_tokens           | `bool = True`                   | Remove special tokens during decoding.                                                                                                         |
 | custom_params                 | `Optional[List[Optional[Dict[str, Any]]]] = None` | Used when employing `CustomLogitProcessor`. For usage, see below.                                                                              |
-<<<<<<< HEAD
-=======
 | thinking_budget               | `Optional[int] = None`          | The maximum number of reasoning tokens that can be generated for a request. |
->>>>>>> 9d8ec2e6
 
 ## Examples
 
