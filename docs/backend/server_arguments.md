# Server Arguments

This page provides a list of server arguments used in the command line to configure the behavior
and performance of the language model server during deployment. These arguments enable users to
customize key aspects of the server, including model selection, parallelism policies,
memory management, and optimization techniques.

## Common launch commands

- To enable multi-GPU tensor parallelism, add `--tp 2`. If it reports the error "peer access is not supported between these two devices", add `--enable-p2p-check` to the server launch command.

  ```bash
  python -m sglang.launch_server --model-path meta-llama/Meta-Llama-3-8B-Instruct --tp 2
  ```

- To enable multi-GPU data parallelism, add `--dp 2`. Data parallelism is better for throughput if there is enough memory. It can also be used together with tensor parallelism. The following command uses 4 GPUs in total. We recommend [SGLang Router](../router/router.md) for data parallelism.

  ```bash
  python -m sglang_router.launch_server --model-path meta-llama/Meta-Llama-3-8B-Instruct --dp 2 --tp 2
  ```

- If you see out-of-memory errors during serving, try to reduce the memory usage of the KV cache pool by setting a smaller value of `--mem-fraction-static`. The default value is `0.9`.

  ```bash
  python -m sglang.launch_server --model-path meta-llama/Meta-Llama-3-8B-Instruct --mem-fraction-static 0.7
  ```

- See [hyperparameter tuning](hyperparameter_tuning.md) on tuning hyperparameters for better performance.
- For docker and Kubernetes runs, you need to set up shared memory which is used for communication between processes. See `--shm-size` for docker and `/dev/shm` size update for Kubernetes manifests.
- If you see out-of-memory errors during prefill for long prompts, try to set a smaller chunked prefill size.

  ```bash
  python -m sglang.launch_server --model-path meta-llama/Meta-Llama-3-8B-Instruct --chunked-prefill-size 4096
  ```

- To enable `torch.compile` acceleration, add `--enable-torch-compile`. It accelerates small models on small batch sizes. By default, the cache path is located at `/tmp/torchinductor_root`, you can customize it using environment variable `TORCHINDUCTOR_CACHE_DIR`. For more details, please refer to [PyTorch official documentation](https://pytorch.org/tutorials/recipes/torch_compile_caching_tutorial.html) and [Enabling cache for torch.compile](https://docs.sglang.ai/backend/hyperparameter_tuning.html#enabling-cache-for-torch-compile).
- To enable torchao quantization, add `--torchao-config int4wo-128`. It supports other [quantization strategies (INT8/FP8)](https://github.com/sgl-project/sglang/blob/v0.3.6/python/sglang/srt/server_args.py#L671) as well.
- To enable fp8 weight quantization, add `--quantization fp8` on a fp16 checkpoint or directly load a fp8 checkpoint without specifying any arguments.
- To enable fp8 kv cache quantization, add `--kv-cache-dtype fp8_e5m2`.
- If the model does not have a chat template in the Hugging Face tokenizer, you can specify a [custom chat template](custom_chat_template.md).
- To run tensor parallelism on multiple nodes, add `--nnodes 2`. If you have two nodes with two GPUs on each node and want to run TP=4, let `sgl-dev-0` be the hostname of the first node and `50000` be an available port, you can use the following commands. If you meet deadlock, please try to add `--disable-cuda-graph`

  ```bash
  # Node 0
  python -m sglang.launch_server --model-path meta-llama/Meta-Llama-3-8B-Instruct --tp 4 --dist-init-addr sgl-dev-0:50000 --nnodes 2 --node-rank 0

  # Node 1
  python -m sglang.launch_server --model-path meta-llama/Meta-Llama-3-8B-Instruct --tp 4 --dist-init-addr sgl-dev-0:50000 --nnodes 2 --node-rank 1
  ```

Please consult the documentation below and [server_args.py](https://github.com/sgl-project/sglang/blob/main/python/sglang/srt/server_args.py) to learn more about the arguments you may provide when launching a server.

## Model, processor and tokenizer

| Arguments | Description | Defaults |
|----------|-------------|---------|
| `model_path` | The path of the model weights. This can be a local folder or a Hugging Face repo ID. | None |
| `tokenizer_path` | The path of the tokenizer. Defaults to the `model_path`. | None |
| `tokenizer_mode` | See [different mode](https://huggingface.co/docs/transformers/en/main_classes/tokenizer). | `auto` |
| `load_format` | The format of the model weights to load.  | `auto` |
| `trust_remote_code` | Whether or not to allow for custom models defined on the Hub in their own modeling files. | `False` |
| `dtype` | Dtype used for the model. | `auto` |
| `kv_cache_dtype` | Dtype of the kv cache. | `auto` |
| `context_length` | The model's maximum context length. Defaults to None (will use the value from the model's config.json instead). Note that extending the default might lead to strange behavior. | None |
| `device` | The device we put the model. | None |
| `device` | The device we put the model. | None |
| `served_model_name` | Override the model name returned by the v1/models endpoint in OpenAI API server.| None |
| `is_embedding` | Set to `true` to perform [embedding](./openai_api_embeddings.ipynb) / [encode](https://docs.sglang.ai/backend/native_api#Encode-(embedding-model)) and [reward](https://docs.sglang.ai/backend/native_api#Classify-(reward-model)) tasks. | `False` |
| `revision` | Adjust if a specific version of the model should be used. | None |
| `skip_tokenizer_init` | Set to `true` to provide the tokens to the engine and get the output tokens directly, typically used in RLHF. See [example](https://github.com/sgl-project/sglang/blob/main/examples/runtime/token_in_token_out/). | `False` |
<<<<<<< HEAD
| `json_model_override_args` | A dictionary in JSON string format used to override default model configurations. | `"{}"` |
=======
| `json_model_override_args` | Override model config with the provided JSON. | `"{}"` |
>>>>>>> d73ddeb1
| `disable_fast_image_processor` | Adopt base image processor instead of fast image processor (which is by default). See [details](https://huggingface.co/docs/transformers/main/en/main_classes/image_processor#image-processor). | `False` |

## Serving: HTTP & API

### HTTP Server configuration

| Arguments | Description | Defaults |
|----------|-------------|---------|
| `host` | Host for the HTTP server. | `"127.0.0.1"` |
| `port` | Port for the HTTP server. | `30000` |

### API configuration

| Arguments | Description | Defaults |
|-----------|-------------|---------|
| `api_key` | Sets an API key for the server and the OpenAI-compatible API. | None |
| `file_storage_path` | Directory for storing uploaded or generated files from API calls. | `"sglang_storage"` |
| `enable_cache_report` | If set, includes detailed usage of cached tokens in the response usage. | `False` |

## Parallelism

### Tensor parallelism

| Argument | Description | Default |
|----------|-------------|---------|
| `tp_size` | The number of GPUs the model weights get sharded over. Mainly for saving memory rather than for high throughput, see [this tutorial: How Tensor Parallel works?](https://pytorch.org/tutorials/intermediate/TP_tutorial.html#how-tensor-parallel-works). | `1` |

### Data parallelism

| Arguments | Description | Defaults |
|-----------|-------------|---------|
| `dp_size` | Will be deprecated. The number of data-parallel copies of the model. [SGLang router](../router/router.md) is recommended instead of the current naive data parallel. | `1` |
| `load_balance_method` | Will be deprecated. Load balancing strategy for data parallel requests. | `"round_robin"` |

### Expert parallelism

| Arguments | Description | Defaults |
|-----------|-------------|----------|
| `enable_ep_moe` | Enables expert parallelism that distributes the experts onto multiple GPUs for MoE models. | `False` |
| `ep_size` | The size of EP. Please shard the model weights with `tp_size=ep_size`. For benchmarking, refer to [this PR](https://github.com/sgl-project/sglang/pull/2203). | `1` |
| `enable_deepep_moe` | Enables expert parallelism that distributes the experts onto multiple GPUs for DeepSeek-V3 model based on `deepseek-ai/DeepEP`. | `False` |
| `deepep_mode` | Select the mode when using DeepEP MoE: can be `normal`, `low_latency`, or `auto`. `auto` means `low_latency` for decode batch and `normal` for prefill batch. | `auto` |

## Memory and scheduling

| Arguments | Description | Defaults |
|----------|-------------|----------|
| `mem_fraction_static` | Fraction of the free GPU memory used for static memory like model weights and KV cache. Increase it if KV cache building fails. Decrease it if CUDA runs out of memory. | None |
| `max_running_requests` | The maximum number of requests to run concurrently. | None |
| `max_total_tokens` | The maximum number of tokens that can be stored in the KV cache. Mainly used for debugging. | None |
| `chunked_prefill_size` | Perform prefill in chunks of this size. Larger sizes speed up prefill but increase VRAM usage. Decrease if CUDA runs out of memory. | None |
| `max_prefill_tokens` | Token budget for how many tokens can be accepted in one prefill batch. The actual limit is the max of this value and `context_length`. | `16384` |
| `schedule_policy` | The scheduling policy to control how waiting prefill requests are processed by a single engine. | `"fcfs"` |
| `schedule_conservativeness` | Controls how conservative the server is when accepting new requests. High conservativeness may cause starvation; low conservativeness may reduce performance. | `1.0` |
| `cpu_offload_gb` | Amount of RAM (in GB) to reserve for offloading model parameters to the CPU. | `0` |

## Other runtime options

| Arguments | Description | Defaults |
|-----------|-------------|---------|
| `stream_interval` | Interval (in tokens) for streaming responses. Smaller values lead to smoother streaming; larger values improve throughput. | `1` |
| `random_seed` | Can be used to enforce more deterministic behavior. | None |
| `watchdog_timeout` | Timeout setting for the watchdog thread before it kills the server if batch generation takes too long. | `300` |
| `download_dir` | Overrides the default Hugging Face cache directory for model weights. | None |
| `base_gpu_id` | Sets the first GPU to use when distributing the model across multiple GPUs. | `0` |
| `allow_auto_truncate`| Automatically truncate requests that exceed the maximum input length. | `False` |

## Logging

| Arguments | Description | Defaults |
|-----------|-------------|---------|
| `log_level` | Global log verbosity. | `"info"` |
| `log_level_http` | Separate verbosity level for the HTTP server logs. | None |
| `log_requests` | Logs the inputs and outputs of all requests for debugging. | `False` |
| `log_requests_level` | Ranges from 0 to 2: level 0 only shows some basic metadata in requests, level 1 and 2 show request details (e.g., text, images), and level 1 limits output to 2048 characters. | `0` |
| `show_time_cost` | Prints or logs detailed timing info for internal operations (helpful for performance tuning). | `False` |
| `enable_metrics` | Exports Prometheus-like metrics for request usage and performance. | `False` |
| `decode_log_interval` | How often (in tokens) to log decode progress. | `40` |

## Multi-node distributed serving

| Arguments | Description | Defaults |
|----------|-------------|---------|
| `dist_init_addr` | The TCP address used for initializing PyTorch's distributed backend (e.g. `192.168.0.2:25000`). | None |
| `nnodes` | Total number of nodes in the cluster. See [Llama 405B guide](https://docs.sglang.ai/references/multi_node.html#llama-3-1-405b). | `1` |
| `node_rank` | Rank (ID) of this node among the `nnodes` in the distributed setup. | `0` |

## LoRA

| Arguments | Description | Defaults |
|----------|-------------|---------|
| `lora_paths` | List of adapters to apply to your model. Each batch element uses the proper LoRA adapter. `cuda_graph` and `radix_attention` are not supported with this, so they must be disabled manually. See related [issues](https://github.com/sgl-project/sglang/issues/2929). | None |
| `max_loras_per_batch` | Maximum number of LoRAs allowed in a running batch, including the base model. | `8` |
| `lora_backend` | Backend used to run GEMM kernels for LoRA modules. Can be `triton` or `flashinfer`. | `triton` |

## Kernel backend

| Arguments | Description | Defaults |
|----------|-------------|---------|
| `attention_backend` | This argument specifies the backend for attention computation and KV cache management, which can be `fa3`, `flashinfer`, `triton`, `cutlass_mla`, or `torch_native`. When deploying DeepSeek models, use this argument to specify the MLA backend. | None |
| `sampling_backend` | Specifies the backend used for sampling. | None |

## Constrained Decoding

| Arguments | Description | Defaults |
|----------|-------------| ----------|
| `grammar_backend` | The grammar backend for constraint decoding. See [detailed usage](https://docs.sglang.ai/backend/structured_outputs.html). | None |
| `constrained_json_whitespace_pattern` | Use with `Outlines` grammar backend to allow JSON with syntactic newlines, tabs, or multiple spaces. See [details](https://dottxt-ai.github.io/outlines/latest/reference/generation/json/#using-pydantic). |

## Speculative decoding

| Arguments | Description | Defaults |
|----------|-------------|---------|
| `speculative_draft_model_path` | The draft model path for speculative decoding. | None |
| `speculative_algorithm` | The algorithm for speculative decoding. Currently [EAGLE](https://arxiv.org/html/2406.16858v1) and [EAGLE3](https://arxiv.org/pdf/2503.01840) are supported. Note that the radix cache, chunked prefill, and overlap scheduler are disabled when using eagle speculative decoding. | None |
| `speculative_num_steps` | How many draft passes we run before verifying. | None |
| `speculative_num_draft_tokens` | The number of tokens proposed in a draft. | None |
| `speculative_eagle_topk` | The number of top candidates we keep for verification at each step for [Eagle](https://arxiv.org/html/2406.16858v1). | None |
| `speculative_token_map` | Optional, the path to the high frequency token list of [FR-Spec](https://arxiv.org/html/2502.14856v1), used for accelerating [Eagle](https://arxiv.org/html/2406.16858v1). | None |

## Debug options

*Note: We recommend to stay with the defaults and only use these options for debugging for best possible performance.*

| Arguments | Description | Defaults |
|----------|-------------|---------|
| `disable_radix_cache` | Disable [Radix](https://lmsys.org/blog/2024-01-17-sglang/) backend for prefix caching. | `False` |
| `disable_cuda_graph` | Disable [CUDA Graph](https://pytorch.org/blog/accelerating-pytorch-with-cuda-graphs/) for model forward. Use if encountering uncorrectable CUDA ECC errors. | `False` |
| `disable_cuda_graph_padding` | Disable CUDA Graph when padding is needed; otherwise, still use CUDA Graph. | `False` |
| `disable_outlines_disk_cache` | Disable disk cache for outlines grammar backend. | `False` |
| `disable_custom_all_reduce` | Disable usage of custom all-reduce kernel. | `False` |
| `disable_overlap_schedule` | Disable the [Overhead-Scheduler](https://lmsys.org/blog/2024-12-04-sglang-v0-4/#zero-overhead-batch-scheduler). | `False` |
| `enable_nan_detection` | Enable warning if the logits contain `NaN`. | `False` |
| `enable_p2p_check` | Turns off the default of always allowing P2P checks when accessing GPU. | `False` |
| `triton_attention_reduce_in_fp32` | In Triton kernels, cast the intermediate attention result to `float32`. | `False` |

## Optimization

*Note: Some of these options are still in experimental stage.*

| Arguments | Description | Defaults |
|-----------|-------------|----------|
| `enable_mixed_chunk` | Enables mixing prefill and decode, see [this discussion](https://github.com/sgl-project/sglang/discussions/1163). | `False` |
| `enable_dp_attention` | Enable [Data Parallelism Attention](https://lmsys.org/blog/2024-12-04-sglang-v0-4/#data-parallelism-attention-for-deepseek-models) for Deepseek models. | `False` |
| `enable_torch_compile` | Torch compile the model. Note that compiling a model takes a long time but has a great performance boost. The compiled model can also be [cached for future use](https://docs.sglang.ai/backend/hyperparameter_tuning.html#enabling-cache-for-torch-compile). | `False` |
| `torch_compile_max_bs` | The maximum batch size when using `torch_compile`. | `32` |
| `cuda_graph_max_bs` | Adjust the maximum batchsize when using CUDA graph. By default this is chosen for you based on GPU specifics. | None |
| `cuda_graph_bs` | The batch sizes to capture by `CudaGraphRunner`. By default this is done for you. | None |
| `torchao_config` | Experimental feature that optimizes the model with [torchao](https://github.com/pytorch/ao). Possible choices are: int8dq, int8wo, int4wo-<group_size>, fp8wo, fp8dq-per_tensor, fp8dq-per_row. | `int8dq` |
| `triton_attention_num_kv_splits` | Use to adjust the number of KV splits in triton kernels. | `8` |
| `flashinfer_mla_disable_ragged` | Disable the use of the ragged prefill wrapper for the FlashInfer MLA attention backend. Only use it when FlashInfer is being used as the MLA backend. | `False` |
| `disable_chunked_prefix_cache` | Disable the use of chunked prefix cache for DeepSeek models. Only use it when FA3 is attention backend. | `False` |<|MERGE_RESOLUTION|>--- conflicted
+++ resolved
@@ -68,11 +68,7 @@
 | `is_embedding` | Set to `true` to perform [embedding](./openai_api_embeddings.ipynb) / [encode](https://docs.sglang.ai/backend/native_api#Encode-(embedding-model)) and [reward](https://docs.sglang.ai/backend/native_api#Classify-(reward-model)) tasks. | `False` |
 | `revision` | Adjust if a specific version of the model should be used. | None |
 | `skip_tokenizer_init` | Set to `true` to provide the tokens to the engine and get the output tokens directly, typically used in RLHF. See [example](https://github.com/sgl-project/sglang/blob/main/examples/runtime/token_in_token_out/). | `False` |
-<<<<<<< HEAD
 | `json_model_override_args` | A dictionary in JSON string format used to override default model configurations. | `"{}"` |
-=======
-| `json_model_override_args` | Override model config with the provided JSON. | `"{}"` |
->>>>>>> d73ddeb1
 | `disable_fast_image_processor` | Adopt base image processor instead of fast image processor (which is by default). See [details](https://huggingface.co/docs/transformers/main/en/main_classes/image_processor#image-processor). | `False` |
 
 ## Serving: HTTP & API
