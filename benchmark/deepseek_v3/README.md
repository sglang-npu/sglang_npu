# DeepSeek V3 Support

The SGLang and DeepSeek teams collaborated to get DeepSeek V3 FP8 running on NVIDIA and AMD GPUs **from day one**. SGLang also supports [MLA optimization](https://lmsys.org/blog/2024-09-04-sglang-v0-3/#deepseek-multi-head-latent-attention-mla-throughput-optimizations) and [DP attention](https://lmsys.org/blog/2024-12-04-sglang-v0-4/#data-parallelism-attention-for-deepseek-models), making SGLang one of the best open-source LLM engines for running DeepSeek models. SGLang is the inference engine recommended by the official [DeepSeek team](https://github.com/deepseek-ai/DeepSeek-V3/tree/main?tab=readme-ov-file#62-inference-with-sglang-recommended).

Special thanks to Meituan's Search & Recommend Platform Team and Baseten's Model Performance Team for implementing the model, and DataCrunch for providing GPU resources.

For optimizations made on the DeepSeek series models regarding SGLang, please refer to [DeepSeek Model Optimizations in SGLang](https://docs.sglang.ai/references/deepseek.html).

## Installation & Launch

If you encounter errors when starting the server, ensure the weights have finished downloading. It's recommended to download them beforehand or restart multiple times until all weights are downloaded.

### Using Docker (Recommended)

```bash
# Pull latest image
# https://hub.docker.com/r/lmsysorg/sglang/tags
docker pull lmsysorg/sglang:latest

# Launch
docker run --gpus all --shm-size 32g -p 30000:30000 -v ~/.cache/huggingface:/root/.cache/huggingface --ipc=host --network=host --privileged lmsysorg/sglang:latest \
    python3 -m sglang.launch_server --model deepseek-ai/DeepSeek-V3 --tp 8 --trust-remote-code --port 30000
```

If you are using RDMA, please note that:

1. `--network host` and `--privileged` are required by RDMA. If you don't need RDMA, you can remove them.
2. You may need to set `NCCL_IB_GID_INDEX` if you are using RoCE, for example: `export NCCL_IB_GID_INDEX=3`.

Add [performance optimization options](#performance-optimization-options) as needed.

### Using pip

```bash
# Installation
<<<<<<< HEAD
pip install "sglang[all]>=0.4.6.post2"
=======
pip install "sglang[all]>=0.4.6.post3"
>>>>>>> 9d8ec2e6

# Launch
python3 -m sglang.launch_server --model deepseek-ai/DeepSeek-V3 --tp 8 --trust-remote-code
```

Add [performance optimization options](#performance-optimization-options) as needed.

<a id="option_args"></a>

### Performance Optimization Options

[MLA optimizations](https://lmsys.org/blog/2024-09-04-sglang-v0-3/#deepseek-multi-head-latent-attention-mla-throughput-optimizations) are enabled by default. Here are some optional optimizations can be enabled as needed.

- [Data Parallelism Attention](https://lmsys.org/blog/2024-12-04-sglang-v0-4/#data-parallelism-attention-for-deepseek-models): For high QPS scenarios, add the `--enable-dp-attention` argument to boost throughput.
- [Torch.compile Optimization](https://lmsys.org/blog/2024-09-04-sglang-v0-3/#torchcompile-latency-optimizations): Add `--enable-torch-compile` argument to enable it. This will take some time while server starts. The maximum batch size for torch.compile optimization can be controlled with `--torch-compile-max-bs`. It's recommended to set it between `1` and `8`. (e.g., `--torch-compile-max-bs 8`)

### Example: Sending requests with OpenAI API

```python3
import openai
client = openai.Client(
    base_url="http://127.0.0.1:30000/v1", api_key="EMPTY")

# Chat completion
response = client.chat.completions.create(
    model="default",
    messages=[
        {"role": "system", "content": "You are a helpful AI assistant"},
        {"role": "user", "content": "List 3 countries and their capitals."},
    ],
    temperature=0,
    max_tokens=64,
)
print(response)
```

### Example: Serving with two H20\*8 nodes

For example, there are two H20 nodes, each with 8 GPUs. The first node's IP is `10.0.0.1`, and the second node's IP is `10.0.0.2`. Please **use the first node's IP** for both commands.

If the command fails, try setting the `GLOO_SOCKET_IFNAME` parameter. For more information, see [Common Environment Variables](https://pytorch.org/docs/stable/distributed.html#common-environment-variables).

If the multi nodes support NVIDIA InfiniBand and encounter hanging issues during startup, consider adding the parameter `export NCCL_IB_GID_INDEX=3`. For more information, see [this](https://github.com/sgl-project/sglang/issues/3516#issuecomment-2668493307).

```bash
# node 1
python3 -m sglang.launch_server --model-path deepseek-ai/DeepSeek-V3 --tp 16 --dist-init-addr 10.0.0.1:5000 --nnodes 2 --node-rank 0 --trust-remote-code

# node 2
python3 -m sglang.launch_server --model-path deepseek-ai/DeepSeek-V3 --tp 16 --dist-init-addr 10.0.0.1:5000 --nnodes 2 --node-rank 1 --trust-remote-code
```

If you have two H100 nodes, the usage is similar to the aforementioned H20.

> **Note that the launch command here does not enable Data Parallelism Attention or `torch.compile` Optimization**. For optimal performance, please refer to the command options in [Performance Optimization Options](#option_args).

### Example: Serving with two H200\*8 nodes and docker

There are two H200 nodes, each with 8 GPUs. The first node's IP is `192.168.114.10`, and the second node's IP is `192.168.114.11`. Configure the endpoint to expose it to another Docker container using `--host 0.0.0.0` and `--port 40000`, and set up communications with `--dist-init-addr 192.168.114.10:20000`.
A single H200 with 8 devices can run DeepSeek V3, the dual H200 setup is just to demonstrate multi-node usage.

```bash
# node 1
docker run --gpus all \
    --shm-size 32g \
    --network=host \
    -v ~/.cache/huggingface:/root/.cache/huggingface \
    --name sglang_multinode1 \
    -it \
    --rm \
    --env "HF_TOKEN=$HF_TOKEN" \
    --ipc=host \
    lmsysorg/sglang:latest \
    python3 -m sglang.launch_server --model-path deepseek-ai/DeepSeek-V3 --tp 16 --dist-init-addr 192.168.114.10:20000 --nnodes 2 --node-rank 0 --trust-remote-code --host 0.0.0.0 --port 40000
```

```bash
# node 2
docker run --gpus all \
    --shm-size 32g \
    --network=host \
    -v ~/.cache/huggingface:/root/.cache/huggingface \
    --name sglang_multinode2 \
    -it \
    --rm \
    --env "HF_TOKEN=$HF_TOKEN" \
    --ipc=host \
    lmsysorg/sglang:latest \
    python3 -m sglang.launch_server --model-path deepseek-ai/DeepSeek-V3 --tp 16 --dist-init-addr 192.168.114.10:20000 --nnodes 2 --node-rank 1 --trust-remote-code --host 0.0.0.0 --port 40000
```

To ensure functionality, we include a test from a client Docker container.

```bash
docker run --gpus all \
    --shm-size 32g \
    --network=host \
    -v ~/.cache/huggingface:/root/.cache/huggingface \
    --name sglang_multinode_client \
    -it \
    --rm \
    --env "HF_TOKEN=$HF_TOKEN" \
    --ipc=host \
    lmsysorg/sglang:latest \
    python3 -m sglang.bench_serving --backend sglang --dataset-name random --random-input 1 --random-output 512 --random-range-ratio 1 --num-prompts 1 --host 0.0.0.0 --port 40000 --output-file "deepseekv3_multinode.jsonl"
```

> **Note that the launch command here does not enable Data Parallelism Attention or `torch.compile` Optimization**. For optimal performance, please refer to the command options in [Performance Optimization Options](#option_args).

### Example: Serving with four A100\*8 nodes

To serve DeepSeek-V3 with A100 GPUs, we need to convert the [FP8 model checkpoints](https://huggingface.co/deepseek-ai/DeepSeek-V3) to BF16 with [script](https://github.com/deepseek-ai/DeepSeek-V3/blob/main/inference/fp8_cast_bf16.py) mentioned [here](https://github.com/deepseek-ai/DeepSeek-V3/blob/main/inference/fp8_cast_bf16.py) first.

Since the BF16 model is over 1.3 TB, we need to prepare four A100 nodes, each with 8 80GB GPUs. Assume the first node's IP is `10.0.0.1`, and the converted model path is `/path/to/DeepSeek-V3-BF16`, we can have following commands to launch the server.

```bash
# node 1
python3 -m sglang.launch_server --model-path /path/to/DeepSeek-V3-BF16 --tp 32 --dist-init-addr 10.0.0.1:5000 --nnodes 4 --node-rank 0 --trust-remote-code --host 0.0.0.0 --port 30000

# node 2
python3 -m sglang.launch_server --model-path /path/to/DeepSeek-V3-BF16 --tp 32 --dist-init-addr 10.0.0.1:5000 --nnodes 4 --node-rank 1 --trust-remote-code

# node 3
python3 -m sglang.launch_server --model-path /path/to/DeepSeek-V3-BF16 --tp 32 --dist-init-addr 10.0.0.1:5000 --nnodes 4 --node-rank 2 --trust-remote-code

# node 4
python3 -m sglang.launch_server --model-path /path/to/DeepSeek-V3-BF16 --tp 32 --dist-init-addr 10.0.0.1:5000 --nnodes 4 --node-rank 3 --trust-remote-code
```

> **Note that the launch command here does not enable Data Parallelism Attention or `torch.compile` Optimization**. For optimal performance, please refer to the command options in [Performance Optimization Options](#option_args).

Then we can benchmark the accuracy and latency by accessing the first node's exposed port with the following example commands.

```bash
# bench accuracy
python3 benchmark/gsm8k/bench_sglang.py --num-questions 1319 --host http://10.0.0.1 --port 30000

# bench latency
python3 -m sglang.bench_one_batch_server --model None --base-url http://10.0.0.1:30000 --batch-size 1 --input-len 128 --output-len 128
```


### Example: Serving with 8 A100/A800 with AWQ Quantization

Add `--quantization moe_wna16` flag to enable moe wna16 kernel for better performance.
One example is as follows:

```bash
python3 -m sglang.launch_server --model cognitivecomputations/DeepSeek-R1-AWQ --tp 8 --trust-remote-code --quantization moe_wna16
```


### Example: Serving with 16 A100/A800 with int8 Quantization

There are block-wise and per-channel quantization methods, and the quantization parameters have already been uploaded to Huggingface. One example is as follows:

- [meituan/DeepSeek-R1-Block-INT8](https://huggingface.co/meituan/DeepSeek-R1-Block-INT8)
- [meituan/DeepSeek-R1-Channel-INT8](https://huggingface.co/meituan/DeepSeek-R1-Channel-INT8)

Assuming that master node IP is `MASTER_IP`, checkpoint path is `/path/to/DeepSeek-R1-INT8` and port=5000, we can have following commands to launch the server:
```bash
#master
python3 -m sglang.launch_server \
	--model meituan/DeepSeek-R1-Block-INT8 --tp 16 --dist-init-addr \
	MASTER_IP:5000 --nnodes 2 --node-rank 0 --trust-remote-code --enable-torch-compile --torch-compile-max-bs 8
#cluster
python3 -m sglang.launch_server \
	--model meituan/DeepSeek-R1-Block-INT8 --tp 16 --dist-init-addr \
	MASTER_IP:5000 --nnodes 2 --node-rank 1 --trust-remote-code --enable-torch-compile --torch-compile-max-bs 8
```

> **Note that the launch command here enables `torch.compile` Optimization**. For optimal performance, please refer to the command options in [Performance Optimization Options](#option_args).

Then on the **master node**, supposing the ShareGPT data is located at `/path/to/ShareGPT_V3_unfiltered_cleaned_split.json`, you can run the following commands to benchmark the launched server:

```bash
# bench accuracy
python3 benchmark/gsm8k/bench_sglang.py --num-questions 1319

# bench serving
python3 -m sglang.bench_serving --dataset-path /path/to/ShareGPT_V3_unfiltered_cleaned_split.json --dataset-name random  --random-input 128 --random-output 128 --num-prompts 1000 --request-rate 128 --random-range-ratio 1.0
```

> **Note: using `--parallel 200` can accelerate accuracy benchmarking**.

### Example: Serving with 32 L40S with int8 Quantization

Running with per-channel quantization model:

- [meituan/DeepSeek-R1-Channel-INT8](https://huggingface.co/meituan/DeepSeek-R1-Channel-INT8)

Assuming that master node IP is `MASTER_IP`, checkpoint path is `/path/to/DeepSeek-R1-Channel-INT8` and port=5000, we can have following commands to launch the server:

```bash
#master
python3 -m sglang.launch_server --model meituan/DeepSeek-R1-Channel-INT8 --tp 32 --quantization w8a8_int8 \
	--dist-init-addr MASTER_IP:5000 --nnodes 4 --node-rank 0 --trust-remote \
	--enable-torch-compile --torch-compile-max-bs 32
#cluster
python3 -m sglang.launch_server --model meituan/DeepSeek-R1-Channel-INT8 --tp 32 --quantization w8a8_int8 \
	--dist-init-addr MASTER_IP:5000 --nnodes 4 --node-rank 1 --trust-remote \
	--enable-torch-compile --torch-compile-max-bs 32
python3 -m sglang.launch_server --model meituan/DeepSeek-R1-Channel-INT8 --tp 32 --quantization w8a8_int8 \
	--dist-init-addr MASTER_IP:5000 --nnodes 4 --node-rank 2 --trust-remote \
	--enable-torch-compile --torch-compile-max-bs 32
python3 -m sglang.launch_server --model meituan/DeepSeek-R1-Channel-INT8 --tp 32 --quantization w8a8_int8 \
	--dist-init-addr MASTER_IP:5000 --nnodes 4 --node-rank 3 --trust-remote \
	--enable-torch-compile --torch-compile-max-bs 32
```

The benchmarking method is the same as describted in the previous [16 x A100](https://github.com/sgl-project/sglang/tree/main/benchmark/deepseek_v3#example-serving-with-16-a100a800-with-int8-quantization) example.

### Example: Serving on any cloud or Kubernetes with SkyPilot

SkyPilot helps find cheapest available GPUs across any cloud or existing Kubernetes clusters and launch distributed serving with a single command. See details [here](https://github.com/skypilot-org/skypilot/tree/master/llm/deepseek-r1).

To serve on multiple nodes:

```bash
git clone https://github.com/skypilot-org/skypilot.git
# Serve on 2 H100/H200x8 nodes
sky launch -c r1 llm/deepseek-r1/deepseek-r1-671B.yaml --retry-until-up
# Serve on 4 A100x8 nodes
sky launch -c r1 llm/deepseek-r1/deepseek-r1-671B-A100.yaml --retry-until-up
```

#### Troubleshooting

If you encounter the following error with fp16/bf16 checkpoint:

```bash
ValueError: Weight output_partition_size = 576 is not divisible by weight quantization block_n = 128.
```

edit your `config.json` and remove the `quantization_config` block. For example:

```json
"quantization_config": {
    "activation_scheme": "dynamic",
    "fmt": "e4m3",
    "quant_method": "fp8",
    "weight_block_size": [128, 128]
},
```

Removing this block typically resolves the error. For more details, see the discussion in [sgl-project/sglang#3491](https://github.com/sgl-project/sglang/issues/3491#issuecomment-2650779851).

## DeepSeek V3 Optimization Plan

https://github.com/sgl-project/sglang/issues/2591<|MERGE_RESOLUTION|>--- conflicted
+++ resolved
@@ -33,11 +33,7 @@
 
 ```bash
 # Installation
-<<<<<<< HEAD
-pip install "sglang[all]>=0.4.6.post2"
-=======
 pip install "sglang[all]>=0.4.6.post3"
->>>>>>> 9d8ec2e6
 
 # Launch
 python3 -m sglang.launch_server --model deepseek-ai/DeepSeek-V3 --tp 8 --trust-remote-code
